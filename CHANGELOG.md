
# Changelog

We do our best to avoid the introduction of breaking changes,
but cannot always guarantee backwards compatibility. Changes that may **break code which uses a previous release of Darts** are marked with a "🔴".

## [Unreleased](https://github.com/unit8co/darts/tree/master)

[Full Changelog](https://github.com/unit8co/darts/compare/0.27.2...master)

### For users of the library:
**Improved**
- Improvements to `ARIMA` documentation: Specified possible `p`, `d`, `P`, `D`, `trend` advanced options that are available in statsmodels. More explanations on the behaviour of the parameters were added. [#2142](https://github.com/unit8co/darts/pull/2142) by [MarcBresson](https://github.com/MarcBresson).
- Improvements to `TimeSeries`: [#2196](https://github.com/unit8co/darts/pull/2196) by [Dennis Bader](https://github.com/dennisbader).
  - 🚀🚀🚀 Significant performance boosts for several `TimeSeries` methods resulting increased efficiency across the entire `Darts` library. Up to 2x faster creation times for series indexed with "regular" frequencies (e.g. Daily, hourly, ...), and >100x for series indexed with "special" frequencies (e.g. "W-MON", ...). Affects:
    - All `TimeSeries` creation methods     
    - Additional boosts for slicing with integers and Timestamps
    - Additional boosts for `from_group_dataframe()` by performing some of the heavy-duty computations on the entire DataFrame, rather than iteratively on the group level.
  - Added option to exclude some `group_cols` from being added as static covariates when using `TimeSeries.from_group_dataframe()` with parameter `drop_group_cols`.
- Improvements to `TorchForecastingModel`:
  - Added support for additional lr scheduler configuration parameters for more control ("interval", "frequency", "monitor", "strict", "name"). [#2218](https://github.com/unit8co/darts/pull/2218) by [Dennis Bader](https://github.com/dennisbader).
- Improvements to `GlobalForecastingModel`:
  - 🚀 All global models (regression and torch models) now support shifted predictions with model creation parameter `output_chunk_shift`. This will shift the output chunk for training and prediction by `output_chunk_shift` steps into the future. [#2176](https://github.com/unit8co/darts/pull/2176) by [Dennis Bader](https://github.com/dennisbader).
- Improvements to `WindowTransformer` and `window_transform`:
  - Added argument `keep_names` to indicate whether the original component names should be kept. [#2207](https://github.com/unit8co/darts/pull/2207)by [Antoine Madrona](https://github.com/madtoinou).
<<<<<<< HEAD
- Added new helper function `darts.utils.n_steps_between()` to efficiently compute the number of time steps (periods) between two points with a given frequency. Improves efficiency for regression model tabularization by avoiding `pd.date_range()`. [#2176](https://github.com/unit8co/darts/pull/2176) by [Dennis Bader](https://github.com/dennisbader).
=======
- Other improvements:
  - 🔴 Changed the default `start` value in `ForecastingModel.gridsearch()` from `0.5` to `None`, to make it consistent with `historical_forecasts` and other methods. [#2243](https://github.com/unit8co/darts/pull/2243) by [Thomas Kientz](https://github.com/thomktz).
>>>>>>> b9e6d8b0

**Fixed**
- Fixed a bug when calling `window_transform` on a `TimeSeries` with a hierarchy. The hierarchy is now only preseved for single transformations applied to all components, or removed otherwise. [#2207](https://github.com/unit8co/darts/pull/2207)by [Antoine Madrona](https://github.com/madtoinou).
- Fixed a bug in probabilistic `LinearRegressionModel.fit()`, where the `model` attribute was not pointing to all underlying estimators. [#2205](https://github.com/unit8co/darts/pull/2205) by [Antoine Madrona](https://github.com/madtoinou).
- Raise an error in `RegressionEsembleModel` when the `regression_model` was created with `multi_models=False` (not supported). [#2205](https://github.com/unit8co/darts/pull/2205) by [Antoine Madrona](https://github.com/madtoinou).
- Fixed a bug in `coefficient_of_variation()` with `intersect=True`, where the coefficient was not computed on the intersection. [#2202](https://github.com/unit8co/darts/pull/2202) by [Antoine Madrona](https://github.com/madtoinou).
- Fixed a bug in `gridsearch()` with `use_fitted_values=True`, where the model was not propely instantiated for sanity checks. [#2222](https://github.com/unit8co/darts/pull/2222) by [Antoine Madrona](https://github.com/madtoinou).
- Fixed a bug in `TimeSeries.append/prepend_values()`, where the components names and the hierarchy were dropped. [#2237](https://github.com/unit8co/darts/pull/2237) by [Antoine Madrona](https://github.com/madtoinou).
- Fixed a bug when using `RegressionModel` with `lags=None`, some `lags_*covariates`, and the covariates starting at the same time or after the first predictable time step; the lags were not extracted from the correct indices. [#2176](https://github.com/unit8co/darts/pull/2176) by [Dennis Bader](https://github.com/dennisbader).

**Dependencies**
- Removed upper version cap (<=v2.1.2) for PyTorch Lightning. [#2251](https://github.com/unit8co/darts/pull/2251) by [Dennis Bader](https://github.com/dennisbader).
- Bumped dev dependencies to newest versions: [#2248](https://github.com/unit8co/darts/pull/2248) by [Dennis Bader](https://github.com/dennisbader).
  - black[jupyter]: from 22.3.0 to 24.1.1
  - flake8: from 4.0.1 to 7.0.0
  - isort: from 5.11.5 to 5.13.2
  - pyupgrade: 2.31.0 from to v3.15.0

### For developers of the library:
- Updated pre-commit hooks to the latest version using `pre-commit autoupdate`. Change `pyupgrade` pre-commit hook argument to `--py38-plus`. [#2228](https://github.com/unit8co/darts/pull/2248)  by [MarcBresson](https://github.com/MarcBresson).

## [0.27.2](https://github.com/unit8co/darts/tree/0.27.2) (2023-01-21)
### For users of the library:
**Improved**
- Added `darts.utils.statistics.plot_ccf` that can be used to plot the cross correlation between a time series (e.g. target series) and the lagged values of another time series (e.g. covariates series). [#2122](https://github.com/unit8co/darts/pull/2122) by [Dennis Bader](https://github.com/dennisbader).
- Improvements to `TimeSeries`: Improved the time series frequency inference when using slices or pandas DatetimeIndex as keys for `__getitem__`. [#2152](https://github.com/unit8co/darts/pull/2152) by [DavidKleindienst](https://github.com/DavidKleindienst).

**Fixed**
- Fixed a bug when using a `TorchForecastingModel` with `use_reversible_instance_norm=True` and predicting with `n > output_chunk_length`. The input normalized multiple times. [#2160](https://github.com/unit8co/darts/pull/2160) by [FourierMourier](https://github.com/FourierMourier).

### For developers of the library:

## [0.27.1](https://github.com/unit8co/darts/tree/0.27.1) (2023-12-10)
### For users of the library:
**Improved**
- 🔴 Added `CustomRNNModule` and `CustomBlockRNNModule` for defining custom RNN modules that can be used with `RNNModel` and `BlockRNNModel`. The custom `model` must now be a subclass of the custom modules. [#2088](https://github.com/unit8co/darts/pull/2088) by [Dennis Bader](https://github.com/dennisbader).

**Fixed**
- Fixed a bug in historical forecasts, where some `fit/predict_kwargs` were not passed to the underlying model's fit/predict methods. [#2103](https://github.com/unit8co/darts/pull/2103) by [Dennis Bader](https://github.com/dennisbader).
- Fixed an import error when trying to create a `TorchForecastingModel` with PyTorch Lightning v<2.0.0. [#2087](https://github.com/unit8co/darts/pull/2087) by [Eschibli](https://github.com/eschibli).
- Fixed a bug when creating a `RNNModel` with a custom `model`. [#2088](https://github.com/unit8co/darts/pull/2088) by [Dennis Bader](https://github.com/dennisbader).

### For developers of the library:
- Added a folder `docs/generated_api` to define custom .rst files for generating the documentation. [#2115](https://github.com/unit8co/darts/pull/2115) by [Dennis Bader](https://github.com/dennisbader).

## [0.27.0](https://github.com/unit8co/darts/tree/0.27.0) (2023-11-18)
### For users of the library:
**Improved**
- Improvements to `TorchForecastingModel`:
  - 🚀🚀 We optimized `historical_forecasts()` for pre-trained `TorchForecastingModel` running up to 20 times faster than before (and even more when tuning the batch size)!. [#2013](https://github.com/unit8co/darts/pull/2013) by [Dennis Bader](https://github.com/dennisbader).
  - Added callback `darts.utils.callbacks.TFMProgressBar` to customize at which model stages to display the progress bar. [#2020](https://github.com/unit8co/darts/pull/2020) by [Dennis Bader](https://github.com/dennisbader).
  - All `InferenceDataset`s now support strided forecasts with parameters `stride`, `bounds`. These datasets can be used with `TorchForecastingModel.predict_from_dataset()`. [#2013](https://github.com/unit8co/darts/pull/2013) by [Dennis Bader](https://github.com/dennisbader).
- Improvements to `RegressionModel`:
  - New example notebook for the `RegressionModels` explaining features such as (component-specific) lags, `output_chunk_length` in relation with `multi_models`, multivariate support, and more. [#2039](https://github.com/unit8co/darts/pull/2039) by [Antoine Madrona](https://github.com/madtoinou).
  - `XGBModel` now leverages XGBoost's native Quantile Regression support that was released in version 2.0.0 for improved probabilistic forecasts. [#2051](https://github.com/unit8co/darts/pull/2051) by [Dennis Bader](https://github.com/dennisbader).
- Improvements to `LocalForecastingModel`
  - Added optional keyword arguments dict `kwargs` to `ExponentialSmoothing` that will be passed to the constructor of the underlying `statsmodels.tsa.holtwinters.ExponentialSmoothing` model. [#2059](https://github.com/unit8co/darts/pull/2059) by [Antoine Madrona](https://github.com/madtoinou).
- General model improvements:
  - Added new arguments `fit_kwargs` and `predict_kwargs` to `historical_forecasts()`, `backtest()` and `gridsearch()` that will be passed to the model's `fit()` and / or `predict` methods. E.g., you can now set a batch size, static validation series, ... depending on the model support. [#2050](https://github.com/unit8co/darts/pull/2050) by [Antoine Madrona](https://github.com/madtoinou)
  - For transparency, we issue a (removable) warning when performing auto-regressive forecasts with past covariates (with `n >= output_chunk_length`) to inform users that future values of past covariates will be accessed. [#2049](https://github.com/unit8co/darts/pull/2049) by [Antoine Madrona](https://github.com/madtoinou)
- Other improvements:
  - Added support for time index time zone conversion with parameter `tz` before generating/computing holidays and datetime attributes. Support was added to all Time Axis Encoders, standalone encoders and forecasting models' `add_encoders`, time series generation utils functions `holidays_timeseries()` and `datetime_attribute_timeseries()`, and `TimeSeries` methods `add_datetime_attribute()` and `add_holidays()`. [#2054](https://github.com/unit8co/darts/pull/2054) by [Dennis Bader](https://github.com/dennisbader).
  - Added new data transformer: `MIDAS`, which uses mixed-data sampling to convert `TimeSeries` from high frequency to low frequency (and back). [#1820](https://github.com/unit8co/darts/pull/1820) by [Boyd Biersteker](https://github.com/Beerstabr), [Antoine Madrona](https://github.com/madtoinou) and [Dennis Bader](https://github.com/dennisbader).
  - Added new dataset `ElectricityConsumptionZurichDataset`: The dataset contains the electricity consumption of households in Zurich, Switzerland from 2015-2022 on different grid levels. We also added weather measurements for Zurich which can be used as covariates for modelling. [#2039](https://github.com/unit8co/darts/pull/2039) by [Antoine Madrona](https://github.com/madtoinou) and [Dennis Bader](https://github.com/dennisbader).
  - Adapted the example notebooks to properly apply data transformers and avoid look-ahead bias. [#2020](https://github.com/unit8co/darts/pull/2020) by [Samriddhi Singh](https://github.com/SimTheGreat).

**Fixed**
- Fixed a bug when calling `historical_forecasts()` and `overlap_end=False` that did not generate the last possible forecast. [#2013](https://github.com/unit8co/darts/pull/2013) by [Dennis Bader](https://github.com/dennisbader).
- Fixed a bug when calling optimized `historical_forecasts()` for a `RegressionModel` trained with varying component-specific lags. [#2040](https://github.com/unit8co/darts/pull/2040) by [Antoine Madrona](https://github.com/madtoinou).
- Fixed a bug when using encoders with `RegressionModel` and series with a non-evenly spaced frequency (e.g. Month Begin). This raised an error during lagged data creation when trying to divide a pd.Timedelta by the ambiguous frequency. [#2034](https://github.com/unit8co/darts/pull/2034) by [Antoine Madrona](https://github.com/madtoinou).
- Fixed a bug when loading the weights of a `TorchForecastingModel` that was trained with a precision other than `float64`. [#2046](https://github.com/unit8co/darts/pull/2046) by [Freddie Hsin-Fu Huang](https://github.com/Hsinfu).
- Fixed broken links in the `Transfer learning` example notebook with publicly hosted version of the three datasets. [#2067](https://github.com/unit8co/darts/pull/2067) by [Antoine Madrona](https://github.com/madtoinou).
- Fixed a bug when using `NLinearModel` on multivariate series with covariates and `normalize=True`. [#2072](https://github.com/unit8co/darts/pull/2072) by [Antoine Madrona](https://github.com/madtoinou).
- Fixed a bug when using `DLinearModel` and `NLinearModel` on multivariate series with static covariates shared across components and `use_static_covariates=True`. [#2070](https://github.com/unit8co/darts/pull/2070) by [Antoine Madrona](https://github.com/madtoinou).

### For developers of the library:
No changes.

## [0.26.0](https://github.com/unit8co/darts/tree/0.26.0) (2023-09-16)
### For users of the library:

**Improved**
- Improvements to `RegressionModel`: [#1962](https://github.com/unit8co/darts/pull/1962) by [Antoine Madrona](https://github.com/madtoinou).
  - 🚀🚀 All models now support component/column-specific lags for target, past, and future covariates series.
- Improvements to `TorchForecastingModel`:
  - 🚀 Added `RINorm` (Reversible Instance Norm) as an input normalization option for all models except `RNNModel`. Activate it with model creation parameter `use_reversible_instance_norm`. [#1969](https://github.com/unit8co/darts/pull/1969) by [Dennis Bader](https://github.com/dennisbader).
  - 🔴 Added past covariates feature projection to `TiDEModel` with parameter `temporal_width_past` following the advice of the model architect. Parameter `temporal_width` was renamed to `temporal_width_future`. Additionally, added the option to bypass the feature projection with `temporal_width_past/future=0`. [#1993](https://github.com/unit8co/darts/pull/1993) by [Dennis Bader](https://github.com/dennisbader).
- Improvements to `EnsembleModel`:  [#1815](https://github.com/unit8co/darts/pull/#1815) by [Antoine Madrona](https://github.com/madtoinou) and [Dennis Bader](https://github.com/dennisbader).
  - 🔴 Renamed model constructor argument `models` to `forecasting_models`.
  - 🚀🚀 Added support for pre-trained `GlobalForecastingModel` as `forecasting_models` to avoid re-training when ensembling. This requires all models to be pre-trained global models.
  - 🚀 Added support for generating the `forecasting_model` forecasts (used to train the ensemble model) with historical forecasts rather than direct (auto-regressive) predictions. Enable it with `train_using_historical_forecasts=True` at model creation. 
  - Added an example notebook for ensemble models.
- Improvements to historical forecasts, backtest and gridsearch:  [#1866](https://github.com/unit8co/darts/pull/1866) by [Antoine Madrona](https://github.com/madtoinou).
  - Added support for negative `start` values to start historical forecasts relative to the end of the target series. 
  - Added a new argument `start_format` that allows to use an integer `start` either as the index position or index value/label for `series` indexed with a `pd.RangeIndex`.
  - Added support for `TimeSeries` with a `RangeIndex` starting at a negative integer.
- Other improvements:
  - Reduced the size of the Darts docker image `unit8/darts:latest`, and included all optional models as well as dev requirements. [#1878](https://github.com/unit8co/darts/pull/1878) by [Alex Colpitts](https://github.com/alexcolpitts96).
  - Added short examples in the docstring of all the models, including covariates usage and some model-specific parameters. [#1956](https://github.com/unit8co/darts/pull/1956) by [Antoine Madrona](https://github.com/madtoinou).
  - Added method `TimeSeries.cumsum()` to get the cumulative sum of the time series along the time axis. [#1988](https://github.com/unit8co/darts/pull/1988) by [Eliot Zubkoff](https://github.com/Eliotdoesprogramming).

**Fixed**
- Fixed a bug in `TimeSeries.from_dataframe()` when using a pandas.DataFrame with `df.columns.name != None`. [#1938](https://github.com/unit8co/darts/pull/1938) by [Antoine Madrona](https://github.com/madtoinou).
- Fixed a bug in `RegressionEnsembleModel.extreme_lags` when the forecasting models have only covariates lags. [#1942](https://github.com/unit8co/darts/pull/1942) by [Antoine Madrona](https://github.com/madtoinou).
- Fixed a bug when using `TFTExplainer` with a `TFTModel` running on GPU. [#1949](https://github.com/unit8co/darts/pull/1949) by [Dennis Bader](https://github.com/dennisbader).
- Fixed a bug in `TorchForecastingModel.load_weights()` that raised an error when loading the weights from a valid architecture. [#1952](https://github.com/unit8co/darts/pull/1952) by [Antoine Madrona](https://github.com/madtoinou).
- Fixed a bug in `NLinearModel` where `normalize=True` and past covariates could not be used at the same time. [#1873](https://github.com/unit8co/darts/pull/1873) by [Eliot Zubkoff](https://github.com/Eliotdoesprogramming).
- Raise an error when an `EnsembleModel` containing at least one `LocalForecastingModel` is calling `historical_forecasts` with `retrain=False`.  [#1815](https://github.com/unit8co/darts/pull/#1815) by [Antoine Madrona](https://github.com/madtoinou).
- 🔴 Dropped support for lambda functions in `add_encoders`’s “custom” encoder in favor of named functions to ensure that models can be exported. [#1957](https://github.com/unit8co/darts/pull/1957) by [Antoine Madrona](https://github.com/madtoinou).

### For developers of the library:

**Improved**
- Refactored all tests to use pytest instead of unittest. [#1950](https://github.com/unit8co/darts/pull/1950) by [Dennis Bader](https://github.com/dennisbader).

## [0.25.0](https://github.com/unit8co/darts/tree/0.25.0) (2023-08-04)
### For users of the library:

**Installation**
- 🔴 Removed Prophet, LightGBM, and CatBoost dependencies from PyPI packages (`darts`, `u8darts`, `u8darts[torch]`), and conda-forge packages (`u8darts`, `u8darts-torch`)  to avoid installation issues that some users were facing (installation on Apple M1/M2 devices, ...). [#1589](https://github.com/unit8co/darts/pull/1589) by [Julien Herzen](https://github.com/hrzn) and [Dennis Bader](https://github.com/dennisbader).
  - The models are still supported by installing the required packages as described in our [installation guide](https://github.com/unit8co/darts/blob/master/INSTALL.md#enabling-optional-dependencies).
  - The Darts package including all dependencies can still be installed with PyPI package `u8darts[all]` or conda-forge package `u8darts-all`. 
  - Added new PyPI flavor `u8darts[notorch]`, and conda-forge flavor `u8darts-notorch` which are equivalent to the old `u8darts` installation (all dependencies except neural networks).
- 🔴 Removed support for Python 3.7 [#1864](https://github.com/unit8co/darts/pull/1864) by [Dennis Bader](https://github.com/dennisbader).

**Improved**
- General model improvements:
  - 🚀🚀 Optimized `historical_forecasts()` for `RegressionModel` when `retrain=False` and `forecast_horizon <= output_chunk_length` by vectorizing the prediction. This can run up to 700 times faster than before! [#1885](https://github.com/unit8co/darts/pull/1885) by [Antoine Madrona](https://github.com/madtoinou).
  - Improved efficiency of `historical_forecasts()` and `backtest()` for all models giving significant process time reduction for larger number of predict iterations and series. [#1801](https://github.com/unit8co/darts/pull/1801) by [Dennis Bader](https://github.com/dennisbader).
  - 🚀🚀 Added support for direct prediction of the likelihood parameters to probabilistic models using a likelihood (regression and torch models). Set `predict_likelihood_parameters=True` when calling `predict()`. [#1811](https://github.com/unit8co/darts/pull/1811) by [Antoine Madrona](https://github.com/madtoinou).
  - 🚀🚀 New forecasting model: `TiDEModel`  as proposed in [this paper](https://arxiv.org/abs/2304.08424). An MLP based encoder-decoder model that is said to outperform many Transformer-based architectures. [#1727](https://github.com/unit8co/darts/pull/1727) by [Alex Colpitts](https://github.com/alexcolpitts96).
  - `Prophet` now supports conditional seasonalities, and properly handles all parameters passed to `Prophet.add_seasonality()` and model creation parameter `add_seasonalities` [#1829](https://github.com/unit8co/darts/pull/1829) by [Idan Shilon](https://github.com/id5h).
  - Added method `generate_fit_predict_encodings()` to generate the encodings (from `add_encoders` at model creation) required for training and prediction. [#1925](https://github.com/unit8co/darts/pull/1925) by [Dennis Bader](https://github.com/dennisbader).
  - Added support for `PathLike` to the `save()` and `load()` functions of all non-deep learning based models. [#1754](https://github.com/unit8co/darts/pull/1754) by [Simon Sudrich](https://github.com/sudrich).
  - Added model property `ForecastingModel.supports_multivariate` to indicate whether the model supports multivariate forecasting. [#1848](https://github.com/unit8co/darts/pull/1848) by [Felix Divo](https://github.com/felixdivo).
- Improvements to `EnsembleModel`:
  - Model creation parameter `forecasting_models` now supports a mix of `LocalForecastingModel` and `GlobalForecastingModel` (single `TimeSeries` training/inference only, due to the local models). [#1745](https://github.com/unit8co/darts/pull/1745) by [Antoine Madrona](https://github.com/madtoinou).
  - Future and past covariates can now be used even if `forecasting_models` have different covariates support. The covariates passed to `fit()`/`predict()` are used only by models that support it. [#1745](https://github.com/unit8co/darts/pull/1745) by [Antoine Madrona](https://github.com/madtoinou).
  - `RegressionEnsembleModel` and `NaiveEnsembleModel` can generate probabilistic forecasts, probabilistics `forecasting_models` can be sampled to train the `regression_model`, updated the documentation (stacking technique). [#1692](https://github.com/unit8co/darts/pull/1692) by [Antoine Madrona](https://github.com/madtoinou).
- Improvements to `Explainability` module:
  - 🚀🚀 New forecasting model explainer: `TFTExplainer` for `TFTModel`. You can now access and visualize the trained model's feature importances and self attention. [#1392](https://github.com/unit8co/darts/issues/1392) by [Sebastian Cattes](https://github.com/Cattes) and [Dennis Bader](https://github.com/dennisbader).
  - Added static covariates support to `ShapeExplainer`. [#1803](https://github.com/unit8co/darts/pull/1803) by [Anne de Vries](https://github.com/anne-devries) and [Dennis Bader](https://github.com/dennisbader).
- Improvements to documentation [#1904](https://github.com/unit8co/darts/pull/1904) by [Dennis Bader](https://github.com/dennisbader):
  - made model sections in README.md, covariates user guide and forecasting model API Reference more user friendly by adding model links and reorganizing them into model categories.
  - added the Dynamic Time Warping (DTW) module and improved its appearance.
- Other improvements:
  - Improved static covariates column naming when using `StaticCovariatesTransformer` with a `sklearn.preprocessing.OneHotEncoder`. [#1863](https://github.com/unit8co/darts/pull/1863) by [Anne de Vries](https://github.com/anne-devries).
  - Added `MSTL` (Season-Trend decomposition using LOESS for multiple seasonalities) as a `method` option for `extract_trend_and_seasonality()`. [#1879](https://github.com/unit8co/darts/pull/1879) by [Alex Colpitts](https://github.com/alexcolpitts96).
  - Added `RINorm` (Reversible Instance Norm) as a new input normalization option for `TorchForecastingModel`. So far only `TiDEModel` supports it with model creation parameter `use_reversible_instance_norm`. [#1865](https://github.com/unit8co/darts/issues/1856) by [Alex Colpitts](https://github.com/alexcolpitts96).
  - Improvements to `TimeSeries.plot()`: custom axes are now properly supported with parameter `ax`. Axis is now returned for downstream tasks. [#1916](https://github.com/unit8co/darts/pull/1916) by [Dennis Bader](https://github.com/dennisbader).

**Fixed**
- Fixed an issue not considering original component names for `TimeSeries.plot()` when providing a label prefix. [#1783](https://github.com/unit8co/darts/pull/1783) by [Simon Sudrich](https://github.com/sudrich).
- Fixed an issue with the string representation of `ForecastingModel` when using array-likes at model creation. [#1749](https://github.com/unit8co/darts/pull/1749) by [Antoine Madrona](https://github.com/madtoinou).
- Fixed an issue with `TorchForecastingModel.load_from_checkpoint()` not properly loading the loss function and metrics. [#1759](https://github.com/unit8co/darts/pull/1759) by [Antoine Madrona](https://github.com/madtoinou).
- Fixed a bug when loading the weights of a `TorchForecastingModel` trained with encoders or a Likelihood. [#1744](https://github.com/unit8co/darts/pull/1744) by [Antoine Madrona](https://github.com/madtoinou).
- Fixed a bug when using selected `target_components` with `ShapExplainer`. [#1803](https://github.com/unit8co/darts/pull/1803) by [Dennis Bader](https://github.com/dennisbader).
- Fixed `TimeSeries.__getitem__()` for series with a RangeIndex with start != 0 and freq != 1. [#1868](https://github.com/unit8co/darts/pull/1868) by [Dennis Bader](https://github.com/dennisbader).
- Fixed an issue where `DTWAlignment.plot_alignment()` was not plotting the alignment plot of series with a RangeIndex correctly. [#1880](https://github.com/unit8co/darts/pull/1880) by [Ahmet Zamanis](https://github.com/AhmetZamanis) and [Dennis Bader](https://github.com/dennisbader).
- Fixed an issue when calling `ARIMA.predict()` and `num_samples > 1` (probabilistic forecasting), where the start point of the simulation was not anchored to the end of the target series. [#1893](https://github.com/unit8co/darts/pull/1893) by [Dennis Bader](https://github.com/dennisbader).
- Fixed an issue when using `TFTModel.predict()` with `full_attention=True` where the attention mask was not applied properly. [#1392](https://github.com/unit8co/darts/issues/1392) by [Dennis Bader](https://github.com/dennisbader).

### For developers of the library:

**Improvements**
- Refactored the `ForecastingModelExplainer` and `ExplainabilityResult` to simplify implementation of new explainers. [#1392](https://github.com/unit8co/darts/issues/1392) by [Dennis Bader](https://github.com/dennisbader).
- Adapted all unit tests to run successfully on M1 devices. [#1933](https://github.com/unit8co/darts/issues/1933) by [Dennis Bader](https://github.com/dennisbader).

## [0.24.0](https://github.com/unit8co/darts/tree/0.24.0) (2023-04-12)
### For users of the library:

**Improved**
- General model improvements:
  - New baseline forecasting model `NaiveMovingAverage`. [#1557](https://github.com/unit8co/darts/pull/1557) by [Janek Fidor](https://github.com/JanFidor).
  - New models `StatsForecastAutoCES`, and `StatsForecastAutoTheta` from Nixtla's statsforecasts library as local forecasting models without covariates support. AutoTheta supports probabilistic forecasts. [#1476](https://github.com/unit8co/darts/pull/1476) by [Boyd Biersteker](https://github.com/Beerstabr).
  - Added support for future covariates, and probabilistic forecasts to `StatsForecastAutoETS`. [#1476](https://github.com/unit8co/darts/pull/1476) by [Boyd Biersteker](https://github.com/Beerstabr).
  - Added support for logistic growth to `Prophet` with parameters `growth`, `cap`, `floor`. [#1419](https://github.com/unit8co/darts/pull/1419) by [David Kleindienst](https://github.com/DavidKleindienst). 
  - Improved the model string / object representation style similar to scikit-learn models. [#1590](https://github.com/unit8co/darts/pull/1590) by [Janek Fidor](https://github.com/JanFidor).
  - 🔴 Renamed `MovingAverage` to `MovingAverageFilter` to avoid confusion with new `NaiveMovingAverage` model. [#1557](https://github.com/unit8co/darts/pull/1557) by [Janek Fidor](https://github.com/JanFidor).
- Improvements to `RegressionModel`:
    - Optimized lagged data creation for fit/predict sets achieving a drastic speed-up. [#1399](https://github.com/unit8co/darts/pull/1399) by [Matt Bilton](https://github.com/mabilton).
    - Added support for categorical past/future/static covariates to `LightGBMModel` with model creation parameters `categorical_*_covariates`. [#1585](https://github.com/unit8co/darts/pull/1585) by [Rijk van der Meulen](https://github.com/rijkvandermeulen).
    - Added lagged feature names for better interpretability; accessible with model property `lagged_feature_names`. [#1679](https://github.com/unit8co/darts/pull/1679) by [Antoine Madrona](https://github.com/madtoinou).
    - 🔴 New `use_static_covariates` option for all models: When True (default), models use static covariates if available at fitting time and enforce identical static covariate shapes across all target `series` used for training or prediction; when False, models ignore static covariates. [#1700](https://github.com/unit8co/darts/pull/1700) by [Dennis Bader](https://github.com/dennisbader).
- Improvements to `TorchForecastingModel`:
  - New methods `load_weights()` and `load_weights_from_checkpoint()` for loading only the weights from a manually saved model or checkpoint. This allows to fine-tune the pre-trained models with different optimizers or learning rate schedulers. [#1501](https://github.com/unit8co/darts/pull/1501) by [Antoine Madrona](https://github.com/madtoinou).
  - New method `lr_find()` that helps to find a good initial learning rate for your forecasting problem. [#1609](https://github.com/unit8co/darts/pull/1609) by [Levente Szabados](https://github.com/solalatus) and [Dennis Bader](https://github.com/dennisbader).
  - Improved the [user guide](https://unit8co.github.io/darts/userguide/torch_forecasting_models.html) and added new sections about saving/loading (checkpoints, manual save/load, loading weights only), and callbacks. [#1661](https://github.com/unit8co/darts/pull/1661) by [Antoine Madrona](https://github.com/madtoinou).
  - 🔴 Replaced `":"` in save file names with `"_"` to avoid issues on some operating systems. For loading models saved on earlier Darts versions, try to rename the file names by replacing `":"` with `"_"`. [#1501](https://github.com/unit8co/darts/pull/1501) by [Antoine Madrona](https://github.com/madtoinou).
  - 🔴 New `use_static_covariates` option for `TFTModel`, `DLinearModel` and `NLinearModel`: When True (default), models use static covariates if available at fitting time and enforce identical static covariate shapes across all target `series` used for training or prediction; when False, models ignore static covariates. [#1700](https://github.com/unit8co/darts/pull/1700) by [Dennis Bader](https://github.com/dennisbader).
- Improvements to `TimeSeries`:
  - Added support for integer indexed input to `from_*` factory methods, if index can be converted to a pandas.RangeIndex. [#1527](https://github.com/unit8co/darts/pull/1527) by [Dennis Bader](https://github.com/dennisbader).
  - Added support for integer indexed input with step sizes (freq) other than 1. [#1527](https://github.com/unit8co/darts/pull/1527) by [Dennis Bader](https://github.com/dennisbader).
  - Optimized time series creation with `fill_missing_dates=True` achieving a drastic speed-up . [#1527](https://github.com/unit8co/darts/pull/1527) by [Dennis Bader](https://github.com/dennisbader).
  - `from_group_dataframe()` now warns the user if there is suspicion of a "bad" time index (monotonically increasing). [#1628](https://github.com/unit8co/darts/pull/1628) by [Dennis Bader](https://github.com/dennisbader).
- Added a parameter to give a custom function name to the transformed output of `WindowTransformer`; improved the explanation of the `window` parameter. [#1676](https://github.com/unit8co/darts/pull/1676) and [#1666](https://github.com/unit8co/darts/pull/1666) by [Jing Qiang Goh](https://github.com/JQGoh).
- Added `historical_forecasts` parameter to `backtest()` that allows to use precomputed historical forecasts from `historical_forecasts()`. [#1597](https://github.com/unit8co/darts/pull/1597) by [Janek Fidor](https://github.com/JanFidor).
- Added feature values and SHAP object to `ShapExplainabilityResult`, giving easy user access to all SHAP-specific explainability results. [#1545](https://github.com/unit8co/darts/pull/1545) by [Rijk van der Meulen](https://github.com/rijkvandermeulen).
- New `quantile_loss()` (pinball loss) metric for probabilistic forecasts. [#1559](https://github.com/unit8co/darts/pull/1559) by [Janek Fidor](https://github.com/JanFidor).

**Fixed**
- Fixed an issue in `BottomUp/TopDownReconciliator` where the order of the series components was not taken into account. [#1592](https://github.com/unit8co/darts/pull/1592) by [David Kleindienst](https://github.com/DavidKleindienst).
- Fixed an issue with `DLinearModel` not supporting even numbered `kernel_size`. [#1695](https://github.com/unit8co/darts/pull/1695) by [Antoine Madrona](https://github.com/madtoinou).
- Fixed an issue with `RegressionEnsembleModel` not using future covariates during training. [#1660](https://github.com/unit8co/darts/pull/1660) by [Rajesh Balakrishnan](https://github.com/Rajesh4AI).
- Fixed an issue where `NaiveEnsembleModel` prediction did not transfer the series' component name. [#1602](https://github.com/unit8co/darts/pull/1602) by [David Kleindienst](https://github.com/DavidKleindienst).
- Fixed an issue in `TorchForecastingModel` that prevented from using multi GPU training. [#1509](https://github.com/unit8co/darts/pull/1509) by [Levente Szabados](https://github.com/solalatus).
- Fixed a bug when saving a `FFT` model with `trend=None`. [#1594](https://github.com/unit8co/darts/pull/1594) by [Antoine Madrona](https://github.com/madtoinou).
- Fixed some issues with PyTorch-Lightning version 2.0.0. [#1651](https://github.com/unit8co/darts/pull/1651) by [Dennis Bader](https://github.com/dennisbader).
- Fixed a bug in `QuantileDetector` which raised an error when low and high quantiles had identical values. [#1553](https://github.com/unit8co/darts/pull/1553) by [Julien Adda](https://github.com/julien12234).
- Fixed an issue preventing `TimeSeries` from being empty. [#1359](https://github.com/unit8co/darts/pull/1359) by [Antoine Madrona](https://github.com/madtoinou).
- Fixed an issue when using `backtest()` on multiple series. [#1517](https://github.com/unit8co/darts/pull/1517) by [Julien Herzen](https://github.com/hrzn).
- General fixes to `historical_forecasts()`
  - Fixed issue where `retrain` functions were not handled properly; Improved handling of `start`, and `train_length` parameters; better interpretability with warnings and improved error messages (warnings can be turned of with `show_warnings=False`). By [#1675](https://github.com/unit8co/darts/pull/1675) by [Antoine Madrona](https://github.com/madtoinou) and [Dennis Bader](https://github.com/dennisbader).
  - Fixed an issue for several models (mainly ensemble and local models) where automatic `start` did not respect the minimum required training lengths. [#1616](https://github.com/unit8co/darts/pull/1616) by [Janek Fidor](https://github.com/JanFidor) and [Dennis Bader](https://github.com/dennisbader).
  - Fixed an issue when using a `RegressionModel` with future covariates lags only. [#1685](https://github.com/unit8co/darts/pull/1685) by [Maxime Dumonal](https://github.com/dumjax).

### For developers of the library:

**Improvements**
- Option to skip slow tests locally with `pytest . --no-cov -m "not slow"`. [#1625](https://github.com/unit8co/darts/pull/1625) by [Blazej Nowicki](https://github.com/BlazejNowicki).
- Major refactor of data transformers which simplifies implementation of new transformers. [#1409](https://github.com/unit8co/darts/pull/1409) by [Matt Bilton](https://github.com/mabilton).


## [0.23.1](https://github.com/unit8co/darts/tree/0.23.1) (2023-01-12)
Patch release

**Fixed**
- Fix an issue in `TimeSeries` which made it incompatible with Python 3.7.
  [#1449](https://github.com/unit8co/darts/pull/1449) by [Dennis Bader](https://github.com/dennisbader).
- Fix an issue with static covariates when series have variable lengths with `RegressionModel`s.
  [#1469](https://github.com/unit8co/darts/pull/1469) by [Eliane Maalouf](https://github.com/eliane-maalouf).
- Fix an issue with PyTorch Lightning trainer handling.
  [#1459](https://github.com/unit8co/darts/pull/1459) by [Dennis Bader](https://github.com/dennisbader).
- Fix an issue with `historical_forecasts()` retraining PyTorch models iteratively instead of from scratch.
  [#1465](https://github.com/unit8co/darts/pull/1465) by [Dennis Bader](https://github.com/dennisbader).
- Fix an issue with `historical_forecasts()` not working in some cases when `future_covariates`
  are provided and `start` is not specified. [#1481](https://github.com/unit8co/darts/pull/1481)
  by [Maxime Dumonal](https://github.com/dumjax).
- Fix an issue with `slice_n_points` functions on integer indexes.
  [#1482](https://github.com/unit8co/darts/pull/1482) by [Julien Herzen](https://github.com/hrzn).


## [0.23.0](https://github.com/unit8co/darts/tree/0.23.0) (2022-12-23)
### For users of the library:

**Improved**
- 🚀🚀🚀 Brand new Darts module dedicated to anomaly detection on time series: `darts.ad`.
  More info on the API doc page: https://unit8co.github.io/darts/generated_api/darts.ad.html.
  [#1256](https://github.com/unit8co/darts/pull/1256) by [Julien Adda](https://github.com/julien12234)
  and [Julien Herzen](https://github.com/hrzn).
- New forecasting models: `DLinearModel` and `NLinearModel` as proposed in [this paper](https://arxiv.org/pdf/2205.13504.pdf).
  [#1139](https://github.com/unit8co/darts/pull/1139)  by [Julien Herzen](https://github.com/hrzn) and [Greg DeVos](https://github.com/gdevos010).
- New forecasting model: `XGBModel` implementing XGBoost.
  [#1405](https://github.com/unit8co/darts/pull/1405) by [Julien Herzen](https://github.com/hrzn).
- New `multi_models` option for all `RegressionModel`s: when set to False, uses only a single underlying
  estimator for multi-step forecasting, which can drastically increase computational efficiency.
  [#1291](https://github.com/unit8co/darts/pull/1291) by [Eliane Maalouf](https://github.com/eliane-maalouf).
- All `RegressionModel`s (incl. LightGBM, Catboost, XGBoost, Random Forest, ...)
  now support static covariates.
  [#1412](https://github.com/unit8co/darts/pull/1412) by [Eliane Maalouf](https://github.com/eliane-maalouf).
- `historical_forecasts()` and `backtest()` now work on multiple series, too.
  [#1318](https://github.com/unit8co/darts/pull/1318) by [Maxime Dumonal](https://github.com/dumjax).
- New window transformation capabilities: `TimeSeries.window_transform()` and
  a new `WindowTransformer` which allow to easily create window features.
  [#1269](https://github.com/unit8co/darts/pull/1269) by [Eliane Maalouf](https://github.com/eliane-maalouf).
- 🔴 Improvements to `TorchForecastingModels`: Load models directly to CPU that were trained on GPU. Save file size reduced.
  Improved PyTorch Lightning Trainer handling fixing several minor issues.
  Removed deprecated methods `load_model` and `save_model`
  [#1371](https://github.com/unit8co/darts/pull/1371) by [Dennis Bader](https://github.com/dennisbader).
- Improvements to encoders: Added support for encoders to all models with covariate support through `add_encoders` at model creation.
  Encoders now generate the correct minimum required covariate time spans for all models.
  [#1338](https://github.com/unit8co/darts/pull/1338) by [Dennis Bader](https://github.com/dennisbader).
- New datasets available in `darts.datasets` (`ILINetDataset`, `ExchangeRateDataset`, `TrafficDataset`, `WeatherDataset`)
  [#1298](https://github.com/unit8co/darts/pull/1298) by [Kamil Wierciak](https://github.com/FEJTWOW).
  [#1291](https://github.com/unit8co/darts/pull/1291) by [Eliane Maalouf](https://github.com/eliane-maalouf).
- New `Diff` transformer, which can difference and "undifference" series
  [#1380](https://github.com/unit8co/darts/pull/1380) by [Matt Bilton](https://github.com/mabilton).
- Improvements to KalmanForecaster: The model now accepts different TimeSeries for prediction than the ones used to fit the model.
  [#1338](https://github.com/unit8co/darts/pull/1338) by [Dennis Bader](https://github.com/dennisbader).
- Backtest functions can now accept a list of metric functions [#1333](https://github.com/unit8co/darts/pull/1333)
  by [Antoine Madrona](https://github.com/madtoinou).
- Extension of baseline models to work on multivariate series
  [#1373](https://github.com/unit8co/darts/pull/1373) by [Błażej Nowicki](https://github.com/BlazejNowicki).
- Improvement to `TimeSeries.gaps()` [#1265](https://github.com/unit8co/darts/pull/1265) by
  [Antoine Madrona](https://github.com/madtoinou).
- Speedup of `TimeSeries.quantile_timeseries()` method
  [#1351](https://github.com/unit8co/darts/pull/1351) by [@tranquilitysmile](https://github.com/tranquilitysmile).
- Some dependencies which can be hard to install (LightGBM, Catboost, XGBoost, Prophet, Statsforecast)
  are not required anymore (if not installed the corresponding models will not be available)
  [#1360](https://github.com/unit8co/darts/pull/1360) by [Antoine Madrona](https://github.com/madtoinou).
- Removed `IPython` as a dependency. [#1331](https://github.com/unit8co/darts/pull/1331) by [Erik Hasse](https://github.com/erik-hasse)
- Allow the creation of empty `TimeSeries` [#1359](https://github.com/unit8co/darts/pull/1359)
  by [Antoine Madrona](https://github.com/madtoinou).


**Fixed**
- Fixed edge case in ShapExplainer for regression models where covariates series > target series
  [#1310](https://https://github.com/unit8co/darts/pull/1310) by [Rijk van der Meulen](https://github.com/rijkvandermeulen)
- Fixed a bug in `TimeSeries.resample()` [#1350](https://github.com/unit8co/darts/pull/1350)
  by [Antoine Madrona](https://github.com/madtoinou).
- Fixed splitting methods when split point is not in the series
  [#1415](https://github.com/unit8co/darts/pull/1415) by [@DavidKleindienst](https://github.com/DavidKleindienst)
- Fixed issues with `append_values()` and `prepend_values()` not correctly extending `RangeIndex`es
  [#1435](https://github.com/unit8co/darts/pull/1435) by [Matt Bilton](https://github.com/mabilton).
- Fixed some issues with time zones [#1343](https://github.com/unit8co/darts/pull/1343)
  by [Antoine Madrona](https://github.com/madtoinou).
- Fixed some issues when using a single target series with `RegressionEnsembleModel`
  [#1357](https://github.com/unit8co/darts/pull/1357) by [Dennis Bader](https://github.com/dennisbader).
- Fixed treatment of stochastic models in ensemble models
  [#1423](https://github.com/unit8co/darts/pull/1423) by [Eliane Maalouf](https://github.com/eliane-maalouf).


## [0.22.0](https://github.com/unit8co/darts/tree/0.22.0) (2022-10-04)
### For users of the library:

**Improved**
- New explainability feature. The class `ShapExplainer` in `darts.explainability` can provide Shap-values explanations of the importance of each lag and each dimension in producing each forecasting lag for `RegressionModel`s. [#909](https://github.com/unit8co/darts/pull/909) by [Maxime Dumonal](https://github.com/dumjax).
- New model: `StatsForecastsETS`. Similarly to `StatsForecastsAutoARIMA`, this model offers the ETS model from Nixtla's `statsforecasts` library as a local forecasting model supporting future covariates. [#1171](https://github.com/unit8co/darts/pull/1171) by [Julien Herzen](https://github.com/hrzn).
- Added support for past and future covariates to `residuals()` function. [#1223](https://github.com/unit8co/darts/pull/1223) by [Eliane Maalouf](https://github.com/eliane-maalouf).
- Added support for retraining model(s) every `n` iteration and on custom conditions in `historical_forecasts` method of `ForecastingModel`s. [#1139](https://github.com/unit8co/darts/pull/1139) by [Francesco Bruzzesi](https://github.com/fbruzzesi).
- Added support for beta-NLL in `GaussianLikelihood`s, as proposed in [this paper](https://arxiv.org/abs/2203.09168). [#1162](https://github.com/unit8co/darts/pull/1162) by [Julien Herzen](https://github.com/hrzn).
- New LayerNorm alternatives, RMSNorm and LayerNormNoBias [#1113](https://github.com/unit8co/darts/issues/1113) by [Greg DeVos](https://github.com/gdevos010).
- 🔴 Improvements to encoders: improve fitting behavior of encoders' transformers and solve a couple of issues. Remove support for absolute index encoding. [#1257](https://github.com/unit8co/darts/pull/1257) by [Dennis Bader](https://github.com/dennisbader).
- Overwrite min_train_series_length for Catboost and LightGBM [#1214](https://https://github.com/unit8co/darts/pull/1214) by [Anne de Vries](https://github.com/anne-devries).
- New example notebook showcasing and end-to-end example of hyperparameter optimization with Optuna [#1242](https://github.com/unit8co/darts/pull/1242) by [Julien Herzen](https://github.com/hrzn).
- New user guide section on hyperparameter optimization with Optuna and Ray Tune [#1242](https://github.com/unit8co/darts/pull/1242) by [Julien Herzen](https://github.com/hrzn).
- Documentation on model saving and loading. [#1210](https://github.com/unit8co/darts/pull/1210) by [Amadej Kocbek](https://github.com/amadejkocbek).
- 🔴 `torch_device_str` has been removed from all torch models in favor of Pytorch Lightning's `pl_trainer_kwargs` method [#1244](https://github.com/unit8co/darts/pull/1244) by [Greg DeVos](https://github.com/gdevos010).

**Fixed**
- An issue with `add_encoders` in `RegressionModel`s when fit/predict were called with a single target series. [#1193](https://github.com/unit8co/darts/pull/1193) by [Dennis Bader](https://github.com/dennisbader).
- Some issues with integer-indexed series. [#1191](https://github.com/unit8co/darts/pull/1191) by [Julien Herzen](https://github.com/hrzn).
- A bug when using the latest versions (>=1.1.1) of Prophet. [#1208](https://github.com/unit8co/darts/pull/1208) by [Julien Herzen](https://github.com/hrzn).
- An issue with calling `fit_transform()` on reconciliators. [#1165](https://github.com/unit8co/darts/pull/1165) by [Julien Herzen](https://github.com/hrzn).
- A bug in `GaussianLikelihood` object causing issues with confidence intervals. [#1162](https://github.com/unit8co/darts/pull/1162) by [Julien Herzen](https://github.com/hrzn).
- An issue which prevented plotting `TimeSeries` of length 1. [#1206](https://github.com/unit8co/darts/issues/1206) by [Julien Herzen](https://github.com/hrzn).
- Type hinting for ExponentialSmoothing model [#1185](https://https://github.com/unit8co/darts/pull/1185) by [Rijk van der Meulen](https://github.com/rijkvandermeulen)

## [0.21.0](https://github.com/unit8co/darts/tree/0.21.0) (2022-08-12)

### For users of the library:

**Improved**
- New model: Catboost, incl `quantile`, `poisson` and `gaussian` likelihoods support. [#1007](https://github.com/unit8co/darts/pull/1007), [#1044](https://github.com/unit8co/darts/pull/1044) by [Jonas Racine](https://github.com/jonasracine).
- Extension of the `add_encoders` option to `RegressionModel`s. It is now straightforward to add calendar based or custom past or future covariates to these models, similar to torch models. [#1093](https://github.com/unit8co/darts/pull/1093) by [Dennis Bader](https://github.com/dennisbader).
- Introduction of `StaticCovariatesTransformer`, categorical static covariate support for `TFTModel`, example and user-guide updates on static covariates. [#1081](https://github.com/unit8co/darts/pull/1081) by [Dennis Bader](https://github.com/dennisbader).
- ARIMA and VARIMA models now support being applied to a new series, different than the one used for training. [#1036](https://github.com/unit8co/darts/pull/1036) by [Samuele Giuliano Piazzetta](https://github.com/piaz97).
- All Darts forecasting models now have unified `save()` and `load()` methods. [#1070](https://github.com/unit8co/darts/pull/1070) by [Dustin Brunner](https://github.com/brunnedu).
- Improvements in logging. [#1034](https://github.com/unit8co/darts/pull/1034) by [Dustin Brunner](https://github.com/brunnedu).
- Re-integrating Prophet >= 1.1 in core dependencies (as it does not depend on PyStan anymore). [#1054](https://github.com/unit8co/darts/pull/1054) by [Julien Herzen](https://github.com/hrzn).
- Added a new `AustralianTourismDataset`. [#1141](https://github.com/unit8co/darts/pull/1141) by [Julien Herzen](https://github.com/hrzn).
- Added a new notebook demonstrating hierarchical reconciliation. [#1147](https://github.com/unit8co/darts/pull/1147) by [Julien Herzen](https://github.com/hrzn).
- Added `drop_columns()` method to `TimeSeries`. [#1040](https://github.com/unit8co/darts/pull/1040) by [@shaido987](https://github.com/shaido987)
- Speedup static covariates when no casting is needed. [#1053](https://github.com/unit8co/darts/pull/1053) by [Julien Herzen](https://github.com/hrzn).
- Implemented the min_train_series_length method for the FourTheta and Theta models that overwrites the minimum default of 3 training samples by 2*seasonal_period when appropriate. [#1101](https://github.com/unit8co/darts/pull/1101) by [Rijk van der Meulen](https://github.com/rijkvandermeulen).
- Make default formatting optional in plots. [#1056](https://github.com/unit8co/darts/pull/1056) by [Colin Delahunty](https://github.com/colin99d)
- Introduce `retrain` option in `residuals()` method. [#1066](https://github.com/unit8co/darts/pull/1066) by [Julien Herzen](https://github.com/hrzn).
- Improved error messages. [#1066](https://github.com/unit8co/darts/pull/1066) by [Julien Herzen](https://github.com/hrzn).
- Small readability improvements to user guide. [#1039](https://github.com/unit8co/darts/pull/1039), [#1046](https://github.com/unit8co/darts/pull/1046/files) by [Ryan Russell](https://github.com/ryanrussell)

**Fixed**
- Fixed an error when loading torch forecasting models. [#1124](https://github.com/unit8co/darts/pull/1124) by [Dennis Bader](https://github.com/dennisbader).
- 🔴 renamed `ignore_time_axes` into `ignore_time_axis` in `TimeSeries.concatenate()`. [#1073](https://github.com/unit8co/darts/pull/1073/files) by [Thomas KIENTZ](https://github.com/thomktz)
- Propagate static covs and hierarchy in missing value filler. [#1076](https://github.com/unit8co/darts/pull/1076) by [Julien Herzen](https://github.com/hrzn).
- Fixed an issue where num_stacks is used instead of self.num_stacks in the NBEATSModel. Also, a few mistakes in API reference docs. [#1103](https://github.com/unit8co/darts/pull/1103) by [Rijk van der Meulen](https://github.com/rijkvandermeulen).
- Fixed `univariate_component()` method to propagate static covariates and drop hierarchy. [#1128](https://github.com/unit8co/darts/pull/1128) by [Julien Herzen](https://github.com/hrzn).
- Fixed various issues. [#1106](https://github.com/unit8co/darts/pull/1106) by [Julien Herzen](https://github.com/hrzn).
- Fixed an issue with `residuals` on `RNNModel`. [#1066](https://github.com/unit8co/darts/pull/1066) by [Julien Herzen](https://github.com/hrzn).

## [0.20.0](https://github.com/unit8co/darts/tree/0.20.0) (2022-06-22)

### For users of the library:

**Improved**
- Added support for static covariates in `TimeSeries` class. [#966](https://github.com/unit8co/darts/pull/966) by [Dennis Bader](https://github.com/dennisbader).
- Added support for static covariates in TFT model. [#966](https://github.com/unit8co/darts/pull/966) by [Dennis Bader](https://github.com/dennisbader).
- Support for storing hierarchy of components in `TimeSeries` (in view of hierarchical reconciliation) [#1012](https://github.com/unit8co/darts/pull/1012) by [Julien Herzen](https://github.com/hrzn).
- New Reconciliation transformers for forecast reconciliation: bottom up, top down and MinT. [#1012](https://github.com/unit8co/darts/pull/1012) by [Julien Herzen](https://github.com/hrzn).
- Added support for Monte Carlo Dropout, as a way to capture model uncertainty with torch models at inference time. [#1013](https://github.com/unit8co/darts/pull/1013) by [Julien Herzen](https://github.com/hrzn).
- New datasets: ETT and Electricity. [#617](https://github.com/unit8co/darts/pull/617)
  by [Greg DeVos](https://github.com/gdevos010)
- New dataset: [Uber TLC](https://github.com/fivethirtyeight/uber-tlc-foil-response). [#1003](https://github.com/unit8co/darts/pull/1003) by [Greg DeVos](https://github.com/gdevos010).
- Model Improvements: Option for changing activation function for NHiTs and NBEATS. NBEATS support for dropout. NHiTs Support for AvgPooling1d. [#955](https://github.com/unit8co/darts/pull/955) by [Greg DeVos](https://github.com/gdevos010).
- Implemented ["GLU Variants Improve Transformer"](https://arxiv.org/abs/2002.05202) for transformer based models (transformer and TFT). [#959](https://github.com/unit8co/darts/issues/959) by [Greg DeVos](https://github.com/gdevos010).
- Added support for torch metrics during training and validation. [#996](https://github.com/unit8co/darts/pull/996) by [Greg DeVos](https://github.com/gdevos010).
- Better handling of logging [#1010](https://github.com/unit8co/darts/pull/1010) by [Dustin Brunner](https://github.com/brunnedu).
- Better support for Python 3.10, and dropping `prophet` as a dependency (`Prophet` model still works if `prophet` package is installed separately) [#1023](https://github.com/unit8co/darts/pull/1023) by [Julien Herzen](https://github.com/hrzn).
- Option to avoid global matplotlib configuration changes.
[#924](https://github.com/unit8co/darts/pull/924) by [Mike Richman](https://github.com/zgana).
- 🔴 `HNiTSModel` renamed to `HNiTS` [#1000](https://github.com/unit8co/darts/pull/1000) by [Greg DeVos](https://github.com/gdevos010).

**Fixed**
- A bug with `tail()` and `head()` [#942](https://github.com/unit8co/darts/pull/942) by [Julien Herzen](https://github.com/hrzn).
- An issue with arguments being reverted for the `metric` function of gridsearch and backtest [#989](https://github.com/unit8co/darts/pull/989) by [Clara Grotehans](https://github.com/ClaraGrthns).
- An error checking whether `fit()` has been called in global models [#944](https://github.com/unit8co/darts/pull/944) by [Julien Herzen](https://github.com/hrzn).
- An error in Gaussian Process filter happening with newer versions of sklearn [#963](https://github.com/unit8co/darts/pull/963) by [Julien Herzen](https://github.com/hrzn).

### For developers of the library:

**Fixed**
- An issue with LinearLR scheduler in tests. [#928](https://github.com/unit8co/darts/pull/928) by [Dennis Bader](https://github.com/dennisbader).


## [0.19.0](https://github.com/unit8co/darts/tree/0.19.0) (2022-04-13)
### For users of the library:

**Improved**
- New model: `NHiTS` implementing the N-HiTS model.
  [#898](https://github.com/unit8co/darts/pull/898) by [Julien Herzen](https://github.com/hrzn).
- New model: `StatsForecastAutoARIMA` implementing the (faster) AutoARIMA version of
  [statsforecast](https://github.com/Nixtla/statsforecast).
  [#893](https://github.com/unit8co/darts/pull/893) by [Julien Herzen](https://github.com/hrzn).
- New model: `Croston` method.
  [#893](https://github.com/unit8co/darts/pull/893) by [Julien Herzen](https://github.com/hrzn).
- Better way to represent stochastic `TimeSeries` from distributions specified by quantiles.
  [#899](https://github.com/unit8co/darts/pull/899) by [Gian Wiher](https://github.com/gnwhr).
- Better sampling of trajectories for stochastic `RegressionModel`s.
  [#899](https://github.com/unit8co/darts/pull/899) by [Gian Wiher](https://github.com/gnwhr).
- Improved user guide with more sections. [#905](https://github.com/unit8co/darts/pull/905)
  by [Julien Herzen](https://github.com/hrzn).
- New notebook showcasing transfer learning and training forecasting models on large time
  series datasets. [#885](https://github.com/unit8co/darts/pull/885) 
  by [Julien Herzen](https://github.com/hrzn).


**Fixed**
- Some issues with PyTorch Lightning >= 1.6.0 [#888](https://github.com/unit8co/darts/pull/888)
  by [Julien Herzen](https://github.com/hrzn).

## [0.18.0](https://github.com/unit8co/darts/tree/0.18.0) (2022-03-22)
### For users of the library:

**Improved**
- `LinearRegressionModel` and `LightGBMModel` can now be probabilistic, supporting quantile
  and poisson regression. [#831](https://github.com/unit8co/darts/pull/831), 
  [#853](https://github.com/unit8co/darts/pull/853) by [Gian Wiher](https://github.com/gnwhr).
- New models: `BATS` and `TBATS`, based on [tbats](https://github.com/intive-DataScience/tbats).
  [#816](https://github.com/unit8co/darts/pull/816) by [Julien Herzen](https://github.com/hrzn).
- Handling of stochastic inputs in PyTorch based models. [#833](https://github.com/unit8co/darts/pull/833)
  by [Julien Herzen](https://github.com/hrzn).
- GPU and TPU user guide. [#826](https://github.com/unit8co/darts/pull/826)
  by [@gsamaras](https://github.com/gsamaras).
- Added train and validation loss to PyTorch Lightning progress bar.
  [#825](https://github.com/unit8co/darts/pull/825) by [Dennis Bader](https://github.com/dennisbader).
- More losses available in `darts.utils.losses` for PyTorch-based models: 
  `SmapeLoss`, `MapeLoss` and `MAELoss`. [#845](https://github.com/unit8co/darts/pull/845)
  by [Julien Herzen](https://github.com/hrzn).
- Improvement to the seasonal decomposition [#862](https://github.com/unit8co/darts/pull/862).
  by [Gian Wiher](https://github.com/gnwhr).
- The `gridsearch()` method can now return best metric score.
  [#822](https://github.com/unit8co/darts/pull/822) by [@nlhkh](https://github.com/nlhkh).
- Removed needless checkpoint loading when predicting. [#821](https://github.com/unit8co/darts/pull/821)
  by [Dennis Bader](https://github.com/dennisbader).
- Changed default number of epochs for validation from 10 to 1.
  [#825](https://github.com/unit8co/darts/pull/825) by [Dennis Bader](https://github.com/dennisbader).

**Fixed**
- Fixed some issues with encoders in `fit_from_dataset()`.
  [#829](https://github.com/unit8co/darts/pull/829) by [Julien Herzen](https://github.com/hrzn).
- Fixed an issue with covariates slicing for `DualCovariatesForecastingModels`.
  [#858](https://github.com/unit8co/darts/pull/858) by [Dennis Bader](https://github.com/dennisbader).


## [0.17.1](https://github.com/unit8co/darts/tree/0.17.1) (2022-02-17)
Patch release

### For users of the library:
**Fixed**
- Fixed issues with (now deprecated) `torch_device_str` parameter, and improved documentation
  related to using devices with PyTorch Lightning. [#806](https://github.com/unit8co/darts/pull/806)
  by [Dennis Bader](https://github.com/dennisbader).
- Fixed an issue with `ReduceLROnPlateau`. [#806](https://github.com/unit8co/darts/pull/806)
  by [Dennis Bader](https://github.com/dennisbader).
- Fixed an issue with the periodic basis functions of N-BEATS. [#804](https://github.com/unit8co/darts/pull/804)
  by [Vladimir Chernykh](https://github.com/vladimir-chernykh).
- Relaxed requirements for `pandas`; from `pandas>=1.1.0` to `pandas>=1.0.5`. 
  [#800](https://github.com/unit8co/darts/pull/800) by [@adelnick](https://github.com/adelnick).


## [0.17.0](https://github.com/unit8co/darts/tree/0.17.0) (2022-02-15)
### For users of the library:

**Improved**
- 🚀 Support for [PyTorch Lightning](https://github.com/PyTorchLightning/pytorch-lightning): All deep learning
  models are now implemented using PyTorch Lightning. This means that many more features are now available
  via PyTorch Lightning trainers functionalities; such as tailored callbacks, or multi-GPU training.
  [#702](https://github.com/unit8co/darts/pull/702) by [Dennis Bader](https://github.com/dennisbader).
- The `RegressionModel`s now accept an `output_chunk_length` parameter; meaning that they can be trained to
  predict more than one time step in advance (and used auto-regressively to predict on longer horizons).
  [#761](https://github.com/unit8co/darts/pull/761) by [Dustin Brunner](https://github.com/brunnedu).
- &#x1F534; `TimeSeries` "simple statistics" methods (such as `mean()`, `max()`, `min()` etc, ...) have been refactored
  to work natively on stochastic `TimeSeries`, and over configurable axes. [#773](https://github.com/unit8co/darts/pull/773)
  by [Gian Wiher](https://github.com/gnwhr).
- &#x1F534; `TimeSeries` now support only pandas `RangeIndex` as an integer index, and does not support `Int64Index` anymore,
  as it became deprecated with pandas 1.4.0. This also now brings the guarantee that `TimeSeries` do not have missing
  "dates" even when indexed with integers. [#777](https://github.com/unit8co/darts/pull/777)
  by [Julien Herzen](https://github.com/hrzn).
- New model: `KalmanForecaster` is a new probabilistic model, working on multivariate series, accepting future covariates,
  and which works by running the state-space model of a given Kalman filter into the future. The `fit()` function uses the
  N4SID algorithm for system identification. [#743](https://github.com/unit8co/darts/pull/743)
  by [Julien Herzen](https://github.com/hrzn).
- The `KalmanFilter` now also works on `TimeSeries` containing missing values. [#743](https://github.com/unit8co/darts/pull/743)
  by [Julien Herzen](https://github.com/hrzn).
- The estimators (forecasting and filtering models) now also return their own instance when calling `fit()`,
  which allows chaining calls. [#741](https://github.com/unit8co/darts/pull/741)
  by [Julien Herzen](https://github.com/hrzn).


**Fixed**
- Fixed an issue with tensorboard and gridsearch when `model_name` is provided. 
  [#759](https://github.com/unit8co/darts/issues/759) by [@gdevos010](https://github.com/gdevos010).
- Fixed issues with pip-tools. [#762](https://github.com/unit8co/darts/pull/762)
  by [Tomas Van Pottelbergh](https://github.com/tomasvanpottelbergh).

### For developers of the library:
- Some linting checks have been added to the CI pipeline. [#749](https://github.com/unit8co/darts/pull/749)
  by [Tomas Van Pottelbergh](https://github.com/tomasvanpottelbergh).

## [0.16.1](https://github.com/unit8co/darts/tree/0.16.1) (2022-01-24)
Patch release

### For users of the library:
- Fixed an incompatibility with latest version of Pandas ([#752](https://github.com/unit8co/darts/pull/752))
  by [Julien Herzen](https://github.com/hrzn).
- Fixed non contiguous error when using lstm_layers > 1 on GPU. ([#740](https://github.com/unit8co/darts/pull/740))
  by [Dennis Bader](https://github.com/dennisbader).
- Small improvement in type annotations in API documentation ([#744](https://github.com/unit8co/darts/pull/744))
  by [Dustin Brunner](https://github.com/brunnedu).

### For developers of the library:
- Added flake8 tests to CI pipelines ([#749](https://github.com/unit8co/darts/pull/749),
  [#748](https://github.com/unit8co/darts/pull/748), [#745](https://github.com/unit8co/darts/pull/745))
  by [Tomas Van Pottelbergh](https://github.com/tomasvanpottelbergh)
  and [Dennis Bader](https://github.com/dennisbader).


## [0.16.0](https://github.com/unit8co/darts/tree/0.16.0) (2022-01-13)

### For users of the library:

**Improved**
- The [documentation page](https://unit8co.github.io/darts/index.html) has been revamped and now contains
  a brand new Quickstart guide, as well as a User Guide section, which will be populated over time.
- The [API documentation](https://unit8co.github.io/darts/generated_api/darts.html) has been revamped and improved,
  notably using `numpydoc`.
- The datasets building procedure has been improved in `RegressionModel`, which yields dramatic speed improvements.

**Added**
- The `KalmanFilter` can now do system identification using `fit()` (using [nfoursid](https://github.com/spmvg/nfoursid)).

**Fixed**
- Catch a [potentially problematic case](https://github.com/unit8co/darts/issues/724) in ensemble models.
- Fixed support for `ReduceLROnPlateau` scheduler.


### For developers of the library:
- We have switched to [black](https://black.readthedocs.io/en/stable/) for code formatting (this is checked
  by the CI pipeline).


## [0.15.0](https://github.com/unit8co/darts/tree/0.15.0) (2021-12-24)
### For users of the library:

**Added**:
- On-the-fly encoding of position and calendar information in Torch-based models.
  Torch-based models now accept an option `add_encoders` parameter, specifying how to
  use certain calendar and position information as past and/or future covariates on the-fly.

  Example:
  ```
  from darts.dataprocessing.transformers import Scaler
  add_encoders={
      'cyclic': {'future': ['month']},
      'datetime_attribute': {'past': ['hour', 'dayofweek']},
      'position': {'past': ['absolute'], 'future': ['relative']},
      'custom': {'past': [lambda idx: (idx.year - 1950) / 50]},
      'transformer': Scaler()
  }
  ```
  This will add a cyclic encoding of the month as future covariates, add some datetime
  attributes as past and future covariates, an absolute/relative position (index), and
  even some custom mapping of the index (such as a function of the year). A `Scaler` will
  be applied to fit/transform all of these covariates both during training and inference.
- The scalers can now also be applied on stochastic `TimeSeries`.
- There is now a new argument `max_samples_per_ts` to the :func:`fit()` method of Torch-based
  models, which can be used to limit the number of samples contained in the underlying
  training dataset, by taking (at most) the most recent `max_samples_per_ts` training samples
  per time series.
- All local forecasting models that support covariates (Prophet, ARIMA, VARIMA, AutoARIMA)
  now handle covariate slicing themselves; this means that you don't need to make sure your
  covariates have the exact right time span. As long as they contain the right time span, the
  models will slice them for you.
- `TimeSeries.map()` and mappers data transformers now work on stochastic `TimeSeries`.
- Granger causality function: `utils.statistics.granger_causality_tests` can test if one
  univariate `TimeSeries` "granger causes" another.
- New stationarity tests for univariate `TimeSeries`: `darts.utils.statistics.stationarity_tests`,
  `darts.utils.statistics.stationarity_test_adf` and `darts.utils.statistics.stationarity_test_kpss`.
- New test coverage badge 🦄


**Fixed**:
- Fixed various issues in different notebooks.
- Fixed a bug handling frequencies in Prophet model.
- Fixed an issue causing `PastCovariatesTorchModels` (such as `NBEATSModel`) prediction
  to fail when `n > output_chunk_length` AND `n` not being a multiple of `output_chunk_length`.
- Fixed an issue in backtesting which was causing untrained models
  not to be trained on the initial window when `retrain=False`.
- Fixed an issue causing `residuals()` to fail for Torch-based models.

### For developers of the library:
- Updated the [contribution guidelines](https://github.com/unit8co/darts/blob/master/CONTRIBUTING.md)
- The unit tests have been re-organised with submodules following that of the library.
- All relative import paths have been removed and replaced by absolute paths.
- pytest and pytest-cov are now used to run tests and compute coverage.


## [0.14.0](https://github.com/unit8co/darts/tree/0.14.0) (2021-11-28)
### For users of the library:

**Added**:
- Probabilistic N-BEATS: The `NBEATSModel` can now produce probabilistic forecasts,
in a similar way as all the other deep learning models in Darts (specifying a `likelihood`
and predicting with `num_samples` >> 1).
- We have improved the speed of the data loaing functionalities for PyTorch-based models.
This should speedup training, typically by a few percents.
- Added `num_loader_workers` parameters to `fit()` and `predict()` methods of PyTorch-based models,
in order to control the `num_workers` of PyTorch DataLoaders. This can sometimes result in drastic speedups.
- New method `TimeSeries.astype()` which allows to easily case (e.g. between `np.float64` and `np.float32`).
- Added `dtype` as an option to the time series generation modules.
- Added a small [performance guide](https://github.com/unit8co/darts/blob/master/guides/performance.md) for
PyTorch-based models.
- Possibility to specify a (relative) time index to be used as future covariates in the TFT Model.
Future covariates don't have to be specified when this is used.
- New TFT example notebook.
- Less strict dependencies: we have loosened the required dependencies versions.

**Fixed**:
- A small fix on the Temporal Fusion Transformer `TFTModel`, which should improve performance.
- A small fix in the random state of some unit tests.
- Fixed a typo in Transformer example notebook.


## [0.13.1](https://github.com/unit8co/darts/tree/0.13.1) (2021-11-08)
### For users of the library:

**Added**:
- Factory methods in `TimeSeries` are now `classmethods`, which makes inheritance of
  `TimeSeries` more convenient.

**Fixed**:
- An issue which was causing some of the flavours installations not to work

## [0.13.0](https://github.com/unit8co/darts/tree/0.13.0) (2021-11-07)
### For users of the library:

**Added**:
- New forecasting model: [Temporal Fusion Transformer](https://arxiv.org/abs/1912.09363) (`TFTModel`).
  A new deep learning model supporting both past and future covariates.
- Improved support for Facebook Prophet model (`Prophet`):
    - Added support for fit & predict with future covariates. For instance:
      `model.fit(train, future_covariates=train_covariates)` and
      `model.predict(n=len(test), num_sample=1, future_covariates=test_covariates)`
    - Added stochastic forecasting, for instance: `model.predict(n=len(test), num_samples=200)`
    - Added user-defined seasonalities either at model creation with kwarg
      `add_seasonality` (`Prophet(add_seasonality=kwargs_dict)`) or pre-fit with
      `model.add_seasonality(kwargs)`. For more information on how to add seasonalities,
       see the [Prophet docs](https://unit8co.github.io/darts/generated_api/darts.models.forecasting.prophet.html).
    - Added possibility to predict and return the base model's raw output with `model.predict_raw()`.
      Note that this returns a pd.DataFrame `pred_df`, which will not be supported for further
      processing with the Darts API. But it is possible to access Prophet's methods such as
      plots with `model.model.plot_compenents(pred_df)`.
- New `n_random_samples` in `gridsearch()` method, which allows to specify a number of (random)
  hyper parameters combinations to be tried, in order mainly to limit the gridsearch time.
- Improvements in the checkpointing and saving of Torch models.
    - Now models don't save checkpoints by default anymore. Set `save_checkpoints=True` to enable them.
    - Models can be manually saved with `YourTorchModel.save_model(file_path)`
      (file_path pointing to the .pth.tar file).
    - Models can be manually loaded with `YourTorchModel.load_model(file_path)` or
      the original method `YourTorchModel.load_from_checkpoint()`.
- New `QuantileRegression` Likelihood class in `darts.utils.likelihood_models`.
  Allows to apply quantile regression loss, and get probabilistic forecasts on all deep
  learning models supporting likelihoods.
  Used by default in the Temporal Fusion Transformer.

**Fixed:**
- Some issues with `darts.concatenate()`.
- Fixed some bugs with `RegressionModel`s applied on multivariate series.
- An issue with the confidence bounds computation in ACF plot.
- Added a check for some models that do not support `retrain=False` for `historical_forecasts()`.
- Small fixes in install instructions.
- Some rendering issues with bullet points lists in examples.

## [0.12.0](https://github.com/unit8co/darts/tree/0.12.0) (2021-09-25)
### For users of the library:

**Added**:
- Improved probabilistic forecasting with neural networks
  - Now all neural networks based forecasting models (except `NBEATSModel`) support probabilistic forecasting,
    by providing the `likelihood` parameter to the model's constructor method.
  - `darts.utils.likelihood_models` now contains many more distributions. The complete list of likelihoods
    available to train neural networks based models is
    available here: https://unit8co.github.io/darts/generated_api/darts.utils.likelihood_models.html
  - Many of the available likelihood models now offer the possibility to specify "priors" on the distribution's
    parameters. Specifying such priors will regularize the training loss to make the output distribution
    more like the one specified by the prior parameters values.
- Performance improvements on `TimeSeries` creation. creating `TimeSeries` is now be significantly faster,
  especially for large series, and filling missing dates has also been significantly sped up.
- New rho-risk metric for probabilistic forecasts.
- New method `darts.utils.statistics.plot_hist()` to plot histograms of time series data (e.g. backtest errors).
- New argument `fillna_value` to `TimeSeries` factory methods, allowing to specify a value to fill missing dates
(instead of `np.nan`).
- Synthetic `TimeSeries` generated with `darts.utils.timeseries_generation` methods can now be integer-index
(just pass an integer instead of a timestamp for the `start` argument).
- Removed some deprecation warnings
- Updated conda installation instructions

**Fixed:**
- Removed [extra 1x1 convolutions](https://github.com/unit8co/darts/issues/470) in TCN Model.
- Fixed an issue with linewidth parameter when plotting `TimeSeries`.
- Fixed a column name issue in datetime attribute time series.

### For developers of the library:
- We have removed the `develop` branch.
- We force sklearn<1.0 has we have observed issues with pmdarima and sklearn==1.0

## [0.11.0](https://github.com/unit8co/darts/tree/0.11.0) (2021-09-04)
### For users of the library:

**Added:**
- New model: `LightGBMModel` is a new regression model. Regression models allow to predict future values
of the target, given arbitrary lags of the target as well as past and/or future covariates. `RegressionModel`
already works with any scikit-learn regression model, and now `LightGBMModel` does the same with LightGBM.
If you want to activate LightGBM support in Darts, please read the detailed install notes on
the [README](https://github.com/unit8co/darts/blob/master/README.md) carefully.
- Added stride support to gridsearch

**Fixed:**
- A bug which was causing issues when training on a GPU with a validation set
- Some issues with custom-provided RNN modules in `RNNModel`.
- Properly handle `kwargs` in the `fit` function of `RegressionModel`s.
- Fixed an issue which was causing problems with latest versions of Matplotlib.
- An issue causing errors in the FFT notebook

## [0.10.1](https://github.com/unit8co/darts/tree/0.10.1) (2021-08-19)
### For users of the library:

**Fixed:**
- A bug with memory pinning that was causing issues with training models on GPUs.

**Changed:**
- Clarified conda support on the README

## [0.10.0](https://github.com/unit8co/darts/tree/0.10.0) (2021-08-13)
### For users of the library:

**Added:**
- &#x1F534; Improvement of the covariates support. Before, some models were accepting a `covariates` (or `exog`)
argument, but it wasn't always clear whether this represented "past-observed" or "future-known" covariates.
We have made this clearer. Now all covariate-aware models support `past_covariates` and/or `future_covariates` argument
in their `fit()` and `predict()` methods, which makes it clear what series is used as a past or future covariate.
We recommend [this article](https://medium.com/unit8-machine-learning-publication/time-series-forecasting-using-past-and-future-external-data-with-darts-1f0539585993)
for more information and examples.

- &#x1F534; Significant improvement of `RegressionModel` (incl. `LinearRegressionModel` and `RandomForest`).
These models now support training on multiple (possibly multivariate) time series. They also support both
`past_covariates` and `future_covariates`. It makes it easier than ever to fit arbitrary regression models (e.g. from
scikit-learn) on multiple series, to predict the future of a target series based on arbitrary lags of the target and
the past/future covariates. The signature of these models changed: It's not using "`exog`" keyword arguments, but
`past_covariates` and `future_covariates` instead.

- Dynamic Time Warping. There is a brand new `darts.dataprocessing.dtw` submodule that
implements Dynamic Time Warping between two `TimeSeries`. It's also coming with a new `dtw`
metric in `darts.metrics`. We recommend going over the
[new DTW example notebook](https://github.com/unit8co/darts/blob/master/examples/13-Dynamic-Time-Warping-example.ipynb)
for a good overview of the new functionalities

- Conda forge installation support (fully supported with Python 3.7 only for now). You can now
`conda install u8darts-all`.

- `TimeSeries.from_csv()` allows to obtain a `TimeSeries` from a CSV file directly.

- Optional cyclic encoding of the datetime attributes future covariates; for instance it's now possible to call
`my_series.add_datetime_attribute('weekday', cyclic=True)`, which will add two columns containing a sin/cos
encoding of the weekday.

- Default seasonality inference in `ExponentialSmoothing`. If left to `None`, the `seasonal_periods` is inferred
from the `freq` of the provided series.

- Various documentation improvements.

**Fixed:**
- Now transformations and forecasting maintain the columns' names of the `TimeSeries`.
The generation module `darts.utils.timeseries_generation` also comes with better default columns names.
- Some issues with our Docker build process
- A bug with GPU usage

**Changed:**
- For probabilistic PyTorch based models, the generation of multiple samples (and series) at prediction time is now
vectorized, which improves inference performance.

## [0.9.1](https://github.com/unit8co/darts/tree/0.9.1) (2021-07-17)
### For users of the library:

**Added:**
- Improved `GaussianProcessFilter`, now handling missing values, and better handling
time series indexed by datetimes.
- Improved Gaussian Process notebook.

**Fixed:**
- `TimeSeries` now supports indexing using `pandas.Int64Index` and not just `pandas.RangeIndex`,
which solves some indexing issues.
- We have changed all factory methods of `TimeSeries` to have `fill_missing_dates=False` by
default. This is because in some cases inferring the frequency for missing dates and
resampling the series is causing significant performance overhead.
- Fixed backtesting to make it work with integer-indexed series.
- Fixed a bug that was causing inference to crash on GPUs for some models.
- Fixed the default folder name, which was causing issues on Windows systems.
- We have slightly improved the documentation rendering and fixed the titles
of the documentation pages for `RNNModel` and `BlockRNNModel` to distinguish them.

**Changed:**
- The dependencies are not pinned to some exact versions anymore.

### For developers of the library:
- We have fixed the building process.

## [0.9.0](https://github.com/unit8co/darts/tree/0.9.0) (2021-07-09)
### For users of the library:

**Added:**
- Multiple forecasting models can now produce probabilistic forecasts by specifying a `num_samples` parameter when calling `predict()`. Stochastic forecasts are stored by utilizing the new `samples` dimension in the refactored `TimeSeries` class (see 'Changed' section). Models supporting probabilistic predictions so far are `ARIMA`, `ExponentialSmoothing`, `RNNModel` and `TCNModel`.
- Introduced `LikelihoodModel` class which is used by probabilistic `TorchForecastingModel` classes in order to make predictions in the form of parametrized distributions of different types.
- Added new abstract class `TorchParametricProbabilisticForecastingModel` to serve as parent class for probabilistic models.
- Introduced new `FilteringModel` abstract class alongside `MovingAverage`, `KalmanFilter` and `GaussianProcessFilter` as concrete implementations.
- Future covariates are now utilized by `TorchForecastingModels` when the forecasting horizon exceeds the `output_chunk_length` of the model. Before, `TorchForecastingModel` instances could only predict beyond their `output_chunk_length` if they were not trained on covariates, i.e. if they predicted all the data they need as input. This restriction has now been lifted by letting a model not only consume its own output when producing long predictions, but also utilizing the covariates known in the future, if available.
- Added a new `RNNModel` class which utilizes and rnn module as both encoder and decoder. This new class natively supports the use of the most recent future covariates when making a forecast. See documentation for more details.
- Introduced optional `epochs` parameter to the `TorchForecastingModel.predict()` method which, if provided, overrides the `n_epochs` attribute in that particular model instance and training session.
- Added support for `TimeSeries` with a `pandas.RangeIndex` instead of just allowing `pandas.DatetimeIndex`.
- `ForecastingModel.gridsearch` now makes use of parallel computation.
- Introduced a new `force_reset` parameter to `TorchForecastingModel.__init__()` which, if left to False, will prevent the user from overriding model data with the same name and directory.


**Fixed:**
- Solved bug occurring when training `NBEATSModel` on a GPU.
- Fixed crash when running `NBEATSModel` with `log_tensorboard=True`
- Solved bug occurring when training a `TorchForecastingModel` instance with a `batch_size` bigger than the available number of training samples.
- Some fixes in the documentation, including adding more details
- Other minor bug fixes

**Changed:**
- &#x1F534; The `TimeSeries` class has been refactored to support stochastic time series representation by adding an additional dimension to a time series, namely `samples`. A time series is now based on a 3-dimensional `xarray.DataArray` with shape `(n_timesteps, n_components, n_samples)`. This overhaul also includes a change of the constructor which is incompatible with the old one. However, factory methods have been added to create a `TimeSeries` instance from a variety of data types, including `pd.DataFrame`. Please refer to the documentation of `TimeSeries` for more information.
- &#x1F534; The old version of `RNNModel` has been renamed to `BlockRNNModel`.
- The `historical_forecast()` and `backtest()` methods of `ForecastingModel` have been reorganized a bit by making use of new wrapper methods to fit and predict models.
- Updated `README.md` to reflect the new additions to the library.

## [0.8.1](https://github.com/unit8co/darts/tree/0.8.1) (2021-05-22)
**Fixed:**
- Some fixes in the documentation

**Changed:**
- The way to instantiate Dataset classes; datasets should now be used like this
```
from darts.datasets import AirPassengers
ts: TimeSeries = AirPassengers().load()
```

## [0.8.0](https://github.com/unit8co/darts/tree/0.8.0) (2021-05-21)

### For users of the library:
**Added:**
- `RandomForest` algorithm implemented. Uses the scikit-learn `RandomForestRegressor` to predict future values from (lagged) exogenous
variables and lagged values of the target.
- `darts.datasets` is a new submodule allowing to easily download, cache and import some commonly used time series.
- Better support for processing sequences of `TimeSeries`.
  * The Transformers, Pipelines and metrics have been adapted to be used on sequences of `TimeSeries`
  (rather than isolated series).
  * The inference of neural networks on sequences of series has been improved
- There is a new utils function `darts.utils.model_selection.train_test_split` which allows to split a `TimeSeries`
or a sequence of `TimeSeries` into train and test sets; either along the sample axis or along the time axis.
It also optionally allows to do "model-aware" splitting, where the split reclaims as much data as possible for the
training set.
- Our implementation of N-BEATS, `NBEATSModel`, now supports multivariate time series, as well as covariates.

**Changed**
- `RegressionModel` is now a user exposed class. It acts as a wrapper around any regression model with a `fit()` and `predict()`
method. It enables the flexible usage of lagged values of the target variable as well as lagged values of multiple exogenous
variables. Allowed values for the `lags` argument are positive integers or a list of positive integers indicating which lags
should be used during training and prediction, e.g. `lags=12` translates to training with the last 12 lagged values of the target variable.
`lags=[1, 4, 8, 12]` translates to training with the previous value, the value at lag 4, lag 8 and lag 12.
- &#x1F534; `StandardRegressionModel` is now called `LinearRegressionModel`. It implements a linear regression model
from `sklearn.linear_model.LinearRegression`. Users who still need to use the former `StandardRegressionModel` with
another sklearn model should use the `RegressionModel` now.

**Fixed**
- We have fixed a bug arising when multiple scalers were used.
- We have fixed a small issue in the TCN architecture, which makes our implementation follow the original paper
more closely.

### For developers of the library:
**Added:**
- We have added some [contribution guidelines](https://github.com/unit8co/darts/blob/master/CONTRIBUTE.md).

## [0.7.0](https://github.com/unit8co/darts/tree/0.7.0) (2021-04-14)

[Full Changelog](https://github.com/unit8co/darts/compare/0.6.0...0.7.0)
### For users of the library:

**Added:**
- `darts` Pypi package. It is now possible to `pip install darts`. The older name `u8darts` is still maintained
and provides the different flavours for lighter installs.
- New forecasting model available: VARIMA (Vector Autoregressive moving average).
- Support for exogeneous variables in ARIMA, AutoARIMA and VARIMA (optional `exog` parameter in `fit()` and `predict()`
methods).
- New argument `dummy_index` for `TimeSeries` creation. If a series is just composed of a sequence of numbers
without timestamps, setting this flag will allow to create a `TimeSeries` which uses a "dummy time index" behind the
scenes. This simplifies the creation of `TimeSeries` in such cases, and makes it possible to use all forecasting models,
except those that explicitly rely on dates.
- New method `TimeSeries.diff()` returning differenced `TimeSeries`.
- Added an example of `RegressionEnsembleModel` in intro notebook.

**Changed:**
- Improved N-BEATS example notebook.
- Methods `TimeSeries.split_before()` and `split_after()` now also accept integer or float arguments (in addition to
timestamp) for the breaking point (e.g. specify 0.8 in order to obtain a 80%/20% split).
- Argument `value_cols` no longer has to be provided if not necessary when creating a `TimeSeries` from a `DataFrame`.
- Update of dependency requirements to more recent versions.

**Fixed:**
- Fix issue with MAX_TORCH_SEED_VALUE on 32-bit architectures (https://github.com/unit8co/darts/issues/235).
- Corrected a bug in TCN inference, which should improve accuracy.
- Fix historical forecasts not returning last point.
- Fixed bug when calling the `TimeSeries.gaps()` function for non-regular time frequencies.
- Many small bug fixes.


## [0.6.0](https://github.com/unit8co/darts/tree/0.6.0) (2021-02-02)

[Full Changelog](https://github.com/unit8co/darts/compare/0.5.0...0.6.0)
### For users of the library:
**Added:**
- `Pipeline.invertible()` a getter which returns whether the pipeline is invertible or not.
- `TimeSeries.to_json()` and `TimeSeries.from_json()` methods to convert `TimeSeries` to/from a `JSON` string.
- New base class `GlobalForecastingModel` for all models supporting training on multiple time series, as well
as covariates. All PyTorch models are now `GlobalForecastingModel`s.
- As a consequence of the above, the `fit()` function of PyTorch models (all neural networks) can optionally be called
with a sequence of time series (instead of a single time series).
- Similarly, the `predict()` function of these models also accepts a specification of which series should be forecasted
- A new `TrainingDataset` base class.
- Some implementations of `TrainingDataset` containing some slicing logic for the training of neural networks on
several time series.
- A new `TimeSeriesInferenceDataset` base class.
- An implementation `SimpleInferenceDataset` of `TimeSeriesInferenceDataset`.
- All PyTorch models have a new `fit_from_dataset()` method which allows to directly fit the model from a specified
`TrainingDataset` instance (instead of using a default instance when going via the :func:`fit()` method).
- A new explanatory notebooks for global models:
https://github.com/unit8co/darts/blob/master/examples/02-multi-time-series-and-covariates.ipynb

**Changed:**
- &#x1F534; removed the arguments `training_series` and `target_series` in `ForecastingModel`s. Please consult
the API documentation of forecasting models to see the new signatures.
- &#x1F534; removed `UnivariateForecastingModel` and `MultivariateForecastingModel` base classes. This distinction does
not exist anymore. Instead, now some models are "global" (can be trained on multiple series) or "local" (they cannot).
All implementations of `GlobalForecastingModel`s support multivariate time series out of the box, except N-BEATS.
- Improved the documentation and README.
- Re-ordered the example notebooks to improve the flow of examples.

**Fixed:**
- Many small bug fixes.
- Unit test speedup by about 15x.

## [0.5.0](https://github.com/unit8co/darts/tree/0.5.0) (2020-11-09)

[Full Changelog](https://github.com/unit8co/darts/compare/0.4.0...0.5.0)
### For users of the library:
**Added:**
- Ensemble models, a new kind of `ForecastingModel` which allows to ensemble multiple models to make predictions:
  - `EnsembleModel` is the abstract base class for ensemble models. Classes deriving from `EnsembleModel` must implement the `ensemble()` method, which takes in a `List[TimeSeries]` of predictions from the constituent models, and returns the ensembled prediction (a single `TimeSeries` object)
  - `RegressionEnsembleModel`, a concrete implementation of `EnsembleModel `which allows to specify any regression model (providing `fit()` and `predict()` methods) to use to ensemble the constituent models' predictions.
- A new method to `TorchForecastingModel`: `untrained_model()` returns the model as it was initially created, allowing to retrain the exact same model from scratch. Works both when specifying a `random_state` or not.
- New `ForecastingModel.backtest()` and `RegressionModel.backtest()` functions which by default compute a single error score from the historical forecasts the model would have produced.
  - A new `reduction` parameter allows to specify whether to compute the mean/median/… of errors or (when `reduction` is set to `None`) to return a list of historical errors.
  - The previous `backtest()` functionality still exists but has been renamed `historical_forecasts()`
- Added a new `last_points_only` parameter to `historical_forecasts()`, `backtest()` and `gridsearch()`

**Changed:**
- &#x1F534; Renamed `backtest()` into `historical_forecasts()`
- `fill_missing_values()` and `MissingValuesFiller` used to remove the variable names when used with `fill='auto'` – not anymore.
- Modified the default plotting style to increase contrast and make plots lighter.

**Fixed:**
- Small mistake in the `NaiveDrift` model implementation which caused the first predicted value to repeat the last training value.

### For developers of the library:
**Changed:**
- `@random_method` decorator now always assigns a `_random_instance` field to decorated methods (seeded with a random seed). This doesn't change the observed behavior, but allows to deterministically "reset" `TorchForecastingModel` by saving `_random_instance` along with the other parameters of the model upon creation.

## [0.4.0](https://github.com/unit8co/darts/tree/0.4.0) (2020-10-28)

[Full Changelog](https://github.com/unit8co/darts/compare/0.3.0...0.4.0)

### For users of the library:
**Added:**
- Data (pre) processing abilities using `DataTransformer`, `Pipeline`:
  - `DataTransformer` provide a unified interface to apply transformations on `TimeSeries`, using their `transform()` method
  - `Pipeline`:
    - allow chaining of `DataTransformers`
    - provide `fit()`, `transform()`, `fit_transform()` and `inverse_transform()` methods.
  - Implementing your own data transformers:
    - Data transformers which need to be fitted first should derive from the `FittableDataTransformer` base class and implement a `fit()` method. Fittable transformers also provide a `fit_transform()` method, which fits the transformer and then transforms the data with a single call.
    - Data transformers which perform an invertible transformation should derive from the `InvertibleDataTransformer` base class and implement a `inverse_transform()` method.
    - Data transformers which are neither fittable nor invertible should derive from the `BaseDataTransformer` base class
    - All data transformers must implement a `transform()` method.
- Concrete `DataTransformer` implementations:
  - `MissingValuesFiller` wraps around `fill_missing_value()` and allows to fill missing values using either a constant value or the `pd.interpolate()` method.
  - `Mapper` and `InvertibleMapper` allow to easily perform the equivalent of a `map()` function on a TimeSeries, and can be made part of a `Pipeline`
  - `BoxCox` allows to apply a BoxCox transformation to the data
- Extended `map()` on `TimeSeries` to accept functions which use both a value and its timestamp to compute a new value e.g.`f(timestamp, datapoint) = new_datapoint`
- Two new forecasting models:
  - `TransformerModel`, an implementation based on the architecture described in [Attention Is All You Need](https://arxiv.org/abs/1706.03762) by Vaswani et al. (2017)
  - `NBEATSModel`, an implementation based on the N-BEATS architecture described in [N-BEATS: Neural basis expansion analysis for interpretable time series forecasting](https://openreview.net/forum?id=r1ecqn4YwB) by Boris N. Oreshkin et al. (2019)

**Changed:**
- &#x1F534; Removed `cols` parameter from `map()`. Using indexing on `TimeSeries` is preferred.
  ```python
  # Assuming a multivariate TimeSeries named series with 3 columns or variables.
  # To apply fn to columns with names '0' and '2':

  #old syntax
  series.map(fn, cols=['0', '2']) # returned a time series with 3 columns
  #new syntax
  series[['0', '2']].map(fn) # returns a time series with only 2 columns
  ```
- &#x1F534; Renamed `ScalerWrapper` into `Scaler`
- &#x1F534; Renamed the `preprocessing` module into `dataprocessing`
- &#x1F534; Unified `auto_fillna()` and `fillna()` into a single `fill_missing_value()` function
  ```python
  #old syntax
  fillna(series, fill=0)

  #new syntax
  fill_missing_values(series, fill=0)

  #old syntax
  auto_fillna(series, **interpolate_kwargs)

  #new syntax
  fill_missing_values(series, fill='auto', **interpolate_kwargs)
  fill_missing_values(series, **interpolate_kwargs) # fill='auto' by default
  ```

### For developers of the library
**Changed:**
- GitHub release workflow is now triggered manually from the GitHub "Actions" tab in the repository, providing a `#major`, `#minor`, or `#patch` argument. [\#211](https://github.com/unit8co/darts/pull/211)
- (A limited number of) notebook examples are now run as part of the GitHub PR workflow.

## [0.3.0](https://github.com/unit8co/darts/tree/0.3.0) (2020-10-05)

[Full Changelog](https://github.com/unit8co/darts/compare/0.2.3...0.3.0)

### For users of the library:
**Added:**

- Better indexing on TimeSeries (support for column/component indexing) [\#150](https://github.com/unit8co/darts/pull/150)
- New `FourTheta` forecasting model [\#123](https://github.com/unit8co/darts/pull/123), [\#156](https://github.com/unit8co/darts/pull/156)
- `map()` method for TimeSeries [\#121](https://github.com/unit8co/darts/issues/121), [\#166](https://github.com/unit8co/darts/pull/166)
- Further improved the backtesting functions [\#111](https://github.com/unit8co/darts/pull/111):
  - Added support for multivariate TimeSeries and models
  - Added `retrain` and `stride` parameters
- Custom style for matplotlib plots [\#191](https://github.com/unit8co/darts/pull/191)
- sMAPE metric [\#129](https://github.com/unit8co/darts/pull/129)
- Option to specify a `random_state` at model creation using the `@random_method` decorator on models using neural networks to allow reproducibility of results [\#118](https://github.com/unit8co/darts/pull/118)

**Changed:**

- &#x1F534; **Refactored backtesting** [\#184](https://github.com/unit8co/darts/pull/184)
  - Moved backtesting functionalities inside `ForecastingModel` and `RegressionModel`
    ```python
    # old syntax:
    backtest_forecasting(forecasting_model, *args, **kwargs)

    # new syntax:
    forecasting_model.backtest(*args, **kwargs)

    # old syntax:
    backtest_regression(regression_model, *args, **kwargs)

    # new syntax:
    regression_model.backtest(*args, **kwargs)
    ```
  - Consequently removed the `backtesting` module
- &#x1F534; `ForecastingModel` `fit()` **method syntax** using TimeSeries indexing instead of additional parameters [\#161](https://github.com/unit8co/darts/pull/161)
  ```python
  # old syntax:
  multivariate_model.fit(multivariate_series, target_indices=[0, 1])

  # new syntax:
  multivariate_model.fit(multivariate_series, multivariate_series[["0", "1"]])

  # old syntax:
  univariate_model.fit(multivariate_series, component_index=2)

  # new syntax:
  univariate_model.fit(multivariate_series["2"])
  ```

**Fixed:**
- Solved issue of TorchForecastingModel.predict(n) throwing an error at n=1. [\#108](https://github.com/unit8co/darts/pull/108)
- Fixed MASE metrics [\#129](https://github.com/unit8co/darts/pull/129)
- \[BUG\] ForecastingModel.backtest: Can bypass sanity checks [\#188](https://github.com/unit8co/darts/issues/188)
- ForecastingModel.backtest\(\) fails if forecast\_horizon isn't provided [\#186](https://github.com/unit8co/darts/issues/186)

### For developers of the library

**Added:**
- Gradle to build docs, docker image, run tests, … [\#112](https://github.com/unit8co/darts/pull/112), [\#127](https://github.com/unit8co/darts/pull/127), [\#159](https://github.com/unit8co/darts/pull/159)
- M4 competition benchmark and notebook to the examples [\#138](https://github.com/unit8co/darts/pull/138)
- Check of test coverage [\#141](https://github.com/unit8co/darts/pull/141)

**Changed:**
- Dependencies' versions are now fixed [\#173](https://github.com/unit8co/darts/pull/173)
- Workflow: tests trigger on Pull Request [\#165](https://github.com/unit8co/darts/pull/165)

**Fixed:**
- Passed the `freq` parameter to the `TimeSeries` constructor in all TimeSeries generating functions [\#157](https://github.com/unit8co/darts/pull/157)

## Older releases

[Full Changelog](https://github.com/unit8co/darts/compare/f618c4536bf7ed6e3b6a2239fbca4e3089736426...0.2.3)<|MERGE_RESOLUTION|>--- conflicted
+++ resolved
@@ -23,12 +23,9 @@
   - 🚀 All global models (regression and torch models) now support shifted predictions with model creation parameter `output_chunk_shift`. This will shift the output chunk for training and prediction by `output_chunk_shift` steps into the future. [#2176](https://github.com/unit8co/darts/pull/2176) by [Dennis Bader](https://github.com/dennisbader).
 - Improvements to `WindowTransformer` and `window_transform`:
   - Added argument `keep_names` to indicate whether the original component names should be kept. [#2207](https://github.com/unit8co/darts/pull/2207)by [Antoine Madrona](https://github.com/madtoinou).
-<<<<<<< HEAD
-- Added new helper function `darts.utils.n_steps_between()` to efficiently compute the number of time steps (periods) between two points with a given frequency. Improves efficiency for regression model tabularization by avoiding `pd.date_range()`. [#2176](https://github.com/unit8co/darts/pull/2176) by [Dennis Bader](https://github.com/dennisbader).
-=======
 - Other improvements:
+  - Added new helper function `darts.utils.n_steps_between()` to efficiently compute the number of time steps (periods) between two points with a given frequency. Improves efficiency for regression model tabularization by avoiding `pd.date_range()`. [#2176](https://github.com/unit8co/darts/pull/2176) by [Dennis Bader](https://github.com/dennisbader).
   - 🔴 Changed the default `start` value in `ForecastingModel.gridsearch()` from `0.5` to `None`, to make it consistent with `historical_forecasts` and other methods. [#2243](https://github.com/unit8co/darts/pull/2243) by [Thomas Kientz](https://github.com/thomktz).
->>>>>>> b9e6d8b0
 
 **Fixed**
 - Fixed a bug when calling `window_transform` on a `TimeSeries` with a hierarchy. The hierarchy is now only preseved for single transformations applied to all components, or removed otherwise. [#2207](https://github.com/unit8co/darts/pull/2207)by [Antoine Madrona](https://github.com/madtoinou).
