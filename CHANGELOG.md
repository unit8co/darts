
# Changelog

We do our best to avoid the introduction of breaking changes,
but cannot always guarantee backwards compatibility. Changes that may **break code which uses a previous release of Darts** are marked with a "🔴".

## [Unreleased](https://github.com/unit8co/darts/tree/master)

[Full Changelog](https://github.com/unit8co/darts/compare/0.27.2...master)

### For users of the library:
**Improved**
- Improvements to `ARIMA` documentation: Specified possible `p`, `d`, `P`, `D`, `trend` advanced options that are available in statsmodels. More explanations on the behaviour of the parameters were added. [#2142](https://github.com/unit8co/darts/pull/2142) by [MarcBresson](https://github.com/MarcBresson).
- Improvements to `TimeSeries`: [#2196](https://github.com/unit8co/darts/pull/2196) by [Dennis Bader](https://github.com/dennisbader).
  - 🚀🚀🚀 Significant performance boosts for several `TimeSeries` methods resulting increased efficiency across the entire `Darts` library. Up to 2x faster creation times for series indexed with "regular" frequencies (e.g. Daily, hourly, ...), and >100x for series indexed with "special" frequencies (e.g. "W-MON", ...). Affects:
    - All `TimeSeries` creation methods     
    - Additional boosts for slicing with integers and Timestamps
    - Additional boosts for `from_group_dataframe()` by performing some of the heavy-duty computations on the entire DataFrame, rather than iteratively on the group level.
  - Added option to exclude some `group_cols` from being added as static covariates when using `TimeSeries.from_group_dataframe()` with parameter `drop_group_cols`.
- Improvements to `TorchForecastingModel`:
  - Added support for additional lr scheduler configuration parameters for more control ("interval", "frequency", "monitor", "strict", "name"). [#2218](https://github.com/unit8co/darts/pull/2218) by [Dennis Bader](https://github.com/dennisbader).
<<<<<<< HEAD
- Other improvements:
  - 🔴 Changed the default `start` value in `ForecastingModel.gridsearch()` from `0.5` to `None`, to make it consistent with `historical_forecasts` and other methods. [#2243](https://github.com/unit8co/darts/pull/2243) by [Thomas Kientz](https://github.com/thomktz).
=======
- Improvements to `WindowTransformer` and `window_transform`:
  - Added argument `keep_names` to indicate whether the original component names should be kept. [#2207](https://github.com/unit8co/darts/pull/2207)by [Antoine Madrona](https://github.com/madtoinou).
>>>>>>> ec53511b

**Fixed**
- Fixed a bug when calling `window_transform` on a `TimeSeries` with a hierarchy. The hierarchy is now only preseved for single transformations applied to all components, or removed otherwise. [#2207](https://github.com/unit8co/darts/pull/2207)by [Antoine Madrona](https://github.com/madtoinou).
- Fixed a bug in probabilistic `LinearRegressionModel.fit()`, where the `model` attribute was not pointing to all underlying estimators. [#2205](https://github.com/unit8co/darts/pull/2205) by [Antoine Madrona](https://github.com/madtoinou).
- Raise an error in `RegressionEsembleModel` when the `regression_model` was created with `multi_models=False` (not supported). [#2205](https://github.com/unit8co/darts/pull/2205) by [Antoine Madrona](https://github.com/madtoinou).
- Fixed a bug in `coefficient_of_variation()` with `intersect=True`, where the coefficient was not computed on the intersection. [#2202](https://github.com/unit8co/darts/pull/2202) by [Antoine Madrona](https://github.com/madtoinou).
- Fixed a bug in `gridsearch()` with `use_fitted_values=True`, where the model was not propely instantiated for sanity checks. [#2222](https://github.com/unit8co/darts/pull/2222) by [Antoine Madrona](https://github.com/madtoinou).
- Fixed a bug in `TimeSeries.append/prepend_values()`, where the components names and the hierarchy were dropped. [#2237](https://github.com/unit8co/darts/pull/2237) by [Antoine Madrona](https://github.com/madtoinou).

**Dependencies**
- Removed upper version cap (<=v2.1.2) for PyTorch Lightning. [#2251](https://github.com/unit8co/darts/pull/2251) by [Dennis Bader](https://github.com/dennisbader).
- Bumped dev dependencies to newest versions: [#2248](https://github.com/unit8co/darts/pull/2248) by [Dennis Bader](https://github.com/dennisbader).
  - black[jupyter]: from 22.3.0 to 24.1.1
  - flake8: from 4.0.1 to 7.0.0
  - isort: from 5.11.5 to 5.13.2
  - pyupgrade: 2.31.0 from to v3.15.0

### For developers of the library:
- Updated pre-commit hooks to the latest version using `pre-commit autoupdate`. Change `pyupgrade` pre-commit hook argument to `--py38-plus`. [#2228](https://github.com/unit8co/darts/pull/2248)  by [MarcBresson](https://github.com/MarcBresson).

## [0.27.2](https://github.com/unit8co/darts/tree/0.27.2) (2023-01-21)
### For users of the library:
**Improved**
- Added `darts.utils.statistics.plot_ccf` that can be used to plot the cross correlation between a time series (e.g. target series) and the lagged values of another time series (e.g. covariates series). [#2122](https://github.com/unit8co/darts/pull/2122) by [Dennis Bader](https://github.com/dennisbader).
- Improvements to `TimeSeries`: Improved the time series frequency inference when using slices or pandas DatetimeIndex as keys for `__getitem__`. [#2152](https://github.com/unit8co/darts/pull/2152) by [DavidKleindienst](https://github.com/DavidKleindienst).

**Fixed**
- Fixed a bug when using a `TorchForecastingModel` with `use_reversible_instance_norm=True` and predicting with `n > output_chunk_length`. The input normalized multiple times. [#2160](https://github.com/unit8co/darts/pull/2160) by [FourierMourier](https://github.com/FourierMourier).

### For developers of the library:

## [0.27.1](https://github.com/unit8co/darts/tree/0.27.1) (2023-12-10)
### For users of the library:
**Improved**
- 🔴 Added `CustomRNNModule` and `CustomBlockRNNModule` for defining custom RNN modules that can be used with `RNNModel` and `BlockRNNModel`. The custom `model` must now be a subclass of the custom modules. [#2088](https://github.com/unit8co/darts/pull/2088) by [Dennis Bader](https://github.com/dennisbader).

**Fixed**
- Fixed a bug in historical forecasts, where some `fit/predict_kwargs` were not passed to the underlying model's fit/predict methods. [#2103](https://github.com/unit8co/darts/pull/2103) by [Dennis Bader](https://github.com/dennisbader).
- Fixed an import error when trying to create a `TorchForecastingModel` with PyTorch Lightning v<2.0.0. [#2087](https://github.com/unit8co/darts/pull/2087) by [Eschibli](https://github.com/eschibli).
- Fixed a bug when creating a `RNNModel` with a custom `model`. [#2088](https://github.com/unit8co/darts/pull/2088) by [Dennis Bader](https://github.com/dennisbader).

### For developers of the library:
- Added a folder `docs/generated_api` to define custom .rst files for generating the documentation. [#2115](https://github.com/unit8co/darts/pull/2115) by [Dennis Bader](https://github.com/dennisbader).

## [0.27.0](https://github.com/unit8co/darts/tree/0.27.0) (2023-11-18)
### For users of the library:
**Improved**
- Improvements to `TorchForecastingModel`:
  - 🚀🚀 We optimized `historical_forecasts()` for pre-trained `TorchForecastingModel` running up to 20 times faster than before (and even more when tuning the batch size)!. [#2013](https://github.com/unit8co/darts/pull/2013) by [Dennis Bader](https://github.com/dennisbader).
  - Added callback `darts.utils.callbacks.TFMProgressBar` to customize at which model stages to display the progress bar. [#2020](https://github.com/unit8co/darts/pull/2020) by [Dennis Bader](https://github.com/dennisbader).
  - All `InferenceDataset`s now support strided forecasts with parameters `stride`, `bounds`. These datasets can be used with `TorchForecastingModel.predict_from_dataset()`. [#2013](https://github.com/unit8co/darts/pull/2013) by [Dennis Bader](https://github.com/dennisbader).
- Improvements to `RegressionModel`:
  - New example notebook for the `RegressionModels` explaining features such as (component-specific) lags, `output_chunk_length` in relation with `multi_models`, multivariate support, and more. [#2039](https://github.com/unit8co/darts/pull/2039) by [Antoine Madrona](https://github.com/madtoinou).
  - `XGBModel` now leverages XGBoost's native Quantile Regression support that was released in version 2.0.0 for improved probabilistic forecasts. [#2051](https://github.com/unit8co/darts/pull/2051) by [Dennis Bader](https://github.com/dennisbader).
- Improvements to `LocalForecastingModel`
  - Added optional keyword arguments dict `kwargs` to `ExponentialSmoothing` that will be passed to the constructor of the underlying `statsmodels.tsa.holtwinters.ExponentialSmoothing` model. [#2059](https://github.com/unit8co/darts/pull/2059) by [Antoine Madrona](https://github.com/madtoinou).
- General model improvements:
  - Added new arguments `fit_kwargs` and `predict_kwargs` to `historical_forecasts()`, `backtest()` and `gridsearch()` that will be passed to the model's `fit()` and / or `predict` methods. E.g., you can now set a batch size, static validation series, ... depending on the model support. [#2050](https://github.com/unit8co/darts/pull/2050) by [Antoine Madrona](https://github.com/madtoinou)
  - For transparency, we issue a (removable) warning when performing auto-regressive forecasts with past covariates (with `n >= output_chunk_length`) to inform users that future values of past covariates will be accessed. [#2049](https://github.com/unit8co/darts/pull/2049) by [Antoine Madrona](https://github.com/madtoinou)
- Other improvements:
  - Added support for time index time zone conversion with parameter `tz` before generating/computing holidays and datetime attributes. Support was added to all Time Axis Encoders, standalone encoders and forecasting models' `add_encoders`, time series generation utils functions `holidays_timeseries()` and `datetime_attribute_timeseries()`, and `TimeSeries` methods `add_datetime_attribute()` and `add_holidays()`. [#2054](https://github.com/unit8co/darts/pull/2054) by [Dennis Bader](https://github.com/dennisbader).
  - Added new data transformer: `MIDAS`, which uses mixed-data sampling to convert `TimeSeries` from high frequency to low frequency (and back). [#1820](https://github.com/unit8co/darts/pull/1820) by [Boyd Biersteker](https://github.com/Beerstabr), [Antoine Madrona](https://github.com/madtoinou) and [Dennis Bader](https://github.com/dennisbader).
  - Added new dataset `ElectricityConsumptionZurichDataset`: The dataset contains the electricity consumption of households in Zurich, Switzerland from 2015-2022 on different grid levels. We also added weather measurements for Zurich which can be used as covariates for modelling. [#2039](https://github.com/unit8co/darts/pull/2039) by [Antoine Madrona](https://github.com/madtoinou) and [Dennis Bader](https://github.com/dennisbader).
  - Adapted the example notebooks to properly apply data transformers and avoid look-ahead bias. [#2020](https://github.com/unit8co/darts/pull/2020) by [Samriddhi Singh](https://github.com/SimTheGreat).

**Fixed**
- Fixed a bug when calling `historical_forecasts()` and `overlap_end=False` that did not generate the last possible forecast. [#2013](https://github.com/unit8co/darts/pull/2013) by [Dennis Bader](https://github.com/dennisbader).
- Fixed a bug when calling optimized `historical_forecasts()` for a `RegressionModel` trained with varying component-specific lags. [#2040](https://github.com/unit8co/darts/pull/2040) by [Antoine Madrona](https://github.com/madtoinou).
- Fixed a bug when using encoders with `RegressionModel` and series with a non-evenly spaced frequency (e.g. Month Begin). This raised an error during lagged data creation when trying to divide a pd.Timedelta by the ambiguous frequency. [#2034](https://github.com/unit8co/darts/pull/2034) by [Antoine Madrona](https://github.com/madtoinou).
- Fixed a bug when loading the weights of a `TorchForecastingModel` that was trained with a precision other than `float64`. [#2046](https://github.com/unit8co/darts/pull/2046) by [Freddie Hsin-Fu Huang](https://github.com/Hsinfu).
- Fixed broken links in the `Transfer learning` example notebook with publicly hosted version of the three datasets. [#2067](https://github.com/unit8co/darts/pull/2067) by [Antoine Madrona](https://github.com/madtoinou).
- Fixed a bug when using `NLinearModel` on multivariate series with covariates and `normalize=True`. [#2072](https://github.com/unit8co/darts/pull/2072) by [Antoine Madrona](https://github.com/madtoinou).
- Fixed a bug when using `DLinearModel` and `NLinearModel` on multivariate series with static covariates shared across components and `use_static_covariates=True`. [#2070](https://github.com/unit8co/darts/pull/2070) by [Antoine Madrona](https://github.com/madtoinou).

### For developers of the library:
No changes.

## [0.26.0](https://github.com/unit8co/darts/tree/0.26.0) (2023-09-16)
### For users of the library:

**Improved**
- Improvements to `RegressionModel`: [#1962](https://github.com/unit8co/darts/pull/1962) by [Antoine Madrona](https://github.com/madtoinou).
  - 🚀🚀 All models now support component/column-specific lags for target, past, and future covariates series.
- Improvements to `TorchForecastingModel`:
  - 🚀 Added `RINorm` (Reversible Instance Norm) as an input normalization option for all models except `RNNModel`. Activate it with model creation parameter `use_reversible_instance_norm`. [#1969](https://github.com/unit8co/darts/pull/1969) by [Dennis Bader](https://github.com/dennisbader).
  - 🔴 Added past covariates feature projection to `TiDEModel` with parameter `temporal_width_past` following the advice of the model architect. Parameter `temporal_width` was renamed to `temporal_width_future`. Additionally, added the option to bypass the feature projection with `temporal_width_past/future=0`. [#1993](https://github.com/unit8co/darts/pull/1993) by [Dennis Bader](https://github.com/dennisbader).
- Improvements to `EnsembleModel`:  [#1815](https://github.com/unit8co/darts/pull/#1815) by [Antoine Madrona](https://github.com/madtoinou) and [Dennis Bader](https://github.com/dennisbader).
  - 🔴 Renamed model constructor argument `models` to `forecasting_models`.
  - 🚀🚀 Added support for pre-trained `GlobalForecastingModel` as `forecasting_models` to avoid re-training when ensembling. This requires all models to be pre-trained global models.
  - 🚀 Added support for generating the `forecasting_model` forecasts (used to train the ensemble model) with historical forecasts rather than direct (auto-regressive) predictions. Enable it with `train_using_historical_forecasts=True` at model creation. 
  - Added an example notebook for ensemble models.
- Improvements to historical forecasts, backtest and gridsearch:  [#1866](https://github.com/unit8co/darts/pull/1866) by [Antoine Madrona](https://github.com/madtoinou).
  - Added support for negative `start` values to start historical forecasts relative to the end of the target series. 
  - Added a new argument `start_format` that allows to use an integer `start` either as the index position or index value/label for `series` indexed with a `pd.RangeIndex`.
  - Added support for `TimeSeries` with a `RangeIndex` starting at a negative integer.
- Other improvements:
  - Reduced the size of the Darts docker image `unit8/darts:latest`, and included all optional models as well as dev requirements. [#1878](https://github.com/unit8co/darts/pull/1878) by [Alex Colpitts](https://github.com/alexcolpitts96).
  - Added short examples in the docstring of all the models, including covariates usage and some model-specific parameters. [#1956](https://github.com/unit8co/darts/pull/1956) by [Antoine Madrona](https://github.com/madtoinou).
  - Added method `TimeSeries.cumsum()` to get the cumulative sum of the time series along the time axis. [#1988](https://github.com/unit8co/darts/pull/1988) by [Eliot Zubkoff](https://github.com/Eliotdoesprogramming).

**Fixed**
- Fixed a bug in `TimeSeries.from_dataframe()` when using a pandas.DataFrame with `df.columns.name != None`. [#1938](https://github.com/unit8co/darts/pull/1938) by [Antoine Madrona](https://github.com/madtoinou).
- Fixed a bug in `RegressionEnsembleModel.extreme_lags` when the forecasting models have only covariates lags. [#1942](https://github.com/unit8co/darts/pull/1942) by [Antoine Madrona](https://github.com/madtoinou).
- Fixed a bug when using `TFTExplainer` with a `TFTModel` running on GPU. [#1949](https://github.com/unit8co/darts/pull/1949) by [Dennis Bader](https://github.com/dennisbader).
- Fixed a bug in `TorchForecastingModel.load_weights()` that raised an error when loading the weights from a valid architecture. [#1952](https://github.com/unit8co/darts/pull/1952) by [Antoine Madrona](https://github.com/madtoinou).
- Fixed a bug in `NLinearModel` where `normalize=True` and past covariates could not be used at the same time. [#1873](https://github.com/unit8co/darts/pull/1873) by [Eliot Zubkoff](https://github.com/Eliotdoesprogramming).
- Raise an error when an `EnsembleModel` containing at least one `LocalForecastingModel` is calling `historical_forecasts` with `retrain=False`.  [#1815](https://github.com/unit8co/darts/pull/#1815) by [Antoine Madrona](https://github.com/madtoinou).
- 🔴 Dropped support for lambda functions in `add_encoders`’s “custom” encoder in favor of named functions to ensure that models can be exported. [#1957](https://github.com/unit8co/darts/pull/1957) by [Antoine Madrona](https://github.com/madtoinou).

### For developers of the library:

**Improved**
- Refactored all tests to use pytest instead of unittest. [#1950](https://github.com/unit8co/darts/pull/1950) by [Dennis Bader](https://github.com/dennisbader).

## [0.25.0](https://github.com/unit8co/darts/tree/0.25.0) (2023-08-04)
### For users of the library:

**Installation**
- 🔴 Removed Prophet, LightGBM, and CatBoost dependencies from PyPI packages (`darts`, `u8darts`, `u8darts[torch]`), and conda-forge packages (`u8darts`, `u8darts-torch`)  to avoid installation issues that some users were facing (installation on Apple M1/M2 devices, ...). [#1589](https://github.com/unit8co/darts/pull/1589) by [Julien Herzen](https://github.com/hrzn) and [Dennis Bader](https://github.com/dennisbader).
  - The models are still supported by installing the required packages as described in our [installation guide](https://github.com/unit8co/darts/blob/master/INSTALL.md#enabling-optional-dependencies).
  - The Darts package including all dependencies can still be installed with PyPI package `u8darts[all]` or conda-forge package `u8darts-all`. 
  - Added new PyPI flavor `u8darts[notorch]`, and conda-forge flavor `u8darts-notorch` which are equivalent to the old `u8darts` installation (all dependencies except neural networks).
- 🔴 Removed support for Python 3.7 [#1864](https://github.com/unit8co/darts/pull/1864) by [Dennis Bader](https://github.com/dennisbader).

**Improved**
- General model improvements:
  - 🚀🚀 Optimized `historical_forecasts()` for `RegressionModel` when `retrain=False` and `forecast_horizon <= output_chunk_length` by vectorizing the prediction. This can run up to 700 times faster than before! [#1885](https://github.com/unit8co/darts/pull/1885) by [Antoine Madrona](https://github.com/madtoinou).
  - Improved efficiency of `historical_forecasts()` and `backtest()` for all models giving significant process time reduction for larger number of predict iterations and series. [#1801](https://github.com/unit8co/darts/pull/1801) by [Dennis Bader](https://github.com/dennisbader).
  - 🚀🚀 Added support for direct prediction of the likelihood parameters to probabilistic models using a likelihood (regression and torch models). Set `predict_likelihood_parameters=True` when calling `predict()`. [#1811](https://github.com/unit8co/darts/pull/1811) by [Antoine Madrona](https://github.com/madtoinou).
  - 🚀🚀 New forecasting model: `TiDEModel`  as proposed in [this paper](https://arxiv.org/abs/2304.08424). An MLP based encoder-decoder model that is said to outperform many Transformer-based architectures. [#1727](https://github.com/unit8co/darts/pull/1727) by [Alex Colpitts](https://github.com/alexcolpitts96).
  - `Prophet` now supports conditional seasonalities, and properly handles all parameters passed to `Prophet.add_seasonality()` and model creation parameter `add_seasonalities` [#1829](https://github.com/unit8co/darts/pull/1829) by [Idan Shilon](https://github.com/id5h).
  - Added method `generate_fit_predict_encodings()` to generate the encodings (from `add_encoders` at model creation) required for training and prediction. [#1925](https://github.com/unit8co/darts/pull/1925) by [Dennis Bader](https://github.com/dennisbader).
  - Added support for `PathLike` to the `save()` and `load()` functions of all non-deep learning based models. [#1754](https://github.com/unit8co/darts/pull/1754) by [Simon Sudrich](https://github.com/sudrich).
  - Added model property `ForecastingModel.supports_multivariate` to indicate whether the model supports multivariate forecasting. [#1848](https://github.com/unit8co/darts/pull/1848) by [Felix Divo](https://github.com/felixdivo).
- Improvements to `EnsembleModel`:
  - Model creation parameter `forecasting_models` now supports a mix of `LocalForecastingModel` and `GlobalForecastingModel` (single `TimeSeries` training/inference only, due to the local models). [#1745](https://github.com/unit8co/darts/pull/1745) by [Antoine Madrona](https://github.com/madtoinou).
  - Future and past covariates can now be used even if `forecasting_models` have different covariates support. The covariates passed to `fit()`/`predict()` are used only by models that support it. [#1745](https://github.com/unit8co/darts/pull/1745) by [Antoine Madrona](https://github.com/madtoinou).
  - `RegressionEnsembleModel` and `NaiveEnsembleModel` can generate probabilistic forecasts, probabilistics `forecasting_models` can be sampled to train the `regression_model`, updated the documentation (stacking technique). [#1692](https://github.com/unit8co/darts/pull/1692) by [Antoine Madrona](https://github.com/madtoinou).
- Improvements to `Explainability` module:
  - 🚀🚀 New forecasting model explainer: `TFTExplainer` for `TFTModel`. You can now access and visualize the trained model's feature importances and self attention. [#1392](https://github.com/unit8co/darts/issues/1392) by [Sebastian Cattes](https://github.com/Cattes) and [Dennis Bader](https://github.com/dennisbader).
  - Added static covariates support to `ShapeExplainer`. [#1803](https://github.com/unit8co/darts/pull/1803) by [Anne de Vries](https://github.com/anne-devries) and [Dennis Bader](https://github.com/dennisbader).
- Improvements to documentation [#1904](https://github.com/unit8co/darts/pull/1904) by [Dennis Bader](https://github.com/dennisbader):
  - made model sections in README.md, covariates user guide and forecasting model API Reference more user friendly by adding model links and reorganizing them into model categories.
  - added the Dynamic Time Warping (DTW) module and improved its appearance.
- Other improvements:
  - Improved static covariates column naming when using `StaticCovariatesTransformer` with a `sklearn.preprocessing.OneHotEncoder`. [#1863](https://github.com/unit8co/darts/pull/1863) by [Anne de Vries](https://github.com/anne-devries).
  - Added `MSTL` (Season-Trend decomposition using LOESS for multiple seasonalities) as a `method` option for `extract_trend_and_seasonality()`. [#1879](https://github.com/unit8co/darts/pull/1879) by [Alex Colpitts](https://github.com/alexcolpitts96).
  - Added `RINorm` (Reversible Instance Norm) as a new input normalization option for `TorchForecastingModel`. So far only `TiDEModel` supports it with model creation parameter `use_reversible_instance_norm`. [#1865](https://github.com/unit8co/darts/issues/1856) by [Alex Colpitts](https://github.com/alexcolpitts96).
  - Improvements to `TimeSeries.plot()`: custom axes are now properly supported with parameter `ax`. Axis is now returned for downstream tasks. [#1916](https://github.com/unit8co/darts/pull/1916) by [Dennis Bader](https://github.com/dennisbader).

**Fixed**
- Fixed an issue not considering original component names for `TimeSeries.plot()` when providing a label prefix. [#1783](https://github.com/unit8co/darts/pull/1783) by [Simon Sudrich](https://github.com/sudrich).
- Fixed an issue with the string representation of `ForecastingModel` when using array-likes at model creation. [#1749](https://github.com/unit8co/darts/pull/1749) by [Antoine Madrona](https://github.com/madtoinou).
- Fixed an issue with `TorchForecastingModel.load_from_checkpoint()` not properly loading the loss function and metrics. [#1759](https://github.com/unit8co/darts/pull/1759) by [Antoine Madrona](https://github.com/madtoinou).
- Fixed a bug when loading the weights of a `TorchForecastingModel` trained with encoders or a Likelihood. [#1744](https://github.com/unit8co/darts/pull/1744) by [Antoine Madrona](https://github.com/madtoinou).
- Fixed a bug when using selected `target_components` with `ShapExplainer`. [#1803](https://github.com/unit8co/darts/pull/1803) by [Dennis Bader](https://github.com/dennisbader).
- Fixed `TimeSeries.__getitem__()` for series with a RangeIndex with start != 0 and freq != 1. [#1868](https://github.com/unit8co/darts/pull/1868) by [Dennis Bader](https://github.com/dennisbader).
- Fixed an issue where `DTWAlignment.plot_alignment()` was not plotting the alignment plot of series with a RangeIndex correctly. [#1880](https://github.com/unit8co/darts/pull/1880) by [Ahmet Zamanis](https://github.com/AhmetZamanis) and [Dennis Bader](https://github.com/dennisbader).
- Fixed an issue when calling `ARIMA.predict()` and `num_samples > 1` (probabilistic forecasting), where the start point of the simulation was not anchored to the end of the target series. [#1893](https://github.com/unit8co/darts/pull/1893) by [Dennis Bader](https://github.com/dennisbader).
- Fixed an issue when using `TFTModel.predict()` with `full_attention=True` where the attention mask was not applied properly. [#1392](https://github.com/unit8co/darts/issues/1392) by [Dennis Bader](https://github.com/dennisbader).

### For developers of the library:

**Improvements**
- Refactored the `ForecastingModelExplainer` and `ExplainabilityResult` to simplify implementation of new explainers. [#1392](https://github.com/unit8co/darts/issues/1392) by [Dennis Bader](https://github.com/dennisbader).
- Adapted all unit tests to run successfully on M1 devices. [#1933](https://github.com/unit8co/darts/issues/1933) by [Dennis Bader](https://github.com/dennisbader).

## [0.24.0](https://github.com/unit8co/darts/tree/0.24.0) (2023-04-12)
### For users of the library:

**Improved**
- General model improvements:
  - New baseline forecasting model `NaiveMovingAverage`. [#1557](https://github.com/unit8co/darts/pull/1557) by [Janek Fidor](https://github.com/JanFidor).
  - New models `StatsForecastAutoCES`, and `StatsForecastAutoTheta` from Nixtla's statsforecasts library as local forecasting models without covariates support. AutoTheta supports probabilistic forecasts. [#1476](https://github.com/unit8co/darts/pull/1476) by [Boyd Biersteker](https://github.com/Beerstabr).
  - Added support for future covariates, and probabilistic forecasts to `StatsForecastAutoETS`. [#1476](https://github.com/unit8co/darts/pull/1476) by [Boyd Biersteker](https://github.com/Beerstabr).
  - Added support for logistic growth to `Prophet` with parameters `growth`, `cap`, `floor`. [#1419](https://github.com/unit8co/darts/pull/1419) by [David Kleindienst](https://github.com/DavidKleindienst). 
  - Improved the model string / object representation style similar to scikit-learn models. [#1590](https://github.com/unit8co/darts/pull/1590) by [Janek Fidor](https://github.com/JanFidor).
  - 🔴 Renamed `MovingAverage` to `MovingAverageFilter` to avoid confusion with new `NaiveMovingAverage` model. [#1557](https://github.com/unit8co/darts/pull/1557) by [Janek Fidor](https://github.com/JanFidor).
- Improvements to `RegressionModel`:
    - Optimized lagged data creation for fit/predict sets achieving a drastic speed-up. [#1399](https://github.com/unit8co/darts/pull/1399) by [Matt Bilton](https://github.com/mabilton).
    - Added support for categorical past/future/static covariates to `LightGBMModel` with model creation parameters `categorical_*_covariates`. [#1585](https://github.com/unit8co/darts/pull/1585) by [Rijk van der Meulen](https://github.com/rijkvandermeulen).
    - Added lagged feature names for better interpretability; accessible with model property `lagged_feature_names`. [#1679](https://github.com/unit8co/darts/pull/1679) by [Antoine Madrona](https://github.com/madtoinou).
    - 🔴 New `use_static_covariates` option for all models: When True (default), models use static covariates if available at fitting time and enforce identical static covariate shapes across all target `series` used for training or prediction; when False, models ignore static covariates. [#1700](https://github.com/unit8co/darts/pull/1700) by [Dennis Bader](https://github.com/dennisbader).
- Improvements to `TorchForecastingModel`:
  - New methods `load_weights()` and `load_weights_from_checkpoint()` for loading only the weights from a manually saved model or checkpoint. This allows to fine-tune the pre-trained models with different optimizers or learning rate schedulers. [#1501](https://github.com/unit8co/darts/pull/1501) by [Antoine Madrona](https://github.com/madtoinou).
  - New method `lr_find()` that helps to find a good initial learning rate for your forecasting problem. [#1609](https://github.com/unit8co/darts/pull/1609) by [Levente Szabados](https://github.com/solalatus) and [Dennis Bader](https://github.com/dennisbader).
  - Improved the [user guide](https://unit8co.github.io/darts/userguide/torch_forecasting_models.html) and added new sections about saving/loading (checkpoints, manual save/load, loading weights only), and callbacks. [#1661](https://github.com/unit8co/darts/pull/1661) by [Antoine Madrona](https://github.com/madtoinou).
  - 🔴 Replaced `":"` in save file names with `"_"` to avoid issues on some operating systems. For loading models saved on earlier Darts versions, try to rename the file names by replacing `":"` with `"_"`. [#1501](https://github.com/unit8co/darts/pull/1501) by [Antoine Madrona](https://github.com/madtoinou).
  - 🔴 New `use_static_covariates` option for `TFTModel`, `DLinearModel` and `NLinearModel`: When True (default), models use static covariates if available at fitting time and enforce identical static covariate shapes across all target `series` used for training or prediction; when False, models ignore static covariates. [#1700](https://github.com/unit8co/darts/pull/1700) by [Dennis Bader](https://github.com/dennisbader).
- Improvements to `TimeSeries`:
  - Added support for integer indexed input to `from_*` factory methods, if index can be converted to a pandas.RangeIndex. [#1527](https://github.com/unit8co/darts/pull/1527) by [Dennis Bader](https://github.com/dennisbader).
  - Added support for integer indexed input with step sizes (freq) other than 1. [#1527](https://github.com/unit8co/darts/pull/1527) by [Dennis Bader](https://github.com/dennisbader).
  - Optimized time series creation with `fill_missing_dates=True` achieving a drastic speed-up . [#1527](https://github.com/unit8co/darts/pull/1527) by [Dennis Bader](https://github.com/dennisbader).
  - `from_group_dataframe()` now warns the user if there is suspicion of a "bad" time index (monotonically increasing). [#1628](https://github.com/unit8co/darts/pull/1628) by [Dennis Bader](https://github.com/dennisbader).
- Added a parameter to give a custom function name to the transformed output of `WindowTransformer`; improved the explanation of the `window` parameter. [#1676](https://github.com/unit8co/darts/pull/1676) and [#1666](https://github.com/unit8co/darts/pull/1666) by [Jing Qiang Goh](https://github.com/JQGoh).
- Added `historical_forecasts` parameter to `backtest()` that allows to use precomputed historical forecasts from `historical_forecasts()`. [#1597](https://github.com/unit8co/darts/pull/1597) by [Janek Fidor](https://github.com/JanFidor).
- Added feature values and SHAP object to `ShapExplainabilityResult`, giving easy user access to all SHAP-specific explainability results. [#1545](https://github.com/unit8co/darts/pull/1545) by [Rijk van der Meulen](https://github.com/rijkvandermeulen).
- New `quantile_loss()` (pinball loss) metric for probabilistic forecasts. [#1559](https://github.com/unit8co/darts/pull/1559) by [Janek Fidor](https://github.com/JanFidor).

**Fixed**
- Fixed an issue in `BottomUp/TopDownReconciliator` where the order of the series components was not taken into account. [#1592](https://github.com/unit8co/darts/pull/1592) by [David Kleindienst](https://github.com/DavidKleindienst).
- Fixed an issue with `DLinearModel` not supporting even numbered `kernel_size`. [#1695](https://github.com/unit8co/darts/pull/1695) by [Antoine Madrona](https://github.com/madtoinou).
- Fixed an issue with `RegressionEnsembleModel` not using future covariates during training. [#1660](https://github.com/unit8co/darts/pull/1660) by [Rajesh Balakrishnan](https://github.com/Rajesh4AI).
- Fixed an issue where `NaiveEnsembleModel` prediction did not transfer the series' component name. [#1602](https://github.com/unit8co/darts/pull/1602) by [David Kleindienst](https://github.com/DavidKleindienst).
- Fixed an issue in `TorchForecastingModel` that prevented from using multi GPU training. [#1509](https://github.com/unit8co/darts/pull/1509) by [Levente Szabados](https://github.com/solalatus).
- Fixed a bug when saving a `FFT` model with `trend=None`. [#1594](https://github.com/unit8co/darts/pull/1594) by [Antoine Madrona](https://github.com/madtoinou).
- Fixed some issues with PyTorch-Lightning version 2.0.0. [#1651](https://github.com/unit8co/darts/pull/1651) by [Dennis Bader](https://github.com/dennisbader).
- Fixed a bug in `QuantileDetector` which raised an error when low and high quantiles had identical values. [#1553](https://github.com/unit8co/darts/pull/1553) by [Julien Adda](https://github.com/julien12234).
- Fixed an issue preventing `TimeSeries` from being empty. [#1359](https://github.com/unit8co/darts/pull/1359) by [Antoine Madrona](https://github.com/madtoinou).
- Fixed an issue when using `backtest()` on multiple series. [#1517](https://github.com/unit8co/darts/pull/1517) by [Julien Herzen](https://github.com/hrzn).
- General fixes to `historical_forecasts()`
  - Fixed issue where `retrain` functions were not handled properly; Improved handling of `start`, and `train_length` parameters; better interpretability with warnings and improved error messages (warnings can be turned of with `show_warnings=False`). By [#1675](https://github.com/unit8co/darts/pull/1675) by [Antoine Madrona](https://github.com/madtoinou) and [Dennis Bader](https://github.com/dennisbader).
  - Fixed an issue for several models (mainly ensemble and local models) where automatic `start` did not respect the minimum required training lengths. [#1616](https://github.com/unit8co/darts/pull/1616) by [Janek Fidor](https://github.com/JanFidor) and [Dennis Bader](https://github.com/dennisbader).
  - Fixed an issue when using a `RegressionModel` with future covariates lags only. [#1685](https://github.com/unit8co/darts/pull/1685) by [Maxime Dumonal](https://github.com/dumjax).

### For developers of the library:

**Improvements**
- Option to skip slow tests locally with `pytest . --no-cov -m "not slow"`. [#1625](https://github.com/unit8co/darts/pull/1625) by [Blazej Nowicki](https://github.com/BlazejNowicki).
- Major refactor of data transformers which simplifies implementation of new transformers. [#1409](https://github.com/unit8co/darts/pull/1409) by [Matt Bilton](https://github.com/mabilton).


## [0.23.1](https://github.com/unit8co/darts/tree/0.23.1) (2023-01-12)
Patch release

**Fixed**
- Fix an issue in `TimeSeries` which made it incompatible with Python 3.7.
  [#1449](https://github.com/unit8co/darts/pull/1449) by [Dennis Bader](https://github.com/dennisbader).
- Fix an issue with static covariates when series have variable lengths with `RegressionModel`s.
  [#1469](https://github.com/unit8co/darts/pull/1469) by [Eliane Maalouf](https://github.com/eliane-maalouf).
- Fix an issue with PyTorch Lightning trainer handling.
  [#1459](https://github.com/unit8co/darts/pull/1459) by [Dennis Bader](https://github.com/dennisbader).
- Fix an issue with `historical_forecasts()` retraining PyTorch models iteratively instead of from scratch.
  [#1465](https://github.com/unit8co/darts/pull/1465) by [Dennis Bader](https://github.com/dennisbader).
- Fix an issue with `historical_forecasts()` not working in some cases when `future_covariates`
  are provided and `start` is not specified. [#1481](https://github.com/unit8co/darts/pull/1481)
  by [Maxime Dumonal](https://github.com/dumjax).
- Fix an issue with `slice_n_points` functions on integer indexes.
  [#1482](https://github.com/unit8co/darts/pull/1482) by [Julien Herzen](https://github.com/hrzn).


## [0.23.0](https://github.com/unit8co/darts/tree/0.23.0) (2022-12-23)
### For users of the library:

**Improved**
- 🚀🚀🚀 Brand new Darts module dedicated to anomaly detection on time series: `darts.ad`.
  More info on the API doc page: https://unit8co.github.io/darts/generated_api/darts.ad.html.
  [#1256](https://github.com/unit8co/darts/pull/1256) by [Julien Adda](https://github.com/julien12234)
  and [Julien Herzen](https://github.com/hrzn).
- New forecasting models: `DLinearModel` and `NLinearModel` as proposed in [this paper](https://arxiv.org/pdf/2205.13504.pdf).
  [#1139](https://github.com/unit8co/darts/pull/1139)  by [Julien Herzen](https://github.com/hrzn) and [Greg DeVos](https://github.com/gdevos010).
- New forecasting model: `XGBModel` implementing XGBoost.
  [#1405](https://github.com/unit8co/darts/pull/1405) by [Julien Herzen](https://github.com/hrzn).
- New `multi_models` option for all `RegressionModel`s: when set to False, uses only a single underlying
  estimator for multi-step forecasting, which can drastically increase computational efficiency.
  [#1291](https://github.com/unit8co/darts/pull/1291) by [Eliane Maalouf](https://github.com/eliane-maalouf).
- All `RegressionModel`s (incl. LightGBM, Catboost, XGBoost, Random Forest, ...)
  now support static covariates.
  [#1412](https://github.com/unit8co/darts/pull/1412) by [Eliane Maalouf](https://github.com/eliane-maalouf).
- `historical_forecasts()` and `backtest()` now work on multiple series, too.
  [#1318](https://github.com/unit8co/darts/pull/1318) by [Maxime Dumonal](https://github.com/dumjax).
- New window transformation capabilities: `TimeSeries.window_transform()` and
  a new `WindowTransformer` which allow to easily create window features.
  [#1269](https://github.com/unit8co/darts/pull/1269) by [Eliane Maalouf](https://github.com/eliane-maalouf).
- 🔴 Improvements to `TorchForecastingModels`: Load models directly to CPU that were trained on GPU. Save file size reduced.
  Improved PyTorch Lightning Trainer handling fixing several minor issues.
  Removed deprecated methods `load_model` and `save_model`
  [#1371](https://github.com/unit8co/darts/pull/1371) by [Dennis Bader](https://github.com/dennisbader).
- Improvements to encoders: Added support for encoders to all models with covariate support through `add_encoders` at model creation.
  Encoders now generate the correct minimum required covariate time spans for all models.
  [#1338](https://github.com/unit8co/darts/pull/1338) by [Dennis Bader](https://github.com/dennisbader).
- New datasets available in `darts.datasets` (`ILINetDataset`, `ExchangeRateDataset`, `TrafficDataset`, `WeatherDataset`)
  [#1298](https://github.com/unit8co/darts/pull/1298) by [Kamil Wierciak](https://github.com/FEJTWOW).
  [#1291](https://github.com/unit8co/darts/pull/1291) by [Eliane Maalouf](https://github.com/eliane-maalouf).
- New `Diff` transformer, which can difference and "undifference" series
  [#1380](https://github.com/unit8co/darts/pull/1380) by [Matt Bilton](https://github.com/mabilton).
- Improvements to KalmanForecaster: The model now accepts different TimeSeries for prediction than the ones used to fit the model.
  [#1338](https://github.com/unit8co/darts/pull/1338) by [Dennis Bader](https://github.com/dennisbader).
- Backtest functions can now accept a list of metric functions [#1333](https://github.com/unit8co/darts/pull/1333)
  by [Antoine Madrona](https://github.com/madtoinou).
- Extension of baseline models to work on multivariate series
  [#1373](https://github.com/unit8co/darts/pull/1373) by [Błażej Nowicki](https://github.com/BlazejNowicki).
- Improvement to `TimeSeries.gaps()` [#1265](https://github.com/unit8co/darts/pull/1265) by
  [Antoine Madrona](https://github.com/madtoinou).
- Speedup of `TimeSeries.quantile_timeseries()` method
  [#1351](https://github.com/unit8co/darts/pull/1351) by [@tranquilitysmile](https://github.com/tranquilitysmile).
- Some dependencies which can be hard to install (LightGBM, Catboost, XGBoost, Prophet, Statsforecast)
  are not required anymore (if not installed the corresponding models will not be available)
  [#1360](https://github.com/unit8co/darts/pull/1360) by [Antoine Madrona](https://github.com/madtoinou).
- Removed `IPython` as a dependency. [#1331](https://github.com/unit8co/darts/pull/1331) by [Erik Hasse](https://github.com/erik-hasse)
- Allow the creation of empty `TimeSeries` [#1359](https://github.com/unit8co/darts/pull/1359)
  by [Antoine Madrona](https://github.com/madtoinou).


**Fixed**
- Fixed edge case in ShapExplainer for regression models where covariates series > target series
  [#1310](https://https://github.com/unit8co/darts/pull/1310) by [Rijk van der Meulen](https://github.com/rijkvandermeulen)
- Fixed a bug in `TimeSeries.resample()` [#1350](https://github.com/unit8co/darts/pull/1350)
  by [Antoine Madrona](https://github.com/madtoinou).
- Fixed splitting methods when split point is not in the series
  [#1415](https://github.com/unit8co/darts/pull/1415) by [@DavidKleindienst](https://github.com/DavidKleindienst)
- Fixed issues with `append_values()` and `prepend_values()` not correctly extending `RangeIndex`es
  [#1435](https://github.com/unit8co/darts/pull/1435) by [Matt Bilton](https://github.com/mabilton).
- Fixed some issues with time zones [#1343](https://github.com/unit8co/darts/pull/1343)
  by [Antoine Madrona](https://github.com/madtoinou).
- Fixed some issues when using a single target series with `RegressionEnsembleModel`
  [#1357](https://github.com/unit8co/darts/pull/1357) by [Dennis Bader](https://github.com/dennisbader).
- Fixed treatment of stochastic models in ensemble models
  [#1423](https://github.com/unit8co/darts/pull/1423) by [Eliane Maalouf](https://github.com/eliane-maalouf).


## [0.22.0](https://github.com/unit8co/darts/tree/0.22.0) (2022-10-04)
### For users of the library:

**Improved**
- New explainability feature. The class `ShapExplainer` in `darts.explainability` can provide Shap-values explanations of the importance of each lag and each dimension in producing each forecasting lag for `RegressionModel`s. [#909](https://github.com/unit8co/darts/pull/909) by [Maxime Dumonal](https://github.com/dumjax).
- New model: `StatsForecastsETS`. Similarly to `StatsForecastsAutoARIMA`, this model offers the ETS model from Nixtla's `statsforecasts` library as a local forecasting model supporting future covariates. [#1171](https://github.com/unit8co/darts/pull/1171) by [Julien Herzen](https://github.com/hrzn).
- Added support for past and future covariates to `residuals()` function. [#1223](https://github.com/unit8co/darts/pull/1223) by [Eliane Maalouf](https://github.com/eliane-maalouf).
- Added support for retraining model(s) every `n` iteration and on custom conditions in `historical_forecasts` method of `ForecastingModel`s. [#1139](https://github.com/unit8co/darts/pull/1139) by [Francesco Bruzzesi](https://github.com/fbruzzesi).
- Added support for beta-NLL in `GaussianLikelihood`s, as proposed in [this paper](https://arxiv.org/abs/2203.09168). [#1162](https://github.com/unit8co/darts/pull/1162) by [Julien Herzen](https://github.com/hrzn).
- New LayerNorm alternatives, RMSNorm and LayerNormNoBias [#1113](https://github.com/unit8co/darts/issues/1113) by [Greg DeVos](https://github.com/gdevos010).
- 🔴 Improvements to encoders: improve fitting behavior of encoders' transformers and solve a couple of issues. Remove support for absolute index encoding. [#1257](https://github.com/unit8co/darts/pull/1257) by [Dennis Bader](https://github.com/dennisbader).
- Overwrite min_train_series_length for Catboost and LightGBM [#1214](https://https://github.com/unit8co/darts/pull/1214) by [Anne de Vries](https://github.com/anne-devries).
- New example notebook showcasing and end-to-end example of hyperparameter optimization with Optuna [#1242](https://github.com/unit8co/darts/pull/1242) by [Julien Herzen](https://github.com/hrzn).
- New user guide section on hyperparameter optimization with Optuna and Ray Tune [#1242](https://github.com/unit8co/darts/pull/1242) by [Julien Herzen](https://github.com/hrzn).
- Documentation on model saving and loading. [#1210](https://github.com/unit8co/darts/pull/1210) by [Amadej Kocbek](https://github.com/amadejkocbek).
- 🔴 `torch_device_str` has been removed from all torch models in favor of Pytorch Lightning's `pl_trainer_kwargs` method [#1244](https://github.com/unit8co/darts/pull/1244) by [Greg DeVos](https://github.com/gdevos010).

**Fixed**
- An issue with `add_encoders` in `RegressionModel`s when fit/predict were called with a single target series. [#1193](https://github.com/unit8co/darts/pull/1193) by [Dennis Bader](https://github.com/dennisbader).
- Some issues with integer-indexed series. [#1191](https://github.com/unit8co/darts/pull/1191) by [Julien Herzen](https://github.com/hrzn).
- A bug when using the latest versions (>=1.1.1) of Prophet. [#1208](https://github.com/unit8co/darts/pull/1208) by [Julien Herzen](https://github.com/hrzn).
- An issue with calling `fit_transform()` on reconciliators. [#1165](https://github.com/unit8co/darts/pull/1165) by [Julien Herzen](https://github.com/hrzn).
- A bug in `GaussianLikelihood` object causing issues with confidence intervals. [#1162](https://github.com/unit8co/darts/pull/1162) by [Julien Herzen](https://github.com/hrzn).
- An issue which prevented plotting `TimeSeries` of length 1. [#1206](https://github.com/unit8co/darts/issues/1206) by [Julien Herzen](https://github.com/hrzn).
- Type hinting for ExponentialSmoothing model [#1185](https://https://github.com/unit8co/darts/pull/1185) by [Rijk van der Meulen](https://github.com/rijkvandermeulen)

## [0.21.0](https://github.com/unit8co/darts/tree/0.21.0) (2022-08-12)

### For users of the library:

**Improved**
- New model: Catboost, incl `quantile`, `poisson` and `gaussian` likelihoods support. [#1007](https://github.com/unit8co/darts/pull/1007), [#1044](https://github.com/unit8co/darts/pull/1044) by [Jonas Racine](https://github.com/jonasracine).
- Extension of the `add_encoders` option to `RegressionModel`s. It is now straightforward to add calendar based or custom past or future covariates to these models, similar to torch models. [#1093](https://github.com/unit8co/darts/pull/1093) by [Dennis Bader](https://github.com/dennisbader).
- Introduction of `StaticCovariatesTransformer`, categorical static covariate support for `TFTModel`, example and user-guide updates on static covariates. [#1081](https://github.com/unit8co/darts/pull/1081) by [Dennis Bader](https://github.com/dennisbader).
- ARIMA and VARIMA models now support being applied to a new series, different than the one used for training. [#1036](https://github.com/unit8co/darts/pull/1036) by [Samuele Giuliano Piazzetta](https://github.com/piaz97).
- All Darts forecasting models now have unified `save()` and `load()` methods. [#1070](https://github.com/unit8co/darts/pull/1070) by [Dustin Brunner](https://github.com/brunnedu).
- Improvements in logging. [#1034](https://github.com/unit8co/darts/pull/1034) by [Dustin Brunner](https://github.com/brunnedu).
- Re-integrating Prophet >= 1.1 in core dependencies (as it does not depend on PyStan anymore). [#1054](https://github.com/unit8co/darts/pull/1054) by [Julien Herzen](https://github.com/hrzn).
- Added a new `AustralianTourismDataset`. [#1141](https://github.com/unit8co/darts/pull/1141) by [Julien Herzen](https://github.com/hrzn).
- Added a new notebook demonstrating hierarchical reconciliation. [#1147](https://github.com/unit8co/darts/pull/1147) by [Julien Herzen](https://github.com/hrzn).
- Added `drop_columns()` method to `TimeSeries`. [#1040](https://github.com/unit8co/darts/pull/1040) by [@shaido987](https://github.com/shaido987)
- Speedup static covariates when no casting is needed. [#1053](https://github.com/unit8co/darts/pull/1053) by [Julien Herzen](https://github.com/hrzn).
- Implemented the min_train_series_length method for the FourTheta and Theta models that overwrites the minimum default of 3 training samples by 2*seasonal_period when appropriate. [#1101](https://github.com/unit8co/darts/pull/1101) by [Rijk van der Meulen](https://github.com/rijkvandermeulen).
- Make default formatting optional in plots. [#1056](https://github.com/unit8co/darts/pull/1056) by [Colin Delahunty](https://github.com/colin99d)
- Introduce `retrain` option in `residuals()` method. [#1066](https://github.com/unit8co/darts/pull/1066) by [Julien Herzen](https://github.com/hrzn).
- Improved error messages. [#1066](https://github.com/unit8co/darts/pull/1066) by [Julien Herzen](https://github.com/hrzn).
- Small readability improvements to user guide. [#1039](https://github.com/unit8co/darts/pull/1039), [#1046](https://github.com/unit8co/darts/pull/1046/files) by [Ryan Russell](https://github.com/ryanrussell)

**Fixed**
- Fixed an error when loading torch forecasting models. [#1124](https://github.com/unit8co/darts/pull/1124) by [Dennis Bader](https://github.com/dennisbader).
- 🔴 renamed `ignore_time_axes` into `ignore_time_axis` in `TimeSeries.concatenate()`. [#1073](https://github.com/unit8co/darts/pull/1073/files) by [Thomas KIENTZ](https://github.com/thomktz)
- Propagate static covs and hierarchy in missing value filler. [#1076](https://github.com/unit8co/darts/pull/1076) by [Julien Herzen](https://github.com/hrzn).
- Fixed an issue where num_stacks is used instead of self.num_stacks in the NBEATSModel. Also, a few mistakes in API reference docs. [#1103](https://github.com/unit8co/darts/pull/1103) by [Rijk van der Meulen](https://github.com/rijkvandermeulen).
- Fixed `univariate_component()` method to propagate static covariates and drop hierarchy. [#1128](https://github.com/unit8co/darts/pull/1128) by [Julien Herzen](https://github.com/hrzn).
- Fixed various issues. [#1106](https://github.com/unit8co/darts/pull/1106) by [Julien Herzen](https://github.com/hrzn).
- Fixed an issue with `residuals` on `RNNModel`. [#1066](https://github.com/unit8co/darts/pull/1066) by [Julien Herzen](https://github.com/hrzn).

## [0.20.0](https://github.com/unit8co/darts/tree/0.20.0) (2022-06-22)

### For users of the library:

**Improved**
- Added support for static covariates in `TimeSeries` class. [#966](https://github.com/unit8co/darts/pull/966) by [Dennis Bader](https://github.com/dennisbader).
- Added support for static covariates in TFT model. [#966](https://github.com/unit8co/darts/pull/966) by [Dennis Bader](https://github.com/dennisbader).
- Support for storing hierarchy of components in `TimeSeries` (in view of hierarchical reconciliation) [#1012](https://github.com/unit8co/darts/pull/1012) by [Julien Herzen](https://github.com/hrzn).
- New Reconciliation transformers for forecast reconciliation: bottom up, top down and MinT. [#1012](https://github.com/unit8co/darts/pull/1012) by [Julien Herzen](https://github.com/hrzn).
- Added support for Monte Carlo Dropout, as a way to capture model uncertainty with torch models at inference time. [#1013](https://github.com/unit8co/darts/pull/1013) by [Julien Herzen](https://github.com/hrzn).
- New datasets: ETT and Electricity. [#617](https://github.com/unit8co/darts/pull/617)
  by [Greg DeVos](https://github.com/gdevos010)
- New dataset: [Uber TLC](https://github.com/fivethirtyeight/uber-tlc-foil-response). [#1003](https://github.com/unit8co/darts/pull/1003) by [Greg DeVos](https://github.com/gdevos010).
- Model Improvements: Option for changing activation function for NHiTs and NBEATS. NBEATS support for dropout. NHiTs Support for AvgPooling1d. [#955](https://github.com/unit8co/darts/pull/955) by [Greg DeVos](https://github.com/gdevos010).
- Implemented ["GLU Variants Improve Transformer"](https://arxiv.org/abs/2002.05202) for transformer based models (transformer and TFT). [#959](https://github.com/unit8co/darts/issues/959) by [Greg DeVos](https://github.com/gdevos010).
- Added support for torch metrics during training and validation. [#996](https://github.com/unit8co/darts/pull/996) by [Greg DeVos](https://github.com/gdevos010).
- Better handling of logging [#1010](https://github.com/unit8co/darts/pull/1010) by [Dustin Brunner](https://github.com/brunnedu).
- Better support for Python 3.10, and dropping `prophet` as a dependency (`Prophet` model still works if `prophet` package is installed separately) [#1023](https://github.com/unit8co/darts/pull/1023) by [Julien Herzen](https://github.com/hrzn).
- Option to avoid global matplotlib configuration changes.
[#924](https://github.com/unit8co/darts/pull/924) by [Mike Richman](https://github.com/zgana).
- 🔴 `HNiTSModel` renamed to `HNiTS` [#1000](https://github.com/unit8co/darts/pull/1000) by [Greg DeVos](https://github.com/gdevos010).

**Fixed**
- A bug with `tail()` and `head()` [#942](https://github.com/unit8co/darts/pull/942) by [Julien Herzen](https://github.com/hrzn).
- An issue with arguments being reverted for the `metric` function of gridsearch and backtest [#989](https://github.com/unit8co/darts/pull/989) by [Clara Grotehans](https://github.com/ClaraGrthns).
- An error checking whether `fit()` has been called in global models [#944](https://github.com/unit8co/darts/pull/944) by [Julien Herzen](https://github.com/hrzn).
- An error in Gaussian Process filter happening with newer versions of sklearn [#963](https://github.com/unit8co/darts/pull/963) by [Julien Herzen](https://github.com/hrzn).

### For developers of the library:

**Fixed**
- An issue with LinearLR scheduler in tests. [#928](https://github.com/unit8co/darts/pull/928) by [Dennis Bader](https://github.com/dennisbader).


## [0.19.0](https://github.com/unit8co/darts/tree/0.19.0) (2022-04-13)
### For users of the library:

**Improved**
- New model: `NHiTS` implementing the N-HiTS model.
  [#898](https://github.com/unit8co/darts/pull/898) by [Julien Herzen](https://github.com/hrzn).
- New model: `StatsForecastAutoARIMA` implementing the (faster) AutoARIMA version of
  [statsforecast](https://github.com/Nixtla/statsforecast).
  [#893](https://github.com/unit8co/darts/pull/893) by [Julien Herzen](https://github.com/hrzn).
- New model: `Croston` method.
  [#893](https://github.com/unit8co/darts/pull/893) by [Julien Herzen](https://github.com/hrzn).
- Better way to represent stochastic `TimeSeries` from distributions specified by quantiles.
  [#899](https://github.com/unit8co/darts/pull/899) by [Gian Wiher](https://github.com/gnwhr).
- Better sampling of trajectories for stochastic `RegressionModel`s.
  [#899](https://github.com/unit8co/darts/pull/899) by [Gian Wiher](https://github.com/gnwhr).
- Improved user guide with more sections. [#905](https://github.com/unit8co/darts/pull/905)
  by [Julien Herzen](https://github.com/hrzn).
- New notebook showcasing transfer learning and training forecasting models on large time
  series datasets. [#885](https://github.com/unit8co/darts/pull/885) 
  by [Julien Herzen](https://github.com/hrzn).


**Fixed**
- Some issues with PyTorch Lightning >= 1.6.0 [#888](https://github.com/unit8co/darts/pull/888)
  by [Julien Herzen](https://github.com/hrzn).

## [0.18.0](https://github.com/unit8co/darts/tree/0.18.0) (2022-03-22)
### For users of the library:

**Improved**
- `LinearRegressionModel` and `LightGBMModel` can now be probabilistic, supporting quantile
  and poisson regression. [#831](https://github.com/unit8co/darts/pull/831), 
  [#853](https://github.com/unit8co/darts/pull/853) by [Gian Wiher](https://github.com/gnwhr).
- New models: `BATS` and `TBATS`, based on [tbats](https://github.com/intive-DataScience/tbats).
  [#816](https://github.com/unit8co/darts/pull/816) by [Julien Herzen](https://github.com/hrzn).
- Handling of stochastic inputs in PyTorch based models. [#833](https://github.com/unit8co/darts/pull/833)
  by [Julien Herzen](https://github.com/hrzn).
- GPU and TPU user guide. [#826](https://github.com/unit8co/darts/pull/826)
  by [@gsamaras](https://github.com/gsamaras).
- Added train and validation loss to PyTorch Lightning progress bar.
  [#825](https://github.com/unit8co/darts/pull/825) by [Dennis Bader](https://github.com/dennisbader).
- More losses available in `darts.utils.losses` for PyTorch-based models: 
  `SmapeLoss`, `MapeLoss` and `MAELoss`. [#845](https://github.com/unit8co/darts/pull/845)
  by [Julien Herzen](https://github.com/hrzn).
- Improvement to the seasonal decomposition [#862](https://github.com/unit8co/darts/pull/862).
  by [Gian Wiher](https://github.com/gnwhr).
- The `gridsearch()` method can now return best metric score.
  [#822](https://github.com/unit8co/darts/pull/822) by [@nlhkh](https://github.com/nlhkh).
- Removed needless checkpoint loading when predicting. [#821](https://github.com/unit8co/darts/pull/821)
  by [Dennis Bader](https://github.com/dennisbader).
- Changed default number of epochs for validation from 10 to 1.
  [#825](https://github.com/unit8co/darts/pull/825) by [Dennis Bader](https://github.com/dennisbader).

**Fixed**
- Fixed some issues with encoders in `fit_from_dataset()`.
  [#829](https://github.com/unit8co/darts/pull/829) by [Julien Herzen](https://github.com/hrzn).
- Fixed an issue with covariates slicing for `DualCovariatesForecastingModels`.
  [#858](https://github.com/unit8co/darts/pull/858) by [Dennis Bader](https://github.com/dennisbader).


## [0.17.1](https://github.com/unit8co/darts/tree/0.17.1) (2022-02-17)
Patch release

### For users of the library:
**Fixed**
- Fixed issues with (now deprecated) `torch_device_str` parameter, and improved documentation
  related to using devices with PyTorch Lightning. [#806](https://github.com/unit8co/darts/pull/806)
  by [Dennis Bader](https://github.com/dennisbader).
- Fixed an issue with `ReduceLROnPlateau`. [#806](https://github.com/unit8co/darts/pull/806)
  by [Dennis Bader](https://github.com/dennisbader).
- Fixed an issue with the periodic basis functions of N-BEATS. [#804](https://github.com/unit8co/darts/pull/804)
  by [Vladimir Chernykh](https://github.com/vladimir-chernykh).
- Relaxed requirements for `pandas`; from `pandas>=1.1.0` to `pandas>=1.0.5`. 
  [#800](https://github.com/unit8co/darts/pull/800) by [@adelnick](https://github.com/adelnick).


## [0.17.0](https://github.com/unit8co/darts/tree/0.17.0) (2022-02-15)
### For users of the library:

**Improved**
- 🚀 Support for [PyTorch Lightning](https://github.com/PyTorchLightning/pytorch-lightning): All deep learning
  models are now implemented using PyTorch Lightning. This means that many more features are now available
  via PyTorch Lightning trainers functionalities; such as tailored callbacks, or multi-GPU training.
  [#702](https://github.com/unit8co/darts/pull/702) by [Dennis Bader](https://github.com/dennisbader).
- The `RegressionModel`s now accept an `output_chunk_length` parameter; meaning that they can be trained to
  predict more than one time step in advance (and used auto-regressively to predict on longer horizons).
  [#761](https://github.com/unit8co/darts/pull/761) by [Dustin Brunner](https://github.com/brunnedu).
- &#x1F534; `TimeSeries` "simple statistics" methods (such as `mean()`, `max()`, `min()` etc, ...) have been refactored
  to work natively on stochastic `TimeSeries`, and over configurable axes. [#773](https://github.com/unit8co/darts/pull/773)
  by [Gian Wiher](https://github.com/gnwhr).
- &#x1F534; `TimeSeries` now support only pandas `RangeIndex` as an integer index, and does not support `Int64Index` anymore,
  as it became deprecated with pandas 1.4.0. This also now brings the guarantee that `TimeSeries` do not have missing
  "dates" even when indexed with integers. [#777](https://github.com/unit8co/darts/pull/777)
  by [Julien Herzen](https://github.com/hrzn).
- New model: `KalmanForecaster` is a new probabilistic model, working on multivariate series, accepting future covariates,
  and which works by running the state-space model of a given Kalman filter into the future. The `fit()` function uses the
  N4SID algorithm for system identification. [#743](https://github.com/unit8co/darts/pull/743)
  by [Julien Herzen](https://github.com/hrzn).
- The `KalmanFilter` now also works on `TimeSeries` containing missing values. [#743](https://github.com/unit8co/darts/pull/743)
  by [Julien Herzen](https://github.com/hrzn).
- The estimators (forecasting and filtering models) now also return their own instance when calling `fit()`,
  which allows chaining calls. [#741](https://github.com/unit8co/darts/pull/741)
  by [Julien Herzen](https://github.com/hrzn).


**Fixed**
- Fixed an issue with tensorboard and gridsearch when `model_name` is provided. 
  [#759](https://github.com/unit8co/darts/issues/759) by [@gdevos010](https://github.com/gdevos010).
- Fixed issues with pip-tools. [#762](https://github.com/unit8co/darts/pull/762)
  by [Tomas Van Pottelbergh](https://github.com/tomasvanpottelbergh).

### For developers of the library:
- Some linting checks have been added to the CI pipeline. [#749](https://github.com/unit8co/darts/pull/749)
  by [Tomas Van Pottelbergh](https://github.com/tomasvanpottelbergh).

## [0.16.1](https://github.com/unit8co/darts/tree/0.16.1) (2022-01-24)
Patch release

### For users of the library:
- Fixed an incompatibility with latest version of Pandas ([#752](https://github.com/unit8co/darts/pull/752))
  by [Julien Herzen](https://github.com/hrzn).
- Fixed non contiguous error when using lstm_layers > 1 on GPU. ([#740](https://github.com/unit8co/darts/pull/740))
  by [Dennis Bader](https://github.com/dennisbader).
- Small improvement in type annotations in API documentation ([#744](https://github.com/unit8co/darts/pull/744))
  by [Dustin Brunner](https://github.com/brunnedu).

### For developers of the library:
- Added flake8 tests to CI pipelines ([#749](https://github.com/unit8co/darts/pull/749),
  [#748](https://github.com/unit8co/darts/pull/748), [#745](https://github.com/unit8co/darts/pull/745))
  by [Tomas Van Pottelbergh](https://github.com/tomasvanpottelbergh)
  and [Dennis Bader](https://github.com/dennisbader).


## [0.16.0](https://github.com/unit8co/darts/tree/0.16.0) (2022-01-13)

### For users of the library:

**Improved**
- The [documentation page](https://unit8co.github.io/darts/index.html) has been revamped and now contains
  a brand new Quickstart guide, as well as a User Guide section, which will be populated over time.
- The [API documentation](https://unit8co.github.io/darts/generated_api/darts.html) has been revamped and improved,
  notably using `numpydoc`.
- The datasets building procedure has been improved in `RegressionModel`, which yields dramatic speed improvements.

**Added**
- The `KalmanFilter` can now do system identification using `fit()` (using [nfoursid](https://github.com/spmvg/nfoursid)).

**Fixed**
- Catch a [potentially problematic case](https://github.com/unit8co/darts/issues/724) in ensemble models.
- Fixed support for `ReduceLROnPlateau` scheduler.


### For developers of the library:
- We have switched to [black](https://black.readthedocs.io/en/stable/) for code formatting (this is checked
  by the CI pipeline).


## [0.15.0](https://github.com/unit8co/darts/tree/0.15.0) (2021-12-24)
### For users of the library:

**Added**:
- On-the-fly encoding of position and calendar information in Torch-based models.
  Torch-based models now accept an option `add_encoders` parameter, specifying how to
  use certain calendar and position information as past and/or future covariates on the-fly.

  Example:
  ```
  from darts.dataprocessing.transformers import Scaler
  add_encoders={
      'cyclic': {'future': ['month']},
      'datetime_attribute': {'past': ['hour', 'dayofweek']},
      'position': {'past': ['absolute'], 'future': ['relative']},
      'custom': {'past': [lambda idx: (idx.year - 1950) / 50]},
      'transformer': Scaler()
  }
  ```
  This will add a cyclic encoding of the month as future covariates, add some datetime
  attributes as past and future covariates, an absolute/relative position (index), and
  even some custom mapping of the index (such as a function of the year). A `Scaler` will
  be applied to fit/transform all of these covariates both during training and inference.
- The scalers can now also be applied on stochastic `TimeSeries`.
- There is now a new argument `max_samples_per_ts` to the :func:`fit()` method of Torch-based
  models, which can be used to limit the number of samples contained in the underlying
  training dataset, by taking (at most) the most recent `max_samples_per_ts` training samples
  per time series.
- All local forecasting models that support covariates (Prophet, ARIMA, VARIMA, AutoARIMA)
  now handle covariate slicing themselves; this means that you don't need to make sure your
  covariates have the exact right time span. As long as they contain the right time span, the
  models will slice them for you.
- `TimeSeries.map()` and mappers data transformers now work on stochastic `TimeSeries`.
- Granger causality function: `utils.statistics.granger_causality_tests` can test if one
  univariate `TimeSeries` "granger causes" another.
- New stationarity tests for univariate `TimeSeries`: `darts.utils.statistics.stationarity_tests`,
  `darts.utils.statistics.stationarity_test_adf` and `darts.utils.statistics.stationarity_test_kpss`.
- New test coverage badge 🦄


**Fixed**:
- Fixed various issues in different notebooks.
- Fixed a bug handling frequencies in Prophet model.
- Fixed an issue causing `PastCovariatesTorchModels` (such as `NBEATSModel`) prediction
  to fail when `n > output_chunk_length` AND `n` not being a multiple of `output_chunk_length`.
- Fixed an issue in backtesting which was causing untrained models
  not to be trained on the initial window when `retrain=False`.
- Fixed an issue causing `residuals()` to fail for Torch-based models.

### For developers of the library:
- Updated the [contribution guidelines](https://github.com/unit8co/darts/blob/master/CONTRIBUTING.md)
- The unit tests have been re-organised with submodules following that of the library.
- All relative import paths have been removed and replaced by absolute paths.
- pytest and pytest-cov are now used to run tests and compute coverage.


## [0.14.0](https://github.com/unit8co/darts/tree/0.14.0) (2021-11-28)
### For users of the library:

**Added**:
- Probabilistic N-BEATS: The `NBEATSModel` can now produce probabilistic forecasts,
in a similar way as all the other deep learning models in Darts (specifying a `likelihood`
and predicting with `num_samples` >> 1).
- We have improved the speed of the data loaing functionalities for PyTorch-based models.
This should speedup training, typically by a few percents.
- Added `num_loader_workers` parameters to `fit()` and `predict()` methods of PyTorch-based models,
in order to control the `num_workers` of PyTorch DataLoaders. This can sometimes result in drastic speedups.
- New method `TimeSeries.astype()` which allows to easily case (e.g. between `np.float64` and `np.float32`).
- Added `dtype` as an option to the time series generation modules.
- Added a small [performance guide](https://github.com/unit8co/darts/blob/master/guides/performance.md) for
PyTorch-based models.
- Possibility to specify a (relative) time index to be used as future covariates in the TFT Model.
Future covariates don't have to be specified when this is used.
- New TFT example notebook.
- Less strict dependencies: we have loosened the required dependencies versions.

**Fixed**:
- A small fix on the Temporal Fusion Transformer `TFTModel`, which should improve performance.
- A small fix in the random state of some unit tests.
- Fixed a typo in Transformer example notebook.


## [0.13.1](https://github.com/unit8co/darts/tree/0.13.1) (2021-11-08)
### For users of the library:

**Added**:
- Factory methods in `TimeSeries` are now `classmethods`, which makes inheritance of
  `TimeSeries` more convenient.

**Fixed**:
- An issue which was causing some of the flavours installations not to work

## [0.13.0](https://github.com/unit8co/darts/tree/0.13.0) (2021-11-07)
### For users of the library:

**Added**:
- New forecasting model: [Temporal Fusion Transformer](https://arxiv.org/abs/1912.09363) (`TFTModel`).
  A new deep learning model supporting both past and future covariates.
- Improved support for Facebook Prophet model (`Prophet`):
    - Added support for fit & predict with future covariates. For instance:
      `model.fit(train, future_covariates=train_covariates)` and
      `model.predict(n=len(test), num_sample=1, future_covariates=test_covariates)`
    - Added stochastic forecasting, for instance: `model.predict(n=len(test), num_samples=200)`
    - Added user-defined seasonalities either at model creation with kwarg
      `add_seasonality` (`Prophet(add_seasonality=kwargs_dict)`) or pre-fit with
      `model.add_seasonality(kwargs)`. For more information on how to add seasonalities,
       see the [Prophet docs](https://unit8co.github.io/darts/generated_api/darts.models.forecasting.prophet.html).
    - Added possibility to predict and return the base model's raw output with `model.predict_raw()`.
      Note that this returns a pd.DataFrame `pred_df`, which will not be supported for further
      processing with the Darts API. But it is possible to access Prophet's methods such as
      plots with `model.model.plot_compenents(pred_df)`.
- New `n_random_samples` in `gridsearch()` method, which allows to specify a number of (random)
  hyper parameters combinations to be tried, in order mainly to limit the gridsearch time.
- Improvements in the checkpointing and saving of Torch models.
    - Now models don't save checkpoints by default anymore. Set `save_checkpoints=True` to enable them.
    - Models can be manually saved with `YourTorchModel.save_model(file_path)`
      (file_path pointing to the .pth.tar file).
    - Models can be manually loaded with `YourTorchModel.load_model(file_path)` or
      the original method `YourTorchModel.load_from_checkpoint()`.
- New `QuantileRegression` Likelihood class in `darts.utils.likelihood_models`.
  Allows to apply quantile regression loss, and get probabilistic forecasts on all deep
  learning models supporting likelihoods.
  Used by default in the Temporal Fusion Transformer.

**Fixed:**
- Some issues with `darts.concatenate()`.
- Fixed some bugs with `RegressionModel`s applied on multivariate series.
- An issue with the confidence bounds computation in ACF plot.
- Added a check for some models that do not support `retrain=False` for `historical_forecasts()`.
- Small fixes in install instructions.
- Some rendering issues with bullet points lists in examples.

## [0.12.0](https://github.com/unit8co/darts/tree/0.12.0) (2021-09-25)
### For users of the library:

**Added**:
- Improved probabilistic forecasting with neural networks
  - Now all neural networks based forecasting models (except `NBEATSModel`) support probabilistic forecasting,
    by providing the `likelihood` parameter to the model's constructor method.
  - `darts.utils.likelihood_models` now contains many more distributions. The complete list of likelihoods
    available to train neural networks based models is
    available here: https://unit8co.github.io/darts/generated_api/darts.utils.likelihood_models.html
  - Many of the available likelihood models now offer the possibility to specify "priors" on the distribution's
    parameters. Specifying such priors will regularize the training loss to make the output distribution
    more like the one specified by the prior parameters values.
- Performance improvements on `TimeSeries` creation. creating `TimeSeries` is now be significantly faster,
  especially for large series, and filling missing dates has also been significantly sped up.
- New rho-risk metric for probabilistic forecasts.
- New method `darts.utils.statistics.plot_hist()` to plot histograms of time series data (e.g. backtest errors).
- New argument `fillna_value` to `TimeSeries` factory methods, allowing to specify a value to fill missing dates
(instead of `np.nan`).
- Synthetic `TimeSeries` generated with `darts.utils.timeseries_generation` methods can now be integer-index
(just pass an integer instead of a timestamp for the `start` argument).
- Removed some deprecation warnings
- Updated conda installation instructions

**Fixed:**
- Removed [extra 1x1 convolutions](https://github.com/unit8co/darts/issues/470) in TCN Model.
- Fixed an issue with linewidth parameter when plotting `TimeSeries`.
- Fixed a column name issue in datetime attribute time series.

### For developers of the library:
- We have removed the `develop` branch.
- We force sklearn<1.0 has we have observed issues with pmdarima and sklearn==1.0

## [0.11.0](https://github.com/unit8co/darts/tree/0.11.0) (2021-09-04)
### For users of the library:

**Added:**
- New model: `LightGBMModel` is a new regression model. Regression models allow to predict future values
of the target, given arbitrary lags of the target as well as past and/or future covariates. `RegressionModel`
already works with any scikit-learn regression model, and now `LightGBMModel` does the same with LightGBM.
If you want to activate LightGBM support in Darts, please read the detailed install notes on
the [README](https://github.com/unit8co/darts/blob/master/README.md) carefully.
- Added stride support to gridsearch

**Fixed:**
- A bug which was causing issues when training on a GPU with a validation set
- Some issues with custom-provided RNN modules in `RNNModel`.
- Properly handle `kwargs` in the `fit` function of `RegressionModel`s.
- Fixed an issue which was causing problems with latest versions of Matplotlib.
- An issue causing errors in the FFT notebook

## [0.10.1](https://github.com/unit8co/darts/tree/0.10.1) (2021-08-19)
### For users of the library:

**Fixed:**
- A bug with memory pinning that was causing issues with training models on GPUs.

**Changed:**
- Clarified conda support on the README

## [0.10.0](https://github.com/unit8co/darts/tree/0.10.0) (2021-08-13)
### For users of the library:

**Added:**
- &#x1F534; Improvement of the covariates support. Before, some models were accepting a `covariates` (or `exog`)
argument, but it wasn't always clear whether this represented "past-observed" or "future-known" covariates.
We have made this clearer. Now all covariate-aware models support `past_covariates` and/or `future_covariates` argument
in their `fit()` and `predict()` methods, which makes it clear what series is used as a past or future covariate.
We recommend [this article](https://medium.com/unit8-machine-learning-publication/time-series-forecasting-using-past-and-future-external-data-with-darts-1f0539585993)
for more information and examples.

- &#x1F534; Significant improvement of `RegressionModel` (incl. `LinearRegressionModel` and `RandomForest`).
These models now support training on multiple (possibly multivariate) time series. They also support both
`past_covariates` and `future_covariates`. It makes it easier than ever to fit arbitrary regression models (e.g. from
scikit-learn) on multiple series, to predict the future of a target series based on arbitrary lags of the target and
the past/future covariates. The signature of these models changed: It's not using "`exog`" keyword arguments, but
`past_covariates` and `future_covariates` instead.

- Dynamic Time Warping. There is a brand new `darts.dataprocessing.dtw` submodule that
implements Dynamic Time Warping between two `TimeSeries`. It's also coming with a new `dtw`
metric in `darts.metrics`. We recommend going over the
[new DTW example notebook](https://github.com/unit8co/darts/blob/master/examples/13-Dynamic-Time-Warping-example.ipynb)
for a good overview of the new functionalities

- Conda forge installation support (fully supported with Python 3.7 only for now). You can now
`conda install u8darts-all`.

- `TimeSeries.from_csv()` allows to obtain a `TimeSeries` from a CSV file directly.

- Optional cyclic encoding of the datetime attributes future covariates; for instance it's now possible to call
`my_series.add_datetime_attribute('weekday', cyclic=True)`, which will add two columns containing a sin/cos
encoding of the weekday.

- Default seasonality inference in `ExponentialSmoothing`. If left to `None`, the `seasonal_periods` is inferred
from the `freq` of the provided series.

- Various documentation improvements.

**Fixed:**
- Now transformations and forecasting maintain the columns' names of the `TimeSeries`.
The generation module `darts.utils.timeseries_generation` also comes with better default columns names.
- Some issues with our Docker build process
- A bug with GPU usage

**Changed:**
- For probabilistic PyTorch based models, the generation of multiple samples (and series) at prediction time is now
vectorized, which improves inference performance.

## [0.9.1](https://github.com/unit8co/darts/tree/0.9.1) (2021-07-17)
### For users of the library:

**Added:**
- Improved `GaussianProcessFilter`, now handling missing values, and better handling
time series indexed by datetimes.
- Improved Gaussian Process notebook.

**Fixed:**
- `TimeSeries` now supports indexing using `pandas.Int64Index` and not just `pandas.RangeIndex`,
which solves some indexing issues.
- We have changed all factory methods of `TimeSeries` to have `fill_missing_dates=False` by
default. This is because in some cases inferring the frequency for missing dates and
resampling the series is causing significant performance overhead.
- Fixed backtesting to make it work with integer-indexed series.
- Fixed a bug that was causing inference to crash on GPUs for some models.
- Fixed the default folder name, which was causing issues on Windows systems.
- We have slightly improved the documentation rendering and fixed the titles
of the documentation pages for `RNNModel` and `BlockRNNModel` to distinguish them.

**Changed:**
- The dependencies are not pinned to some exact versions anymore.

### For developers of the library:
- We have fixed the building process.

## [0.9.0](https://github.com/unit8co/darts/tree/0.9.0) (2021-07-09)
### For users of the library:

**Added:**
- Multiple forecasting models can now produce probabilistic forecasts by specifying a `num_samples` parameter when calling `predict()`. Stochastic forecasts are stored by utilizing the new `samples` dimension in the refactored `TimeSeries` class (see 'Changed' section). Models supporting probabilistic predictions so far are `ARIMA`, `ExponentialSmoothing`, `RNNModel` and `TCNModel`.
- Introduced `LikelihoodModel` class which is used by probabilistic `TorchForecastingModel` classes in order to make predictions in the form of parametrized distributions of different types.
- Added new abstract class `TorchParametricProbabilisticForecastingModel` to serve as parent class for probabilistic models.
- Introduced new `FilteringModel` abstract class alongside `MovingAverage`, `KalmanFilter` and `GaussianProcessFilter` as concrete implementations.
- Future covariates are now utilized by `TorchForecastingModels` when the forecasting horizon exceeds the `output_chunk_length` of the model. Before, `TorchForecastingModel` instances could only predict beyond their `output_chunk_length` if they were not trained on covariates, i.e. if they predicted all the data they need as input. This restriction has now been lifted by letting a model not only consume its own output when producing long predictions, but also utilizing the covariates known in the future, if available.
- Added a new `RNNModel` class which utilizes and rnn module as both encoder and decoder. This new class natively supports the use of the most recent future covariates when making a forecast. See documentation for more details.
- Introduced optional `epochs` parameter to the `TorchForecastingModel.predict()` method which, if provided, overrides the `n_epochs` attribute in that particular model instance and training session.
- Added support for `TimeSeries` with a `pandas.RangeIndex` instead of just allowing `pandas.DatetimeIndex`.
- `ForecastingModel.gridsearch` now makes use of parallel computation.
- Introduced a new `force_reset` parameter to `TorchForecastingModel.__init__()` which, if left to False, will prevent the user from overriding model data with the same name and directory.


**Fixed:**
- Solved bug occurring when training `NBEATSModel` on a GPU.
- Fixed crash when running `NBEATSModel` with `log_tensorboard=True`
- Solved bug occurring when training a `TorchForecastingModel` instance with a `batch_size` bigger than the available number of training samples.
- Some fixes in the documentation, including adding more details
- Other minor bug fixes

**Changed:**
- &#x1F534; The `TimeSeries` class has been refactored to support stochastic time series representation by adding an additional dimension to a time series, namely `samples`. A time series is now based on a 3-dimensional `xarray.DataArray` with shape `(n_timesteps, n_components, n_samples)`. This overhaul also includes a change of the constructor which is incompatible with the old one. However, factory methods have been added to create a `TimeSeries` instance from a variety of data types, including `pd.DataFrame`. Please refer to the documentation of `TimeSeries` for more information.
- &#x1F534; The old version of `RNNModel` has been renamed to `BlockRNNModel`.
- The `historical_forecast()` and `backtest()` methods of `ForecastingModel` have been reorganized a bit by making use of new wrapper methods to fit and predict models.
- Updated `README.md` to reflect the new additions to the library.

## [0.8.1](https://github.com/unit8co/darts/tree/0.8.1) (2021-05-22)
**Fixed:**
- Some fixes in the documentation

**Changed:**
- The way to instantiate Dataset classes; datasets should now be used like this
```
from darts.datasets import AirPassengers
ts: TimeSeries = AirPassengers().load()
```

## [0.8.0](https://github.com/unit8co/darts/tree/0.8.0) (2021-05-21)

### For users of the library:
**Added:**
- `RandomForest` algorithm implemented. Uses the scikit-learn `RandomForestRegressor` to predict future values from (lagged) exogenous
variables and lagged values of the target.
- `darts.datasets` is a new submodule allowing to easily download, cache and import some commonly used time series.
- Better support for processing sequences of `TimeSeries`.
  * The Transformers, Pipelines and metrics have been adapted to be used on sequences of `TimeSeries`
  (rather than isolated series).
  * The inference of neural networks on sequences of series has been improved
- There is a new utils function `darts.utils.model_selection.train_test_split` which allows to split a `TimeSeries`
or a sequence of `TimeSeries` into train and test sets; either along the sample axis or along the time axis.
It also optionally allows to do "model-aware" splitting, where the split reclaims as much data as possible for the
training set.
- Our implementation of N-BEATS, `NBEATSModel`, now supports multivariate time series, as well as covariates.

**Changed**
- `RegressionModel` is now a user exposed class. It acts as a wrapper around any regression model with a `fit()` and `predict()`
method. It enables the flexible usage of lagged values of the target variable as well as lagged values of multiple exogenous
variables. Allowed values for the `lags` argument are positive integers or a list of positive integers indicating which lags
should be used during training and prediction, e.g. `lags=12` translates to training with the last 12 lagged values of the target variable.
`lags=[1, 4, 8, 12]` translates to training with the previous value, the value at lag 4, lag 8 and lag 12.
- &#x1F534; `StandardRegressionModel` is now called `LinearRegressionModel`. It implements a linear regression model
from `sklearn.linear_model.LinearRegression`. Users who still need to use the former `StandardRegressionModel` with
another sklearn model should use the `RegressionModel` now.

**Fixed**
- We have fixed a bug arising when multiple scalers were used.
- We have fixed a small issue in the TCN architecture, which makes our implementation follow the original paper
more closely.

### For developers of the library:
**Added:**
- We have added some [contribution guidelines](https://github.com/unit8co/darts/blob/master/CONTRIBUTE.md).

## [0.7.0](https://github.com/unit8co/darts/tree/0.7.0) (2021-04-14)

[Full Changelog](https://github.com/unit8co/darts/compare/0.6.0...0.7.0)
### For users of the library:

**Added:**
- `darts` Pypi package. It is now possible to `pip install darts`. The older name `u8darts` is still maintained
and provides the different flavours for lighter installs.
- New forecasting model available: VARIMA (Vector Autoregressive moving average).
- Support for exogeneous variables in ARIMA, AutoARIMA and VARIMA (optional `exog` parameter in `fit()` and `predict()`
methods).
- New argument `dummy_index` for `TimeSeries` creation. If a series is just composed of a sequence of numbers
without timestamps, setting this flag will allow to create a `TimeSeries` which uses a "dummy time index" behind the
scenes. This simplifies the creation of `TimeSeries` in such cases, and makes it possible to use all forecasting models,
except those that explicitly rely on dates.
- New method `TimeSeries.diff()` returning differenced `TimeSeries`.
- Added an example of `RegressionEnsembleModel` in intro notebook.

**Changed:**
- Improved N-BEATS example notebook.
- Methods `TimeSeries.split_before()` and `split_after()` now also accept integer or float arguments (in addition to
timestamp) for the breaking point (e.g. specify 0.8 in order to obtain a 80%/20% split).
- Argument `value_cols` no longer has to be provided if not necessary when creating a `TimeSeries` from a `DataFrame`.
- Update of dependency requirements to more recent versions.

**Fixed:**
- Fix issue with MAX_TORCH_SEED_VALUE on 32-bit architectures (https://github.com/unit8co/darts/issues/235).
- Corrected a bug in TCN inference, which should improve accuracy.
- Fix historical forecasts not returning last point.
- Fixed bug when calling the `TimeSeries.gaps()` function for non-regular time frequencies.
- Many small bug fixes.


## [0.6.0](https://github.com/unit8co/darts/tree/0.6.0) (2021-02-02)

[Full Changelog](https://github.com/unit8co/darts/compare/0.5.0...0.6.0)
### For users of the library:
**Added:**
- `Pipeline.invertible()` a getter which returns whether the pipeline is invertible or not.
- `TimeSeries.to_json()` and `TimeSeries.from_json()` methods to convert `TimeSeries` to/from a `JSON` string.
- New base class `GlobalForecastingModel` for all models supporting training on multiple time series, as well
as covariates. All PyTorch models are now `GlobalForecastingModel`s.
- As a consequence of the above, the `fit()` function of PyTorch models (all neural networks) can optionally be called
with a sequence of time series (instead of a single time series).
- Similarly, the `predict()` function of these models also accepts a specification of which series should be forecasted
- A new `TrainingDataset` base class.
- Some implementations of `TrainingDataset` containing some slicing logic for the training of neural networks on
several time series.
- A new `TimeSeriesInferenceDataset` base class.
- An implementation `SimpleInferenceDataset` of `TimeSeriesInferenceDataset`.
- All PyTorch models have a new `fit_from_dataset()` method which allows to directly fit the model from a specified
`TrainingDataset` instance (instead of using a default instance when going via the :func:`fit()` method).
- A new explanatory notebooks for global models:
https://github.com/unit8co/darts/blob/master/examples/02-multi-time-series-and-covariates.ipynb

**Changed:**
- &#x1F534; removed the arguments `training_series` and `target_series` in `ForecastingModel`s. Please consult
the API documentation of forecasting models to see the new signatures.
- &#x1F534; removed `UnivariateForecastingModel` and `MultivariateForecastingModel` base classes. This distinction does
not exist anymore. Instead, now some models are "global" (can be trained on multiple series) or "local" (they cannot).
All implementations of `GlobalForecastingModel`s support multivariate time series out of the box, except N-BEATS.
- Improved the documentation and README.
- Re-ordered the example notebooks to improve the flow of examples.

**Fixed:**
- Many small bug fixes.
- Unit test speedup by about 15x.

## [0.5.0](https://github.com/unit8co/darts/tree/0.5.0) (2020-11-09)

[Full Changelog](https://github.com/unit8co/darts/compare/0.4.0...0.5.0)
### For users of the library:
**Added:**
- Ensemble models, a new kind of `ForecastingModel` which allows to ensemble multiple models to make predictions:
  - `EnsembleModel` is the abstract base class for ensemble models. Classes deriving from `EnsembleModel` must implement the `ensemble()` method, which takes in a `List[TimeSeries]` of predictions from the constituent models, and returns the ensembled prediction (a single `TimeSeries` object)
  - `RegressionEnsembleModel`, a concrete implementation of `EnsembleModel `which allows to specify any regression model (providing `fit()` and `predict()` methods) to use to ensemble the constituent models' predictions.
- A new method to `TorchForecastingModel`: `untrained_model()` returns the model as it was initially created, allowing to retrain the exact same model from scratch. Works both when specifying a `random_state` or not.
- New `ForecastingModel.backtest()` and `RegressionModel.backtest()` functions which by default compute a single error score from the historical forecasts the model would have produced.
  - A new `reduction` parameter allows to specify whether to compute the mean/median/… of errors or (when `reduction` is set to `None`) to return a list of historical errors.
  - The previous `backtest()` functionality still exists but has been renamed `historical_forecasts()`
- Added a new `last_points_only` parameter to `historical_forecasts()`, `backtest()` and `gridsearch()`

**Changed:**
- &#x1F534; Renamed `backtest()` into `historical_forecasts()`
- `fill_missing_values()` and `MissingValuesFiller` used to remove the variable names when used with `fill='auto'` – not anymore.
- Modified the default plotting style to increase contrast and make plots lighter.

**Fixed:**
- Small mistake in the `NaiveDrift` model implementation which caused the first predicted value to repeat the last training value.

### For developers of the library:
**Changed:**
- `@random_method` decorator now always assigns a `_random_instance` field to decorated methods (seeded with a random seed). This doesn't change the observed behavior, but allows to deterministically "reset" `TorchForecastingModel` by saving `_random_instance` along with the other parameters of the model upon creation.

## [0.4.0](https://github.com/unit8co/darts/tree/0.4.0) (2020-10-28)

[Full Changelog](https://github.com/unit8co/darts/compare/0.3.0...0.4.0)

### For users of the library:
**Added:**
- Data (pre) processing abilities using `DataTransformer`, `Pipeline`:
  - `DataTransformer` provide a unified interface to apply transformations on `TimeSeries`, using their `transform()` method
  - `Pipeline`:
    - allow chaining of `DataTransformers`
    - provide `fit()`, `transform()`, `fit_transform()` and `inverse_transform()` methods.
  - Implementing your own data transformers:
    - Data transformers which need to be fitted first should derive from the `FittableDataTransformer` base class and implement a `fit()` method. Fittable transformers also provide a `fit_transform()` method, which fits the transformer and then transforms the data with a single call.
    - Data transformers which perform an invertible transformation should derive from the `InvertibleDataTransformer` base class and implement a `inverse_transform()` method.
    - Data transformers which are neither fittable nor invertible should derive from the `BaseDataTransformer` base class
    - All data transformers must implement a `transform()` method.
- Concrete `DataTransformer` implementations:
  - `MissingValuesFiller` wraps around `fill_missing_value()` and allows to fill missing values using either a constant value or the `pd.interpolate()` method.
  - `Mapper` and `InvertibleMapper` allow to easily perform the equivalent of a `map()` function on a TimeSeries, and can be made part of a `Pipeline`
  - `BoxCox` allows to apply a BoxCox transformation to the data
- Extended `map()` on `TimeSeries` to accept functions which use both a value and its timestamp to compute a new value e.g.`f(timestamp, datapoint) = new_datapoint`
- Two new forecasting models:
  - `TransformerModel`, an implementation based on the architecture described in [Attention Is All You Need](https://arxiv.org/abs/1706.03762) by Vaswani et al. (2017)
  - `NBEATSModel`, an implementation based on the N-BEATS architecture described in [N-BEATS: Neural basis expansion analysis for interpretable time series forecasting](https://openreview.net/forum?id=r1ecqn4YwB) by Boris N. Oreshkin et al. (2019)

**Changed:**
- &#x1F534; Removed `cols` parameter from `map()`. Using indexing on `TimeSeries` is preferred.
  ```python
  # Assuming a multivariate TimeSeries named series with 3 columns or variables.
  # To apply fn to columns with names '0' and '2':

  #old syntax
  series.map(fn, cols=['0', '2']) # returned a time series with 3 columns
  #new syntax
  series[['0', '2']].map(fn) # returns a time series with only 2 columns
  ```
- &#x1F534; Renamed `ScalerWrapper` into `Scaler`
- &#x1F534; Renamed the `preprocessing` module into `dataprocessing`
- &#x1F534; Unified `auto_fillna()` and `fillna()` into a single `fill_missing_value()` function
  ```python
  #old syntax
  fillna(series, fill=0)

  #new syntax
  fill_missing_values(series, fill=0)

  #old syntax
  auto_fillna(series, **interpolate_kwargs)

  #new syntax
  fill_missing_values(series, fill='auto', **interpolate_kwargs)
  fill_missing_values(series, **interpolate_kwargs) # fill='auto' by default
  ```

### For developers of the library
**Changed:**
- GitHub release workflow is now triggered manually from the GitHub "Actions" tab in the repository, providing a `#major`, `#minor`, or `#patch` argument. [\#211](https://github.com/unit8co/darts/pull/211)
- (A limited number of) notebook examples are now run as part of the GitHub PR workflow.

## [0.3.0](https://github.com/unit8co/darts/tree/0.3.0) (2020-10-05)

[Full Changelog](https://github.com/unit8co/darts/compare/0.2.3...0.3.0)

### For users of the library:
**Added:**

- Better indexing on TimeSeries (support for column/component indexing) [\#150](https://github.com/unit8co/darts/pull/150)
- New `FourTheta` forecasting model [\#123](https://github.com/unit8co/darts/pull/123), [\#156](https://github.com/unit8co/darts/pull/156)
- `map()` method for TimeSeries [\#121](https://github.com/unit8co/darts/issues/121), [\#166](https://github.com/unit8co/darts/pull/166)
- Further improved the backtesting functions [\#111](https://github.com/unit8co/darts/pull/111):
  - Added support for multivariate TimeSeries and models
  - Added `retrain` and `stride` parameters
- Custom style for matplotlib plots [\#191](https://github.com/unit8co/darts/pull/191)
- sMAPE metric [\#129](https://github.com/unit8co/darts/pull/129)
- Option to specify a `random_state` at model creation using the `@random_method` decorator on models using neural networks to allow reproducibility of results [\#118](https://github.com/unit8co/darts/pull/118)

**Changed:**

- &#x1F534; **Refactored backtesting** [\#184](https://github.com/unit8co/darts/pull/184)
  - Moved backtesting functionalities inside `ForecastingModel` and `RegressionModel`
    ```python
    # old syntax:
    backtest_forecasting(forecasting_model, *args, **kwargs)

    # new syntax:
    forecasting_model.backtest(*args, **kwargs)

    # old syntax:
    backtest_regression(regression_model, *args, **kwargs)

    # new syntax:
    regression_model.backtest(*args, **kwargs)
    ```
  - Consequently removed the `backtesting` module
- &#x1F534; `ForecastingModel` `fit()` **method syntax** using TimeSeries indexing instead of additional parameters [\#161](https://github.com/unit8co/darts/pull/161)
  ```python
  # old syntax:
  multivariate_model.fit(multivariate_series, target_indices=[0, 1])

  # new syntax:
  multivariate_model.fit(multivariate_series, multivariate_series[["0", "1"]])

  # old syntax:
  univariate_model.fit(multivariate_series, component_index=2)

  # new syntax:
  univariate_model.fit(multivariate_series["2"])
  ```

**Fixed:**
- Solved issue of TorchForecastingModel.predict(n) throwing an error at n=1. [\#108](https://github.com/unit8co/darts/pull/108)
- Fixed MASE metrics [\#129](https://github.com/unit8co/darts/pull/129)
- \[BUG\] ForecastingModel.backtest: Can bypass sanity checks [\#188](https://github.com/unit8co/darts/issues/188)
- ForecastingModel.backtest\(\) fails if forecast\_horizon isn't provided [\#186](https://github.com/unit8co/darts/issues/186)

### For developers of the library

**Added:**
- Gradle to build docs, docker image, run tests, … [\#112](https://github.com/unit8co/darts/pull/112), [\#127](https://github.com/unit8co/darts/pull/127), [\#159](https://github.com/unit8co/darts/pull/159)
- M4 competition benchmark and notebook to the examples [\#138](https://github.com/unit8co/darts/pull/138)
- Check of test coverage [\#141](https://github.com/unit8co/darts/pull/141)

**Changed:**
- Dependencies' versions are now fixed [\#173](https://github.com/unit8co/darts/pull/173)
- Workflow: tests trigger on Pull Request [\#165](https://github.com/unit8co/darts/pull/165)

**Fixed:**
- Passed the `freq` parameter to the `TimeSeries` constructor in all TimeSeries generating functions [\#157](https://github.com/unit8co/darts/pull/157)

## Older releases

[Full Changelog](https://github.com/unit8co/darts/compare/f618c4536bf7ed6e3b6a2239fbca4e3089736426...0.2.3)<|MERGE_RESOLUTION|>--- conflicted
+++ resolved
@@ -19,13 +19,10 @@
   - Added option to exclude some `group_cols` from being added as static covariates when using `TimeSeries.from_group_dataframe()` with parameter `drop_group_cols`.
 - Improvements to `TorchForecastingModel`:
   - Added support for additional lr scheduler configuration parameters for more control ("interval", "frequency", "monitor", "strict", "name"). [#2218](https://github.com/unit8co/darts/pull/2218) by [Dennis Bader](https://github.com/dennisbader).
-<<<<<<< HEAD
+- Improvements to `WindowTransformer` and `window_transform`:
+  - Added argument `keep_names` to indicate whether the original component names should be kept. [#2207](https://github.com/unit8co/darts/pull/2207)by [Antoine Madrona](https://github.com/madtoinou).
 - Other improvements:
   - 🔴 Changed the default `start` value in `ForecastingModel.gridsearch()` from `0.5` to `None`, to make it consistent with `historical_forecasts` and other methods. [#2243](https://github.com/unit8co/darts/pull/2243) by [Thomas Kientz](https://github.com/thomktz).
-=======
-- Improvements to `WindowTransformer` and `window_transform`:
-  - Added argument `keep_names` to indicate whether the original component names should be kept. [#2207](https://github.com/unit8co/darts/pull/2207)by [Antoine Madrona](https://github.com/madtoinou).
->>>>>>> ec53511b
 
 **Fixed**
 - Fixed a bug when calling `window_transform` on a `TimeSeries` with a hierarchy. The hierarchy is now only preseved for single transformations applied to all components, or removed otherwise. [#2207](https://github.com/unit8co/darts/pull/2207)by [Antoine Madrona](https://github.com/madtoinou).
