# Changelog

We do our best to avoid the introduction of breaking changes,
but cannot always guarantee backwards compatibility. Changes that may **break code which uses a previous release of Darts** are marked with a "🔴".

## [Unreleased](https://github.com/unit8co/darts/tree/master)

[Full Changelog](https://github.com/unit8co/darts/compare/0.33.0...master)

### For users of the library:

**Improved**

- Improved `CatBoostModel` documentation by describing how to use native multi-output regression. [#2659](https://github.com/unit8co/darts/pull/2659) by [Jonas Blanc](https://github.com/jonasblanc)
- `TimeSeries.from_dataframe()` and `from_series()` now support creating `TimeSeries` from additional backends (Polars, PyArrow, ...). We leverage `narwhals` as the compatibility layer between dataframe libraries. See the `narwhals` [documentation](https://narwhals-dev.github.io/narwhals/) for all supported backends. [#2661](https://github.com/unit8co/darts/pull/2661) by [Jules Authier](https://github.com/authierj)
- Added ONNX support for torch-based models with method `TorchForecastingModel.to_onnx()`. Check out [this example](https://unit8co.github.io/darts/userguide/gpu_and_tpu_usage.html#exporting-model-to-onnx-format-for-inference) from the user guide on how to export and load a model for inference. [#2620](https://github.com/unit8co/darts/pull/2620) by [Antoine Madrona](https://github.com/madtoinou)
- Made method `ForecastingModel.untrained_model()` public. Use this method to get a new (untrained) model instance created with the same parameters. [#2684](https://github.com/unit8co/darts/pull/2684) by [Timon Erhart](https://github.com/turbotimon)
- `TimeSeries.plot()` now supports setting the color for each component in the series. Simply pass a list / sequence of colors with length matching the number of components as parameters "c" or "colors". [#2680](https://github.com/unit8co/darts/pull/2680) by [Jules Authier](https://github.com/authierj)
- Made it possible to run the quickstart notebook `00-quickstart.ipynb` locally. [#2691](https://github.com/unit8co/darts/pull/2691) by [Jules Authier](https://github.com/authierj)

**Fixed**

- 🔴 / 🟢 Fixed a bug which raised an error when loading torch models that were saved with Darts versions < 0.33.0. This is a breaking change and models saved with version 0.33.0 will not be loadable anymore. [#2692](https://github.com/unit8co/darts/pull/2692) by [Dennis Bader](https://github.com/dennisbader).
<<<<<<< HEAD
- Fix a bug which raised an error when trying to inverse transform one-hot encoded categorical static covariates with identical values across time-series. Each categorical static covariates is now referred to by `{covariate_name}_{category_name}`, regardless of the number of category. [#2710](https://github.com/unit8co/darts/pull/2710) by [Antoine Madrona](https://github.com/madtoinou)
=======
- Fixed a bug in `13-TFT-examples.ipynb` where two calls to `TimeSeries.from_series()` were not providing `series` but `pd.Index`. The method calls were changed to `TimeSeries.from_values()`. [#2719](https://github.com/unit8co/darts/pull/2719) by [Jules Authier](https://github.com/authierj)
>>>>>>> 62dca8f6

**Dependencies**

- Bumped minimum scikit-learn version from `1.0.1` to `1.6.0`. This was required due to sklearn deprecating `_get_tags` in favor of `BaseEstimator.__sklearn_tags__` in version 1.7. This leads to increasing both sklearn and XGBoost minimum supported version to 1.6 and 2.1.4 respectively. [#2659](https://github.com/unit8co/darts/pull/2659) by [Jonas Blanc](https://github.com/jonasblanc)
- Bumped minimum xgboost version from `1.6.0` to `2.1.4` for the same reason as bumping the minimum sklearn version. [#2659](https://github.com/unit8co/darts/pull/2659) by [Jonas Blanc](https://github.com/jonasblanc)

### For developers of the library:

**Improved**

- Refactored and improved the multi-output support handling for `RegressionModel`. [#2659](https://github.com/unit8co/darts/pull/2659) by [Jonas Blanc](https://github.com/jonasblanc)

## [0.33.0](https://github.com/unit8co/darts/tree/0.33.0) (2025-02-14)

### For users of the library:

**Improved**

- Improvements to `TimeSeries`:
  - Added more resampling methods to `TimeSeries.resample()`. This allows to aggregate values when down-sampling and to fill or keep the holes when up-sampling. [#2654](https://github.com/unit8co/darts/pull/2654) by [Jonas Blanc](https://github.com/jonasblanc)
  - Added the `title` attribute to `TimeSeries.plot()`. This allows to set a title for the plot. [#2639](https://github.com/unit8co/darts/pull/2639) by [Jonathan Koch](https://github.com/jonathankoch99).
  - Added general function `darts.slice_intersect()` to intersect a sequence of `TimeSeries` along the time index. [#2592](https://github.com/unit8co/darts/pull/2592) by [Yoav Matzkevich](https://github.com/ymatzkevich).
- Improvements to Model Saving & Loading:
  - Added parameter `clean: bool` to `ForecastingModel.save()` to store a cleaned version of the model (removes training data from global models, and Lightning Trainer-related parameters from torch models). [#2649](https://github.com/unit8co/darts/pull/2649) by [Jonas Blanc](https://github.com/jonasblanc).
  - Added parameter `pl_trainer_kwargs` to `TorchForecastingModel.load()` to setup a new Lightning Trainer used to configure the model for downstream tasks (e.g. prediction). [#2649](https://github.com/unit8co/darts/pull/2649) by [Jonas Blanc](https://github.com/jonasblanc).
- Improvements to Anomaly Detection:
  - Added parameter `component_wise` to `show_anomalies()` to separately plot each component in multivariate series. [#2544](https://github.com/unit8co/darts/pull/2544) by [He Weilin](https://github.com/cnhwl).
  - Improved the documentation of how `WindowedAnomalyScorer` extract the training data from the input series. [#2674](https://github.com/unit8co/darts/pull/2674) by [Dennis Bader](https://github.com/dennisbader).
- Other improvemets:
  - Added new forecasting model: `StatsForecastAutoTBATS`, wrapping [AutoTBATS](https://nixtlaverse.nixtla.io/statsforecast/src/core/models.html#autotbats) from Nixtla's `statsforecasts` library. [#2611](https://github.com/unit8co/darts/pull/2611) by [He Weilin](https://github.com/cnhwl).
  - Added new time aggregated metric `wmape()` (Weighted Mean Absolute Percentage Error). [#2544](https://github.com/unit8co/darts/pull/2648) by [He Weilin](https://github.com/cnhwl).

**Fixed**

- Fixed a bug which raised an error when loading a torch model with `torch>=2.6.0`. [#2658](https://github.com/unit8co/darts/pull/2658) by [Dennis Bader](https://github.com/dennisbader).
- Fixed a bug when performing optimized historical forecasts with `stride=1` using a `RegressionModel` with `output_chunk_shift>=1` and `output_chunk_length=1`, where the forecast time index was not properly shifted. [#2634](https://github.com/unit8co/darts/pull/2634) by [Mattias De Charleroy](https://github.com/MattiasDC).
- Fixed a bug where global naive models could not be used in ensemble models. [#2666](https://github.com/unit8co/darts/pull/2666) by [Dennis Bader](https://github.com/dennisbader).
- Fixed a bug with global naive models where some `supports_*` properties were wrongly defined as methods. [#2666](https://github.com/unit8co/darts/pull/2666) by [Dennis Bader](https://github.com/dennisbader).
- Fixed a bug in `LightGBMModel`, `XGBModel`, and `CatBoostModel` which raised an error when calling `fit()` with `val_sample_weight`. [#2626](https://github.com/unit8co/darts/pull/2626) by [Kylin Schmidt](https://github.com/kylinschmidt).
- Fixed the `ShapExplainer` `summary_plot` title where Horizon does not include `output_chunk_shift`. [#2647](https://github.com/unit8co/darts/pull/2647) by [He Weilin](https://github.com/cnhwl).

**Dependencies**

- Removed the upper version cap on `sklearn<1.6.0` since `xboost` added support in version `2.1.4`. [#2665](https://github.com/unit8co/darts/pull/2665) by [Dennis Bader](https://github.com/dennisbader).

### For developers of the library:

- Bumped `jinja2` from 3.1.4 to 3.1.5 (release requirement). [#2672](https://github.com/unit8co/darts/pull/2672) by dapendabot.

## [0.32.0](https://github.com/unit8co/darts/tree/0.32.0) (2024-12-21)

### For users of the library:

**Improved**

- 🚀🚀 Introducing Conformal Prediction: You can now add calibrated prediction intervals to any pre-trained global forecasting model with our first two conformal prediction models : [#2552](https://github.com/unit8co/darts/pull/2552) by [Dennis Bader](https://github.com/dennisbader).
  - `ConformalNaiveModel`: Uses past point forecast errors to produce calibrated forecast intervals with a specified coverage probability.
  - `ConformalQRModel`: Combines quantile regression (or any probabilistic model) with conformal prediction techniques. It adjusts the quantile estimates to generate calibrated prediction intervals with a specified coverage probability.
  - Both models offer the following support:
    - identical API as forecasting models
    - use any pre-trained global forecasting model as the base forecaster
    - uni and multivariate forecasts
    - single and multiple series forecasts
    - single and multi-horizon forecasts
    - generate a single or multiple calibrated prediction intervals
    - direct quantile value predictions (interval bounds) or sampled predictions from these quantile values
    - covariates based on the underlying forecasting model
  - Check out our [conformal prediction notebook](https://unit8co.github.io/darts/examples/23-Conformal-Prediction-examples.html) for detailed information and usage examples!
- Improvements to backtesting with `ForecastingModel` (`historical_forecasts()`, `backtest()`, `residuals()`, and `gridsearch()`):
  - 🚀🚀 Added support for data transformers and pipelines. Use argument `data_transformers` to automatically apply any `DataTransformer` and/or `Pipeline` to the input series without data-leakage (optional fit on historic window of input series, transform the input series, and inverse transform the forecasts). [#2529](https://github.com/unit8co/darts/pull/2529) by [Antoine Madrona](https://github.com/madtoinou) and [Jan Fidor](https://github.com/JanFidor)
  - Improved `start` handling. If `start` is not within the trainable / forecastable points, uses the closest valid start point that is a round multiple of `stride` ahead of start. Raises a ValueError, if no valid start point exists. This guarantees that all historical forecasts are `n * stride` points away from start, and will simplify many downstream tasks. [#2560](https://github.com/unit8co/darts/issues/2560) by [Dennis Bader](https://github.com/dennisbader).
  - Added support for `overlap_end=True` to `residuals()`. This computes historical forecasts and residuals that can extend further than the end of the target series. Guarantees that all returned residual values have the same length per forecast (the last residuals will contain missing values, if the forecasts extended further into the future than the end of the target series). [#2552](https://github.com/unit8co/darts/pull/2552) by [Dennis Bader](https://github.com/dennisbader).
- Improvements to `metrics`: Added three new quantile interval metrics (plus their aggregated versions) : [#2552](https://github.com/unit8co/darts/pull/2552) by [Dennis Bader](https://github.com/dennisbader).
  - Interval Winkler Score `iws()`, and Mean Interval Winkler Scores `miws()` (time-aggregated) ([source](https://otexts.com/fpp3/distaccuracy.html))
  - Interval Coverage `ic()` (binary if observation is within the quantile interval), and Mean Interval Coverage `mic()` (time-aggregated)
  - Interval Non-Conformity Score for Quantile Regression `incs_qr()`, and Mean ... `mincs_qr()` (time-aggregated) ([source](https://arxiv.org/pdf/1905.03222))
- Added `series_idx` argument to `DataTransformer` that allows users to use only a subset of the transformers when `global_fit=False` and severals series are used. [#2529](https://github.com/unit8co/darts/pull/2529) by [Antoine Madrona](https://github.com/madtoinou)
- Updated the Documentation URL of `Statsforecast` models. [#2610](https://github.com/unit8co/darts/pull/2610) by [He Weilin](https://github.com/cnhwl).

**Fixed**

- Fixed a bug when initiating a `RegressionModel` with `lags_past_covariates` as dict and `lags_future_covariates` as some other type (not dict) and `output_chunk_shift>0`, [#2652](https://github.com/unit8co/darts/issues/2652) by [Jules Authier](https://github.com/authierj).
- Fixed a bug which raised an error when computing residuals (or backtest with "per time step" metrics) on multiple series with corresponding historical forecasts of different lengths. [#2604](https://github.com/unit8co/darts/pull/2604) by [Dennis Bader](https://github.com/dennisbader).
- Fixed a bug when using `darts.utils.data.tabularization.create_lagged_component_names()` with target `lags=None`, that did not return any lagged target label component names. [#2576](https://github.com/unit8co/darts/pull/2576) by [Dennis Bader](https://github.com/dennisbader).
- Fixed a bug when using `num_samples > 1` with a deterministic regression model and the optimized `historical_forecasts()` method, which did not raise an exception. [#2576](https://github.com/unit8co/darts/pull/2588) by [Antoine Madrona](https://github.com/madtoinou).
- Fixed a bug when performing optimized historical forecasts with `RegressionModel` and `last_points_only=False`, where the forecast index generation could result in out-of-bound dates. [#2623](https://github.com/unit8co/darts/pull/2623) by [Dennis Bader](https://github.com/dennisbader).
- Fixed the failing docker image deployment. [#2583](https://github.com/unit8co/darts/pull/2583) by [Dennis Bader](https://github.com/dennisbader).

**Dependencies**

- 🔴 Removed support for Python 3.8. The new minimum Python version is 3.9. [#2586](https://github.com/unit8co/darts/pull/2586) by [Dennis Bader](https://github.com/dennisbader).
- We set an upper version cap on `sklkearn<=1.5.0` until `xgboost` officially supports version `1.6.0`.  [#2618](https://github.com/unit8co/darts/pull/2618) by [Dennis Bader](https://github.com/dennisbader).

### For developers of the library:

**Improved**

- Improvements to CI/CD : [#2584](https://github.com/unit8co/darts/pull/2584) by [Dennis Bader](https://github.com/dennisbader).
  - updated all workflows with most recent GitHub actions versions
  - improved caching across `master` branch and its children
  - fixed failing docker deployment
  - removed `gradle` dependency in favor of native GitHub actions plugins.
- Updated ruff to v0.7.2 and target-version to python39, also fixed various typos. [#2589](https://github.com/unit8co/darts/pull/2589) by [Greg DeVosNouri](https://github.com/gdevos010) and [Antoine Madrona](https://github.com/madtoinou).
- Replaced the deprecated `torch.nn.utils.weight_norm` function with `torch.nn.utils.parametrizations.weight_norm`. [#2593](https://github.com/unit8co/darts/pull/2593) by [Saeed Foroutan](https://github.com/SaeedForoutan).

## [0.31.0](https://github.com/unit8co/darts/tree/0.31.0) (2024-10-13)

### For users of the library:

**Improved**

- Improvements to `metrics`:
  - Added support for computing metrics on one or multiple quantiles `q`, either from probabilistic or quantile forecasts. [#2530](https://github.com/unit8co/darts/pull/2530) by [Dennis Bader](https://github.com/dennisbader).
  - Added quantile interval metrics `miw` (Mean Interval Width, time aggregated) and `iw` (Interval Width, per time step / non-aggregated) which compute the width of quantile intervals `q_intervals` (expected to be a tuple or sequence of tuples with (lower quantile, upper quantile)). [#2530](https://github.com/unit8co/darts/pull/2530) by [Dennis Bader](https://github.com/dennisbader).
- Improvements to `backtest()` and `residuals()`:
  - Added support for computing backtest and residuals on one or multiple quantiles `q` in the `metric_kwargs`, either from probabilistic or quantile forecasts. [#2530](https://github.com/unit8co/darts/pull/2530) by [Dennis Bader](https://github.com/dennisbader).
  - Added support for parameters `enable_optimization` and `predict_likelihood_parameters`. [#2530](https://github.com/unit8co/darts/pull/2530) by [Dennis Bader](https://github.com/dennisbader).
- Improvements to `TimeSeries`:
  - Added support for broadcasting TimeSeries on component and sample level for arithmetic operations. [#2476](https://github.com/unit8co/darts/pull/2476) by [Joel L.](https://github.com/Joelius300).
  - Added property `TimeSeries.shape` to get the shape of the time series. [#2530](https://github.com/unit8co/darts/pull/2530) by [Dennis Bader](https://github.com/dennisbader).
- Other improvements:
  - Added a new anomaly detector `IQRDetector`, that allows to detect anomalies using the Interquartile Range algorithm. [#2441](https://github.com/unit8co/darts/pull/2441) by [Igor Urbanik](https://github.com/u8-igor).
  - Added hyperparameters `temporal_hidden_size_past/future` controlling the hidden layer sizes for the feature encoders in `TiDEModel`. [#2408](https://github.com/unit8co/darts/pull/2408) by [eschibli](https://github.com/eschibli).
  - Added hyperparameter `activation` to `BlockRNNModel` to specify the activation function in case of a multi-layer output network. [#2504](https://github.com/unit8co/darts/pull/2504) by [Szymon Cogiel](https://github.com/SzymonCogiel).
  - Helper function `darts.utils.utils.generate_index()` now accepts datetime strings as `start` and `end` parameters to generate the pandas DatetimeIndex. [#2522](https://github.com/unit8co/darts/pull/2522) by [Dennis Bader](https://github.com/dennisbader).
- Improvements to the documentation:
  - Made README's forecasting model support table more colorblind-friendly. [#2433](https://github.com/unit8co/darts/pull/2433) by [Jatin Shridhar](https://github.com/jatins).
  - Updated the Ray Tune Hyperparameter Optimization example in the [user guide](https://unit8co.github.io/darts/userguide/hyperparameter_optimization.html) to work with the latest `ray` versions (`>=2.31.0`). [#2459](https://github.com/unit8co/darts/pull/2459) by [He Weilin](https://github.com/cnhwl).
  - Indicate that `multi_models=False` induce a lags shift for each step in `output_chunk_length` in `RegressionModel` and `LinearRegressionModel`. [#2511](https://github.com/unit8co/darts/pull/2511) by [Antoine Madrona](https://github.com/madtoinou).
  - Added reference to `timeseries_generation.datetime_attribute_timeseries` in `TimeSeries.add_datetime_attribute` (0-indexing of encoding is enforced). [#2511](https://github.com/unit8co/darts/pull/2511) by [Antoine Madrona](https://github.com/madtoinou).

**Fixed**

- Fixes to `RegressionModel`:
  - Fixed a bug when performing probabilistic optimized historical forecasts (`num_samples>1, retrain=False, enable_optimization=True`) with regression models, where reshaping the array resulted in a wrong order of samples across components and forecasts. [#2534](https://github.com/unit8co/darts/pull/2534) by [Dennis Bader](https://github.com/dennisbader).
  - Fixed a bug when predicting with `predict_likelihood_parameters=True`, `n > 1` and a `RegressionModel` with `multi_models=False` that uses a `likelihood`. The prediction now works without raising an exception. [#2545](https://github.com/unit8co/darts/pull/2545) by [Dennis Bader](https://github.com/dennisbader).
  - Fixed a bug when using `historical_forecasts()` with a pre-trained `RegressionModel` that has no target lags `lags=None` but uses static covariates. [#2426](https://github.com/unit8co/darts/pull/2426) by [Dennis Bader](https://github.com/dennisbader).
  - Fixed a bug when using `fit()` with a `RegressionModel` that uses an underlying `model` which does not support `sample_weight`. [#2445](https://github.com/unit8co/darts/pull/2445) by [He Weilin](https://github.com/cnhwl).
  - Fixed a bug when using `save()` and `load()` with a `RegressionEnsembleModel` that ensembles any `TorchForecastingModel`. [#2437](https://github.com/unit8co/darts/pull/2437) by [GeorgeXiaojie](https://github.com/GeorgeXiaojie).
  - Fixed a bug with `xgboost>=2.1.0`, where multi output regression was not properly handled. [#2426](https://github.com/unit8co/darts/pull/2426) by [Dennis Bader](https://github.com/dennisbader).
- Fixes to `TimeSeries`:
  - Fixed a bug when plotting a probabilistic multivariate series with `TimeSeries.plot()`, where all confidence intervals (starting from 2nd component) had the same color as the median line. [#2532](https://github.com/unit8co/darts/pull/2532) by [Dennis Bader](https://github.com/dennisbader).
  - Fixed a bug when using `TimeSeries.from_group_dataframe()` with a `time_col` of type integer, where the resulting time index was wrongly converted to a DatetimeIndex. [#2512](https://github.com/unit8co/darts/pull/2512) by [Alessio Pellegrini](https://github.com/AlessiopSymplectic)
  - Fixed a bug where passing an empty array to `TimeSeries.prepend/append_values()` raised an error. [#2522](https://github.com/unit8co/darts/pull/2522) by [Alessio Pellegrini](https://github.com/AlessiopSymplectic)
  - Fixed a bug with `TimeSeries.prepend/append_values()`, where the name of the (time) index was lost. [#2522](https://github.com/unit8co/darts/pull/2522) by [Alessio Pellegrini](https://github.com/AlessiopSymplectic)
- Other fixes:
  - Fixed a bug when using `ShapExplainer.explain()` with some selected `target_components` and a regression model that natively supports multi output regression: The target components were not properly mapped. [#2428](https://github.com/unit8co/darts/pull/2428) by [Dennis Bader](https://github.com/dennisbader).
  - Fixed a bug with `CrostonModel`, which actually does not support future covariates. [#2511](https://github.com/unit8co/darts/pull/2511) by [Antoine Madrona](https://github.com/madtoinou).
  - Fixed the comment of `scorers_are_univariate` in class `AnomalyModel`. [#2452](https://github.com/unit8co/darts/pull/2542) by [He Weilin](https://github.com/cnhwl).

**Dependencies**

- Bumped release requirements versions for jupyterlab and dependencies : [#2515](https://github.com/unit8co/darts/pull/2515) by [Dennis Bader](https://github.com/dennisbader).
  - Bumped `ipython` from 8.10.0 to 8.18.1
  - Bumped `ipykernel` from 5.3.4 to 6.29.5
  - Bumped `ipywidgets` from 7.5.1 to 8.1.5
  - Bumped `jupyterlab` from 4.0.11 to 4.2.5

### For developers of the library:

## [0.30.0](https://github.com/unit8co/darts/tree/0.30.0) (2024-06-19)

### For users of the library:

**Improved**

- 🚀🚀 All `GlobalForecastingModel` now support being trained with sample weights (regression-, ensemble-, and neural network models) : [#2404](https://github.com/unit8co/darts/pull/2404), [#2410](https://github.com/unit8co/darts/pull/2410), [#2417](https://github.com/unit8co/darts/pull/2417) and [#2418](https://github.com/unit8co/darts/pull/2418) by [Anton Ragot](https://github.com/AntonRagot) and [Dennis Bader](https://github.com/dennisbader).
  - Added parameters `sample_weight` and `val_sample_weight` to `fit()`, `historical_forecasts()`, `backtest()`, `residuals`, and `gridsearch()` to apply weights to each observation, label (each step in the output chunk), and target component in the training and evaluation set. Supported by both deterministic and probabilistic models. The sample weight can either be `TimeSeries` themselves or built-in weight generators "linear" and "exponential" decay. In case of a `TimeSeries` it is handled identically as the covariates (e.g. pass multiple weight series with multiple target series, relevant time frame extraction is handled automatically for you, ...). You can find an example [here](https://unit8co.github.io/darts/quickstart/00-quickstart.html#Sample-Weights).
- 🚀🚀 Improvements to the Anomaly Detection Module through major refactor. The refactor includes major performance optimization for the majority of processes and improvements to the API, consistency, reliability, and the documentation. Some of these necessary changes come at the cost of breaking changes : [#1477](https://github.com/unit8co/darts/pull/1477) by [Dennis Bader](https://github.com/dennisbader), [Samuele Giuliano Piazzetta](https://github.com/piaz97), [Antoine Madrona](https://github.com/madtoinou), [Julien Herzen](https://github.com/hrzn), [Julien Adda](https://github.com/julien12234).
  - Added an [example notebook](https://unit8co.github.io/darts/examples/22-anomaly-detection-examples.html) that showcases how to use Darts for Time Series Anomaly Detection.
  - Added a new dataset `TaxiNewYorkDataset` for anomaly detection with the number of taxi passengers in New York from the years 2014 and 2015.
  - `FittableWindowScorer` (KMeans, PyOD, and Wasserstein Scorers) now accept any of darts [&#34;per-time&#34; step metrics](https://unit8co.github.io/darts/generated_api/darts.metrics.html) as difference function `diff_fn`.
  - `ForecastingAnomalyModel` is now much faster in generating forecasts (input for the scorers) thanks to optimized historical forecasts. We also added more control over the historical forecasts generation through additional parameters in all model methods.
  - 🔴 Breaking changes:
    - `FittableWindowScorer` (KMeans, PyOD, and Wasserstein Scorers) now expects `diff_fn` to be one of Darts "per-time" step metrics
    - `ForecastingAnomalyModel` : `model` is now enforced to be a `GlobalForecastingModel`
    - `*.eval_accuracy()` : (Aggregators, Detectors, Filtering/Forecasting Anomaly Models, Scorers)
      - renamed method to `eval_metric()` :
      - renamed params `actual_anomalies` to `anomalies`, and `anomaly_score` to `pred_scores`
    - `*.show_anomalies()` : (Filtering/Forecasting Anomaly Models, Scorers)
      - renamed params `actual_anomalies` to `anomalies`
    - `*.fit()` (Filtering/Forecasting Anomaly Models)
      - renamed params `actual_anomalies` to `anomalies`
    - `Scorer.*_from_prediction()` (Scorers)
      - renamed method `eval_accuracy_from_prediction()` to `eval_metric_from_prediction()`
      - renamed params `actual_series` to `series`, and `actual_anomalies` to `anomalies`
    - `darts.ad.utils.eval_accuracy_from_scores` :
      - renamed function to `eval_metric_from_scores`
      - renamed params `actual_anoamlies` to `anomalies`, and `anomaly_score` to `pred_scores`
    - `darts.ad.utils.eval_accuracy_from_binary_prediction` :
      - renamed function to `eval_metric_from_binary_prediction`
      - renamed params `actual_anoamlies` to `anomalies`, and `binary_pred_anomalies` to `pred_anomalies`
    - `darts.ad.utils.show_anomalies_from_scores` :
      - renamed params `series` to `actual_series`, `actual_anomalies` to `anomalies`, `model_output` to `pred_series`, and `anomaly_scores` to `pred_scores`
- Improvements to `TorchForecastingModel` : [#2295](https://github.com/unit8co/darts/pull/2295) by [Bohdan Bilonoh](https://github.com/BohdanBilonoh).
  - Added `dataloader_kwargs` parameters to `fit*()`, `predict*()`, and `find_lr()` for more control over the PyTorch `DataLoader` setup.
  - 🔴 Removed parameter `num_loader_workers` from `fit*()`, `predict*()`, `find_lr()`. You can now set the parameter through the `dataloader_kwargs` dict.
- Improvements to `DataTransformers` :
  - Significant speed up when using `fit`, `fit_transform`, `transform`, and `inverse_transform` on a large number of series. The component masking logic was moved into the parallelized transform methods. [#2401](https://github.com/unit8co/darts/pull/2401) by [Dennis Bader](https://github.com/dennisbader).
- Improvements to `TimeSeries` : [#1477](https://github.com/unit8co/darts/pull/1477) by [Dennis Bader](https://github.com/dennisbader).
  - New method `with_times_and_values()`, which returns a new series with a new time index and new values but with identical columns and metadata as the series called from (static covariates, hierarchy).
  - New method `slice_intersect_times()`, which returns the sliced time index of a series, where the index has been intersected with another series.
  - Method `with_values()` now also acts on array-like `values` rather than only on numpy arrays.
- Improvements to quick start notebook : [#2418](https://github.com/unit8co/darts/pull/2418) by [Dennis Bader](https://github.com/dennisbader).
  - Added examples for using sample weights, forecast start shifting, direct likelihood parameter predictions.
  - Enhanced examples for historical forecasts, backtest and residuals.

**Fixed**

- Fixed a bug when using a `RegressionModel` (that supports validation series) with a validation set: encoders, static covariates, and component-specific lags are now correctly applied to the validation set. [#2383](https://github.com/unit8co/darts/pull/2383) by [Dennis Bader](https://github.com/dennisbader).
- Fixed a bug where `darts.utils.utils.n_steps_between()` did not work properly with custom business frequencies. This affected metrics computation. [#2357](https://github.com/unit8co/darts/pull/2357) by [Dennis Bader](https://github.com/dennisbader).
- Fixed a bug when calling `predict()` with a `MixedCovariatesTorchModel` (e.g. TiDE, N/DLinear, ...), `n<output_chunk_length` and a list of series with length `len(series) < n`, where the predictions did not return the correct number of series. [#2374](https://github.com/unit8co/darts/pull/2374) by [Dennis Bader](https://github.com/dennisbader).
- Fixed a bug when using a `TorchForecastingModel` with stateful torch metrics, where the metrics were incorrectly computed as non-stateful. [#2391](https://github.com/unit8co/darts/pull/2391) by [Tim Rosenflanz](https://github.com/tRosenflanz)

**Dependencies**

- We set an upper version cap on `numpy<2.0.0` until all dependencies have migrated. [#2413](https://github.com/unit8co/darts/pull/2413) by [Dennis Bader](https://github.com/dennisbader).

### For developers of the library:

**Dependencies**

- Improvements to linting via updated pre-commit configurations: [#2324](https://github.com/unit8co/darts/pull/2324) by [Jirka Borovec](https://github.com/borda).
- Improvements to unified linting by switch `isort` to Ruff's rule I. [#2339](https://github.com/unit8co/darts/pull/2339) by [Jirka Borovec](https://github.com/borda)
- Improvements to unified linting by switch `pyupgrade` to Ruff's rule UP. [#2340](https://github.com/unit8co/darts/pull/2340) by [Jirka Borovec](https://github.com/borda)
- Improvements to CI, running lint locally via pre-commit instead of particular tools. [#2327](https://github.com/unit8co/darts/pull/2327) by [Jirka Borovec](https://github.com/borda)

## [0.29.0](https://github.com/unit8co/darts/tree/0.29.0) (2024-04-17)

### For users of the library:

**Improved**

- 🚀🚀 New forecasting model: `TSMixerModel`  as proposed in [this paper](https://arxiv.org/abs/2303.06053). An MLP based model that combines temporal, static and cross-sectional feature information using stacked mixing layers. [#2293](https://github.com/unit8co/darts/pull/2293), by [Dennis Bader](https://github.com/dennisbader) and [Cristof Rojas](https://github.com/cristof-r).
- 🚀🚀 Improvements to metrics, historical forecasts, backtest, and residuals through major refactor. The refactor includes optimization of multiple process and improvements to consistency, reliability, and the documentation. Some of these necessary changes come at the cost of breaking changes. [#2284](https://github.com/unit8co/darts/pull/2284) by [Dennis Bader](https://github.com/dennisbader).
  - **Metrics**:
    - Optimized all metrics, which now run **> n * 20 times faster** than before for series with `n` components/columns. This boosts direct metric computations as well as backtest and residuals computation!
    - Added new metrics:
      - Time aggregated metric `merr()` (Mean Error)
      - Time aggregated scaled metrics  `rmsse()`, and `msse()` : The (Root) Mean Squared Scaled Error.
      - "Per time step" metrics that return a metric score per time step: `err()` (Error), `ae()` (Absolute Error), `se()` (Squared Error), `sle()` (Squared Log Error), `ase()` (Absolute Scaled Error), `sse` (Squared Scaled Error), `ape()` (Absolute Percentage Error), `sape()` (symmetric Absolute Percentage Error), `arre()` (Absolute Ranged Relative Error), `ql` (Quantile Loss)
    - All scaled metrics (`mase()`, ...) now accept `insample` series that can be overlapping into `pred_series` (before they had to end exactly one step before `pred_series`).  Darts will handle the correct time extraction for you.
    - Improvements to the documentation:
      - Added a summary list of all metrics to the [metrics documentation page](https://unit8co.github.io/darts/generated_api/darts.metrics.html)
      - Standardized the documentation of each metric (added formula, improved return documentation, ...)
    - 🔴 Breaking changes:
      - Improved metric output consistency based on the type of input `series`, and the applied reductions. For some scenarios, the output type changed compared to previous Darts versions. You can find a detailed description in the [metric API documentation](https://unit8co.github.io/darts/generated_api/darts.metrics.metrics.html#darts.metrics.metrics.mae).
      - Renamed metric parameter `reduction` to `component_reduction`.
      - Renamed metric parameter `inter_reduction` to `series_reduction`.
      - `quantile_loss()` :
        - Renamed to `mql()` (Mean Quantile Loss).
        - Renamed quantile parameter `tau` to `q`.
        - The metric is now multiplied by a factor `2` to make the loss more interpretable (e.g. for `q=0.5` it is identical to the `MAE`)
      - `rho_risk()` :
        - Renamed to `qr()` (Quantile Risk).
        - Renamed quantile parameter `rho` to `q`.
      - Scaled metrics do not allow seasonality inference anymore with `m=None`.
      - Custom metrics using decorators `multi_ts_support` and `multivariate_support` must now act on multivariate series (possibly containing missing values) instead of univariate series.
  - **Historical Forecasts**:
    - 🔴 Improved historical forecasts output consistency based on the type of input `series` : If `series` is a sequence, historical forecasts will now always return a sequence/list of the same length (instead of trying to reduce to a `TimeSeries` object). You can find a detailed description in the [historical forecasts API documentation](https://unit8co.github.io/darts/generated_api/darts.models.forecasting.linear_regression_model.html#darts.models.forecasting.linear_regression_model.LinearRegressionModel.historical_forecasts).
  - **Backtest**:
    - Metrics are now computed only once on all `series` and `historical_forecasts`, significantly speeding things up when using a large number of `series`.
    - Added support for scaled metrics as `metric` (such as `ase`, `mase`, ...). No extra code required, backtest extracts the correct `insample` series for you.
    - Added support for passing additional metric (-specific) arguments with parameter `metric_kwargs`. This allows for example to parallelize the metric computation with `n_jobs`, customize the metric reduction with `*_reduction`, specify seasonality `m` for scaled metrics, etc.
    - 🔴 Breaking changes:
      - Improved backtest output consistency based on the type of input `series`, `historical_forecast`, and the applied backtest reduction. For some scenarios, the output type changed compared to previous Darts versions. You can find a detailed description in the [backtest API documentation](https://unit8co.github.io/darts/generated_api/darts.models.forecasting.linear_regression_model.html#darts.models.forecasting.linear_regression_model.LinearRegressionModel.backtest).
      - `reduction` callable now acts on `axis=1` rather than `axis=0` to aggregate the metrics per series.
      - Backtest will now raise an error when user supplied `historical_forecasts` don't have the expected format based on input `series` and the `last_points_only` value.
  - **Residuals**: While the default behavior of `residuals()` remains identical, the method is now very similar to `backtest()` but that it computes any "per time step" `metric` on `historical_forecasts` :
    - Added support for multivariate `series`.
    - Added support for all `historical_forecasts()` parameters to generate the historical forecasts for the residuals computation.
    - Added support for pre-computed historical forecasts with parameter `historical_forecasts`.
    - Added support for computing the residuals with any of Darts' "per time step" metric with parameter `metric` (e.g. `err()`, `ae()`, `ape()`, ...). By default, uses `err()` (Error).
    - Added support for passing additional metric arguments with parameter `metric_kwargs`. This allows for example to parallelize the metric computation with `n_jobs`, specify seasonality `m` for scaled metrics, etc.
    - 🔴 Improved residuals output and consistency based on the type of input `series` and `historical_forecast`. For some scenarios, the output type changed compared to previous Darts versions. You can find a detailed description in the [residuals API documentation](https://unit8co.github.io/darts/generated_api/darts.models.forecasting.linear_regression_model.html#darts.models.forecasting.linear_regression_model.LinearRegressionModel.residuals).
- Improvements to `TimeSeries` :
  - `from_group_dataframe()` now supports parallelized creation over the `pandas.DataFrame` groups. This can be enabled with parameter `n_jobs`. [#2292](https://github.com/unit8co/darts/pull/2292) by [Bohdan Bilonoha](https://github.com/BohdanBilonoh).
  - New method `slice_intersect_values()`, which returns the sliced values of a series, where the time index has been intersected with another series. [#2284](https://github.com/unit8co/darts/pull/2284) by [Dennis Bader](https://github.com/dennisbader).
  - Performance boost for methods: `slice_intersect()`, `has_same_time_as()`. [#2284](https://github.com/unit8co/darts/pull/2284) by [Dennis Bader](https://github.com/dennisbader).
- Improvements to forecasting models:
  - Improvements to `RNNModel`, [#2329](https://github.com/unit8co/darts/pull/2329) by [Dennis Bader](https://github.com/dennisbader):
    - 🔴 Enforce `training_length>input_chunk_length` since otherwise, during training the model is never run for as many iterations as it will during prediction.
    - Historical forecasts now correctly infer all possible prediction start points for untrained and pre-trained `RNNModel`.
  - Added a progress bar to `RegressionModel` when performing optimized historical forecasts (`retrain=False` and no autoregression) to display the series-level progress. [#2320](https://github.com/unit8co/darts/pull/2320) by [Dennis Bader](https://github.com/dennisbader).
  - Renamed private `ForecastingModel._is_probabilistic` property to public `supports_probabilistic_prediction`. [#2269](https://github.com/unit8co/darts/pull/2269) by [Felix Divo](https://github.com/felixdivo).
- Other improvements:
  - All `InvertibleDataTransformer` now supports parallelized inverse transformation for `series` being a list of lists of `TimeSeries` (`Sequence[Sequence[TimeSeries]]`). This type represents the output of `historical_forecasts()` when using multiple series with `last_points_only=False`. [#2267](https://github.com/unit8co/darts/pull/2267) by [Alicja Krzeminska-Sciga](https://github.com/alicjakrzeminska).
  - Added [release notes](https://unit8co.github.io/darts/release_notes/RELEASE_NOTES.html) to the Darts Documentation. [#2333](https://github.com/unit8co/darts/pull/2333) by [Dennis Bader](https://github.com/dennisbader).
  - 🔴 Moved around utils functions to clearly separate Darts-specific from non-Darts-specific logic, [#2284](https://github.com/unit8co/darts/pull/2284) by [Dennis Bader](https://github.com/dennisbader):
    - Moved function `generate_index()` from `darts.utils.timeseries_generation` to `darts.utils.utils`
    - Moved functions `retain_period_common_to_all()`, `series2seq()`, `seq2series()`, `get_single_series()` from `darts.utils.utils` to `darts.utils.ts_utils`.

**Fixed**

- Fixed the order of the features when using component-specific lags so that they are grouped by values, then by components (before, they were grouped by components, then by values). [#2272](https://github.com/unit8co/darts/pull/2272) by [Antoine Madrona](https://github.com/madtoinou).
- Fixed a bug when using a dropout with a `TorchForecastingModel` and pytorch lightning versions >= 2.2.0, where the dropout was not properly activated during training. [#2312](https://github.com/unit8co/darts/pull/2312) by [Dennis Bader](https://github.com/dennisbader).
- Fixed a bug when performing historical forecasts with an untrained `TorchForecastingModel` and using covariates, where the historical forecastable time index generation did not take the covariates into account. [#2329](https://github.com/unit8co/darts/pull/2329) by [Dennis Bader](https://github.com/dennisbader).
- Fixed a bug in `quantile_loss`, where the loss was computed on all samples rather than only on the predicted quantiles. [#2284](https://github.com/unit8co/darts/pull/2284) by [Dennis Bader](https://github.com/dennisbader).
- Fixed a segmentation fault that some users were facing when importing a `LightGBMModel`. [#2304](https://github.com/unit8co/darts/pull/2304) by [Dennis Bader](https://github.com/dennisbader).
- Fixed type hint warning "Unexpected argument" when calling `historical_forecasts()` caused by the `_with_sanity_checks` decorator. The type hinting is now properly configured to expect any input arguments and return the output type of the method for which the sanity checks are performed for. [#2286](https://github.com/unit8co/darts/pull/2286) by [Dennis Bader](https://github.com/dennisbader).

### For developers of the library:

- Fixed failing docs build by adding new dependency `lxml_html_clean` for `nbsphinx`. [#2303](https://github.com/unit8co/darts/pull/2303) by [Dennis Bader](https://github.com/dennisbader).
- Bumped `black` from 24.1.1 to 24.3.0. [#2308](https://github.com/unit8co/darts/pull/2308) by [Dennis Bader](https://github.com/dennisbader).
- Bumped `codecov-action` from v2 to v4 and added codecov token as repository secret for codecov upload authentication in CI pipelines. [#2309](https://github.com/unit8co/darts/pull/2309) and [#2312](https://github.com/unit8co/darts/pull/2312) by [Dennis Bader](https://github.com/dennisbader).
- Improvements to linting, switch from `flake8` to Ruff. [#2323](https://github.com/unit8co/darts/pull/2323) by [Jirka Borovec](https://github.com/borda).

## [0.28.0](https://github.com/unit8co/darts/tree/0.28.0) (2024-03-05)

### For users of the library:

**Improved**

- Improvements to `GlobalForecastingModel` :
  - 🚀🚀🚀 All global models (regression and torch models) now support shifted predictions with model creation parameter `output_chunk_shift`. This will shift the output chunk for training and prediction by `output_chunk_shift` steps into the future. [#2176](https://github.com/unit8co/darts/pull/2176) by [Dennis Bader](https://github.com/dennisbader).
- Improvements to `TimeSeries`, [#2196](https://github.com/unit8co/darts/pull/2196) by [Dennis Bader](https://github.com/dennisbader):
  - 🚀🚀🚀 Significant performance boosts for several `TimeSeries` methods resulting increased efficiency across the entire `Darts` library. Up to 2x faster creation times for series indexed with "regular" frequencies (e.g. Daily, hourly, ...), and >100x for series indexed with "special" frequencies (e.g. "W-MON", ...). Affects:
    - All `TimeSeries` creation methods
    - Additional boosts for slicing with integers and Timestamps
    - Additional boosts for `from_group_dataframe()` by performing some of the heavy-duty computations on the entire DataFrame, rather than iteratively on the group level.
  - Added option to exclude some `group_cols` from being added as static covariates when using `TimeSeries.from_group_dataframe()` with parameter `drop_group_cols`.
- 🚀 New global baseline models that use fixed input and output chunks for prediction. This offers support for univariate, multivariate, single and multiple target series prediction, one-shot- or autoregressive/moving forecasts, optimized historical forecasts, batch prediction, prediction from datasets, and more. [#2261](https://github.com/unit8co/darts/pull/2261) by [Dennis Bader](https://github.com/dennisbader).
  - `GlobalNaiveAggregate` : Computes an aggregate (using a custom or built-in `torch` function) for each target component over the last `input_chunk_length` points, and repeats the values `output_chunk_length` times for prediction. Depending on the parameters, this model can be equivalent to `NaiveMean` and `NaiveMovingAverage`.
  - `GlobalNaiveDrift` : Takes the slope of each target component over the last `input_chunk_length` points and projects the trend over the next `output_chunk_length` points for prediction. Depending on the parameters, this model can be equivalent to `NaiveDrift`.
  - `GlobalNaiveSeasonal` : Takes the target component value at the `input_chunk_length`th point before the end of the target `series`, and repeats the values `output_chunk_length` times for prediction. Depending on the parameters, this model can be equivalent to `NaiveSeasonal`.
- Improvements to `TorchForecastingModel` :
  - Added support for additional lr scheduler configuration parameters for more control ("interval", "frequency", "monitor", "strict", "name"). [#2218](https://github.com/unit8co/darts/pull/2218) by [Dennis Bader](https://github.com/dennisbader).
- Improvements to `RegressionModel`, [#2246](https://github.com/unit8co/darts/pull/2246) by [Antoine Madrona](https://github.com/madtoinou):
  - Added a `get_estimator()` method to access the underlying estimator
  - Added attribute `lagged_label_names` to identify the forecasted step and component of each estimator
  - Updated the docstring of `get_multioutout_estimator()`
- Other improvements:
  - Added argument `keep_names` to `WindowTransformer` and `window_transform` to indicate whether the original component names should be kept. [#2207](https://github.com/unit8co/darts/pull/2207) by [Antoine Madrona](https://github.com/madtoinou).
  - Added new helper function `darts.utils.utils.n_steps_between()` to efficiently compute the number of time steps (periods) between two points with a given frequency. Improves efficiency for regression model tabularization by avoiding `pd.date_range()`. [#2176](https://github.com/unit8co/darts/pull/2176) by [Dennis Bader](https://github.com/dennisbader).
  - 🔴 Changed the default `start` value in `ForecastingModel.gridsearch()` from `0.5` to `None`, to make it consistent with `historical_forecasts` and other methods. [#2243](https://github.com/unit8co/darts/pull/2243) by [Thomas Kientz](https://github.com/thomktz).
  - Improvements to `ARIMA` documentation: Specified possible `p`, `d`, `P`, `D`, `trend` advanced options that are available in statsmodels. More explanations on the behaviour of the parameters were added. [#2142](https://github.com/unit8co/darts/pull/2142) by [MarcBresson](https://github.com/MarcBresson).

**Fixed**

- Fixed a bug when using `RegressionModel` with `lags=None`, some `lags_*covariates`, and the covariates starting after or at the same time as the first predictable time step; the lags were not extracted from the correct indices. [#2176](https://github.com/unit8co/darts/pull/2176) by [Dennis Bader](https://github.com/dennisbader).
- Fixed a bug when calling `window_transform` on a `TimeSeries` with a hierarchy. The hierarchy is now only preserved for single transformations applied to all components, or removed otherwise. [#2207](https://github.com/unit8co/darts/pull/2207) by [Antoine Madrona](https://github.com/madtoinou).
- Fixed a bug in probabilistic `LinearRegressionModel.fit()`, where the `model` attribute was not pointing to all underlying estimators. [#2205](https://github.com/unit8co/darts/pull/2205) by [Antoine Madrona](https://github.com/madtoinou).
- Raise an error in `RegressionEsembleModel` when the `regression_model` was created with `multi_models=False` (not supported). [#2205](https://github.com/unit8co/darts/pull/2205) by [Antoine Madrona](https://github.com/madtoinou).
- Fixed a bug in `coefficient_of_variation()` with `intersect=True`, where the coefficient was not computed on the intersection. [#2202](https://github.com/unit8co/darts/pull/2202) by [Antoine Madrona](https://github.com/madtoinou).
- Fixed a bug in `gridsearch()` with `use_fitted_values=True`, where the model was not properly instantiated for sanity checks. [#2222](https://github.com/unit8co/darts/pull/2222) by [Antoine Madrona](https://github.com/madtoinou).
- Fixed a bug in `TimeSeries.append/prepend_values()`, where the component names and the hierarchy were dropped. [#2237](https://github.com/unit8co/darts/pull/2237) by [Antoine Madrona](https://github.com/madtoinou).
- Fixed a bug in `get_multioutput_estimator()`, where the index of the estimator was incorrectly calculated. [#2246](https://github.com/unit8co/darts/pull/2246) by [Antoine Madrona](https://github.com/madtoinou).
- 🔴 Fixed a bug in `datetime_attribute_timeseries()`, where 1-indexed attributes were not properly handled. Also, 0-indexing is now enforced for all the generated encodings. [#2242](https://github.com/unit8co/darts/pull/2242) by [Antoine Madrona](https://github.com/madtoinou).

**Dependencies**

- Removed upper version cap (<=v2.1.2) for PyTorch Lightning. [#2251](https://github.com/unit8co/darts/pull/2251) by [Dennis Bader](https://github.com/dennisbader).

### For developers of the library:

- Updated pre-commit hooks to the latest version using `pre-commit autoupdate`. Change `pyupgrade` pre-commit hook argument to `--py38-plus`. [#2228](https://github.com/unit8co/darts/pull/2228)  by [MarcBresson](https://github.com/MarcBresson).
- Bumped dev dependencies to newest versions, [#2248](https://github.com/unit8co/darts/pull/2248) by [Dennis Bader](https://github.com/dennisbader):
  - black[jupyter]: from 22.3.0 to 24.1.1
  - flake8: from 4.0.1 to 7.0.0
  - isort: from 5.11.5 to 5.13.2
  - pyupgrade: 2.31.0 from to v3.15.0

## [0.27.2](https://github.com/unit8co/darts/tree/0.27.2) (2024-01-21)

### For users of the library:

**Improved**

- Added `darts.utils.statistics.plot_ccf` that can be used to plot the cross correlation between a time series (e.g. target series) and the lagged values of another time series (e.g. covariates series). [#2122](https://github.com/unit8co/darts/pull/2122) by [Dennis Bader](https://github.com/dennisbader).
- Improvements to `TimeSeries` : Improved the time series frequency inference when using slices or pandas DatetimeIndex as keys for `__getitem__`. [#2152](https://github.com/unit8co/darts/pull/2152) by [DavidKleindienst](https://github.com/DavidKleindienst).

**Fixed**

- Fixed a bug when using a `TorchForecastingModel` with `use_reversible_instance_norm=True` and predicting with `n > output_chunk_length`. The input normalized multiple times. [#2160](https://github.com/unit8co/darts/pull/2160) by [FourierMourier](https://github.com/FourierMourier).

### For developers of the library:

## [0.27.1](https://github.com/unit8co/darts/tree/0.27.1) (2023-12-10)

### For users of the library:

**Improved**

- 🔴 Added `CustomRNNModule` and `CustomBlockRNNModule` for defining custom RNN modules that can be used with `RNNModel` and `BlockRNNModel`. The custom `model` must now be a subclass of the custom modules. [#2088](https://github.com/unit8co/darts/pull/2088) by [Dennis Bader](https://github.com/dennisbader).

**Fixed**

- Fixed a bug in historical forecasts, where some `fit/predict_kwargs` were not passed to the underlying model's fit/predict methods. [#2103](https://github.com/unit8co/darts/pull/2103) by [Dennis Bader](https://github.com/dennisbader).
- Fixed an import error when trying to create a `TorchForecastingModel` with PyTorch Lightning v<2.0.0. [#2087](https://github.com/unit8co/darts/pull/2087) by [Eschibli](https://github.com/eschibli).
- Fixed a bug when creating a `RNNModel` with a custom `model`. [#2088](https://github.com/unit8co/darts/pull/2088) by [Dennis Bader](https://github.com/dennisbader).

### For developers of the library:

- Added a folder `docs/generated_api` to define custom .rst files for generating the documentation. [#2115](https://github.com/unit8co/darts/pull/2115) by [Dennis Bader](https://github.com/dennisbader).

## [0.27.0](https://github.com/unit8co/darts/tree/0.27.0) (2023-11-18)

### For users of the library:

**Improved**

- Improvements to `TorchForecastingModel` :
  - 🚀🚀 We optimized `historical_forecasts()` for pre-trained `TorchForecastingModel` running up to 20 times faster than before (and even more when tuning the batch size)!. [#2013](https://github.com/unit8co/darts/pull/2013) by [Dennis Bader](https://github.com/dennisbader).
  - Added callback `darts.utils.callbacks.TFMProgressBar` to customize at which model stages to display the progress bar. [#2020](https://github.com/unit8co/darts/pull/2020) by [Dennis Bader](https://github.com/dennisbader).
  - All `InferenceDataset`s now support strided forecasts with parameters `stride`, `bounds`. These datasets can be used with `TorchForecastingModel.predict_from_dataset()`. [#2013](https://github.com/unit8co/darts/pull/2013) by [Dennis Bader](https://github.com/dennisbader).
- Improvements to `RegressionModel` :
  - New example notebook for the `RegressionModels` explaining features such as (component-specific) lags, `output_chunk_length` in relation with `multi_models`, multivariate support, and more. [#2039](https://github.com/unit8co/darts/pull/2039) by [Antoine Madrona](https://github.com/madtoinou).
  - `XGBModel` now leverages XGBoost's native Quantile Regression support that was released in version 2.0.0 for improved probabilistic forecasts. [#2051](https://github.com/unit8co/darts/pull/2051) by [Dennis Bader](https://github.com/dennisbader).
- Improvements to `LocalForecastingModel`
  - Added optional keyword arguments dict `kwargs` to `ExponentialSmoothing` that will be passed to the constructor of the underlying `statsmodels.tsa.holtwinters.ExponentialSmoothing` model. [#2059](https://github.com/unit8co/darts/pull/2059) by [Antoine Madrona](https://github.com/madtoinou).
- General model improvements:
  - Added new arguments `fit_kwargs` and `predict_kwargs` to `historical_forecasts()`, `backtest()` and `gridsearch()` that will be passed to the model's `fit()` and / or `predict` methods. E.g., you can now set a batch size, static validation series, ... depending on the model support. [#2050](https://github.com/unit8co/darts/pull/2050) by [Antoine Madrona](https://github.com/madtoinou)
  - For transparency, we issue a (removable) warning when performing auto-regressive forecasts with past covariates (with `n >= output_chunk_length`) to inform users that future values of past covariates will be accessed. [#2049](https://github.com/unit8co/darts/pull/2049) by [Antoine Madrona](https://github.com/madtoinou)
- Other improvements:
  - Added support for time index time zone conversion with parameter `tz` before generating/computing holidays and datetime attributes. Support was added to all Time Axis Encoders, standalone encoders and forecasting models' `add_encoders`, time series generation utils functions `holidays_timeseries()` and `datetime_attribute_timeseries()`, and `TimeSeries` methods `add_datetime_attribute()` and `add_holidays()`. [#2054](https://github.com/unit8co/darts/pull/2054) by [Dennis Bader](https://github.com/dennisbader).
  - Added new data transformer: `MIDAS`, which uses mixed-data sampling to convert `TimeSeries` from high frequency to low frequency (and back). [#1820](https://github.com/unit8co/darts/pull/1820) by [Boyd Biersteker](https://github.com/Beerstabr), [Antoine Madrona](https://github.com/madtoinou) and [Dennis Bader](https://github.com/dennisbader).
  - Added new dataset `ElectricityConsumptionZurichDataset` : The dataset contains the electricity consumption of households in Zurich, Switzerland from 2015-2022 on different grid levels. We also added weather measurements for Zurich which can be used as covariates for modelling. [#2039](https://github.com/unit8co/darts/pull/2039) by [Antoine Madrona](https://github.com/madtoinou) and [Dennis Bader](https://github.com/dennisbader).
  - Adapted the example notebooks to properly apply data transformers and avoid look-ahead bias. [#2020](https://github.com/unit8co/darts/pull/2020) by [Samriddhi Singh](https://github.com/SimTheGreat).

**Fixed**

- Fixed a bug when calling `historical_forecasts()` and `overlap_end=False` that did not generate the last possible forecast. [#2013](https://github.com/unit8co/darts/pull/2013) by [Dennis Bader](https://github.com/dennisbader).
- Fixed a bug when calling optimized `historical_forecasts()` for a `RegressionModel` trained with varying component-specific lags. [#2040](https://github.com/unit8co/darts/pull/2040) by [Antoine Madrona](https://github.com/madtoinou).
- Fixed a bug when using encoders with `RegressionModel` and series with a non-evenly spaced frequency (e.g. Month Begin). This raised an error during lagged data creation when trying to divide a pd.Timedelta by the ambiguous frequency. [#2034](https://github.com/unit8co/darts/pull/2034) by [Antoine Madrona](https://github.com/madtoinou).
- Fixed a bug when loading the weights of a `TorchForecastingModel` that was trained with a precision other than `float64`. [#2046](https://github.com/unit8co/darts/pull/2046) by [Freddie Hsin-Fu Huang](https://github.com/Hsinfu).
- Fixed broken links in the `Transfer learning` example notebook with publicly hosted version of the three datasets. [#2067](https://github.com/unit8co/darts/pull/2067) by [Antoine Madrona](https://github.com/madtoinou).
- Fixed a bug when using `NLinearModel` on multivariate series with covariates and `normalize=True`. [#2072](https://github.com/unit8co/darts/pull/2072) by [Antoine Madrona](https://github.com/madtoinou).
- Fixed a bug when using `DLinearModel` and `NLinearModel` on multivariate series with static covariates shared across components and `use_static_covariates=True`. [#2070](https://github.com/unit8co/darts/pull/2070) by [Antoine Madrona](https://github.com/madtoinou).

### For developers of the library:

No changes.

## [0.26.0](https://github.com/unit8co/darts/tree/0.26.0) (2023-09-16)

### For users of the library:

**Improved**

- Improvements to `RegressionModel`, [#1962](https://github.com/unit8co/darts/pull/1962) by [Antoine Madrona](https://github.com/madtoinou):
  - 🚀🚀 All models now support component/column-specific lags for target, past, and future covariates series.
- Improvements to `TorchForecastingModel` :
  - 🚀 Added `RINorm` (Reversible Instance Norm) as an input normalization option for all models except `RNNModel`. Activate it with model creation parameter `use_reversible_instance_norm`. [#1969](https://github.com/unit8co/darts/pull/1969) by [Dennis Bader](https://github.com/dennisbader).
  - 🔴 Added past covariates feature projection to `TiDEModel` with parameter `temporal_width_past` following the advice of the model architect. Parameter `temporal_width` was renamed to `temporal_width_future`. Additionally, added the option to bypass the feature projection with `temporal_width_past/future=0`. [#1993](https://github.com/unit8co/darts/pull/1993) by [Dennis Bader](https://github.com/dennisbader).
- Improvements to `EnsembleModel`, [#1815](https://github.com/unit8co/darts/pull/#1815) by [Antoine Madrona](https://github.com/madtoinou) and [Dennis Bader](https://github.com/dennisbader):
  - 🔴 Renamed model constructor argument `models` to `forecasting_models`.
  - 🚀🚀 Added support for pre-trained `GlobalForecastingModel` as `forecasting_models` to avoid re-training when ensembling. This requires all models to be pre-trained global models.
  - 🚀 Added support for generating the `forecasting_model` forecasts (used to train the ensemble model) with historical forecasts rather than direct (auto-regressive) predictions. Enable it with `train_using_historical_forecasts=True` at model creation.
  - Added an example notebook for ensemble models.
- Improvements to historical forecasts, backtest and gridsearch, [#1866](https://github.com/unit8co/darts/pull/1866) by [Antoine Madrona](https://github.com/madtoinou):
  - Added support for negative `start` values to start historical forecasts relative to the end of the target series.
  - Added a new argument `start_format` that allows to use an integer `start` either as the index position or index value/label for `series` indexed with a `pd.RangeIndex`.
  - Added support for `TimeSeries` with a `RangeIndex` starting at a negative integer.
- Other improvements:
  - Reduced the size of the Darts docker image `unit8/darts:latest`, and included all optional models as well as dev requirements. [#1878](https://github.com/unit8co/darts/pull/1878) by [Alex Colpitts](https://github.com/alexcolpitts96).
  - Added short examples in the docstring of all the models, including covariates usage and some model-specific parameters. [#1956](https://github.com/unit8co/darts/pull/1956) by [Antoine Madrona](https://github.com/madtoinou).
  - Added method `TimeSeries.cumsum()` to get the cumulative sum of the time series along the time axis. [#1988](https://github.com/unit8co/darts/pull/1988) by [Eliot Zubkoff](https://github.com/Eliotdoesprogramming).

**Fixed**

- Fixed a bug in `TimeSeries.from_dataframe()` when using a pandas.DataFrame with `df.columns.name != None`. [#1938](https://github.com/unit8co/darts/pull/1938) by [Antoine Madrona](https://github.com/madtoinou).
- Fixed a bug in `RegressionEnsembleModel.extreme_lags` when the forecasting models have only covariates lags. [#1942](https://github.com/unit8co/darts/pull/1942) by [Antoine Madrona](https://github.com/madtoinou).
- Fixed a bug when using `TFTExplainer` with a `TFTModel` running on GPU. [#1949](https://github.com/unit8co/darts/pull/1949) by [Dennis Bader](https://github.com/dennisbader).
- Fixed a bug in `TorchForecastingModel.load_weights()` that raised an error when loading the weights from a valid architecture. [#1952](https://github.com/unit8co/darts/pull/1952) by [Antoine Madrona](https://github.com/madtoinou).
- Fixed a bug in `NLinearModel` where `normalize=True` and past covariates could not be used at the same time. [#1873](https://github.com/unit8co/darts/pull/1873) by [Eliot Zubkoff](https://github.com/Eliotdoesprogramming).
- Raise an error when an `EnsembleModel` containing at least one `LocalForecastingModel` is calling `historical_forecasts` with `retrain=False`.  [#1815](https://github.com/unit8co/darts/pull/#1815) by [Antoine Madrona](https://github.com/madtoinou).
- 🔴 Dropped support for lambda functions in `add_encoders`’s “custom” encoder in favor of named functions to ensure that models can be exported. [#1957](https://github.com/unit8co/darts/pull/1957) by [Antoine Madrona](https://github.com/madtoinou).

### For developers of the library:

**Improved**

- Refactored all tests to use pytest instead of unittest. [#1950](https://github.com/unit8co/darts/pull/1950) by [Dennis Bader](https://github.com/dennisbader).

## [0.25.0](https://github.com/unit8co/darts/tree/0.25.0) (2023-08-04)

### For users of the library:

**Installation**

- 🔴 Removed Prophet, LightGBM, and CatBoost dependencies from PyPI packages (`darts`, `u8darts`, `u8darts[torch]`), and conda-forge packages (`u8darts`, `u8darts-torch`)  to avoid installation issues that some users were facing (installation on Apple M1/M2 devices, ...). [#1589](https://github.com/unit8co/darts/pull/1589) by [Julien Herzen](https://github.com/hrzn) and [Dennis Bader](https://github.com/dennisbader).
  - The models are still supported by installing the required packages as described in our [installation guide](https://github.com/unit8co/darts/blob/master/INSTALL.md#enabling-optional-dependencies).
  - The Darts package including all dependencies can still be installed with PyPI package `u8darts[all]` or conda-forge package `u8darts-all`.
  - Added new PyPI flavor `u8darts[notorch]`, and conda-forge flavor `u8darts-notorch` which are equivalent to the old `u8darts` installation (all dependencies except neural networks).
- 🔴 Removed support for Python 3.7 [#1864](https://github.com/unit8co/darts/pull/1864) by [Dennis Bader](https://github.com/dennisbader).

**Improved**

- General model improvements:
  - 🚀🚀 Optimized `historical_forecasts()` for `RegressionModel` when `retrain=False` and `forecast_horizon <= output_chunk_length` by vectorizing the prediction. This can run up to 700 times faster than before! [#1885](https://github.com/unit8co/darts/pull/1885) by [Antoine Madrona](https://github.com/madtoinou).
  - Improved efficiency of `historical_forecasts()` and `backtest()` for all models giving significant process time reduction for larger number of predict iterations and series. [#1801](https://github.com/unit8co/darts/pull/1801) by [Dennis Bader](https://github.com/dennisbader).
  - 🚀🚀 Added support for direct prediction of the likelihood parameters to probabilistic models using a likelihood (regression and torch models). Set `predict_likelihood_parameters=True` when calling `predict()`. [#1811](https://github.com/unit8co/darts/pull/1811) by [Antoine Madrona](https://github.com/madtoinou).
  - 🚀🚀 New forecasting model: `TiDEModel`  as proposed in [this paper](https://arxiv.org/abs/2304.08424). An MLP based encoder-decoder model that is said to outperform many Transformer-based architectures. [#1727](https://github.com/unit8co/darts/pull/1727) by [Alex Colpitts](https://github.com/alexcolpitts96).
  - `Prophet` now supports conditional seasonalities, and properly handles all parameters passed to `Prophet.add_seasonality()` and model creation parameter `add_seasonalities` [#1829](https://github.com/unit8co/darts/pull/1829) by [Idan Shilon](https://github.com/id5h).
  - Added method `generate_fit_predict_encodings()` to generate the encodings (from `add_encoders` at model creation) required for training and prediction. [#1925](https://github.com/unit8co/darts/pull/1925) by [Dennis Bader](https://github.com/dennisbader).
  - Added support for `PathLike` to the `save()` and `load()` functions of all non-deep learning based models. [#1754](https://github.com/unit8co/darts/pull/1754) by [Simon Sudrich](https://github.com/sudrich).
  - Added model property `ForecastingModel.supports_multivariate` to indicate whether the model supports multivariate forecasting. [#1848](https://github.com/unit8co/darts/pull/1848) by [Felix Divo](https://github.com/felixdivo).
- Improvements to `EnsembleModel` :
  - Model creation parameter `forecasting_models` now supports a mix of `LocalForecastingModel` and `GlobalForecastingModel` (single `TimeSeries` training/inference only, due to the local models). [#1745](https://github.com/unit8co/darts/pull/1745) by [Antoine Madrona](https://github.com/madtoinou).
  - Future and past covariates can now be used even if `forecasting_models` have different covariates support. The covariates passed to `fit()`/`predict()` are used only by models that support it. [#1745](https://github.com/unit8co/darts/pull/1745) by [Antoine Madrona](https://github.com/madtoinou).
  - `RegressionEnsembleModel` and `NaiveEnsembleModel` can generate probabilistic forecasts, probabilistics `forecasting_models` can be sampled to train the `regression_model`, updated the documentation (stacking technique). [#1692](https://github.com/unit8co/darts/pull/1692) by [Antoine Madrona](https://github.com/madtoinou).
- Improvements to `Explainability` module:
  - 🚀🚀 New forecasting model explainer: `TFTExplainer` for `TFTModel`. You can now access and visualize the trained model's feature importances and self attention. [#1392](https://github.com/unit8co/darts/pull/1392) by [Sebastian Cattes](https://github.com/Cattes) and [Dennis Bader](https://github.com/dennisbader).
  - Added static covariates support to `ShapeExplainer`. [#1803](https://github.com/unit8co/darts/pull/1803) by [Anne de Vries](https://github.com/anne-devries) and [Dennis Bader](https://github.com/dennisbader).
- Improvements to documentation [#1904](https://github.com/unit8co/darts/pull/1904) by [Dennis Bader](https://github.com/dennisbader):
  - made model sections in README.md, covariates user guide and forecasting model API Reference more user friendly by adding model links and reorganizing them into model categories.
  - added the Dynamic Time Warping (DTW) module and improved its appearance.
- Other improvements:
  - Improved static covariates column naming when using `StaticCovariatesTransformer` with a `sklearn.preprocessing.OneHotEncoder`. [#1863](https://github.com/unit8co/darts/pull/1863) by [Anne de Vries](https://github.com/anne-devries).
  - Added `MSTL` (Season-Trend decomposition using LOESS for multiple seasonalities) as a `method` option for `extract_trend_and_seasonality()`. [#1879](https://github.com/unit8co/darts/pull/1879) by [Alex Colpitts](https://github.com/alexcolpitts96).
  - Added `RINorm` (Reversible Instance Norm) as a new input normalization option for `TorchForecastingModel`. So far only `TiDEModel` supports it with model creation parameter `use_reversible_instance_norm`. [#1865](https://github.com/unit8co/darts/pull/1856) by [Alex Colpitts](https://github.com/alexcolpitts96).
  - Improvements to `TimeSeries.plot()` : custom axes are now properly supported with parameter `ax`. Axis is now returned for downstream tasks. [#1916](https://github.com/unit8co/darts/pull/1916) by [Dennis Bader](https://github.com/dennisbader).

**Fixed**

- Fixed an issue not considering original component names for `TimeSeries.plot()` when providing a label prefix. [#1783](https://github.com/unit8co/darts/pull/1783) by [Simon Sudrich](https://github.com/sudrich).
- Fixed an issue with the string representation of `ForecastingModel` when using array-likes at model creation. [#1749](https://github.com/unit8co/darts/pull/1749) by [Antoine Madrona](https://github.com/madtoinou).
- Fixed an issue with `TorchForecastingModel.load_from_checkpoint()` not properly loading the loss function and metrics. [#1759](https://github.com/unit8co/darts/pull/1759) by [Antoine Madrona](https://github.com/madtoinou).
- Fixed a bug when loading the weights of a `TorchForecastingModel` trained with encoders or a Likelihood. [#1744](https://github.com/unit8co/darts/pull/1744) by [Antoine Madrona](https://github.com/madtoinou).
- Fixed a bug when using selected `target_components` with `ShapExplainer`. [#1803](https://github.com/unit8co/darts/pull/1803) by [Dennis Bader](https://github.com/dennisbader).
- Fixed `TimeSeries.__getitem__()` for series with a RangeIndex with start != 0 and freq != 1. [#1868](https://github.com/unit8co/darts/pull/1868) by [Dennis Bader](https://github.com/dennisbader).
- Fixed an issue where `DTWAlignment.plot_alignment()` was not plotting the alignment plot of series with a RangeIndex correctly. [#1880](https://github.com/unit8co/darts/pull/1880) by [Ahmet Zamanis](https://github.com/AhmetZamanis) and [Dennis Bader](https://github.com/dennisbader).
- Fixed an issue when calling `ARIMA.predict()` and `num_samples > 1` (probabilistic forecasting), where the start point of the simulation was not anchored to the end of the target series. [#1893](https://github.com/unit8co/darts/pull/1893) by [Dennis Bader](https://github.com/dennisbader).
- Fixed an issue when using `TFTModel.predict()` with `full_attention=True` where the attention mask was not applied properly. [#1392](https://github.com/unit8co/darts/pull/1392) by [Dennis Bader](https://github.com/dennisbader).

### For developers of the library:

**Improvements**

- Refactored the `ForecastingModelExplainer` and `ExplainabilityResult` to simplify implementation of new explainers. [#1392](https://github.com/unit8co/darts/pull/1392) by [Dennis Bader](https://github.com/dennisbader).
- Adapted all unit tests to run successfully on M1 devices. [#1933](https://github.com/unit8co/darts/pull/1933) by [Dennis Bader](https://github.com/dennisbader).

## [0.24.0](https://github.com/unit8co/darts/tree/0.24.0) (2023-04-12)

### For users of the library:

**Improved**

- General model improvements:
  - New baseline forecasting model `NaiveMovingAverage`. [#1557](https://github.com/unit8co/darts/pull/1557) by [Janek Fidor](https://github.com/JanFidor).
  - New models `StatsForecastAutoCES`, and `StatsForecastAutoTheta` from Nixtla's statsforecasts library as local forecasting models without covariates support. AutoTheta supports probabilistic forecasts. [#1476](https://github.com/unit8co/darts/pull/1476) by [Boyd Biersteker](https://github.com/Beerstabr).
  - Added support for future covariates, and probabilistic forecasts to `StatsForecastAutoETS`. [#1476](https://github.com/unit8co/darts/pull/1476) by [Boyd Biersteker](https://github.com/Beerstabr).
  - Added support for logistic growth to `Prophet` with parameters `growth`, `cap`, `floor`. [#1419](https://github.com/unit8co/darts/pull/1419) by [David Kleindienst](https://github.com/DavidKleindienst).
  - Improved the model string / object representation style similar to scikit-learn models. [#1590](https://github.com/unit8co/darts/pull/1590) by [Janek Fidor](https://github.com/JanFidor).
  - 🔴 Renamed `MovingAverage` to `MovingAverageFilter` to avoid confusion with new `NaiveMovingAverage` model. [#1557](https://github.com/unit8co/darts/pull/1557) by [Janek Fidor](https://github.com/JanFidor).
- Improvements to `RegressionModel` :
  - Optimized lagged data creation for fit/predict sets achieving a drastic speed-up. [#1399](https://github.com/unit8co/darts/pull/1399) by [Matt Bilton](https://github.com/mabilton).
  - Added support for categorical past/future/static covariates to `LightGBMModel` with model creation parameters `categorical_*_covariates`. [#1585](https://github.com/unit8co/darts/pull/1585) by [Rijk van der Meulen](https://github.com/rijkvandermeulen).
  - Added lagged feature names for better interpretability; accessible with model property `lagged_feature_names`. [#1679](https://github.com/unit8co/darts/pull/1679) by [Antoine Madrona](https://github.com/madtoinou).
  - 🔴 New `use_static_covariates` option for all models: When True (default), models use static covariates if available at fitting time and enforce identical static covariate shapes across all target `series` used for training or prediction; when False, models ignore static covariates. [#1700](https://github.com/unit8co/darts/pull/1700) by [Dennis Bader](https://github.com/dennisbader).
- Improvements to `TorchForecastingModel` :
  - New methods `load_weights()` and `load_weights_from_checkpoint()` for loading only the weights from a manually saved model or checkpoint. This allows to fine-tune the pre-trained models with different optimizers or learning rate schedulers. [#1501](https://github.com/unit8co/darts/pull/1501) by [Antoine Madrona](https://github.com/madtoinou).
  - New method `lr_find()` that helps to find a good initial learning rate for your forecasting problem. [#1609](https://github.com/unit8co/darts/pull/1609) by [Levente Szabados](https://github.com/solalatus) and [Dennis Bader](https://github.com/dennisbader).
  - Improved the [user guide](https://unit8co.github.io/darts/userguide/torch_forecasting_models.html) and added new sections about saving/loading (checkpoints, manual save/load, loading weights only), and callbacks. [#1661](https://github.com/unit8co/darts/pull/1661) by [Antoine Madrona](https://github.com/madtoinou).
  - 🔴 Replaced `":"` in save file names with `"_"` to avoid issues on some operating systems. For loading models saved on earlier Darts versions, try to rename the file names by replacing `":"` with `"_"`. [#1501](https://github.com/unit8co/darts/pull/1501) by [Antoine Madrona](https://github.com/madtoinou).
  - 🔴 New `use_static_covariates` option for `TFTModel`, `DLinearModel` and `NLinearModel` : When True (default), models use static covariates if available at fitting time and enforce identical static covariate shapes across all target `series` used for training or prediction; when False, models ignore static covariates. [#1700](https://github.com/unit8co/darts/pull/1700) by [Dennis Bader](https://github.com/dennisbader).
- Improvements to `TimeSeries` :
  - Added support for integer indexed input to `from_*` factory methods, if index can be converted to a pandas.RangeIndex. [#1527](https://github.com/unit8co/darts/pull/1527) by [Dennis Bader](https://github.com/dennisbader).
  - Added support for integer indexed input with step sizes (freq) other than 1. [#1527](https://github.com/unit8co/darts/pull/1527) by [Dennis Bader](https://github.com/dennisbader).
  - Optimized time series creation with `fill_missing_dates=True` achieving a drastic speed-up . [#1527](https://github.com/unit8co/darts/pull/1527) by [Dennis Bader](https://github.com/dennisbader).
  - `from_group_dataframe()` now warns the user if there is suspicion of a "bad" time index (monotonically increasing). [#1628](https://github.com/unit8co/darts/pull/1628) by [Dennis Bader](https://github.com/dennisbader).
- Added a parameter to give a custom function name to the transformed output of `WindowTransformer`; improved the explanation of the `window` parameter. [#1676](https://github.com/unit8co/darts/pull/1676) and [#1666](https://github.com/unit8co/darts/pull/1666) by [Jing Qiang Goh](https://github.com/JQGoh).
- Added `historical_forecasts` parameter to `backtest()` that allows to use precomputed historical forecasts from `historical_forecasts()`. [#1597](https://github.com/unit8co/darts/pull/1597) by [Janek Fidor](https://github.com/JanFidor).
- Added feature values and SHAP object to `ShapExplainabilityResult`, giving easy user access to all SHAP-specific explainability results. [#1545](https://github.com/unit8co/darts/pull/1545) by [Rijk van der Meulen](https://github.com/rijkvandermeulen).
- New `quantile_loss()` (pinball loss) metric for probabilistic forecasts. [#1559](https://github.com/unit8co/darts/pull/1559) by [Janek Fidor](https://github.com/JanFidor).

**Fixed**

- Fixed an issue in `BottomUp/TopDownReconciliator` where the order of the series components was not taken into account. [#1592](https://github.com/unit8co/darts/pull/1592) by [David Kleindienst](https://github.com/DavidKleindienst).
- Fixed an issue with `DLinearModel` not supporting even numbered `kernel_size`. [#1695](https://github.com/unit8co/darts/pull/1695) by [Antoine Madrona](https://github.com/madtoinou).
- Fixed an issue with `RegressionEnsembleModel` not using future covariates during training. [#1660](https://github.com/unit8co/darts/pull/1660) by [Rajesh Balakrishnan](https://github.com/Rajesh4AI).
- Fixed an issue where `NaiveEnsembleModel` prediction did not transfer the series' component name. [#1602](https://github.com/unit8co/darts/pull/1602) by [David Kleindienst](https://github.com/DavidKleindienst).
- Fixed an issue in `TorchForecastingModel` that prevented from using multi GPU training. [#1509](https://github.com/unit8co/darts/pull/1509) by [Levente Szabados](https://github.com/solalatus).
- Fixed a bug when saving a `FFT` model with `trend=None`. [#1594](https://github.com/unit8co/darts/pull/1594) by [Antoine Madrona](https://github.com/madtoinou).
- Fixed some issues with PyTorch-Lightning version 2.0.0. [#1651](https://github.com/unit8co/darts/pull/1651) by [Dennis Bader](https://github.com/dennisbader).
- Fixed a bug in `QuantileDetector` which raised an error when low and high quantiles had identical values. [#1553](https://github.com/unit8co/darts/pull/1553) by [Julien Adda](https://github.com/julien12234).
- Fixed an issue preventing `TimeSeries` from being empty. [#1359](https://github.com/unit8co/darts/pull/1359) by [Antoine Madrona](https://github.com/madtoinou).
- Fixed an issue when using `backtest()` on multiple series. [#1517](https://github.com/unit8co/darts/pull/1517) by [Julien Herzen](https://github.com/hrzn).
- General fixes to `historical_forecasts()`
  - Fixed issue where `retrain` functions were not handled properly; Improved handling of `start`, and `train_length` parameters; better interpretability with warnings and improved error messages (warnings can be turned of with `show_warnings=False`). By [#1675](https://github.com/unit8co/darts/pull/1675) by [Antoine Madrona](https://github.com/madtoinou) and [Dennis Bader](https://github.com/dennisbader).
  - Fixed an issue for several models (mainly ensemble and local models) where automatic `start` did not respect the minimum required training lengths. [#1616](https://github.com/unit8co/darts/pull/1616) by [Janek Fidor](https://github.com/JanFidor) and [Dennis Bader](https://github.com/dennisbader).
  - Fixed an issue when using a `RegressionModel` with future covariates lags only. [#1685](https://github.com/unit8co/darts/pull/1685) by [Maxime Dumonal](https://github.com/dumjax).

### For developers of the library:

**Improvements**

- Option to skip slow tests locally with `pytest . --no-cov -m "not slow"`. [#1625](https://github.com/unit8co/darts/pull/1625) by [Blazej Nowicki](https://github.com/BlazejNowicki).
- Major refactor of data transformers which simplifies implementation of new transformers. [#1409](https://github.com/unit8co/darts/pull/1409) by [Matt Bilton](https://github.com/mabilton).

## [0.23.1](https://github.com/unit8co/darts/tree/0.23.1) (2023-01-12)

Patch release

**Fixed**

- Fix an issue in `TimeSeries` which made it incompatible with Python 3.7.
  [#1449](https://github.com/unit8co/darts/pull/1449) by [Dennis Bader](https://github.com/dennisbader).
- Fix an issue with static covariates when series have variable lengths with `RegressionModel`s.
  [#1469](https://github.com/unit8co/darts/pull/1469) by [Eliane Maalouf](https://github.com/eliane-maalouf).
- Fix an issue with PyTorch Lightning trainer handling.
  [#1459](https://github.com/unit8co/darts/pull/1459) by [Dennis Bader](https://github.com/dennisbader).
- Fix an issue with `historical_forecasts()` retraining PyTorch models iteratively instead of from scratch.
  [#1465](https://github.com/unit8co/darts/pull/1465) by [Dennis Bader](https://github.com/dennisbader).
- Fix an issue with `historical_forecasts()` not working in some cases when `future_covariates`
  are provided and `start` is not specified. [#1481](https://github.com/unit8co/darts/pull/1481)
  by [Maxime Dumonal](https://github.com/dumjax).
- Fix an issue with `slice_n_points` functions on integer indexes.
  [#1482](https://github.com/unit8co/darts/pull/1482) by [Julien Herzen](https://github.com/hrzn).

## [0.23.0](https://github.com/unit8co/darts/tree/0.23.0) (2022-12-23)

### For users of the library:

**Improved**

- 🚀🚀🚀 Brand new Darts module dedicated to anomaly detection on time series: `darts.ad`.
  More info on the API doc page: https://unit8co.github.io/darts/generated_api/darts.ad.html.
  [#1256](https://github.com/unit8co/darts/pull/1256) by [Julien Adda](https://github.com/julien12234)
  and [Julien Herzen](https://github.com/hrzn).
- New forecasting models: `DLinearModel` and `NLinearModel` as proposed in [this paper](https://arxiv.org/pdf/2205.13504.pdf).
  [#1139](https://github.com/unit8co/darts/pull/1139)  by [Julien Herzen](https://github.com/hrzn) and [Greg DeVos](https://github.com/gdevos010).
- New forecasting model: `XGBModel` implementing XGBoost.
  [#1405](https://github.com/unit8co/darts/pull/1405) by [Julien Herzen](https://github.com/hrzn).
- New `multi_models` option for all `RegressionModel`s: when set to False, uses only a single underlying
  estimator for multi-step forecasting, which can drastically increase computational efficiency.
  [#1291](https://github.com/unit8co/darts/pull/1291) by [Eliane Maalouf](https://github.com/eliane-maalouf).
- All `RegressionModel`s (incl. LightGBM, Catboost, XGBoost, Random Forest, ...)
  now support static covariates.
  [#1412](https://github.com/unit8co/darts/pull/1412) by [Eliane Maalouf](https://github.com/eliane-maalouf).
- `historical_forecasts()` and `backtest()` now work on multiple series, too.
  [#1318](https://github.com/unit8co/darts/pull/1318) by [Maxime Dumonal](https://github.com/dumjax).
- New window transformation capabilities: `TimeSeries.window_transform()` and
  a new `WindowTransformer` which allow to easily create window features.
  [#1269](https://github.com/unit8co/darts/pull/1269) by [Eliane Maalouf](https://github.com/eliane-maalouf).
- 🔴 Improvements to `TorchForecastingModels` : Load models directly to CPU that were trained on GPU. Save file size reduced.
  Improved PyTorch Lightning Trainer handling fixing several minor issues.
  Removed deprecated methods `load_model` and `save_model`
  [#1371](https://github.com/unit8co/darts/pull/1371) by [Dennis Bader](https://github.com/dennisbader).
- Improvements to encoders: Added support for encoders to all models with covariate support through `add_encoders` at model creation.
  Encoders now generate the correct minimum required covariate time spans for all models.
  [#1338](https://github.com/unit8co/darts/pull/1338) by [Dennis Bader](https://github.com/dennisbader).
- New datasets available in `darts.datasets` (`ILINetDataset`, `ExchangeRateDataset`, `TrafficDataset`, `WeatherDataset`)
  [#1298](https://github.com/unit8co/darts/pull/1298) by [Kamil Wierciak](https://github.com/FEJTWOW).
  [#1291](https://github.com/unit8co/darts/pull/1291) by [Eliane Maalouf](https://github.com/eliane-maalouf).
- New `Diff` transformer, which can difference and "undifference" series
  [#1380](https://github.com/unit8co/darts/pull/1380) by [Matt Bilton](https://github.com/mabilton).
- Improvements to KalmanForecaster: The model now accepts different TimeSeries for prediction than the ones used to fit the model.
  [#1338](https://github.com/unit8co/darts/pull/1338) by [Dennis Bader](https://github.com/dennisbader).
- Backtest functions can now accept a list of metric functions [#1333](https://github.com/unit8co/darts/pull/1333)
  by [Antoine Madrona](https://github.com/madtoinou).
- Extension of baseline models to work on multivariate series
  [#1373](https://github.com/unit8co/darts/pull/1373) by [Błażej Nowicki](https://github.com/BlazejNowicki).
- Improvement to `TimeSeries.gaps()` [#1265](https://github.com/unit8co/darts/pull/1265) by
  [Antoine Madrona](https://github.com/madtoinou).
- Speedup of `TimeSeries.quantile_timeseries()` method
  [#1351](https://github.com/unit8co/darts/pull/1351) by [@tranquilitysmile](https://github.com/tranquilitysmile).
- Some dependencies which can be hard to install (LightGBM, Catboost, XGBoost, Prophet, Statsforecast)
  are not required anymore (if not installed the corresponding models will not be available)
  [#1360](https://github.com/unit8co/darts/pull/1360) by [Antoine Madrona](https://github.com/madtoinou).
- Removed `IPython` as a dependency. [#1331](https://github.com/unit8co/darts/pull/1331) by [Erik Hasse](https://github.com/erik-hasse)
- Allow the creation of empty `TimeSeries` [#1359](https://github.com/unit8co/darts/pull/1359)
  by [Antoine Madrona](https://github.com/madtoinou).

**Fixed**

- Fixed edge case in ShapExplainer for regression models where covariates series > target series
  [#1310](https://github.com/unit8co/darts/pull/1310) by [Rijk van der Meulen](https://github.com/rijkvandermeulen)
- Fixed a bug in `TimeSeries.resample()` [#1350](https://github.com/unit8co/darts/pull/1350)
  by [Antoine Madrona](https://github.com/madtoinou).
- Fixed splitting methods when split point is not in the series
  [#1415](https://github.com/unit8co/darts/pull/1415) by [@DavidKleindienst](https://github.com/DavidKleindienst)
- Fixed issues with `append_values()` and `prepend_values()` not correctly extending `RangeIndex`es
  [#1435](https://github.com/unit8co/darts/pull/1435) by [Matt Bilton](https://github.com/mabilton).
- Fixed some issues with time zones [#1343](https://github.com/unit8co/darts/pull/1343)
  by [Antoine Madrona](https://github.com/madtoinou).
- Fixed some issues when using a single target series with `RegressionEnsembleModel`
  [#1357](https://github.com/unit8co/darts/pull/1357) by [Dennis Bader](https://github.com/dennisbader).
- Fixed treatment of stochastic models in ensemble models
  [#1423](https://github.com/unit8co/darts/pull/1423) by [Eliane Maalouf](https://github.com/eliane-maalouf).

## [0.22.0](https://github.com/unit8co/darts/tree/0.22.0) (2022-10-04)

### For users of the library:

**Improved**

- New explainability feature. The class `ShapExplainer` in `darts.explainability` can provide Shap-values explanations of the importance of each lag and each dimension in producing each forecasting lag for `RegressionModel`s. [#909](https://github.com/unit8co/darts/pull/909) by [Maxime Dumonal](https://github.com/dumjax).
- New model: `StatsForecastsETS`. Similarly to `StatsForecastsAutoARIMA`, this model offers the ETS model from Nixtla's `statsforecasts` library as a local forecasting model supporting future covariates. [#1171](https://github.com/unit8co/darts/pull/1171) by [Julien Herzen](https://github.com/hrzn).
- Added support for past and future covariates to `residuals()` function. [#1223](https://github.com/unit8co/darts/pull/1223) by [Eliane Maalouf](https://github.com/eliane-maalouf).
- Added support for retraining model(s) every `n` iteration and on custom conditions in `historical_forecasts` method of `ForecastingModel`s. [#1139](https://github.com/unit8co/darts/pull/1139) by [Francesco Bruzzesi](https://github.com/fbruzzesi).
- Added support for beta-NLL in `GaussianLikelihood`s, as proposed in [this paper](https://arxiv.org/abs/2203.09168). [#1162](https://github.com/unit8co/darts/pull/1162) by [Julien Herzen](https://github.com/hrzn).
- New LayerNorm alternatives, RMSNorm and LayerNormNoBias [#1113](https://github.com/unit8co/darts/pull/1113) by [Greg DeVos](https://github.com/gdevos010).
- 🔴 Improvements to encoders: improve fitting behavior of encoders' transformers and solve a couple of issues. Remove support for absolute index encoding. [#1257](https://github.com/unit8co/darts/pull/1257) by [Dennis Bader](https://github.com/dennisbader).
- Overwrite min_train_series_length for Catboost and LightGBM [#1214](https://github.com/unit8co/darts/pull/1214) by [Anne de Vries](https://github.com/anne-devries).
- New example notebook showcasing and end-to-end example of hyperparameter optimization with Optuna [#1242](https://github.com/unit8co/darts/pull/1242) by [Julien Herzen](https://github.com/hrzn).
- New user guide section on hyperparameter optimization with Optuna and Ray Tune [#1242](https://github.com/unit8co/darts/pull/1242) by [Julien Herzen](https://github.com/hrzn).
- Documentation on model saving and loading. [#1210](https://github.com/unit8co/darts/pull/1210) by [Amadej Kocbek](https://github.com/amadejkocbek).
- 🔴 `torch_device_str` has been removed from all torch models in favor of Pytorch Lightning's `pl_trainer_kwargs` method [#1244](https://github.com/unit8co/darts/pull/1244) by [Greg DeVos](https://github.com/gdevos010).

**Fixed**

- An issue with `add_encoders` in `RegressionModel`s when fit/predict were called with a single target series. [#1193](https://github.com/unit8co/darts/pull/1193) by [Dennis Bader](https://github.com/dennisbader).
- Some issues with integer-indexed series. [#1191](https://github.com/unit8co/darts/pull/1191) by [Julien Herzen](https://github.com/hrzn).
- A bug when using the latest versions (>=1.1.1) of Prophet. [#1208](https://github.com/unit8co/darts/pull/1208) by [Julien Herzen](https://github.com/hrzn).
- An issue with calling `fit_transform()` on reconciliators. [#1165](https://github.com/unit8co/darts/pull/1165) by [Julien Herzen](https://github.com/hrzn).
- A bug in `GaussianLikelihood` object causing issues with confidence intervals. [#1162](https://github.com/unit8co/darts/pull/1162) by [Julien Herzen](https://github.com/hrzn).
- An issue which prevented plotting `TimeSeries` of length 1. [#1206](https://github.com/unit8co/darts/issues/1206) by [Julien Herzen](https://github.com/hrzn).
- Type hinting for ExponentialSmoothing model [#1185](https://github.com/unit8co/darts/pull/1185) by [Rijk van der Meulen](https://github.com/rijkvandermeulen)

## [0.21.0](https://github.com/unit8co/darts/tree/0.21.0) (2022-08-12)

### For users of the library:

**Improved**

- New model: Catboost, incl `quantile`, `poisson` and `gaussian` likelihoods support. [#1007](https://github.com/unit8co/darts/pull/1007), [#1044](https://github.com/unit8co/darts/pull/1044) by [Jonas Racine](https://github.com/jonasracine).
- Extension of the `add_encoders` option to `RegressionModel`s. It is now straightforward to add calendar based or custom past or future covariates to these models, similar to torch models. [#1093](https://github.com/unit8co/darts/pull/1093) by [Dennis Bader](https://github.com/dennisbader).
- Introduction of `StaticCovariatesTransformer`, categorical static covariate support for `TFTModel`, example and user-guide updates on static covariates. [#1081](https://github.com/unit8co/darts/pull/1081) by [Dennis Bader](https://github.com/dennisbader).
- ARIMA and VARIMA models now support being applied to a new series, different than the one used for training. [#1036](https://github.com/unit8co/darts/pull/1036) by [Samuele Giuliano Piazzetta](https://github.com/piaz97).
- All Darts forecasting models now have unified `save()` and `load()` methods. [#1070](https://github.com/unit8co/darts/pull/1070) by [Dustin Brunner](https://github.com/brunnedu).
- Improvements in logging. [#1034](https://github.com/unit8co/darts/pull/1034) by [Dustin Brunner](https://github.com/brunnedu).
- Re-integrating Prophet >= 1.1 in core dependencies (as it does not depend on PyStan anymore). [#1054](https://github.com/unit8co/darts/pull/1054) by [Julien Herzen](https://github.com/hrzn).
- Added a new `AustralianTourismDataset`. [#1141](https://github.com/unit8co/darts/pull/1141) by [Julien Herzen](https://github.com/hrzn).
- Added a new notebook demonstrating hierarchical reconciliation. [#1147](https://github.com/unit8co/darts/pull/1147) by [Julien Herzen](https://github.com/hrzn).
- Added `drop_columns()` method to `TimeSeries`. [#1040](https://github.com/unit8co/darts/pull/1040) by [@shaido987](https://github.com/shaido987)
- Speedup static covariates when no casting is needed. [#1053](https://github.com/unit8co/darts/pull/1053) by [Julien Herzen](https://github.com/hrzn).
- Implemented the min_train_series_length method for the FourTheta and Theta models that overwrites the minimum default of 3 training samples by 2*seasonal_period when appropriate. [#1101](https://github.com/unit8co/darts/pull/1101) by [Rijk van der Meulen](https://github.com/rijkvandermeulen).
- Make default formatting optional in plots. [#1056](https://github.com/unit8co/darts/pull/1056) by [Colin Delahunty](https://github.com/colin99d)
- Introduce `retrain` option in `residuals()` method. [#1066](https://github.com/unit8co/darts/pull/1066) by [Julien Herzen](https://github.com/hrzn).
- Improved error messages. [#1066](https://github.com/unit8co/darts/pull/1066) by [Julien Herzen](https://github.com/hrzn).
- Small readability improvements to user guide. [#1039](https://github.com/unit8co/darts/pull/1039), [#1046](https://github.com/unit8co/darts/pull/1046/files) by [Ryan Russell](https://github.com/ryanrussell)

**Fixed**

- Fixed an error when loading torch forecasting models. [#1124](https://github.com/unit8co/darts/pull/1124) by [Dennis Bader](https://github.com/dennisbader).
- 🔴 renamed `ignore_time_axes` into `ignore_time_axis` in `TimeSeries.concatenate()`. [#1073](https://github.com/unit8co/darts/pull/1073/files) by [Thomas KIENTZ](https://github.com/thomktz)
- Propagate static covs and hierarchy in missing value filler. [#1076](https://github.com/unit8co/darts/pull/1076) by [Julien Herzen](https://github.com/hrzn).
- Fixed an issue where num_stacks is used instead of self.num_stacks in the NBEATSModel. Also, a few mistakes in API reference docs. [#1103](https://github.com/unit8co/darts/pull/1103) by [Rijk van der Meulen](https://github.com/rijkvandermeulen).
- Fixed `univariate_component()` method to propagate static covariates and drop hierarchy. [#1128](https://github.com/unit8co/darts/pull/1128) by [Julien Herzen](https://github.com/hrzn).
- Fixed various issues. [#1106](https://github.com/unit8co/darts/pull/1106) by [Julien Herzen](https://github.com/hrzn).
- Fixed an issue with `residuals` on `RNNModel`. [#1066](https://github.com/unit8co/darts/pull/1066) by [Julien Herzen](https://github.com/hrzn).

## [0.20.0](https://github.com/unit8co/darts/tree/0.20.0) (2022-06-22)

### For users of the library:

**Improved**

- Added support for static covariates in `TimeSeries` class. [#966](https://github.com/unit8co/darts/pull/966) by [Dennis Bader](https://github.com/dennisbader).
- Added support for static covariates in TFT model. [#966](https://github.com/unit8co/darts/pull/966) by [Dennis Bader](https://github.com/dennisbader).
- Support for storing hierarchy of components in `TimeSeries` (in view of hierarchical reconciliation) [#1012](https://github.com/unit8co/darts/pull/1012) by [Julien Herzen](https://github.com/hrzn).
- New Reconciliation transformers for forecast reconciliation: bottom up, top down and MinT. [#1012](https://github.com/unit8co/darts/pull/1012) by [Julien Herzen](https://github.com/hrzn).
- Added support for Monte Carlo Dropout, as a way to capture model uncertainty with torch models at inference time. [#1013](https://github.com/unit8co/darts/pull/1013) by [Julien Herzen](https://github.com/hrzn).
- New datasets: ETT and Electricity. [#617](https://github.com/unit8co/darts/pull/617)
  by [Greg DeVos](https://github.com/gdevos010)
- New dataset, [Uber TLC](https://github.com/fivethirtyeight/uber-tlc-foil-response). [#1003](https://github.com/unit8co/darts/pull/1003) by [Greg DeVos](https://github.com/gdevos010).
- Model Improvements: Option for changing activation function for NHiTs and NBEATS. NBEATS support for dropout. NHiTs Support for AvgPooling1d. [#955](https://github.com/unit8co/darts/pull/955) by [Greg DeVos](https://github.com/gdevos010).
- Implemented [&#34;GLU Variants Improve Transformer&#34;](https://arxiv.org/abs/2002.05202) for transformer based models (transformer and TFT). [#968](https://github.com/unit8co/darts/pull/968) by [Greg DeVos](https://github.com/gdevos010).
- Added support for torch metrics during training and validation. [#996](https://github.com/unit8co/darts/pull/996) by [Greg DeVos](https://github.com/gdevos010).
- Better handling of logging [#1010](https://github.com/unit8co/darts/pull/1010) by [Dustin Brunner](https://github.com/brunnedu).
- Better support for Python 3.10, and dropping `prophet` as a dependency (`Prophet` model still works if `prophet` package is installed separately) [#1023](https://github.com/unit8co/darts/pull/1023) by [Julien Herzen](https://github.com/hrzn).
- Option to avoid global matplotlib configuration changes.
  [#924](https://github.com/unit8co/darts/pull/924) by [Mike Richman](https://github.com/zgana).
- 🔴 `HNiTSModel` renamed to `HNiTS` [#1000](https://github.com/unit8co/darts/pull/1000) by [Greg DeVos](https://github.com/gdevos010).

**Fixed**

- A bug with `tail()` and `head()` [#942](https://github.com/unit8co/darts/pull/942) by [Julien Herzen](https://github.com/hrzn).
- An issue with arguments being reverted for the `metric` function of gridsearch and backtest [#989](https://github.com/unit8co/darts/pull/989) by [Clara Grotehans](https://github.com/ClaraGrthns).
- An error checking whether `fit()` has been called in global models [#944](https://github.com/unit8co/darts/pull/944) by [Julien Herzen](https://github.com/hrzn).
- An error in Gaussian Process filter happening with newer versions of sklearn [#963](https://github.com/unit8co/darts/pull/963) by [Julien Herzen](https://github.com/hrzn).

### For developers of the library:

**Fixed**

- An issue with LinearLR scheduler in tests. [#928](https://github.com/unit8co/darts/pull/928) by [Dennis Bader](https://github.com/dennisbader).

## [0.19.0](https://github.com/unit8co/darts/tree/0.19.0) (2022-04-13)

### For users of the library:

**Improved**

- New model: `NHiTS` implementing the N-HiTS model.
  [#898](https://github.com/unit8co/darts/pull/898) by [Julien Herzen](https://github.com/hrzn).
- New model: `StatsForecastAutoARIMA` implementing the (faster) AutoARIMA version of
  [statsforecast](https://github.com/Nixtla/statsforecast).
  [#893](https://github.com/unit8co/darts/pull/893) by [Julien Herzen](https://github.com/hrzn).
- New model: `Croston` method.
  [#893](https://github.com/unit8co/darts/pull/893) by [Julien Herzen](https://github.com/hrzn).
- Better way to represent stochastic `TimeSeries` from distributions specified by quantiles.
  [#899](https://github.com/unit8co/darts/pull/899) by [Gian Wiher](https://github.com/gnwhr).
- Better sampling of trajectories for stochastic `RegressionModel`s.
  [#899](https://github.com/unit8co/darts/pull/899) by [Gian Wiher](https://github.com/gnwhr).
- Improved user guide with more sections. [#905](https://github.com/unit8co/darts/pull/905)
  by [Julien Herzen](https://github.com/hrzn).
- New notebook showcasing transfer learning and training forecasting models on large time
  series datasets. [#885](https://github.com/unit8co/darts/pull/885)
  by [Julien Herzen](https://github.com/hrzn).

**Fixed**

- Some issues with PyTorch Lightning >= 1.6.0 [#888](https://github.com/unit8co/darts/pull/888)
  by [Julien Herzen](https://github.com/hrzn).

## [0.18.0](https://github.com/unit8co/darts/tree/0.18.0) (2022-03-22)

### For users of the library:

**Improved**

- `LinearRegressionModel` and `LightGBMModel` can now be probabilistic, supporting quantile
  and poisson regression. [#831](https://github.com/unit8co/darts/pull/831),
  [#853](https://github.com/unit8co/darts/pull/853) by [Gian Wiher](https://github.com/gnwhr).
- New models: `BATS` and `TBATS`, based on [tbats](https://github.com/intive-DataScience/tbats).
  [#816](https://github.com/unit8co/darts/pull/816) by [Julien Herzen](https://github.com/hrzn).
- Handling of stochastic inputs in PyTorch based models. [#833](https://github.com/unit8co/darts/pull/833)
  by [Julien Herzen](https://github.com/hrzn).
- GPU and TPU user guide. [#826](https://github.com/unit8co/darts/pull/826)
  by [@gsamaras](https://github.com/gsamaras).
- Added train and validation loss to PyTorch Lightning progress bar.
  [#825](https://github.com/unit8co/darts/pull/825) by [Dennis Bader](https://github.com/dennisbader).
- More losses available in `darts.utils.losses` for PyTorch-based models:
  `SmapeLoss`, `MapeLoss` and `MAELoss`. [#845](https://github.com/unit8co/darts/pull/845)
  by [Julien Herzen](https://github.com/hrzn).
- Improvement to the seasonal decomposition [#862](https://github.com/unit8co/darts/pull/862).
  by [Gian Wiher](https://github.com/gnwhr).
- The `gridsearch()` method can now return best metric score.
  [#822](https://github.com/unit8co/darts/pull/822) by [@nlhkh](https://github.com/nlhkh).
- Removed needless checkpoint loading when predicting. [#821](https://github.com/unit8co/darts/pull/821)
  by [Dennis Bader](https://github.com/dennisbader).
- Changed default number of epochs for validation from 10 to 1.
  [#825](https://github.com/unit8co/darts/pull/825) by [Dennis Bader](https://github.com/dennisbader).

**Fixed**

- Fixed some issues with encoders in `fit_from_dataset()`.
  [#829](https://github.com/unit8co/darts/pull/829) by [Julien Herzen](https://github.com/hrzn).
- Fixed an issue with covariates slicing for `DualCovariatesForecastingModels`.
  [#858](https://github.com/unit8co/darts/pull/858) by [Dennis Bader](https://github.com/dennisbader).

## [0.17.1](https://github.com/unit8co/darts/tree/0.17.1) (2022-02-17)

Patch release

### For users of the library:

**Fixed**

- Fixed issues with (now deprecated) `torch_device_str` parameter, and improved documentation
  related to using devices with PyTorch Lightning. [#806](https://github.com/unit8co/darts/pull/806)
  by [Dennis Bader](https://github.com/dennisbader).
- Fixed an issue with `ReduceLROnPlateau`. [#806](https://github.com/unit8co/darts/pull/806)
  by [Dennis Bader](https://github.com/dennisbader).
- Fixed an issue with the periodic basis functions of N-BEATS. [#804](https://github.com/unit8co/darts/pull/804)
  by [Vladimir Chernykh](https://github.com/vladimir-chernykh).
- Relaxed requirements for `pandas`; from `pandas>=1.1.0` to `pandas>=1.0.5`.
  [#800](https://github.com/unit8co/darts/pull/800) by [@adelnick](https://github.com/adelnick).

## [0.17.0](https://github.com/unit8co/darts/tree/0.17.0) (2022-02-15)

### For users of the library:

**Improved**

- 🚀 Support for [PyTorch Lightning](https://github.com/PyTorchLightning/pytorch-lightning): All deep learning
  models are now implemented using PyTorch Lightning. This means that many more features are now available
  via PyTorch Lightning trainers functionalities; such as tailored callbacks, or multi-GPU training.
  [#702](https://github.com/unit8co/darts/pull/702) by [Dennis Bader](https://github.com/dennisbader).
- The `RegressionModel`s now accept an `output_chunk_length` parameter; meaning that they can be trained to
  predict more than one time step in advance (and used auto-regressively to predict on longer horizons).
  [#761](https://github.com/unit8co/darts/pull/761) by [Dustin Brunner](https://github.com/brunnedu).
- 🔴 `TimeSeries` "simple statistics" methods (such as `mean()`, `max()`, `min()` etc, ...) have been refactored
  to work natively on stochastic `TimeSeries`, and over configurable axes. [#773](https://github.com/unit8co/darts/pull/773)
  by [Gian Wiher](https://github.com/gnwhr).
- 🔴 `TimeSeries` now support only pandas `RangeIndex` as an integer index, and does not support `Int64Index` anymore,
  as it became deprecated with pandas 1.4.0. This also now brings the guarantee that `TimeSeries` do not have missing
  "dates" even when indexed with integers. [#777](https://github.com/unit8co/darts/pull/777)
  by [Julien Herzen](https://github.com/hrzn).
- New model: `KalmanForecaster` is a new probabilistic model, working on multivariate series, accepting future covariates,
  and which works by running the state-space model of a given Kalman filter into the future. The `fit()` function uses the
  N4SID algorithm for system identification. [#743](https://github.com/unit8co/darts/pull/743)
  by [Julien Herzen](https://github.com/hrzn).
- The `KalmanFilter` now also works on `TimeSeries` containing missing values. [#743](https://github.com/unit8co/darts/pull/743)
  by [Julien Herzen](https://github.com/hrzn).
- The estimators (forecasting and filtering models) now also return their own instance when calling `fit()`,
  which allows chaining calls. [#741](https://github.com/unit8co/darts/pull/741)
  by [Julien Herzen](https://github.com/hrzn).

**Fixed**

- Fixed an issue with tensorboard and gridsearch when `model_name` is provided.
  [#760](https://github.com/unit8co/darts/pull/760) by [@gdevos010](https://github.com/gdevos010).
- Fixed issues with pip-tools. [#762](https://github.com/unit8co/darts/pull/762)
  by [Tomas Van Pottelbergh](https://github.com/tomasvanpottelbergh).

### For developers of the library:

- Some linting checks have been added to the CI pipeline. [#749](https://github.com/unit8co/darts/pull/749)
  by [Tomas Van Pottelbergh](https://github.com/tomasvanpottelbergh).

## [0.16.1](https://github.com/unit8co/darts/tree/0.16.1) (2022-01-24)

Patch release

### For users of the library:

- Fixed an incompatibility with latest version of Pandas ([#752](https://github.com/unit8co/darts/pull/752))
  by [Julien Herzen](https://github.com/hrzn).
- Fixed non contiguous error when using lstm_layers > 1 on GPU. ([#740](https://github.com/unit8co/darts/pull/740))
  by [Dennis Bader](https://github.com/dennisbader).
- Small improvement in type annotations in API documentation ([#744](https://github.com/unit8co/darts/pull/744))
  by [Dustin Brunner](https://github.com/brunnedu).

### For developers of the library:

- Added flake8 tests to CI pipelines ([#749](https://github.com/unit8co/darts/pull/749),
  [#748](https://github.com/unit8co/darts/pull/748), [#745](https://github.com/unit8co/darts/pull/745))
  by [Tomas Van Pottelbergh](https://github.com/tomasvanpottelbergh)
  and [Dennis Bader](https://github.com/dennisbader).

## [0.16.0](https://github.com/unit8co/darts/tree/0.16.0) (2022-01-13)

### For users of the library:

**Improved**

- The [documentation page](https://unit8co.github.io/darts/index.html) has been revamped and now contains
  a brand new Quickstart guide, as well as a User Guide section, which will be populated over time.
- The [API documentation](https://unit8co.github.io/darts/generated_api/darts.html) has been revamped and improved,
  notably using `numpydoc`.
- The datasets building procedure has been improved in `RegressionModel`, which yields dramatic speed improvements.

**Added**

- The `KalmanFilter` can now do system identification using `fit()` (using [nfoursid](https://github.com/spmvg/nfoursid)).

**Fixed**

- Catch a [potentially problematic case](https://github.com/unit8co/darts/issues/724) in ensemble models.
- Fixed support for `ReduceLROnPlateau` scheduler.

### For developers of the library:

- We have switched to [black](https://black.readthedocs.io/en/stable/) for code formatting (this is checked
  by the CI pipeline).

## [0.15.0](https://github.com/unit8co/darts/tree/0.15.0) (2021-12-24)

### For users of the library:

**Added**:

- On-the-fly encoding of position and calendar information in Torch-based models.
  Torch-based models now accept an option `add_encoders` parameter, specifying how to
  use certain calendar and position information as past and/or future covariates on the-fly.

  Example:

  ```
  from darts.dataprocessing.transformers import Scaler
  add_encoders={
      'cyclic': {'future': ['month']},
      'datetime_attribute': {'past': ['hour', 'dayofweek']},
      'position': {'past': ['absolute'], 'future': ['relative']},
      'custom': {'past': [lambda idx: (idx.year - 1950) / 50]},
      'transformer': Scaler()
  }
  ```

  This will add a cyclic encoding of the month as future covariates, add some datetime
  attributes as past and future covariates, an absolute/relative position (index), and
  even some custom mapping of the index (such as a function of the year). A `Scaler` will
  be applied to fit/transform all of these covariates both during training and inference.
- The scalers can now also be applied on stochastic `TimeSeries`.
- There is now a new argument `max_samples_per_ts` to the :func:`fit()` method of Torch-based
  models, which can be used to limit the number of samples contained in the underlying
  training dataset, by taking (at most) the most recent `max_samples_per_ts` training samples
  per time series.
- All local forecasting models that support covariates (Prophet, ARIMA, VARIMA, AutoARIMA)
  now handle covariate slicing themselves; this means that you don't need to make sure your
  covariates have the exact right time span. As long as they contain the right time span, the
  models will slice them for you.
- `TimeSeries.map()` and mappers data transformers now work on stochastic `TimeSeries`.
- Granger causality function: `utils.statistics.granger_causality_tests` can test if one
  univariate `TimeSeries` "granger causes" another.
- New stationarity tests for univariate `TimeSeries` : `darts.utils.statistics.stationarity_tests`,
  `darts.utils.statistics.stationarity_test_adf` and `darts.utils.statistics.stationarity_test_kpss`.
- New test coverage badge 🦄

**Fixed**:

- Fixed various issues in different notebooks.
- Fixed a bug handling frequencies in Prophet model.
- Fixed an issue causing `PastCovariatesTorchModels` (such as `NBEATSModel`) prediction
  to fail when `n > output_chunk_length` AND `n` not being a multiple of `output_chunk_length`.
- Fixed an issue in backtesting which was causing untrained models
  not to be trained on the initial window when `retrain=False`.
- Fixed an issue causing `residuals()` to fail for Torch-based models.

### For developers of the library:

- Updated the [contribution guidelines](https://github.com/unit8co/darts/blob/master/CONTRIBUTING.md)
- The unit tests have been re-organised with submodules following that of the library.
- All relative import paths have been removed and replaced by absolute paths.
- pytest and pytest-cov are now used to run tests and compute coverage.

## [0.14.0](https://github.com/unit8co/darts/tree/0.14.0) (2021-11-28)

### For users of the library:

**Added**:

- Probabilistic N-BEATS: The `NBEATSModel` can now produce probabilistic forecasts,
  in a similar way as all the other deep learning models in Darts (specifying a `likelihood`
  and predicting with `num_samples` >> 1).
- We have improved the speed of the data loaing functionalities for PyTorch-based models.
  This should speedup training, typically by a few percents.
- Added `num_loader_workers` parameters to `fit()` and `predict()` methods of PyTorch-based models,
  in order to control the `num_workers` of PyTorch DataLoaders. This can sometimes result in drastic speedups.
- New method `TimeSeries.astype()` which allows to easily case (e.g. between `np.float64` and `np.float32`).
- Added `dtype` as an option to the time series generation modules.
- Added a small [performance guide](https://github.com/unit8co/darts/blob/master/guides/performance.md) for
  PyTorch-based models.
- Possibility to specify a (relative) time index to be used as future covariates in the TFT Model.
  Future covariates don't have to be specified when this is used.
- New TFT example notebook.
- Less strict dependencies: we have loosened the required dependencies versions.

**Fixed**:

- A small fix on the Temporal Fusion Transformer `TFTModel`, which should improve performance.
- A small fix in the random state of some unit tests.
- Fixed a typo in Transformer example notebook.

## [0.13.1](https://github.com/unit8co/darts/tree/0.13.1) (2021-11-08)

### For users of the library:

**Added**:

- Factory methods in `TimeSeries` are now `classmethods`, which makes inheritance of
  `TimeSeries` more convenient.

**Fixed**:

- An issue which was causing some of the flavours installations not to work

## [0.13.0](https://github.com/unit8co/darts/tree/0.13.0) (2021-11-07)

### For users of the library:

**Added**:

- New forecasting model, [Temporal Fusion Transformer](https://arxiv.org/abs/1912.09363) (`TFTModel`).
  A new deep learning model supporting both past and future covariates.
- Improved support for Facebook Prophet model (`Prophet`):
  - Added support for fit & predict with future covariates. For instance:
    `model.fit(train, future_covariates=train_covariates)` and
    `model.predict(n=len(test), num_sample=1, future_covariates=test_covariates)`
  - Added stochastic forecasting, for instance: `model.predict(n=len(test), num_samples=200)`
  - Added user-defined seasonalities either at model creation with kwarg
    `add_seasonality` (`Prophet(add_seasonality=kwargs_dict)`) or pre-fit with
    `model.add_seasonality(kwargs)`. For more information on how to add seasonalities,
    see the [Prophet docs](https://unit8co.github.io/darts/generated_api/darts.models.forecasting.prophet.html).
  - Added possibility to predict and return the base model's raw output with `model.predict_raw()`.
    Note that this returns a pd.DataFrame `pred_df`, which will not be supported for further
    processing with the Darts API. But it is possible to access Prophet's methods such as
    plots with `model.model.plot_compenents(pred_df)`.
- New `n_random_samples` in `gridsearch()` method, which allows to specify a number of (random)
  hyper parameters combinations to be tried, in order mainly to limit the gridsearch time.
- Improvements in the checkpointing and saving of Torch models.
  - Now models don't save checkpoints by default anymore. Set `save_checkpoints=True` to enable them.
  - Models can be manually saved with `YourTorchModel.save_model(file_path)`
    (file_path pointing to the .pth.tar file).
  - Models can be manually loaded with `YourTorchModel.load_model(file_path)` or
    the original method `YourTorchModel.load_from_checkpoint()`.
- New `QuantileRegression` Likelihood class in `darts.utils.likelihood_models`.
  Allows to apply quantile regression loss, and get probabilistic forecasts on all deep
  learning models supporting likelihoods.
  Used by default in the Temporal Fusion Transformer.

**Fixed:**

- Some issues with `darts.concatenate()`.
- Fixed some bugs with `RegressionModel`s applied on multivariate series.
- An issue with the confidence bounds computation in ACF plot.
- Added a check for some models that do not support `retrain=False` for `historical_forecasts()`.
- Small fixes in install instructions.
- Some rendering issues with bullet points lists in examples.

## [0.12.0](https://github.com/unit8co/darts/tree/0.12.0) (2021-09-25)

### For users of the library:

**Added**:

- Improved probabilistic forecasting with neural networks
  - Now all neural networks based forecasting models (except `NBEATSModel`) support probabilistic forecasting,
    by providing the `likelihood` parameter to the model's constructor method.
  - `darts.utils.likelihood_models` now contains many more distributions. The complete list of likelihoods
    available to train neural networks based models is
    available here: https://unit8co.github.io/darts/generated_api/darts.utils.likelihood_models.html
  - Many of the available likelihood models now offer the possibility to specify "priors" on the distribution's
    parameters. Specifying such priors will regularize the training loss to make the output distribution
    more like the one specified by the prior parameters values.
- Performance improvements on `TimeSeries` creation. creating `TimeSeries` is now be significantly faster,
  especially for large series, and filling missing dates has also been significantly sped up.
- New rho-risk metric for probabilistic forecasts.
- New method `darts.utils.statistics.plot_hist()` to plot histograms of time series data (e.g. backtest errors).
- New argument `fillna_value` to `TimeSeries` factory methods, allowing to specify a value to fill missing dates
  (instead of `np.nan`).
- Synthetic `TimeSeries` generated with `darts.utils.timeseries_generation` methods can now be integer-index
  (just pass an integer instead of a timestamp for the `start` argument).
- Removed some deprecation warnings
- Updated conda installation instructions

**Fixed:**

- Removed [extra 1x1 convolutions](https://github.com/unit8co/darts/pull/471) in TCN Model.
- Fixed an issue with linewidth parameter when plotting `TimeSeries`.
- Fixed a column name issue in datetime attribute time series.

### For developers of the library:

- We have removed the `develop` branch.
- We force sklearn<1.0 has we have observed issues with pmdarima and sklearn==1.0

## [0.11.0](https://github.com/unit8co/darts/tree/0.11.0) (2021-09-04)

### For users of the library:

**Added:**

- New model: `LightGBMModel` is a new regression model. Regression models allow to predict future values
  of the target, given arbitrary lags of the target as well as past and/or future covariates. `RegressionModel`
  already works with any scikit-learn regression model, and now `LightGBMModel` does the same with LightGBM.
  If you want to activate LightGBM support in Darts, please read the detailed install notes on
  the [README](https://github.com/unit8co/darts/blob/master/README.md) carefully.
- Added stride support to gridsearch

**Fixed:**

- A bug which was causing issues when training on a GPU with a validation set
- Some issues with custom-provided RNN modules in `RNNModel`.
- Properly handle `kwargs` in the `fit` function of `RegressionModel`s.
- Fixed an issue which was causing problems with latest versions of Matplotlib.
- An issue causing errors in the FFT notebook

## [0.10.1](https://github.com/unit8co/darts/tree/0.10.1) (2021-08-19)

### For users of the library:

**Fixed:**

- A bug with memory pinning that was causing issues with training models on GPUs.

**Changed:**

- Clarified conda support on the README

## [0.10.0](https://github.com/unit8co/darts/tree/0.10.0) (2021-08-13)

### For users of the library:

**Added:**

- 🔴 Improvement of the covariates support. Before, some models were accepting a `covariates` (or `exog`)
  argument, but it wasn't always clear whether this represented "past-observed" or "future-known" covariates.
  We have made this clearer. Now all covariate-aware models support `past_covariates` and/or `future_covariates` argument
  in their `fit()` and `predict()` methods, which makes it clear what series is used as a past or future covariate.
  We recommend [this article](https://medium.com/unit8-machine-learning-publication/time-series-forecasting-using-past-and-future-external-data-with-darts-1f0539585993)
  for more information and examples.
- 🔴 Significant improvement of `RegressionModel` (incl. `LinearRegressionModel` and `RandomForest`).
  These models now support training on multiple (possibly multivariate) time series. They also support both
  `past_covariates` and `future_covariates`. It makes it easier than ever to fit arbitrary regression models (e.g. from
  scikit-learn) on multiple series, to predict the future of a target series based on arbitrary lags of the target and
  the past/future covariates. The signature of these models changed: It's not using "`exog`" keyword arguments, but
  `past_covariates` and `future_covariates` instead.
- Dynamic Time Warping. There is a brand new `darts.dataprocessing.dtw` submodule that
  implements Dynamic Time Warping between two `TimeSeries`. It's also coming with a new `dtw`
  metric in `darts.metrics`. We recommend going over the
  [new DTW example notebook](https://github.com/unit8co/darts/blob/master/examples/13-Dynamic-Time-Warping-example.ipynb)
  for a good overview of the new functionalities
- Conda forge installation support (fully supported with Python 3.7 only for now). You can now
  `conda install u8darts-all`.
- `TimeSeries.from_csv()` allows to obtain a `TimeSeries` from a CSV file directly.
- Optional cyclic encoding of the datetime attributes future covariates; for instance it's now possible to call
  `my_series.add_datetime_attribute('weekday', cyclic=True)`, which will add two columns containing a sin/cos
  encoding of the weekday.
- Default seasonality inference in `ExponentialSmoothing`. If left to `None`, the `seasonal_periods` is inferred
  from the `freq` of the provided series.
- Various documentation improvements.

**Fixed:**

- Now transformations and forecasting maintain the columns' names of the `TimeSeries`.
  The generation module `darts.utils.timeseries_generation` also comes with better default columns names.
- Some issues with our Docker build process
- A bug with GPU usage

**Changed:**

- For probabilistic PyTorch based models, the generation of multiple samples (and series) at prediction time is now
  vectorized, which improves inference performance.

## [0.9.1](https://github.com/unit8co/darts/tree/0.9.1) (2021-07-17)

### For users of the library:

**Added:**

- Improved `GaussianProcessFilter`, now handling missing values, and better handling
  time series indexed by datetimes.
- Improved Gaussian Process notebook.

**Fixed:**

- `TimeSeries` now supports indexing using `pandas.Int64Index` and not just `pandas.RangeIndex`,
  which solves some indexing issues.
- We have changed all factory methods of `TimeSeries` to have `fill_missing_dates=False` by
  default. This is because in some cases inferring the frequency for missing dates and
  resampling the series is causing significant performance overhead.
- Fixed backtesting to make it work with integer-indexed series.
- Fixed a bug that was causing inference to crash on GPUs for some models.
- Fixed the default folder name, which was causing issues on Windows systems.
- We have slightly improved the documentation rendering and fixed the titles
  of the documentation pages for `RNNModel` and `BlockRNNModel` to distinguish them.

**Changed:**

- The dependencies are not pinned to some exact versions anymore.

### For developers of the library:

- We have fixed the building process.

## [0.9.0](https://github.com/unit8co/darts/tree/0.9.0) (2021-07-09)

### For users of the library:

**Added:**

- Multiple forecasting models can now produce probabilistic forecasts by specifying a `num_samples` parameter when calling `predict()`. Stochastic forecasts are stored by utilizing the new `samples` dimension in the refactored `TimeSeries` class (see 'Changed' section). Models supporting probabilistic predictions so far are `ARIMA`, `ExponentialSmoothing`, `RNNModel` and `TCNModel`.
- Introduced `LikelihoodModel` class which is used by probabilistic `TorchForecastingModel` classes in order to make predictions in the form of parametrized distributions of different types.
- Added new abstract class `TorchParametricProbabilisticForecastingModel` to serve as parent class for probabilistic models.
- Introduced new `FilteringModel` abstract class alongside `MovingAverage`, `KalmanFilter` and `GaussianProcessFilter` as concrete implementations.
- Future covariates are now utilized by `TorchForecastingModels` when the forecasting horizon exceeds the `output_chunk_length` of the model. Before, `TorchForecastingModel` instances could only predict beyond their `output_chunk_length` if they were not trained on covariates, i.e. if they predicted all the data they need as input. This restriction has now been lifted by letting a model not only consume its own output when producing long predictions, but also utilizing the covariates known in the future, if available.
- Added a new `RNNModel` class which utilizes and rnn module as both encoder and decoder. This new class natively supports the use of the most recent future covariates when making a forecast. See documentation for more details.
- Introduced optional `epochs` parameter to the `TorchForecastingModel.predict()` method which, if provided, overrides the `n_epochs` attribute in that particular model instance and training session.
- Added support for `TimeSeries` with a `pandas.RangeIndex` instead of just allowing `pandas.DatetimeIndex`.
- `ForecastingModel.gridsearch` now makes use of parallel computation.
- Introduced a new `force_reset` parameter to `TorchForecastingModel.__init__()` which, if left to False, will prevent the user from overriding model data with the same name and directory.

**Fixed:**

- Solved bug occurring when training `NBEATSModel` on a GPU.
- Fixed crash when running `NBEATSModel` with `log_tensorboard=True`
- Solved bug occurring when training a `TorchForecastingModel` instance with a `batch_size` bigger than the available number of training samples.
- Some fixes in the documentation, including adding more details
- Other minor bug fixes

**Changed:**

- 🔴 The `TimeSeries` class has been refactored to support stochastic time series representation by adding an additional dimension to a time series, namely `samples`. A time series is now based on a 3-dimensional `xarray.DataArray` with shape `(n_timesteps, n_components, n_samples)`. This overhaul also includes a change of the constructor which is incompatible with the old one. However, factory methods have been added to create a `TimeSeries` instance from a variety of data types, including `pd.DataFrame`. Please refer to the documentation of `TimeSeries` for more information.
- 🔴 The old version of `RNNModel` has been renamed to `BlockRNNModel`.
- The `historical_forecast()` and `backtest()` methods of `ForecastingModel` have been reorganized a bit by making use of new wrapper methods to fit and predict models.
- Updated `README.md` to reflect the new additions to the library.

## [0.8.1](https://github.com/unit8co/darts/tree/0.8.1) (2021-05-22)

**Fixed:**

- Some fixes in the documentation

**Changed:**

- The way to instantiate Dataset classes; datasets should now be used like this

```
from darts.datasets import AirPassengers
ts: TimeSeries = AirPassengers().load()
```

## [0.8.0](https://github.com/unit8co/darts/tree/0.8.0) (2021-05-21)

### For users of the library:

**Added:**

- `RandomForest` algorithm implemented. Uses the scikit-learn `RandomForestRegressor` to predict future values from (lagged) exogenous
  variables and lagged values of the target.
- `darts.datasets` is a new submodule allowing to easily download, cache and import some commonly used time series.
- Better support for processing sequences of `TimeSeries`.
  * The Transformers, Pipelines and metrics have been adapted to be used on sequences of `TimeSeries`
    (rather than isolated series).
  * The inference of neural networks on sequences of series has been improved
- There is a new utils function `darts.utils.model_selection.train_test_split` which allows to split a `TimeSeries`
  or a sequence of `TimeSeries` into train and test sets; either along the sample axis or along the time axis.
  It also optionally allows to do "model-aware" splitting, where the split reclaims as much data as possible for the
  training set.
- Our implementation of N-BEATS, `NBEATSModel`, now supports multivariate time series, as well as covariates.

**Changed**

- `RegressionModel` is now a user exposed class. It acts as a wrapper around any regression model with a `fit()` and `predict()`
  method. It enables the flexible usage of lagged values of the target variable as well as lagged values of multiple exogenous
  variables. Allowed values for the `lags` argument are positive integers or a list of positive integers indicating which lags
  should be used during training and prediction, e.g. `lags=12` translates to training with the last 12 lagged values of the target variable.
  `lags=[1, 4, 8, 12]` translates to training with the previous value, the value at lag 4, lag 8 and lag 12.
- 🔴 `StandardRegressionModel` is now called `LinearRegressionModel`. It implements a linear regression model
  from `sklearn.linear_model.LinearRegression`. Users who still need to use the former `StandardRegressionModel` with
  another sklearn model should use the `RegressionModel` now.

**Fixed**

- We have fixed a bug arising when multiple scalers were used.
- We have fixed a small issue in the TCN architecture, which makes our implementation follow the original paper
  more closely.

### For developers of the library:

**Added:**

- We have added some [contribution guidelines](https://github.com/unit8co/darts/blob/master/CONTRIBUTE.md).

## [0.7.0](https://github.com/unit8co/darts/tree/0.7.0) (2021-04-14)

[Full Changelog](https://github.com/unit8co/darts/compare/0.6.0...0.7.0)

### For users of the library:

**Added:**

- `darts` Pypi package. It is now possible to `pip install darts`. The older name `u8darts` is still maintained
  and provides the different flavours for lighter installs.
- New forecasting model available: VARIMA (Vector Autoregressive moving average).
- Support for exogeneous variables in ARIMA, AutoARIMA and VARIMA (optional `exog` parameter in `fit()` and `predict()`
  methods).
- New argument `dummy_index` for `TimeSeries` creation. If a series is just composed of a sequence of numbers
  without timestamps, setting this flag will allow to create a `TimeSeries` which uses a "dummy time index" behind the
  scenes. This simplifies the creation of `TimeSeries` in such cases, and makes it possible to use all forecasting models,
  except those that explicitly rely on dates.
- New method `TimeSeries.diff()` returning differenced `TimeSeries`.
- Added an example of `RegressionEnsembleModel` in intro notebook.

**Changed:**

- Improved N-BEATS example notebook.
- Methods `TimeSeries.split_before()` and `split_after()` now also accept integer or float arguments (in addition to
  timestamp) for the breaking point (e.g. specify 0.8 in order to obtain a 80%/20% split).
- Argument `value_cols` no longer has to be provided if not necessary when creating a `TimeSeries` from a `DataFrame`.
- Update of dependency requirements to more recent versions.

**Fixed:**

- Fix issue with MAX_TORCH_SEED_VALUE on 32-bit architectures (https://github.com/unit8co/darts/issues/235).
- Corrected a bug in TCN inference, which should improve accuracy.
- Fix historical forecasts not returning last point.
- Fixed bug when calling the `TimeSeries.gaps()` function for non-regular time frequencies.
- Many small bug fixes.

## [0.6.0](https://github.com/unit8co/darts/tree/0.6.0) (2021-02-02)

[Full Changelog](https://github.com/unit8co/darts/compare/0.5.0...0.6.0)

### For users of the library:

**Added:**

- `Pipeline.invertible()` a getter which returns whether the pipeline is invertible or not.
- `TimeSeries.to_json()` and `TimeSeries.from_json()` methods to convert `TimeSeries` to/from a `JSON` string.
- New base class `GlobalForecastingModel` for all models supporting training on multiple time series, as well
  as covariates. All PyTorch models are now `GlobalForecastingModel`s.
- As a consequence of the above, the `fit()` function of PyTorch models (all neural networks) can optionally be called
  with a sequence of time series (instead of a single time series).
- Similarly, the `predict()` function of these models also accepts a specification of which series should be forecasted
- A new `TrainingDataset` base class.
- Some implementations of `TrainingDataset` containing some slicing logic for the training of neural networks on
  several time series.
- A new `TimeSeriesInferenceDataset` base class.
- An implementation `SimpleInferenceDataset` of `TimeSeriesInferenceDataset`.
- All PyTorch models have a new `fit_from_dataset()` method which allows to directly fit the model from a specified
  `TrainingDataset` instance (instead of using a default instance when going via the :func:`fit()` method).
- A new explanatory notebooks for global models:
  https://github.com/unit8co/darts/blob/master/examples/02-multi-time-series-and-covariates.ipynb

**Changed:**

- 🔴 removed the arguments `training_series` and `target_series` in `ForecastingModel`s. Please consult
  the API documentation of forecasting models to see the new signatures.
- 🔴 removed `UnivariateForecastingModel` and `MultivariateForecastingModel` base classes. This distinction does
  not exist anymore. Instead, now some models are "global" (can be trained on multiple series) or "local" (they cannot).
  All implementations of `GlobalForecastingModel`s support multivariate time series out of the box, except N-BEATS.
- Improved the documentation and README.
- Re-ordered the example notebooks to improve the flow of examples.

**Fixed:**

- Many small bug fixes.
- Unit test speedup by about 15x.

## [0.5.0](https://github.com/unit8co/darts/tree/0.5.0) (2020-11-09)

[Full Changelog](https://github.com/unit8co/darts/compare/0.4.0...0.5.0)

### For users of the library:

**Added:**

- Ensemble models, a new kind of `ForecastingModel` which allows to ensemble multiple models to make predictions:
  - `EnsembleModel` is the abstract base class for ensemble models. Classes deriving from `EnsembleModel` must implement the `ensemble()` method, which takes in a `List[TimeSeries]` of predictions from the constituent models, and returns the ensembled prediction (a single `TimeSeries` object)
  - `RegressionEnsembleModel`, a concrete implementation of `EnsembleModel `which allows to specify any regression model (providing `fit()` and `predict()` methods) to use to ensemble the constituent models' predictions.
- A new method to `TorchForecastingModel` : `untrained_model()` returns the model as it was initially created, allowing to retrain the exact same model from scratch. Works both when specifying a `random_state` or not.
- New `ForecastingModel.backtest()` and `RegressionModel.backtest()` functions which by default compute a single error score from the historical forecasts the model would have produced.
  - A new `reduction` parameter allows to specify whether to compute the mean/median/… of errors or (when `reduction` is set to `None`) to return a list of historical errors.
  - The previous `backtest()` functionality still exists but has been renamed `historical_forecasts()`
- Added a new `last_points_only` parameter to `historical_forecasts()`, `backtest()` and `gridsearch()`

**Changed:**

- 🔴 Renamed `backtest()` into `historical_forecasts()`
- `fill_missing_values()` and `MissingValuesFiller` used to remove the variable names when used with `fill='auto'` – not anymore.
- Modified the default plotting style to increase contrast and make plots lighter.

**Fixed:**

- Small mistake in the `NaiveDrift` model implementation which caused the first predicted value to repeat the last training value.

### For developers of the library:

**Changed:**

- `@random_method` decorator now always assigns a `_random_instance` field to decorated methods (seeded with a random seed). This doesn't change the observed behavior, but allows to deterministically "reset" `TorchForecastingModel` by saving `_random_instance` along with the other parameters of the model upon creation.

## [0.4.0](https://github.com/unit8co/darts/tree/0.4.0) (2020-10-28)

[Full Changelog](https://github.com/unit8co/darts/compare/0.3.0...0.4.0)

### For users of the library:

**Added:**

- Data (pre) processing abilities using `DataTransformer`, `Pipeline` :
  - `DataTransformer` provide a unified interface to apply transformations on `TimeSeries`, using their `transform()` method
  - `Pipeline` :
    - allow chaining of `DataTransformers`
    - provide `fit()`, `transform()`, `fit_transform()` and `inverse_transform()` methods.
  - Implementing your own data transformers:
    - Data transformers which need to be fitted first should derive from the `FittableDataTransformer` base class and implement a `fit()` method. Fittable transformers also provide a `fit_transform()` method, which fits the transformer and then transforms the data with a single call.
    - Data transformers which perform an invertible transformation should derive from the `InvertibleDataTransformer` base class and implement a `inverse_transform()` method.
    - Data transformers which are neither fittable nor invertible should derive from the `BaseDataTransformer` base class
    - All data transformers must implement a `transform()` method.
- Concrete `DataTransformer` implementations:
  - `MissingValuesFiller` wraps around `fill_missing_value()` and allows to fill missing values using either a constant value or the `pd.interpolate()` method.
  - `Mapper` and `InvertibleMapper` allow to easily perform the equivalent of a `map()` function on a TimeSeries, and can be made part of a `Pipeline`
  - `BoxCox` allows to apply a BoxCox transformation to the data
- Extended `map()` on `TimeSeries` to accept functions which use both a value and its timestamp to compute a new value e.g.`f(timestamp, datapoint) = new_datapoint`
- Two new forecasting models:
  - `TransformerModel`, an implementation based on the architecture described in [Attention Is All You Need](https://arxiv.org/abs/1706.03762) by Vaswani et al. (2017)
  - `NBEATSModel`, an implementation based on the N-BEATS architecture described in [N-BEATS: Neural basis expansion analysis for interpretable time series forecasting](https://openreview.net/forum?id=r1ecqn4YwB) by Boris N. Oreshkin et al. (2019)

**Changed:**

- 🔴 Removed `cols` parameter from `map()`. Using indexing on `TimeSeries` is preferred.
  ```python
  # Assuming a multivariate TimeSeries named series with 3 columns or variables.
  # To apply fn to columns with names '0' and '2':

  #old syntax
  series.map(fn, cols=['0', '2']) # returned a time series with 3 columns
  #new syntax
  series[['0', '2']].map(fn) # returns a time series with only 2 columns
  ```
- 🔴 Renamed `ScalerWrapper` into `Scaler`
- 🔴 Renamed the `preprocessing` module into `dataprocessing`
- 🔴 Unified `auto_fillna()` and `fillna()` into a single `fill_missing_value()` function
  ```python
  #old syntax
  fillna(series, fill=0)

  #new syntax
  fill_missing_values(series, fill=0)

  #old syntax
  auto_fillna(series, **interpolate_kwargs)

  #new syntax
  fill_missing_values(series, fill='auto', **interpolate_kwargs)
  fill_missing_values(series, **interpolate_kwargs) # fill='auto' by default
  ```

### For developers of the library

**Changed:**

- GitHub release workflow is now triggered manually from the GitHub "Actions" tab in the repository, providing a `#major`, `#minor`, or `#patch` argument. [#211](https://github.com/unit8co/darts/pull/211)
- (A limited number of) notebook examples are now run as part of the GitHub PR workflow.

## [0.3.0](https://github.com/unit8co/darts/tree/0.3.0) (2020-10-05)

[Full Changelog](https://github.com/unit8co/darts/compare/0.2.3...0.3.0)

### For users of the library:

**Added:**

- Better indexing on TimeSeries (support for column/component indexing) [#150](https://github.com/unit8co/darts/pull/150)
- New `FourTheta` forecasting model [#123](https://github.com/unit8co/darts/pull/123), [#156](https://github.com/unit8co/darts/pull/156)
- `map()` method for TimeSeries [#163](https://github.com/unit8co/darts/pull/163), [#166](https://github.com/unit8co/darts/pull/166)
- Further improved the backtesting functions [#111](https://github.com/unit8co/darts/pull/111):
  - Added support for multivariate TimeSeries and models
  - Added `retrain` and `stride` parameters
- Custom style for matplotlib plots [#191](https://github.com/unit8co/darts/pull/191)
- sMAPE metric [#129](https://github.com/unit8co/darts/pull/129)
- Option to specify a `random_state` at model creation using the `@random_method` decorator on models using neural networks to allow reproducibility of results [#118](https://github.com/unit8co/darts/pull/118)

**Changed:**

- 🔴 **Refactored backtesting** [#184](https://github.com/unit8co/darts/pull/184)
  - Moved backtesting functionalities inside `ForecastingModel` and `RegressionModel`
    ```python
    # old syntax:
    backtest_forecasting(forecasting_model, *args, **kwargs)

    # new syntax:
    forecasting_model.backtest(*args, **kwargs)

    # old syntax:
    backtest_regression(regression_model, *args, **kwargs)

    # new syntax:
    regression_model.backtest(*args, **kwargs)
    ```
  - Consequently removed the `backtesting` module
- 🔴 `ForecastingModel` `fit()` **method syntax** using TimeSeries indexing instead of additional parameters [#161](https://github.com/unit8co/darts/pull/161)
  ```python
  # old syntax:
  multivariate_model.fit(multivariate_series, target_indices=[0, 1])

  # new syntax:
  multivariate_model.fit(multivariate_series, multivariate_series[["0", "1"]])

  # old syntax:
  univariate_model.fit(multivariate_series, component_index=2)

  # new syntax:
  univariate_model.fit(multivariate_series["2"])
  ```

**Fixed:**

- Solved issue of TorchForecastingModel.predict(n) throwing an error at n=1. [#108](https://github.com/unit8co/darts/pull/108)
- Fixed MASE metrics [#129](https://github.com/unit8co/darts/pull/129)
- BUG ForecastingModel.backtest: Can bypass sanity checks [#189](https://github.com/unit8co/darts/pull/189)
- `ForecastingModel.backtest()` fails if `forecast_horizon` isn't provided [#186](https://github.com/unit8co/darts/issues/186)

### For developers of the library

**Added:**

- Gradle to build docs, docker image, run tests, … [#112](https://github.com/unit8co/darts/pull/112), [#127](https://github.com/unit8co/darts/pull/127), [#159](https://github.com/unit8co/darts/pull/159)
- M4 competition benchmark and notebook to the examples [#138](https://github.com/unit8co/darts/pull/138)
- Check of test coverage [#141](https://github.com/unit8co/darts/pull/141)

**Changed:**

- Dependencies' versions are now fixed [#173](https://github.com/unit8co/darts/pull/173)
- Workflow: tests trigger on Pull Request [#165](https://github.com/unit8co/darts/pull/165)

**Fixed:**

- Passed the `freq` parameter to the `TimeSeries` constructor in all TimeSeries generating functions [#157](https://github.com/unit8co/darts/pull/157)

## Older releases

[Full Changelog](https://github.com/unit8co/darts/compare/f618c4536bf7ed6e3b6a2239fbca4e3089736426...0.2.3)<|MERGE_RESOLUTION|>--- conflicted
+++ resolved
@@ -21,11 +21,8 @@
 **Fixed**
 
 - 🔴 / 🟢 Fixed a bug which raised an error when loading torch models that were saved with Darts versions < 0.33.0. This is a breaking change and models saved with version 0.33.0 will not be loadable anymore. [#2692](https://github.com/unit8co/darts/pull/2692) by [Dennis Bader](https://github.com/dennisbader).
-<<<<<<< HEAD
 - Fix a bug which raised an error when trying to inverse transform one-hot encoded categorical static covariates with identical values across time-series. Each categorical static covariates is now referred to by `{covariate_name}_{category_name}`, regardless of the number of category. [#2710](https://github.com/unit8co/darts/pull/2710) by [Antoine Madrona](https://github.com/madtoinou)
-=======
 - Fixed a bug in `13-TFT-examples.ipynb` where two calls to `TimeSeries.from_series()` were not providing `series` but `pd.Index`. The method calls were changed to `TimeSeries.from_values()`. [#2719](https://github.com/unit8co/darts/pull/2719) by [Jules Authier](https://github.com/authierj)
->>>>>>> 62dca8f6
 
 **Dependencies**
 
