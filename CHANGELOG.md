--- conflicted
+++ resolved
@@ -21,14 +21,11 @@
   - Added support for additional lr scheduler configuration parameters for more control ("interval", "frequency", "monitor", "strict", "name"). [#2218](https://github.com/unit8co/darts/pull/2218) by [Dennis Bader](https://github.com/dennisbader).
 - Improvements to `WindowTransformer` and `window_transform`:
   - Added argument `keep_names` to indicate whether the original component names should be kept. [#2207](https://github.com/unit8co/darts/pull/2207)by [Antoine Madrona](https://github.com/madtoinou).
-<<<<<<< HEAD
 - Improvements to `RegressionModel`: [#2246](https://github.com/unit8co/darts/pull/2246)by [Antoine Madrona](https://github.com/madtoinou).
   - Updated the docstring of `get_multioutout_estimator()` 
   - Added attribute `lagged_label_names` to identify the forecasted step and component of each estimator
-=======
 - Other improvements:
   - 🔴 Changed the default `start` value in `ForecastingModel.gridsearch()` from `0.5` to `None`, to make it consistent with `historical_forecasts` and other methods. [#2243](https://github.com/unit8co/darts/pull/2243) by [Thomas Kientz](https://github.com/thomktz).
->>>>>>> b9e6d8b0
 
 **Fixed**
 - Fixed a bug when calling `window_transform` on a `TimeSeries` with a hierarchy. The hierarchy is now only preseved for single transformations applied to all components, or removed otherwise. [#2207](https://github.com/unit8co/darts/pull/2207)by [Antoine Madrona](https://github.com/madtoinou).
