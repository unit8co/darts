# Changelog

We do our best to avoid the introduction of breaking changes,
but cannot always guarantee backwards compatibility. Changes that may **break code which uses a previous release of Darts** are marked with a "🔴".

## [Unreleased](https://github.com/unit8co/darts/tree/master)

[Full Changelog](https://github.com/unit8co/darts/compare/0.33.0...master)

### For users of the library:

**Improved**

<<<<<<< HEAD
- `TimeSeries.plot()` now supports setting the color for each component in the series. Simply pass a list / sequence of colors with length matching the number of components as parameters "c" or "colors". [#2680](https://github.com/unit8co/darts/pull/2680) by [Jules Authier](https://github.com/authierj)
=======
- Added ONNX support for torch-based models with method `TorchForecastingModel.to_onnx()`. Check out [this example](https://unit8co.github.io/darts/userguide/gpu_and_tpu_usage.html#exporting-model-to-onnx-format-for-inference) from the user guide on how to export and load a model for inference. [#2620](https://github.com/unit8co/darts/pull/2620) by [Antoine Madrona](https://github.com/madtoinou)
- Made method `ForecastingModel.untrained_model()` public. Use this method to get a new (untrained) model instance created with the same parameters. [#2684](https://github.com/unit8co/darts/pull/2684) by [Timon Erhart](https://github.com/turbotimon)
>>>>>>> cda8f814

**Fixed**

**Dependencies**

### For developers of the library:

## [0.33.0](https://github.com/unit8co/darts/tree/0.33.0) (2025-02-14)

### For users of the library:

**Improved**

- Improvements to `TimeSeries`:
  - Added more resampling methods to `TimeSeries.resample()`. This allows to aggregate values when down-sampling and to fill or keep the holes when up-sampling. [#2654](https://github.com/unit8co/darts/pull/2654) by [Jonas Blanc](https://github.com/jonasblanc)
  - Added the `title` attribute to `TimeSeries.plot()`. This allows to set a title for the plot. [#2639](https://github.com/unit8co/darts/pull/2639) by [Jonathan Koch](https://github.com/jonathankoch99).
  - Added general function `darts.slice_intersect()` to intersect a sequence of `TimeSeries` along the time index. [#2592](https://github.com/unit8co/darts/pull/2592) by [Yoav Matzkevich](https://github.com/ymatzkevich).
- Improvements to Model Saving & Loading:
  - Added parameter `clean: bool` to `ForecastingModel.save()` to store a cleaned version of the model (removes training data from global models, and Lightning Trainer-related parameters from torch models). [#2649](https://github.com/unit8co/darts/pull/2649) by [Jonas Blanc](https://github.com/jonasblanc).
  - Added parameter `pl_trainer_kwargs` to `TorchForecastingModel.load()` to setup a new Lightning Trainer used to configure the model for downstream tasks (e.g. prediction). [#2649](https://github.com/unit8co/darts/pull/2649) by [Jonas Blanc](https://github.com/jonasblanc).
- Improvements to Anomaly Detection:
  - Added parameter `component_wise` to `show_anomalies()` to separately plot each component in multivariate series. [#2544](https://github.com/unit8co/darts/pull/2544) by [He Weilin](https://github.com/cnhwl).
  - Improved the documentation of how `WindowedAnomalyScorer` extract the training data from the input series. [#2674](https://github.com/unit8co/darts/pull/2674) by [Dennis Bader](https://github.com/dennisbader).
- Other improvemets:
  - Added new forecasting model: `StatsForecastAutoTBATS`, wrapping [AutoTBATS](https://nixtlaverse.nixtla.io/statsforecast/src/core/models.html#autotbats) from Nixtla's `statsforecasts` library. [#2611](https://github.com/unit8co/darts/pull/2611) by [He Weilin](https://github.com/cnhwl).
  - Added new time aggregated metric `wmape()` (Weighted Mean Absolute Percentage Error). [#2544](https://github.com/unit8co/darts/pull/2648) by [He Weilin](https://github.com/cnhwl).

**Fixed**

- Fixed a bug which raised an error when loading a torch model with `torch>=2.6.0`. [#2658](https://github.com/unit8co/darts/pull/2658) by [Dennis Bader](https://github.com/dennisbader).
- Fixed a bug when performing optimized historical forecasts with `stride=1` using a `RegressionModel` with `output_chunk_shift>=1` and `output_chunk_length=1`, where the forecast time index was not properly shifted. [#2634](https://github.com/unit8co/darts/pull/2634) by [Mattias De Charleroy](https://github.com/MattiasDC).
- Fixed a bug where global naive models could not be used in ensemble models. [#2666](https://github.com/unit8co/darts/pull/2666) by [Dennis Bader](https://github.com/dennisbader).
- Fixed a bug with global naive models where some `supports_*` properties were wrongly defined as methods. [#2666](https://github.com/unit8co/darts/pull/2666) by [Dennis Bader](https://github.com/dennisbader).
- Fixed a bug in `LightGBMModel`, `XGBModel`, and `CatBoostModel` which raised an error when calling `fit()` with `val_sample_weight`. [#2626](https://github.com/unit8co/darts/pull/2626) by [Kylin Schmidt](https://github.com/kylinschmidt).
- Fixed the `ShapExplainer` `summary_plot` title where Horizon does not include `output_chunk_shift`. [#2647](https://github.com/unit8co/darts/pull/2647) by [He Weilin](https://github.com/cnhwl).

**Dependencies**

- Removed the upper version cap on `sklearn<1.6.0` since `xboost` added support in version `2.1.4`. [#2665](https://github.com/unit8co/darts/pull/2665) by [Dennis Bader](https://github.com/dennisbader).

### For developers of the library:

- Bumped `jinja2` from 3.1.4 to 3.1.5 (release requirement). [#2672](https://github.com/unit8co/darts/pull/2672) by dapendabot.

## [0.32.0](https://github.com/unit8co/darts/tree/0.32.0) (2024-12-21)

### For users of the library:

**Improved**

- 🚀🚀 Introducing Conformal Prediction: You can now add calibrated prediction intervals to any pre-trained global forecasting model with our first two conformal prediction models : [#2552](https://github.com/unit8co/darts/pull/2552) by [Dennis Bader](https://github.com/dennisbader).
  - `ConformalNaiveModel`: Uses past point forecast errors to produce calibrated forecast intervals with a specified coverage probability.
  - `ConformalQRModel`: Combines quantile regression (or any probabilistic model) with conformal prediction techniques. It adjusts the quantile estimates to generate calibrated prediction intervals with a specified coverage probability.
  - Both models offer the following support:
    - identical API as forecasting models
    - use any pre-trained global forecasting model as the base forecaster
    - uni and multivariate forecasts
    - single and multiple series forecasts
    - single and multi-horizon forecasts
    - generate a single or multiple calibrated prediction intervals
    - direct quantile value predictions (interval bounds) or sampled predictions from these quantile values
    - covariates based on the underlying forecasting model
  - Check out our [conformal prediction notebook](https://unit8co.github.io/darts/examples/23-Conformal-Prediction-examples.html) for detailed information and usage examples!
- Improvements to backtesting with `ForecastingModel` (`historical_forecasts()`, `backtest()`, `residuals()`, and `gridsearch()`):
  - 🚀🚀 Added support for data transformers and pipelines. Use argument `data_transformers` to automatically apply any `DataTransformer` and/or `Pipeline` to the input series without data-leakage (optional fit on historic window of input series, transform the input series, and inverse transform the forecasts). [#2529](https://github.com/unit8co/darts/pull/2529) by [Antoine Madrona](https://github.com/madtoinou) and [Jan Fidor](https://github.com/JanFidor)
  - Improved `start` handling. If `start` is not within the trainable / forecastable points, uses the closest valid start point that is a round multiple of `stride` ahead of start. Raises a ValueError, if no valid start point exists. This guarantees that all historical forecasts are `n * stride` points away from start, and will simplify many downstream tasks. [#2560](https://github.com/unit8co/darts/issues/2560) by [Dennis Bader](https://github.com/dennisbader).
  - Added support for `overlap_end=True` to `residuals()`. This computes historical forecasts and residuals that can extend further than the end of the target series. Guarantees that all returned residual values have the same length per forecast (the last residuals will contain missing values, if the forecasts extended further into the future than the end of the target series). [#2552](https://github.com/unit8co/darts/pull/2552) by [Dennis Bader](https://github.com/dennisbader).
- Improvements to `metrics`: Added three new quantile interval metrics (plus their aggregated versions) : [#2552](https://github.com/unit8co/darts/pull/2552) by [Dennis Bader](https://github.com/dennisbader).
  - Interval Winkler Score `iws()`, and Mean Interval Winkler Scores `miws()` (time-aggregated) ([source](https://otexts.com/fpp3/distaccuracy.html))
  - Interval Coverage `ic()` (binary if observation is within the quantile interval), and Mean Interval Coverage `mic()` (time-aggregated)
  - Interval Non-Conformity Score for Quantile Regression `incs_qr()`, and Mean ... `mincs_qr()` (time-aggregated) ([source](https://arxiv.org/pdf/1905.03222))
- Added `series_idx` argument to `DataTransformer` that allows users to use only a subset of the transformers when `global_fit=False` and severals series are used. [#2529](https://github.com/unit8co/darts/pull/2529) by [Antoine Madrona](https://github.com/madtoinou)
- Updated the Documentation URL of `Statsforecast` models. [#2610](https://github.com/unit8co/darts/pull/2610) by [He Weilin](https://github.com/cnhwl).

**Fixed**

- Fixed a bug when initiating a `RegressionModel` with `lags_past_covariates` as dict and `lags_future_covariates` as some other type (not dict) and `output_chunk_shift>0`, [#2652](https://github.com/unit8co/darts/issues/2652) by [Jules Authier](https://github.com/authierj).
- Fixed a bug which raised an error when computing residuals (or backtest with "per time step" metrics) on multiple series with corresponding historical forecasts of different lengths. [#2604](https://github.com/unit8co/darts/pull/2604) by [Dennis Bader](https://github.com/dennisbader).
- Fixed a bug when using `darts.utils.data.tabularization.create_lagged_component_names()` with target `lags=None`, that did not return any lagged target label component names. [#2576](https://github.com/unit8co/darts/pull/2576) by [Dennis Bader](https://github.com/dennisbader).
- Fixed a bug when using `num_samples > 1` with a deterministic regression model and the optimized `historical_forecasts()` method, which did not raise an exception. [#2576](https://github.com/unit8co/darts/pull/2588) by [Antoine Madrona](https://github.com/madtoinou).
- Fixed a bug when performing optimized historical forecasts with `RegressionModel` and `last_points_only=False`, where the forecast index generation could result in out-of-bound dates. [#2623](https://github.com/unit8co/darts/pull/2623) by [Dennis Bader](https://github.com/dennisbader).
- Fixed the failing docker image deployment. [#2583](https://github.com/unit8co/darts/pull/2583) by [Dennis Bader](https://github.com/dennisbader).

**Dependencies**

- 🔴 Removed support for Python 3.8. The new minimum Python version is 3.9. [#2586](https://github.com/unit8co/darts/pull/2586) by [Dennis Bader](https://github.com/dennisbader).
- We set an upper version cap on `sklkearn<=1.5.0` until `xgboost` officially supports version `1.6.0`.  [#2618](https://github.com/unit8co/darts/pull/2618) by [Dennis Bader](https://github.com/dennisbader).

### For developers of the library:

**Improved**

- Improvements to CI/CD : [#2584](https://github.com/unit8co/darts/pull/2584) by [Dennis Bader](https://github.com/dennisbader).
  - updated all workflows with most recent GitHub actions versions
  - improved caching across `master` branch and its children
  - fixed failing docker deployment
  - removed `gradle` dependency in favor of native GitHub actions plugins.
- Updated ruff to v0.7.2 and target-version to python39, also fixed various typos. [#2589](https://github.com/unit8co/darts/pull/2589) by [Greg DeVosNouri](https://github.com/gdevos010) and [Antoine Madrona](https://github.com/madtoinou).
- Replaced the deprecated `torch.nn.utils.weight_norm` function with `torch.nn.utils.parametrizations.weight_norm`. [#2593](https://github.com/unit8co/darts/pull/2593) by [Saeed Foroutan](https://github.com/SaeedForoutan).

## [0.31.0](https://github.com/unit8co/darts/tree/0.31.0) (2024-10-13)

### For users of the library:

**Improved**

- Improvements to `metrics`:
  - Added support for computing metrics on one or multiple quantiles `q`, either from probabilistic or quantile forecasts. [#2530](https://github.com/unit8co/darts/pull/2530) by [Dennis Bader](https://github.com/dennisbader).
  - Added quantile interval metrics `miw` (Mean Interval Width, time aggregated) and `iw` (Interval Width, per time step / non-aggregated) which compute the width of quantile intervals `q_intervals` (expected to be a tuple or sequence of tuples with (lower quantile, upper quantile)). [#2530](https://github.com/unit8co/darts/pull/2530) by [Dennis Bader](https://github.com/dennisbader).
- Improvements to `backtest()` and `residuals()`:
  - Added support for computing backtest and residuals on one or multiple quantiles `q` in the `metric_kwargs`, either from probabilistic or quantile forecasts. [#2530](https://github.com/unit8co/darts/pull/2530) by [Dennis Bader](https://github.com/dennisbader).
  - Added support for parameters `enable_optimization` and `predict_likelihood_parameters`. [#2530](https://github.com/unit8co/darts/pull/2530) by [Dennis Bader](https://github.com/dennisbader).
- Improvements to `TimeSeries`:
  - Added support for broadcasting TimeSeries on component and sample level for arithmetic operations. [#2476](https://github.com/unit8co/darts/pull/2476) by [Joel L.](https://github.com/Joelius300).
  - Added property `TimeSeries.shape` to get the shape of the time series. [#2530](https://github.com/unit8co/darts/pull/2530) by [Dennis Bader](https://github.com/dennisbader).
- Other improvements:
  - Added a new anomaly detector `IQRDetector`, that allows to detect anomalies using the Interquartile Range algorithm. [#2441](https://github.com/unit8co/darts/pull/2441) by [Igor Urbanik](https://github.com/u8-igor).
  - Added hyperparameters `temporal_hidden_size_past/future` controlling the hidden layer sizes for the feature encoders in `TiDEModel`. [#2408](https://github.com/unit8co/darts/pull/2408) by [eschibli](https://github.com/eschibli).
  - Added hyperparameter `activation` to `BlockRNNModel` to specify the activation function in case of a multi-layer output network. [#2504](https://github.com/unit8co/darts/pull/2504) by [Szymon Cogiel](https://github.com/SzymonCogiel).
  - Helper function `darts.utils.utils.generate_index()` now accepts datetime strings as `start` and `end` parameters to generate the pandas DatetimeIndex. [#2522](https://github.com/unit8co/darts/pull/2522) by [Dennis Bader](https://github.com/dennisbader).
- Improvements to the documentation:
  - Made README's forecasting model support table more colorblind-friendly. [#2433](https://github.com/unit8co/darts/pull/2433) by [Jatin Shridhar](https://github.com/jatins).
  - Updated the Ray Tune Hyperparameter Optimization example in the [user guide](https://unit8co.github.io/darts/userguide/hyperparameter_optimization.html) to work with the latest `ray` versions (`>=2.31.0`). [#2459](https://github.com/unit8co/darts/pull/2459) by [He Weilin](https://github.com/cnhwl).
  - Indicate that `multi_models=False` induce a lags shift for each step in `output_chunk_length` in `RegressionModel` and `LinearRegressionModel`. [#2511](https://github.com/unit8co/darts/pull/2511) by [Antoine Madrona](https://github.com/madtoinou).
  - Added reference to `timeseries_generation.datetime_attribute_timeseries` in `TimeSeries.add_datetime_attribute` (0-indexing of encoding is enforced). [#2511](https://github.com/unit8co/darts/pull/2511) by [Antoine Madrona](https://github.com/madtoinou).

**Fixed**

- Fixes to `RegressionModel`:
  - Fixed a bug when performing probabilistic optimized historical forecasts (`num_samples>1, retrain=False, enable_optimization=True`) with regression models, where reshaping the array resulted in a wrong order of samples across components and forecasts. [#2534](https://github.com/unit8co/darts/pull/2534) by [Dennis Bader](https://github.com/dennisbader).
  - Fixed a bug when predicting with `predict_likelihood_parameters=True`, `n > 1` and a `RegressionModel` with `multi_models=False` that uses a `likelihood`. The prediction now works without raising an exception. [#2545](https://github.com/unit8co/darts/pull/2545) by [Dennis Bader](https://github.com/dennisbader).
  - Fixed a bug when using `historical_forecasts()` with a pre-trained `RegressionModel` that has no target lags `lags=None` but uses static covariates. [#2426](https://github.com/unit8co/darts/pull/2426) by [Dennis Bader](https://github.com/dennisbader).
  - Fixed a bug when using `fit()` with a `RegressionModel` that uses an underlying `model` which does not support `sample_weight`. [#2445](https://github.com/unit8co/darts/pull/2445) by [He Weilin](https://github.com/cnhwl).
  - Fixed a bug when using `save()` and `load()` with a `RegressionEnsembleModel` that ensembles any `TorchForecastingModel`. [#2437](https://github.com/unit8co/darts/pull/2437) by [GeorgeXiaojie](https://github.com/GeorgeXiaojie).
  - Fixed a bug with `xgboost>=2.1.0`, where multi output regression was not properly handled. [#2426](https://github.com/unit8co/darts/pull/2426) by [Dennis Bader](https://github.com/dennisbader).
- Fixes to `TimeSeries`:
  - Fixed a bug when plotting a probabilistic multivariate series with `TimeSeries.plot()`, where all confidence intervals (starting from 2nd component) had the same color as the median line. [#2532](https://github.com/unit8co/darts/pull/2532) by [Dennis Bader](https://github.com/dennisbader).
  - Fixed a bug when using `TimeSeries.from_group_dataframe()` with a `time_col` of type integer, where the resulting time index was wrongly converted to a DatetimeIndex. [#2512](https://github.com/unit8co/darts/pull/2512) by [Alessio Pellegrini](https://github.com/AlessiopSymplectic)
  - Fixed a bug where passing an empty array to `TimeSeries.prepend/append_values()` raised an error. [#2522](https://github.com/unit8co/darts/pull/2522) by [Alessio Pellegrini](https://github.com/AlessiopSymplectic)
  - Fixed a bug with `TimeSeries.prepend/append_values()`, where the name of the (time) index was lost. [#2522](https://github.com/unit8co/darts/pull/2522) by [Alessio Pellegrini](https://github.com/AlessiopSymplectic)
- Other fixes:
  - Fixed a bug when using `ShapExplainer.explain()` with some selected `target_components` and a regression model that natively supports multi output regression: The target components were not properly mapped. [#2428](https://github.com/unit8co/darts/pull/2428) by [Dennis Bader](https://github.com/dennisbader).
  - Fixed a bug with `CrostonModel`, which actually does not support future covariates. [#2511](https://github.com/unit8co/darts/pull/2511) by [Antoine Madrona](https://github.com/madtoinou).
  - Fixed the comment of `scorers_are_univariate` in class `AnomalyModel`. [#2452](https://github.com/unit8co/darts/pull/2542) by [He Weilin](https://github.com/cnhwl).

**Dependencies**

- Bumped release requirements versions for jupyterlab and dependencies : [#2515](https://github.com/unit8co/darts/pull/2515) by [Dennis Bader](https://github.com/dennisbader).
  - Bumped `ipython` from 8.10.0 to 8.18.1
  - Bumped `ipykernel` from 5.3.4 to 6.29.5
  - Bumped `ipywidgets` from 7.5.1 to 8.1.5
  - Bumped `jupyterlab` from 4.0.11 to 4.2.5

### For developers of the library:

## [0.30.0](https://github.com/unit8co/darts/tree/0.30.0) (2024-06-19)

### For users of the library:

**Improved**

- 🚀🚀 All `GlobalForecastingModel` now support being trained with sample weights (regression-, ensemble-, and neural network models) : [#2404](https://github.com/unit8co/darts/pull/2404), [#2410](https://github.com/unit8co/darts/pull/2410), [#2417](https://github.com/unit8co/darts/pull/2417) and [#2418](https://github.com/unit8co/darts/pull/2418) by [Anton Ragot](https://github.com/AntonRagot) and [Dennis Bader](https://github.com/dennisbader).
  - Added parameters `sample_weight` and `val_sample_weight` to `fit()`, `historical_forecasts()`, `backtest()`, `residuals`, and `gridsearch()` to apply weights to each observation, label (each step in the output chunk), and target component in the training and evaluation set. Supported by both deterministic and probabilistic models. The sample weight can either be `TimeSeries` themselves or built-in weight generators "linear" and "exponential" decay. In case of a `TimeSeries` it is handled identically as the covariates (e.g. pass multiple weight series with multiple target series, relevant time frame extraction is handled automatically for you, ...). You can find an example [here](https://unit8co.github.io/darts/quickstart/00-quickstart.html#Sample-Weights).
- 🚀🚀 Improvements to the Anomaly Detection Module through major refactor. The refactor includes major performance optimization for the majority of processes and improvements to the API, consistency, reliability, and the documentation. Some of these necessary changes come at the cost of breaking changes : [#1477](https://github.com/unit8co/darts/pull/1477) by [Dennis Bader](https://github.com/dennisbader), [Samuele Giuliano Piazzetta](https://github.com/piaz97), [Antoine Madrona](https://github.com/madtoinou), [Julien Herzen](https://github.com/hrzn), [Julien Adda](https://github.com/julien12234).
  - Added an [example notebook](https://unit8co.github.io/darts/examples/22-anomaly-detection-examples.html) that showcases how to use Darts for Time Series Anomaly Detection.
  - Added a new dataset `TaxiNewYorkDataset` for anomaly detection with the number of taxi passengers in New York from the years 2014 and 2015.
  - `FittableWindowScorer` (KMeans, PyOD, and Wasserstein Scorers) now accept any of darts [&#34;per-time&#34; step metrics](https://unit8co.github.io/darts/generated_api/darts.metrics.html) as difference function `diff_fn`.
  - `ForecastingAnomalyModel` is now much faster in generating forecasts (input for the scorers) thanks to optimized historical forecasts. We also added more control over the historical forecasts generation through additional parameters in all model methods.
  - 🔴 Breaking changes:
    - `FittableWindowScorer` (KMeans, PyOD, and Wasserstein Scorers) now expects `diff_fn` to be one of Darts "per-time" step metrics
    - `ForecastingAnomalyModel` : `model` is now enforced to be a `GlobalForecastingModel`
    - `*.eval_accuracy()` : (Aggregators, Detectors, Filtering/Forecasting Anomaly Models, Scorers)
      - renamed method to `eval_metric()` :
      - renamed params `actual_anomalies` to `anomalies`, and `anomaly_score` to `pred_scores`
    - `*.show_anomalies()` : (Filtering/Forecasting Anomaly Models, Scorers)
      - renamed params `actual_anomalies` to `anomalies`
    - `*.fit()` (Filtering/Forecasting Anomaly Models)
      - renamed params `actual_anomalies` to `anomalies`
    - `Scorer.*_from_prediction()` (Scorers)
      - renamed method `eval_accuracy_from_prediction()` to `eval_metric_from_prediction()`
      - renamed params `actual_series` to `series`, and `actual_anomalies` to `anomalies`
    - `darts.ad.utils.eval_accuracy_from_scores` :
      - renamed function to `eval_metric_from_scores`
      - renamed params `actual_anoamlies` to `anomalies`, and `anomaly_score` to `pred_scores`
    - `darts.ad.utils.eval_accuracy_from_binary_prediction` :
      - renamed function to `eval_metric_from_binary_prediction`
      - renamed params `actual_anoamlies` to `anomalies`, and `binary_pred_anomalies` to `pred_anomalies`
    - `darts.ad.utils.show_anomalies_from_scores` :
      - renamed params `series` to `actual_series`, `actual_anomalies` to `anomalies`, `model_output` to `pred_series`, and `anomaly_scores` to `pred_scores`
- Improvements to `TorchForecastingModel` : [#2295](https://github.com/unit8co/darts/pull/2295) by [Bohdan Bilonoh](https://github.com/BohdanBilonoh).
  - Added `dataloader_kwargs` parameters to `fit*()`, `predict*()`, and `find_lr()` for more control over the PyTorch `DataLoader` setup.
  - 🔴 Removed parameter `num_loader_workers` from `fit*()`, `predict*()`, `find_lr()`. You can now set the parameter through the `dataloader_kwargs` dict.
- Improvements to `DataTransformers` :
  - Significant speed up when using `fit`, `fit_transform`, `transform`, and `inverse_transform` on a large number of series. The component masking logic was moved into the parallelized transform methods. [#2401](https://github.com/unit8co/darts/pull/2401) by [Dennis Bader](https://github.com/dennisbader).
- Improvements to `TimeSeries` : [#1477](https://github.com/unit8co/darts/pull/1477) by [Dennis Bader](https://github.com/dennisbader).
  - New method `with_times_and_values()`, which returns a new series with a new time index and new values but with identical columns and metadata as the series called from (static covariates, hierarchy).
  - New method `slice_intersect_times()`, which returns the sliced time index of a series, where the index has been intersected with another series.
  - Method `with_values()` now also acts on array-like `values` rather than only on numpy arrays.
- Improvements to quick start notebook : [#2418](https://github.com/unit8co/darts/pull/2418) by [Dennis Bader](https://github.com/dennisbader).
  - Added examples for using sample weights, forecast start shifting, direct likelihood parameter predictions.
  - Enhanced examples for historical forecasts, backtest and residuals.

**Fixed**

- Fixed a bug when using a `RegressionModel` (that supports validation series) with a validation set: encoders, static covariates, and component-specific lags are now correctly applied to the validation set. [#2383](https://github.com/unit8co/darts/pull/2383) by [Dennis Bader](https://github.com/dennisbader).
- Fixed a bug where `darts.utils.utils.n_steps_between()` did not work properly with custom business frequencies. This affected metrics computation. [#2357](https://github.com/unit8co/darts/pull/2357) by [Dennis Bader](https://github.com/dennisbader).
- Fixed a bug when calling `predict()` with a `MixedCovariatesTorchModel` (e.g. TiDE, N/DLinear, ...), `n<output_chunk_length` and a list of series with length `len(series) < n`, where the predictions did not return the correct number of series. [#2374](https://github.com/unit8co/darts/pull/2374) by [Dennis Bader](https://github.com/dennisbader).
- Fixed a bug when using a `TorchForecastingModel` with stateful torch metrics, where the metrics were incorrectly computed as non-stateful. [#2391](https://github.com/unit8co/darts/pull/2391) by [Tim Rosenflanz](https://github.com/tRosenflanz)

**Dependencies**

- We set an upper version cap on `numpy<2.0.0` until all dependencies have migrated. [#2413](https://github.com/unit8co/darts/pull/2413) by [Dennis Bader](https://github.com/dennisbader).

### For developers of the library:

**Dependencies**

- Improvements to linting via updated pre-commit configurations: [#2324](https://github.com/unit8co/darts/pull/2324) by [Jirka Borovec](https://github.com/borda).
- Improvements to unified linting by switch `isort` to Ruff's rule I. [#2339](https://github.com/unit8co/darts/pull/2339) by [Jirka Borovec](https://github.com/borda)
- Improvements to unified linting by switch `pyupgrade` to Ruff's rule UP. [#2340](https://github.com/unit8co/darts/pull/2340) by [Jirka Borovec](https://github.com/borda)
- Improvements to CI, running lint locally via pre-commit instead of particular tools. [#2327](https://github.com/unit8co/darts/pull/2327) by [Jirka Borovec](https://github.com/borda)

## [0.29.0](https://github.com/unit8co/darts/tree/0.29.0) (2024-04-17)

### For users of the library:

**Improved**

- 🚀🚀 New forecasting model: `TSMixerModel`  as proposed in [this paper](https://arxiv.org/abs/2303.06053). An MLP based model that combines temporal, static and cross-sectional feature information using stacked mixing layers. [#2293](https://github.com/unit8co/darts/pull/2293), by [Dennis Bader](https://github.com/dennisbader) and [Cristof Rojas](https://github.com/cristof-r).
- 🚀🚀 Improvements to metrics, historical forecasts, backtest, and residuals through major refactor. The refactor includes optimization of multiple process and improvements to consistency, reliability, and the documentation. Some of these necessary changes come at the cost of breaking changes. [#2284](https://github.com/unit8co/darts/pull/2284) by [Dennis Bader](https://github.com/dennisbader).
  - **Metrics**:
    - Optimized all metrics, which now run **> n * 20 times faster** than before for series with `n` components/columns. This boosts direct metric computations as well as backtest and residuals computation!
    - Added new metrics:
      - Time aggregated metric `merr()` (Mean Error)
      - Time aggregated scaled metrics  `rmsse()`, and `msse()` : The (Root) Mean Squared Scaled Error.
      - "Per time step" metrics that return a metric score per time step: `err()` (Error), `ae()` (Absolute Error), `se()` (Squared Error), `sle()` (Squared Log Error), `ase()` (Absolute Scaled Error), `sse` (Squared Scaled Error), `ape()` (Absolute Percentage Error), `sape()` (symmetric Absolute Percentage Error), `arre()` (Absolute Ranged Relative Error), `ql` (Quantile Loss)
    - All scaled metrics (`mase()`, ...) now accept `insample` series that can be overlapping into `pred_series` (before they had to end exactly one step before `pred_series`).  Darts will handle the correct time extraction for you.
    - Improvements to the documentation:
      - Added a summary list of all metrics to the [metrics documentation page](https://unit8co.github.io/darts/generated_api/darts.metrics.html)
      - Standardized the documentation of each metric (added formula, improved return documentation, ...)
    - 🔴 Breaking changes:
      - Improved metric output consistency based on the type of input `series`, and the applied reductions. For some scenarios, the output type changed compared to previous Darts versions. You can find a detailed description in the [metric API documentation](https://unit8co.github.io/darts/generated_api/darts.metrics.metrics.html#darts.metrics.metrics.mae).
      - Renamed metric parameter `reduction` to `component_reduction`.
      - Renamed metric parameter `inter_reduction` to `series_reduction`.
      - `quantile_loss()` :
        - Renamed to `mql()` (Mean Quantile Loss).
        - Renamed quantile parameter `tau` to `q`.
        - The metric is now multiplied by a factor `2` to make the loss more interpretable (e.g. for `q=0.5` it is identical to the `MAE`)
      - `rho_risk()` :
        - Renamed to `qr()` (Quantile Risk).
        - Renamed quantile parameter `rho` to `q`.
      - Scaled metrics do not allow seasonality inference anymore with `m=None`.
      - Custom metrics using decorators `multi_ts_support` and `multivariate_support` must now act on multivariate series (possibly containing missing values) instead of univariate series.
  - **Historical Forecasts**:
    - 🔴 Improved historical forecasts output consistency based on the type of input `series` : If `series` is a sequence, historical forecasts will now always return a sequence/list of the same length (instead of trying to reduce to a `TimeSeries` object). You can find a detailed description in the [historical forecasts API documentation](https://unit8co.github.io/darts/generated_api/darts.models.forecasting.linear_regression_model.html#darts.models.forecasting.linear_regression_model.LinearRegressionModel.historical_forecasts).
  - **Backtest**:
    - Metrics are now computed only once on all `series` and `historical_forecasts`, significantly speeding things up when using a large number of `series`.
    - Added support for scaled metrics as `metric` (such as `ase`, `mase`, ...). No extra code required, backtest extracts the correct `insample` series for you.
    - Added support for passing additional metric (-specific) arguments with parameter `metric_kwargs`. This allows for example to parallelize the metric computation with `n_jobs`, customize the metric reduction with `*_reduction`, specify seasonality `m` for scaled metrics, etc.
    - 🔴 Breaking changes:
      - Improved backtest output consistency based on the type of input `series`, `historical_forecast`, and the applied backtest reduction. For some scenarios, the output type changed compared to previous Darts versions. You can find a detailed description in the [backtest API documentation](https://unit8co.github.io/darts/generated_api/darts.models.forecasting.linear_regression_model.html#darts.models.forecasting.linear_regression_model.LinearRegressionModel.backtest).
      - `reduction` callable now acts on `axis=1` rather than `axis=0` to aggregate the metrics per series.
      - Backtest will now raise an error when user supplied `historical_forecasts` don't have the expected format based on input `series` and the `last_points_only` value.
  - **Residuals**: While the default behavior of `residuals()` remains identical, the method is now very similar to `backtest()` but that it computes any "per time step" `metric` on `historical_forecasts` :
    - Added support for multivariate `series`.
    - Added support for all `historical_forecasts()` parameters to generate the historical forecasts for the residuals computation.
    - Added support for pre-computed historical forecasts with parameter `historical_forecasts`.
    - Added support for computing the residuals with any of Darts' "per time step" metric with parameter `metric` (e.g. `err()`, `ae()`, `ape()`, ...). By default, uses `err()` (Error).
    - Added support for passing additional metric arguments with parameter `metric_kwargs`. This allows for example to parallelize the metric computation with `n_jobs`, specify seasonality `m` for scaled metrics, etc.
    - 🔴 Improved residuals output and consistency based on the type of input `series` and `historical_forecast`. For some scenarios, the output type changed compared to previous Darts versions. You can find a detailed description in the [residuals API documentation](https://unit8co.github.io/darts/generated_api/darts.models.forecasting.linear_regression_model.html#darts.models.forecasting.linear_regression_model.LinearRegressionModel.residuals).
- Improvements to `TimeSeries` :
  - `from_group_dataframe()` now supports parallelized creation over the `pandas.DataFrame` groups. This can be enabled with parameter `n_jobs`. [#2292](https://github.com/unit8co/darts/pull/2292) by [Bohdan Bilonoha](https://github.com/BohdanBilonoh).
  - New method `slice_intersect_values()`, which returns the sliced values of a series, where the time index has been intersected with another series. [#2284](https://github.com/unit8co/darts/pull/2284) by [Dennis Bader](https://github.com/dennisbader).
  - Performance boost for methods: `slice_intersect()`, `has_same_time_as()`. [#2284](https://github.com/unit8co/darts/pull/2284) by [Dennis Bader](https://github.com/dennisbader).
- Improvements to forecasting models:
  - Improvements to `RNNModel`, [#2329](https://github.com/unit8co/darts/pull/2329) by [Dennis Bader](https://github.com/dennisbader):
    - 🔴 Enforce `training_length>input_chunk_length` since otherwise, during training the model is never run for as many iterations as it will during prediction.
    - Historical forecasts now correctly infer all possible prediction start points for untrained and pre-trained `RNNModel`.
  - Added a progress bar to `RegressionModel` when performing optimized historical forecasts (`retrain=False` and no autoregression) to display the series-level progress. [#2320](https://github.com/unit8co/darts/pull/2320) by [Dennis Bader](https://github.com/dennisbader).
  - Renamed private `ForecastingModel._is_probabilistic` property to public `supports_probabilistic_prediction`. [#2269](https://github.com/unit8co/darts/pull/2269) by [Felix Divo](https://github.com/felixdivo).
- Other improvements:
  - All `InvertibleDataTransformer` now supports parallelized inverse transformation for `series` being a list of lists of `TimeSeries` (`Sequence[Sequence[TimeSeries]]`). This type represents the output of `historical_forecasts()` when using multiple series with `last_points_only=False`. [#2267](https://github.com/unit8co/darts/pull/2267) by [Alicja Krzeminska-Sciga](https://github.com/alicjakrzeminska).
  - Added [release notes](https://unit8co.github.io/darts/release_notes/RELEASE_NOTES.html) to the Darts Documentation. [#2333](https://github.com/unit8co/darts/pull/2333) by [Dennis Bader](https://github.com/dennisbader).
  - 🔴 Moved around utils functions to clearly separate Darts-specific from non-Darts-specific logic, [#2284](https://github.com/unit8co/darts/pull/2284) by [Dennis Bader](https://github.com/dennisbader):
    - Moved function `generate_index()` from `darts.utils.timeseries_generation` to `darts.utils.utils`
    - Moved functions `retain_period_common_to_all()`, `series2seq()`, `seq2series()`, `get_single_series()` from `darts.utils.utils` to `darts.utils.ts_utils`.

**Fixed**

- Fixed the order of the features when using component-specific lags so that they are grouped by values, then by components (before, they were grouped by components, then by values). [#2272](https://github.com/unit8co/darts/pull/2272) by [Antoine Madrona](https://github.com/madtoinou).
- Fixed a bug when using a dropout with a `TorchForecastingModel` and pytorch lightning versions >= 2.2.0, where the dropout was not properly activated during training. [#2312](https://github.com/unit8co/darts/pull/2312) by [Dennis Bader](https://github.com/dennisbader).
- Fixed a bug when performing historical forecasts with an untrained `TorchForecastingModel` and using covariates, where the historical forecastable time index generation did not take the covariates into account. [#2329](https://github.com/unit8co/darts/pull/2329) by [Dennis Bader](https://github.com/dennisbader).
- Fixed a bug in `quantile_loss`, where the loss was computed on all samples rather than only on the predicted quantiles. [#2284](https://github.com/unit8co/darts/pull/2284) by [Dennis Bader](https://github.com/dennisbader).
- Fixed a segmentation fault that some users were facing when importing a `LightGBMModel`. [#2304](https://github.com/unit8co/darts/pull/2304) by [Dennis Bader](https://github.com/dennisbader).
- Fixed type hint warning "Unexpected argument" when calling `historical_forecasts()` caused by the `_with_sanity_checks` decorator. The type hinting is now properly configured to expect any input arguments and return the output type of the method for which the sanity checks are performed for. [#2286](https://github.com/unit8co/darts/pull/2286) by [Dennis Bader](https://github.com/dennisbader).

### For developers of the library:

- Fixed failing docs build by adding new dependency `lxml_html_clean` for `nbsphinx`. [#2303](https://github.com/unit8co/darts/pull/2303) by [Dennis Bader](https://github.com/dennisbader).
- Bumped `black` from 24.1.1 to 24.3.0. [#2308](https://github.com/unit8co/darts/pull/2308) by [Dennis Bader](https://github.com/dennisbader).
- Bumped `codecov-action` from v2 to v4 and added codecov token as repository secret for codecov upload authentication in CI pipelines. [#2309](https://github.com/unit8co/darts/pull/2309) and [#2312](https://github.com/unit8co/darts/pull/2312) by [Dennis Bader](https://github.com/dennisbader).
- Improvements to linting, switch from `flake8` to Ruff. [#2323](https://github.com/unit8co/darts/pull/2323) by [Jirka Borovec](https://github.com/borda).

## [0.28.0](https://github.com/unit8co/darts/tree/0.28.0) (2024-03-05)

### For users of the library:

**Improved**

- Improvements to `GlobalForecastingModel` :
  - 🚀🚀🚀 All global models (regression and torch models) now support shifted predictions with model creation parameter `output_chunk_shift`. This will shift the output chunk for training and prediction by `output_chunk_shift` steps into the future. [#2176](https://github.com/unit8co/darts/pull/2176) by [Dennis Bader](https://github.com/dennisbader).
- Improvements to `TimeSeries`, [#2196](https://github.com/unit8co/darts/pull/2196) by [Dennis Bader](https://github.com/dennisbader):
  - 🚀🚀🚀 Significant performance boosts for several `TimeSeries` methods resulting increased efficiency across the entire `Darts` library. Up to 2x faster creation times for series indexed with "regular" frequencies (e.g. Daily, hourly, ...), and >100x for series indexed with "special" frequencies (e.g. "W-MON", ...). Affects:
    - All `TimeSeries` creation methods
    - Additional boosts for slicing with integers and Timestamps
    - Additional boosts for `from_group_dataframe()` by performing some of the heavy-duty computations on the entire DataFrame, rather than iteratively on the group level.
  - Added option to exclude some `group_cols` from being added as static covariates when using `TimeSeries.from_group_dataframe()` with parameter `drop_group_cols`.
- 🚀 New global baseline models that use fixed input and output chunks for prediction. This offers support for univariate, multivariate, single and multiple target series prediction, one-shot- or autoregressive/moving forecasts, optimized historical forecasts, batch prediction, prediction from datasets, and more. [#2261](https://github.com/unit8co/darts/pull/2261) by [Dennis Bader](https://github.com/dennisbader).
  - `GlobalNaiveAggregate` : Computes an aggregate (using a custom or built-in `torch` function) for each target component over the last `input_chunk_length` points, and repeats the values `output_chunk_length` times for prediction. Depending on the parameters, this model can be equivalent to `NaiveMean` and `NaiveMovingAverage`.
  - `GlobalNaiveDrift` : Takes the slope of each target component over the last `input_chunk_length` points and projects the trend over the next `output_chunk_length` points for prediction. Depending on the parameters, this model can be equivalent to `NaiveDrift`.
  - `GlobalNaiveSeasonal` : Takes the target component value at the `input_chunk_length`th point before the end of the target `series`, and repeats the values `output_chunk_length` times for prediction. Depending on the parameters, this model can be equivalent to `NaiveSeasonal`.
- Improvements to `TorchForecastingModel` :
  - Added support for additional lr scheduler configuration parameters for more control ("interval", "frequency", "monitor", "strict", "name"). [#2218](https://github.com/unit8co/darts/pull/2218) by [Dennis Bader](https://github.com/dennisbader).
- Improvements to `RegressionModel`, [#2246](https://github.com/unit8co/darts/pull/2246) by [Antoine Madrona](https://github.com/madtoinou):
  - Added a `get_estimator()` method to access the underlying estimator
  - Added attribute `lagged_label_names` to identify the forecasted step and component of each estimator
  - Updated the docstring of `get_multioutout_estimator()`
- Other improvements:
  - Added argument `keep_names` to `WindowTransformer` and `window_transform` to indicate whether the original component names should be kept. [#2207](https://github.com/unit8co/darts/pull/2207) by [Antoine Madrona](https://github.com/madtoinou).
  - Added new helper function `darts.utils.utils.n_steps_between()` to efficiently compute the number of time steps (periods) between two points with a given frequency. Improves efficiency for regression model tabularization by avoiding `pd.date_range()`. [#2176](https://github.com/unit8co/darts/pull/2176) by [Dennis Bader](https://github.com/dennisbader).
  - 🔴 Changed the default `start` value in `ForecastingModel.gridsearch()` from `0.5` to `None`, to make it consistent with `historical_forecasts` and other methods. [#2243](https://github.com/unit8co/darts/pull/2243) by [Thomas Kientz](https://github.com/thomktz).
  - Improvements to `ARIMA` documentation: Specified possible `p`, `d`, `P`, `D`, `trend` advanced options that are available in statsmodels. More explanations on the behaviour of the parameters were added. [#2142](https://github.com/unit8co/darts/pull/2142) by [MarcBresson](https://github.com/MarcBresson).

**Fixed**

- Fixed a bug when using `RegressionModel` with `lags=None`, some `lags_*covariates`, and the covariates starting after or at the same time as the first predictable time step; the lags were not extracted from the correct indices. [#2176](https://github.com/unit8co/darts/pull/2176) by [Dennis Bader](https://github.com/dennisbader).
- Fixed a bug when calling `window_transform` on a `TimeSeries` with a hierarchy. The hierarchy is now only preserved for single transformations applied to all components, or removed otherwise. [#2207](https://github.com/unit8co/darts/pull/2207) by [Antoine Madrona](https://github.com/madtoinou).
- Fixed a bug in probabilistic `LinearRegressionModel.fit()`, where the `model` attribute was not pointing to all underlying estimators. [#2205](https://github.com/unit8co/darts/pull/2205) by [Antoine Madrona](https://github.com/madtoinou).
- Raise an error in `RegressionEsembleModel` when the `regression_model` was created with `multi_models=False` (not supported). [#2205](https://github.com/unit8co/darts/pull/2205) by [Antoine Madrona](https://github.com/madtoinou).
- Fixed a bug in `coefficient_of_variation()` with `intersect=True`, where the coefficient was not computed on the intersection. [#2202](https://github.com/unit8co/darts/pull/2202) by [Antoine Madrona](https://github.com/madtoinou).
- Fixed a bug in `gridsearch()` with `use_fitted_values=True`, where the model was not properly instantiated for sanity checks. [#2222](https://github.com/unit8co/darts/pull/2222) by [Antoine Madrona](https://github.com/madtoinou).
- Fixed a bug in `TimeSeries.append/prepend_values()`, where the component names and the hierarchy were dropped. [#2237](https://github.com/unit8co/darts/pull/2237) by [Antoine Madrona](https://github.com/madtoinou).
- Fixed a bug in `get_multioutput_estimator()`, where the index of the estimator was incorrectly calculated. [#2246](https://github.com/unit8co/darts/pull/2246) by [Antoine Madrona](https://github.com/madtoinou).
- 🔴 Fixed a bug in `datetime_attribute_timeseries()`, where 1-indexed attributes were not properly handled. Also, 0-indexing is now enforced for all the generated encodings. [#2242](https://github.com/unit8co/darts/pull/2242) by [Antoine Madrona](https://github.com/madtoinou).

**Dependencies**

- Removed upper version cap (<=v2.1.2) for PyTorch Lightning. [#2251](https://github.com/unit8co/darts/pull/2251) by [Dennis Bader](https://github.com/dennisbader).

### For developers of the library:

- Updated pre-commit hooks to the latest version using `pre-commit autoupdate`. Change `pyupgrade` pre-commit hook argument to `--py38-plus`. [#2228](https://github.com/unit8co/darts/pull/2228)  by [MarcBresson](https://github.com/MarcBresson).
- Bumped dev dependencies to newest versions, [#2248](https://github.com/unit8co/darts/pull/2248) by [Dennis Bader](https://github.com/dennisbader):
  - black[jupyter]: from 22.3.0 to 24.1.1
  - flake8: from 4.0.1 to 7.0.0
  - isort: from 5.11.5 to 5.13.2
  - pyupgrade: 2.31.0 from to v3.15.0

## [0.27.2](https://github.com/unit8co/darts/tree/0.27.2) (2024-01-21)

### For users of the library:

**Improved**

- Added `darts.utils.statistics.plot_ccf` that can be used to plot the cross correlation between a time series (e.g. target series) and the lagged values of another time series (e.g. covariates series). [#2122](https://github.com/unit8co/darts/pull/2122) by [Dennis Bader](https://github.com/dennisbader).
- Improvements to `TimeSeries` : Improved the time series frequency inference when using slices or pandas DatetimeIndex as keys for `__getitem__`. [#2152](https://github.com/unit8co/darts/pull/2152) by [DavidKleindienst](https://github.com/DavidKleindienst).

**Fixed**

- Fixed a bug when using a `TorchForecastingModel` with `use_reversible_instance_norm=True` and predicting with `n > output_chunk_length`. The input normalized multiple times. [#2160](https://github.com/unit8co/darts/pull/2160) by [FourierMourier](https://github.com/FourierMourier).

### For developers of the library:

## [0.27.1](https://github.com/unit8co/darts/tree/0.27.1) (2023-12-10)

### For users of the library:

**Improved**

- 🔴 Added `CustomRNNModule` and `CustomBlockRNNModule` for defining custom RNN modules that can be used with `RNNModel` and `BlockRNNModel`. The custom `model` must now be a subclass of the custom modules. [#2088](https://github.com/unit8co/darts/pull/2088) by [Dennis Bader](https://github.com/dennisbader).

**Fixed**

- Fixed a bug in historical forecasts, where some `fit/predict_kwargs` were not passed to the underlying model's fit/predict methods. [#2103](https://github.com/unit8co/darts/pull/2103) by [Dennis Bader](https://github.com/dennisbader).
- Fixed an import error when trying to create a `TorchForecastingModel` with PyTorch Lightning v<2.0.0. [#2087](https://github.com/unit8co/darts/pull/2087) by [Eschibli](https://github.com/eschibli).
- Fixed a bug when creating a `RNNModel` with a custom `model`. [#2088](https://github.com/unit8co/darts/pull/2088) by [Dennis Bader](https://github.com/dennisbader).

### For developers of the library:

- Added a folder `docs/generated_api` to define custom .rst files for generating the documentation. [#2115](https://github.com/unit8co/darts/pull/2115) by [Dennis Bader](https://github.com/dennisbader).

## [0.27.0](https://github.com/unit8co/darts/tree/0.27.0) (2023-11-18)

### For users of the library:

**Improved**

- Improvements to `TorchForecastingModel` :
  - 🚀🚀 We optimized `historical_forecasts()` for pre-trained `TorchForecastingModel` running up to 20 times faster than before (and even more when tuning the batch size)!. [#2013](https://github.com/unit8co/darts/pull/2013) by [Dennis Bader](https://github.com/dennisbader).
  - Added callback `darts.utils.callbacks.TFMProgressBar` to customize at which model stages to display the progress bar. [#2020](https://github.com/unit8co/darts/pull/2020) by [Dennis Bader](https://github.com/dennisbader).
  - All `InferenceDataset`s now support strided forecasts with parameters `stride`, `bounds`. These datasets can be used with `TorchForecastingModel.predict_from_dataset()`. [#2013](https://github.com/unit8co/darts/pull/2013) by [Dennis Bader](https://github.com/dennisbader).
- Improvements to `RegressionModel` :
  - New example notebook for the `RegressionModels` explaining features such as (component-specific) lags, `output_chunk_length` in relation with `multi_models`, multivariate support, and more. [#2039](https://github.com/unit8co/darts/pull/2039) by [Antoine Madrona](https://github.com/madtoinou).
  - `XGBModel` now leverages XGBoost's native Quantile Regression support that was released in version 2.0.0 for improved probabilistic forecasts. [#2051](https://github.com/unit8co/darts/pull/2051) by [Dennis Bader](https://github.com/dennisbader).
- Improvements to `LocalForecastingModel`
  - Added optional keyword arguments dict `kwargs` to `ExponentialSmoothing` that will be passed to the constructor of the underlying `statsmodels.tsa.holtwinters.ExponentialSmoothing` model. [#2059](https://github.com/unit8co/darts/pull/2059) by [Antoine Madrona](https://github.com/madtoinou).
- General model improvements:
  - Added new arguments `fit_kwargs` and `predict_kwargs` to `historical_forecasts()`, `backtest()` and `gridsearch()` that will be passed to the model's `fit()` and / or `predict` methods. E.g., you can now set a batch size, static validation series, ... depending on the model support. [#2050](https://github.com/unit8co/darts/pull/2050) by [Antoine Madrona](https://github.com/madtoinou)
  - For transparency, we issue a (removable) warning when performing auto-regressive forecasts with past covariates (with `n >= output_chunk_length`) to inform users that future values of past covariates will be accessed. [#2049](https://github.com/unit8co/darts/pull/2049) by [Antoine Madrona](https://github.com/madtoinou)
- Other improvements:
  - Added support for time index time zone conversion with parameter `tz` before generating/computing holidays and datetime attributes. Support was added to all Time Axis Encoders, standalone encoders and forecasting models' `add_encoders`, time series generation utils functions `holidays_timeseries()` and `datetime_attribute_timeseries()`, and `TimeSeries` methods `add_datetime_attribute()` and `add_holidays()`. [#2054](https://github.com/unit8co/darts/pull/2054) by [Dennis Bader](https://github.com/dennisbader).
  - Added new data transformer: `MIDAS`, which uses mixed-data sampling to convert `TimeSeries` from high frequency to low frequency (and back). [#1820](https://github.com/unit8co/darts/pull/1820) by [Boyd Biersteker](https://github.com/Beerstabr), [Antoine Madrona](https://github.com/madtoinou) and [Dennis Bader](https://github.com/dennisbader).
  - Added new dataset `ElectricityConsumptionZurichDataset` : The dataset contains the electricity consumption of households in Zurich, Switzerland from 2015-2022 on different grid levels. We also added weather measurements for Zurich which can be used as covariates for modelling. [#2039](https://github.com/unit8co/darts/pull/2039) by [Antoine Madrona](https://github.com/madtoinou) and [Dennis Bader](https://github.com/dennisbader).
  - Adapted the example notebooks to properly apply data transformers and avoid look-ahead bias. [#2020](https://github.com/unit8co/darts/pull/2020) by [Samriddhi Singh](https://github.com/SimTheGreat).

**Fixed**

- Fixed a bug when calling `historical_forecasts()` and `overlap_end=False` that did not generate the last possible forecast. [#2013](https://github.com/unit8co/darts/pull/2013) by [Dennis Bader](https://github.com/dennisbader).
- Fixed a bug when calling optimized `historical_forecasts()` for a `RegressionModel` trained with varying component-specific lags. [#2040](https://github.com/unit8co/darts/pull/2040) by [Antoine Madrona](https://github.com/madtoinou).
- Fixed a bug when using encoders with `RegressionModel` and series with a non-evenly spaced frequency (e.g. Month Begin). This raised an error during lagged data creation when trying to divide a pd.Timedelta by the ambiguous frequency. [#2034](https://github.com/unit8co/darts/pull/2034) by [Antoine Madrona](https://github.com/madtoinou).
- Fixed a bug when loading the weights of a `TorchForecastingModel` that was trained with a precision other than `float64`. [#2046](https://github.com/unit8co/darts/pull/2046) by [Freddie Hsin-Fu Huang](https://github.com/Hsinfu).
- Fixed broken links in the `Transfer learning` example notebook with publicly hosted version of the three datasets. [#2067](https://github.com/unit8co/darts/pull/2067) by [Antoine Madrona](https://github.com/madtoinou).
- Fixed a bug when using `NLinearModel` on multivariate series with covariates and `normalize=True`. [#2072](https://github.com/unit8co/darts/pull/2072) by [Antoine Madrona](https://github.com/madtoinou).
- Fixed a bug when using `DLinearModel` and `NLinearModel` on multivariate series with static covariates shared across components and `use_static_covariates=True`. [#2070](https://github.com/unit8co/darts/pull/2070) by [Antoine Madrona](https://github.com/madtoinou).

### For developers of the library:

No changes.

## [0.26.0](https://github.com/unit8co/darts/tree/0.26.0) (2023-09-16)

### For users of the library:

**Improved**

- Improvements to `RegressionModel`, [#1962](https://github.com/unit8co/darts/pull/1962) by [Antoine Madrona](https://github.com/madtoinou):
  - 🚀🚀 All models now support component/column-specific lags for target, past, and future covariates series.
- Improvements to `TorchForecastingModel` :
  - 🚀 Added `RINorm` (Reversible Instance Norm) as an input normalization option for all models except `RNNModel`. Activate it with model creation parameter `use_reversible_instance_norm`. [#1969](https://github.com/unit8co/darts/pull/1969) by [Dennis Bader](https://github.com/dennisbader).
  - 🔴 Added past covariates feature projection to `TiDEModel` with parameter `temporal_width_past` following the advice of the model architect. Parameter `temporal_width` was renamed to `temporal_width_future`. Additionally, added the option to bypass the feature projection with `temporal_width_past/future=0`. [#1993](https://github.com/unit8co/darts/pull/1993) by [Dennis Bader](https://github.com/dennisbader).
- Improvements to `EnsembleModel`, [#1815](https://github.com/unit8co/darts/pull/#1815) by [Antoine Madrona](https://github.com/madtoinou) and [Dennis Bader](https://github.com/dennisbader):
  - 🔴 Renamed model constructor argument `models` to `forecasting_models`.
  - 🚀🚀 Added support for pre-trained `GlobalForecastingModel` as `forecasting_models` to avoid re-training when ensembling. This requires all models to be pre-trained global models.
  - 🚀 Added support for generating the `forecasting_model` forecasts (used to train the ensemble model) with historical forecasts rather than direct (auto-regressive) predictions. Enable it with `train_using_historical_forecasts=True` at model creation.
  - Added an example notebook for ensemble models.
- Improvements to historical forecasts, backtest and gridsearch, [#1866](https://github.com/unit8co/darts/pull/1866) by [Antoine Madrona](https://github.com/madtoinou):
  - Added support for negative `start` values to start historical forecasts relative to the end of the target series.
  - Added a new argument `start_format` that allows to use an integer `start` either as the index position or index value/label for `series` indexed with a `pd.RangeIndex`.
  - Added support for `TimeSeries` with a `RangeIndex` starting at a negative integer.
- Other improvements:
  - Reduced the size of the Darts docker image `unit8/darts:latest`, and included all optional models as well as dev requirements. [#1878](https://github.com/unit8co/darts/pull/1878) by [Alex Colpitts](https://github.com/alexcolpitts96).
  - Added short examples in the docstring of all the models, including covariates usage and some model-specific parameters. [#1956](https://github.com/unit8co/darts/pull/1956) by [Antoine Madrona](https://github.com/madtoinou).
  - Added method `TimeSeries.cumsum()` to get the cumulative sum of the time series along the time axis. [#1988](https://github.com/unit8co/darts/pull/1988) by [Eliot Zubkoff](https://github.com/Eliotdoesprogramming).

**Fixed**

- Fixed a bug in `TimeSeries.from_dataframe()` when using a pandas.DataFrame with `df.columns.name != None`. [#1938](https://github.com/unit8co/darts/pull/1938) by [Antoine Madrona](https://github.com/madtoinou).
- Fixed a bug in `RegressionEnsembleModel.extreme_lags` when the forecasting models have only covariates lags. [#1942](https://github.com/unit8co/darts/pull/1942) by [Antoine Madrona](https://github.com/madtoinou).
- Fixed a bug when using `TFTExplainer` with a `TFTModel` running on GPU. [#1949](https://github.com/unit8co/darts/pull/1949) by [Dennis Bader](https://github.com/dennisbader).
- Fixed a bug in `TorchForecastingModel.load_weights()` that raised an error when loading the weights from a valid architecture. [#1952](https://github.com/unit8co/darts/pull/1952) by [Antoine Madrona](https://github.com/madtoinou).
- Fixed a bug in `NLinearModel` where `normalize=True` and past covariates could not be used at the same time. [#1873](https://github.com/unit8co/darts/pull/1873) by [Eliot Zubkoff](https://github.com/Eliotdoesprogramming).
- Raise an error when an `EnsembleModel` containing at least one `LocalForecastingModel` is calling `historical_forecasts` with `retrain=False`.  [#1815](https://github.com/unit8co/darts/pull/#1815) by [Antoine Madrona](https://github.com/madtoinou).
- 🔴 Dropped support for lambda functions in `add_encoders`’s “custom” encoder in favor of named functions to ensure that models can be exported. [#1957](https://github.com/unit8co/darts/pull/1957) by [Antoine Madrona](https://github.com/madtoinou).

### For developers of the library:

**Improved**

- Refactored all tests to use pytest instead of unittest. [#1950](https://github.com/unit8co/darts/pull/1950) by [Dennis Bader](https://github.com/dennisbader).

## [0.25.0](https://github.com/unit8co/darts/tree/0.25.0) (2023-08-04)

### For users of the library:

**Installation**

- 🔴 Removed Prophet, LightGBM, and CatBoost dependencies from PyPI packages (`darts`, `u8darts`, `u8darts[torch]`), and conda-forge packages (`u8darts`, `u8darts-torch`)  to avoid installation issues that some users were facing (installation on Apple M1/M2 devices, ...). [#1589](https://github.com/unit8co/darts/pull/1589) by [Julien Herzen](https://github.com/hrzn) and [Dennis Bader](https://github.com/dennisbader).
  - The models are still supported by installing the required packages as described in our [installation guide](https://github.com/unit8co/darts/blob/master/INSTALL.md#enabling-optional-dependencies).
  - The Darts package including all dependencies can still be installed with PyPI package `u8darts[all]` or conda-forge package `u8darts-all`.
  - Added new PyPI flavor `u8darts[notorch]`, and conda-forge flavor `u8darts-notorch` which are equivalent to the old `u8darts` installation (all dependencies except neural networks).
- 🔴 Removed support for Python 3.7 [#1864](https://github.com/unit8co/darts/pull/1864) by [Dennis Bader](https://github.com/dennisbader).

**Improved**

- General model improvements:
  - 🚀🚀 Optimized `historical_forecasts()` for `RegressionModel` when `retrain=False` and `forecast_horizon <= output_chunk_length` by vectorizing the prediction. This can run up to 700 times faster than before! [#1885](https://github.com/unit8co/darts/pull/1885) by [Antoine Madrona](https://github.com/madtoinou).
  - Improved efficiency of `historical_forecasts()` and `backtest()` for all models giving significant process time reduction for larger number of predict iterations and series. [#1801](https://github.com/unit8co/darts/pull/1801) by [Dennis Bader](https://github.com/dennisbader).
  - 🚀🚀 Added support for direct prediction of the likelihood parameters to probabilistic models using a likelihood (regression and torch models). Set `predict_likelihood_parameters=True` when calling `predict()`. [#1811](https://github.com/unit8co/darts/pull/1811) by [Antoine Madrona](https://github.com/madtoinou).
  - 🚀🚀 New forecasting model: `TiDEModel`  as proposed in [this paper](https://arxiv.org/abs/2304.08424). An MLP based encoder-decoder model that is said to outperform many Transformer-based architectures. [#1727](https://github.com/unit8co/darts/pull/1727) by [Alex Colpitts](https://github.com/alexcolpitts96).
  - `Prophet` now supports conditional seasonalities, and properly handles all parameters passed to `Prophet.add_seasonality()` and model creation parameter `add_seasonalities` [#1829](https://github.com/unit8co/darts/pull/1829) by [Idan Shilon](https://github.com/id5h).
  - Added method `generate_fit_predict_encodings()` to generate the encodings (from `add_encoders` at model creation) required for training and prediction. [#1925](https://github.com/unit8co/darts/pull/1925) by [Dennis Bader](https://github.com/dennisbader).
  - Added support for `PathLike` to the `save()` and `load()` functions of all non-deep learning based models. [#1754](https://github.com/unit8co/darts/pull/1754) by [Simon Sudrich](https://github.com/sudrich).
  - Added model property `ForecastingModel.supports_multivariate` to indicate whether the model supports multivariate forecasting. [#1848](https://github.com/unit8co/darts/pull/1848) by [Felix Divo](https://github.com/felixdivo).
- Improvements to `EnsembleModel` :
  - Model creation parameter `forecasting_models` now supports a mix of `LocalForecastingModel` and `GlobalForecastingModel` (single `TimeSeries` training/inference only, due to the local models). [#1745](https://github.com/unit8co/darts/pull/1745) by [Antoine Madrona](https://github.com/madtoinou).
  - Future and past covariates can now be used even if `forecasting_models` have different covariates support. The covariates passed to `fit()`/`predict()` are used only by models that support it. [#1745](https://github.com/unit8co/darts/pull/1745) by [Antoine Madrona](https://github.com/madtoinou).
  - `RegressionEnsembleModel` and `NaiveEnsembleModel` can generate probabilistic forecasts, probabilistics `forecasting_models` can be sampled to train the `regression_model`, updated the documentation (stacking technique). [#1692](https://github.com/unit8co/darts/pull/1692) by [Antoine Madrona](https://github.com/madtoinou).
- Improvements to `Explainability` module:
  - 🚀🚀 New forecasting model explainer: `TFTExplainer` for `TFTModel`. You can now access and visualize the trained model's feature importances and self attention. [#1392](https://github.com/unit8co/darts/pull/1392) by [Sebastian Cattes](https://github.com/Cattes) and [Dennis Bader](https://github.com/dennisbader).
  - Added static covariates support to `ShapeExplainer`. [#1803](https://github.com/unit8co/darts/pull/1803) by [Anne de Vries](https://github.com/anne-devries) and [Dennis Bader](https://github.com/dennisbader).
- Improvements to documentation [#1904](https://github.com/unit8co/darts/pull/1904) by [Dennis Bader](https://github.com/dennisbader):
  - made model sections in README.md, covariates user guide and forecasting model API Reference more user friendly by adding model links and reorganizing them into model categories.
  - added the Dynamic Time Warping (DTW) module and improved its appearance.
- Other improvements:
  - Improved static covariates column naming when using `StaticCovariatesTransformer` with a `sklearn.preprocessing.OneHotEncoder`. [#1863](https://github.com/unit8co/darts/pull/1863) by [Anne de Vries](https://github.com/anne-devries).
  - Added `MSTL` (Season-Trend decomposition using LOESS for multiple seasonalities) as a `method` option for `extract_trend_and_seasonality()`. [#1879](https://github.com/unit8co/darts/pull/1879) by [Alex Colpitts](https://github.com/alexcolpitts96).
  - Added `RINorm` (Reversible Instance Norm) as a new input normalization option for `TorchForecastingModel`. So far only `TiDEModel` supports it with model creation parameter `use_reversible_instance_norm`. [#1865](https://github.com/unit8co/darts/pull/1856) by [Alex Colpitts](https://github.com/alexcolpitts96).
  - Improvements to `TimeSeries.plot()` : custom axes are now properly supported with parameter `ax`. Axis is now returned for downstream tasks. [#1916](https://github.com/unit8co/darts/pull/1916) by [Dennis Bader](https://github.com/dennisbader).

**Fixed**

- Fixed an issue not considering original component names for `TimeSeries.plot()` when providing a label prefix. [#1783](https://github.com/unit8co/darts/pull/1783) by [Simon Sudrich](https://github.com/sudrich).
- Fixed an issue with the string representation of `ForecastingModel` when using array-likes at model creation. [#1749](https://github.com/unit8co/darts/pull/1749) by [Antoine Madrona](https://github.com/madtoinou).
- Fixed an issue with `TorchForecastingModel.load_from_checkpoint()` not properly loading the loss function and metrics. [#1759](https://github.com/unit8co/darts/pull/1759) by [Antoine Madrona](https://github.com/madtoinou).
- Fixed a bug when loading the weights of a `TorchForecastingModel` trained with encoders or a Likelihood. [#1744](https://github.com/unit8co/darts/pull/1744) by [Antoine Madrona](https://github.com/madtoinou).
- Fixed a bug when using selected `target_components` with `ShapExplainer`. [#1803](https://github.com/unit8co/darts/pull/1803) by [Dennis Bader](https://github.com/dennisbader).
- Fixed `TimeSeries.__getitem__()` for series with a RangeIndex with start != 0 and freq != 1. [#1868](https://github.com/unit8co/darts/pull/1868) by [Dennis Bader](https://github.com/dennisbader).
- Fixed an issue where `DTWAlignment.plot_alignment()` was not plotting the alignment plot of series with a RangeIndex correctly. [#1880](https://github.com/unit8co/darts/pull/1880) by [Ahmet Zamanis](https://github.com/AhmetZamanis) and [Dennis Bader](https://github.com/dennisbader).
- Fixed an issue when calling `ARIMA.predict()` and `num_samples > 1` (probabilistic forecasting), where the start point of the simulation was not anchored to the end of the target series. [#1893](https://github.com/unit8co/darts/pull/1893) by [Dennis Bader](https://github.com/dennisbader).
- Fixed an issue when using `TFTModel.predict()` with `full_attention=True` where the attention mask was not applied properly. [#1392](https://github.com/unit8co/darts/pull/1392) by [Dennis Bader](https://github.com/dennisbader).

### For developers of the library:

**Improvements**

- Refactored the `ForecastingModelExplainer` and `ExplainabilityResult` to simplify implementation of new explainers. [#1392](https://github.com/unit8co/darts/pull/1392) by [Dennis Bader](https://github.com/dennisbader).
- Adapted all unit tests to run successfully on M1 devices. [#1933](https://github.com/unit8co/darts/pull/1933) by [Dennis Bader](https://github.com/dennisbader).

## [0.24.0](https://github.com/unit8co/darts/tree/0.24.0) (2023-04-12)

### For users of the library:

**Improved**

- General model improvements:
  - New baseline forecasting model `NaiveMovingAverage`. [#1557](https://github.com/unit8co/darts/pull/1557) by [Janek Fidor](https://github.com/JanFidor).
  - New models `StatsForecastAutoCES`, and `StatsForecastAutoTheta` from Nixtla's statsforecasts library as local forecasting models without covariates support. AutoTheta supports probabilistic forecasts. [#1476](https://github.com/unit8co/darts/pull/1476) by [Boyd Biersteker](https://github.com/Beerstabr).
  - Added support for future covariates, and probabilistic forecasts to `StatsForecastAutoETS`. [#1476](https://github.com/unit8co/darts/pull/1476) by [Boyd Biersteker](https://github.com/Beerstabr).
  - Added support for logistic growth to `Prophet` with parameters `growth`, `cap`, `floor`. [#1419](https://github.com/unit8co/darts/pull/1419) by [David Kleindienst](https://github.com/DavidKleindienst).
  - Improved the model string / object representation style similar to scikit-learn models. [#1590](https://github.com/unit8co/darts/pull/1590) by [Janek Fidor](https://github.com/JanFidor).
  - 🔴 Renamed `MovingAverage` to `MovingAverageFilter` to avoid confusion with new `NaiveMovingAverage` model. [#1557](https://github.com/unit8co/darts/pull/1557) by [Janek Fidor](https://github.com/JanFidor).
- Improvements to `RegressionModel` :
  - Optimized lagged data creation for fit/predict sets achieving a drastic speed-up. [#1399](https://github.com/unit8co/darts/pull/1399) by [Matt Bilton](https://github.com/mabilton).
  - Added support for categorical past/future/static covariates to `LightGBMModel` with model creation parameters `categorical_*_covariates`. [#1585](https://github.com/unit8co/darts/pull/1585) by [Rijk van der Meulen](https://github.com/rijkvandermeulen).
  - Added lagged feature names for better interpretability; accessible with model property `lagged_feature_names`. [#1679](https://github.com/unit8co/darts/pull/1679) by [Antoine Madrona](https://github.com/madtoinou).
  - 🔴 New `use_static_covariates` option for all models: When True (default), models use static covariates if available at fitting time and enforce identical static covariate shapes across all target `series` used for training or prediction; when False, models ignore static covariates. [#1700](https://github.com/unit8co/darts/pull/1700) by [Dennis Bader](https://github.com/dennisbader).
- Improvements to `TorchForecastingModel` :
  - New methods `load_weights()` and `load_weights_from_checkpoint()` for loading only the weights from a manually saved model or checkpoint. This allows to fine-tune the pre-trained models with different optimizers or learning rate schedulers. [#1501](https://github.com/unit8co/darts/pull/1501) by [Antoine Madrona](https://github.com/madtoinou).
  - New method `lr_find()` that helps to find a good initial learning rate for your forecasting problem. [#1609](https://github.com/unit8co/darts/pull/1609) by [Levente Szabados](https://github.com/solalatus) and [Dennis Bader](https://github.com/dennisbader).
  - Improved the [user guide](https://unit8co.github.io/darts/userguide/torch_forecasting_models.html) and added new sections about saving/loading (checkpoints, manual save/load, loading weights only), and callbacks. [#1661](https://github.com/unit8co/darts/pull/1661) by [Antoine Madrona](https://github.com/madtoinou).
  - 🔴 Replaced `":"` in save file names with `"_"` to avoid issues on some operating systems. For loading models saved on earlier Darts versions, try to rename the file names by replacing `":"` with `"_"`. [#1501](https://github.com/unit8co/darts/pull/1501) by [Antoine Madrona](https://github.com/madtoinou).
  - 🔴 New `use_static_covariates` option for `TFTModel`, `DLinearModel` and `NLinearModel` : When True (default), models use static covariates if available at fitting time and enforce identical static covariate shapes across all target `series` used for training or prediction; when False, models ignore static covariates. [#1700](https://github.com/unit8co/darts/pull/1700) by [Dennis Bader](https://github.com/dennisbader).
- Improvements to `TimeSeries` :
  - Added support for integer indexed input to `from_*` factory methods, if index can be converted to a pandas.RangeIndex. [#1527](https://github.com/unit8co/darts/pull/1527) by [Dennis Bader](https://github.com/dennisbader).
  - Added support for integer indexed input with step sizes (freq) other than 1. [#1527](https://github.com/unit8co/darts/pull/1527) by [Dennis Bader](https://github.com/dennisbader).
  - Optimized time series creation with `fill_missing_dates=True` achieving a drastic speed-up . [#1527](https://github.com/unit8co/darts/pull/1527) by [Dennis Bader](https://github.com/dennisbader).
  - `from_group_dataframe()` now warns the user if there is suspicion of a "bad" time index (monotonically increasing). [#1628](https://github.com/unit8co/darts/pull/1628) by [Dennis Bader](https://github.com/dennisbader).
- Added a parameter to give a custom function name to the transformed output of `WindowTransformer`; improved the explanation of the `window` parameter. [#1676](https://github.com/unit8co/darts/pull/1676) and [#1666](https://github.com/unit8co/darts/pull/1666) by [Jing Qiang Goh](https://github.com/JQGoh).
- Added `historical_forecasts` parameter to `backtest()` that allows to use precomputed historical forecasts from `historical_forecasts()`. [#1597](https://github.com/unit8co/darts/pull/1597) by [Janek Fidor](https://github.com/JanFidor).
- Added feature values and SHAP object to `ShapExplainabilityResult`, giving easy user access to all SHAP-specific explainability results. [#1545](https://github.com/unit8co/darts/pull/1545) by [Rijk van der Meulen](https://github.com/rijkvandermeulen).
- New `quantile_loss()` (pinball loss) metric for probabilistic forecasts. [#1559](https://github.com/unit8co/darts/pull/1559) by [Janek Fidor](https://github.com/JanFidor).

**Fixed**

- Fixed an issue in `BottomUp/TopDownReconciliator` where the order of the series components was not taken into account. [#1592](https://github.com/unit8co/darts/pull/1592) by [David Kleindienst](https://github.com/DavidKleindienst).
- Fixed an issue with `DLinearModel` not supporting even numbered `kernel_size`. [#1695](https://github.com/unit8co/darts/pull/1695) by [Antoine Madrona](https://github.com/madtoinou).
- Fixed an issue with `RegressionEnsembleModel` not using future covariates during training. [#1660](https://github.com/unit8co/darts/pull/1660) by [Rajesh Balakrishnan](https://github.com/Rajesh4AI).
- Fixed an issue where `NaiveEnsembleModel` prediction did not transfer the series' component name. [#1602](https://github.com/unit8co/darts/pull/1602) by [David Kleindienst](https://github.com/DavidKleindienst).
- Fixed an issue in `TorchForecastingModel` that prevented from using multi GPU training. [#1509](https://github.com/unit8co/darts/pull/1509) by [Levente Szabados](https://github.com/solalatus).
- Fixed a bug when saving a `FFT` model with `trend=None`. [#1594](https://github.com/unit8co/darts/pull/1594) by [Antoine Madrona](https://github.com/madtoinou).
- Fixed some issues with PyTorch-Lightning version 2.0.0. [#1651](https://github.com/unit8co/darts/pull/1651) by [Dennis Bader](https://github.com/dennisbader).
- Fixed a bug in `QuantileDetector` which raised an error when low and high quantiles had identical values. [#1553](https://github.com/unit8co/darts/pull/1553) by [Julien Adda](https://github.com/julien12234).
- Fixed an issue preventing `TimeSeries` from being empty. [#1359](https://github.com/unit8co/darts/pull/1359) by [Antoine Madrona](https://github.com/madtoinou).
- Fixed an issue when using `backtest()` on multiple series. [#1517](https://github.com/unit8co/darts/pull/1517) by [Julien Herzen](https://github.com/hrzn).
- General fixes to `historical_forecasts()`
  - Fixed issue where `retrain` functions were not handled properly; Improved handling of `start`, and `train_length` parameters; better interpretability with warnings and improved error messages (warnings can be turned of with `show_warnings=False`). By [#1675](https://github.com/unit8co/darts/pull/1675) by [Antoine Madrona](https://github.com/madtoinou) and [Dennis Bader](https://github.com/dennisbader).
  - Fixed an issue for several models (mainly ensemble and local models) where automatic `start` did not respect the minimum required training lengths. [#1616](https://github.com/unit8co/darts/pull/1616) by [Janek Fidor](https://github.com/JanFidor) and [Dennis Bader](https://github.com/dennisbader).
  - Fixed an issue when using a `RegressionModel` with future covariates lags only. [#1685](https://github.com/unit8co/darts/pull/1685) by [Maxime Dumonal](https://github.com/dumjax).

### For developers of the library:

**Improvements**

- Option to skip slow tests locally with `pytest . --no-cov -m "not slow"`. [#1625](https://github.com/unit8co/darts/pull/1625) by [Blazej Nowicki](https://github.com/BlazejNowicki).
- Major refactor of data transformers which simplifies implementation of new transformers. [#1409](https://github.com/unit8co/darts/pull/1409) by [Matt Bilton](https://github.com/mabilton).

## [0.23.1](https://github.com/unit8co/darts/tree/0.23.1) (2023-01-12)

Patch release

**Fixed**

- Fix an issue in `TimeSeries` which made it incompatible with Python 3.7.
  [#1449](https://github.com/unit8co/darts/pull/1449) by [Dennis Bader](https://github.com/dennisbader).
- Fix an issue with static covariates when series have variable lengths with `RegressionModel`s.
  [#1469](https://github.com/unit8co/darts/pull/1469) by [Eliane Maalouf](https://github.com/eliane-maalouf).
- Fix an issue with PyTorch Lightning trainer handling.
  [#1459](https://github.com/unit8co/darts/pull/1459) by [Dennis Bader](https://github.com/dennisbader).
- Fix an issue with `historical_forecasts()` retraining PyTorch models iteratively instead of from scratch.
  [#1465](https://github.com/unit8co/darts/pull/1465) by [Dennis Bader](https://github.com/dennisbader).
- Fix an issue with `historical_forecasts()` not working in some cases when `future_covariates`
  are provided and `start` is not specified. [#1481](https://github.com/unit8co/darts/pull/1481)
  by [Maxime Dumonal](https://github.com/dumjax).
- Fix an issue with `slice_n_points` functions on integer indexes.
  [#1482](https://github.com/unit8co/darts/pull/1482) by [Julien Herzen](https://github.com/hrzn).

## [0.23.0](https://github.com/unit8co/darts/tree/0.23.0) (2022-12-23)

### For users of the library:

**Improved**

- 🚀🚀🚀 Brand new Darts module dedicated to anomaly detection on time series: `darts.ad`.
  More info on the API doc page: https://unit8co.github.io/darts/generated_api/darts.ad.html.
  [#1256](https://github.com/unit8co/darts/pull/1256) by [Julien Adda](https://github.com/julien12234)
  and [Julien Herzen](https://github.com/hrzn).
- New forecasting models: `DLinearModel` and `NLinearModel` as proposed in [this paper](https://arxiv.org/pdf/2205.13504.pdf).
  [#1139](https://github.com/unit8co/darts/pull/1139)  by [Julien Herzen](https://github.com/hrzn) and [Greg DeVos](https://github.com/gdevos010).
- New forecasting model: `XGBModel` implementing XGBoost.
  [#1405](https://github.com/unit8co/darts/pull/1405) by [Julien Herzen](https://github.com/hrzn).
- New `multi_models` option for all `RegressionModel`s: when set to False, uses only a single underlying
  estimator for multi-step forecasting, which can drastically increase computational efficiency.
  [#1291](https://github.com/unit8co/darts/pull/1291) by [Eliane Maalouf](https://github.com/eliane-maalouf).
- All `RegressionModel`s (incl. LightGBM, Catboost, XGBoost, Random Forest, ...)
  now support static covariates.
  [#1412](https://github.com/unit8co/darts/pull/1412) by [Eliane Maalouf](https://github.com/eliane-maalouf).
- `historical_forecasts()` and `backtest()` now work on multiple series, too.
  [#1318](https://github.com/unit8co/darts/pull/1318) by [Maxime Dumonal](https://github.com/dumjax).
- New window transformation capabilities: `TimeSeries.window_transform()` and
  a new `WindowTransformer` which allow to easily create window features.
  [#1269](https://github.com/unit8co/darts/pull/1269) by [Eliane Maalouf](https://github.com/eliane-maalouf).
- 🔴 Improvements to `TorchForecastingModels` : Load models directly to CPU that were trained on GPU. Save file size reduced.
  Improved PyTorch Lightning Trainer handling fixing several minor issues.
  Removed deprecated methods `load_model` and `save_model`
  [#1371](https://github.com/unit8co/darts/pull/1371) by [Dennis Bader](https://github.com/dennisbader).
- Improvements to encoders: Added support for encoders to all models with covariate support through `add_encoders` at model creation.
  Encoders now generate the correct minimum required covariate time spans for all models.
  [#1338](https://github.com/unit8co/darts/pull/1338) by [Dennis Bader](https://github.com/dennisbader).
- New datasets available in `darts.datasets` (`ILINetDataset`, `ExchangeRateDataset`, `TrafficDataset`, `WeatherDataset`)
  [#1298](https://github.com/unit8co/darts/pull/1298) by [Kamil Wierciak](https://github.com/FEJTWOW).
  [#1291](https://github.com/unit8co/darts/pull/1291) by [Eliane Maalouf](https://github.com/eliane-maalouf).
- New `Diff` transformer, which can difference and "undifference" series
  [#1380](https://github.com/unit8co/darts/pull/1380) by [Matt Bilton](https://github.com/mabilton).
- Improvements to KalmanForecaster: The model now accepts different TimeSeries for prediction than the ones used to fit the model.
  [#1338](https://github.com/unit8co/darts/pull/1338) by [Dennis Bader](https://github.com/dennisbader).
- Backtest functions can now accept a list of metric functions [#1333](https://github.com/unit8co/darts/pull/1333)
  by [Antoine Madrona](https://github.com/madtoinou).
- Extension of baseline models to work on multivariate series
  [#1373](https://github.com/unit8co/darts/pull/1373) by [Błażej Nowicki](https://github.com/BlazejNowicki).
- Improvement to `TimeSeries.gaps()` [#1265](https://github.com/unit8co/darts/pull/1265) by
  [Antoine Madrona](https://github.com/madtoinou).
- Speedup of `TimeSeries.quantile_timeseries()` method
  [#1351](https://github.com/unit8co/darts/pull/1351) by [@tranquilitysmile](https://github.com/tranquilitysmile).
- Some dependencies which can be hard to install (LightGBM, Catboost, XGBoost, Prophet, Statsforecast)
  are not required anymore (if not installed the corresponding models will not be available)
  [#1360](https://github.com/unit8co/darts/pull/1360) by [Antoine Madrona](https://github.com/madtoinou).
- Removed `IPython` as a dependency. [#1331](https://github.com/unit8co/darts/pull/1331) by [Erik Hasse](https://github.com/erik-hasse)
- Allow the creation of empty `TimeSeries` [#1359](https://github.com/unit8co/darts/pull/1359)
  by [Antoine Madrona](https://github.com/madtoinou).

**Fixed**

- Fixed edge case in ShapExplainer for regression models where covariates series > target series
  [#1310](https://github.com/unit8co/darts/pull/1310) by [Rijk van der Meulen](https://github.com/rijkvandermeulen)
- Fixed a bug in `TimeSeries.resample()` [#1350](https://github.com/unit8co/darts/pull/1350)
  by [Antoine Madrona](https://github.com/madtoinou).
- Fixed splitting methods when split point is not in the series
  [#1415](https://github.com/unit8co/darts/pull/1415) by [@DavidKleindienst](https://github.com/DavidKleindienst)
- Fixed issues with `append_values()` and `prepend_values()` not correctly extending `RangeIndex`es
  [#1435](https://github.com/unit8co/darts/pull/1435) by [Matt Bilton](https://github.com/mabilton).
- Fixed some issues with time zones [#1343](https://github.com/unit8co/darts/pull/1343)
  by [Antoine Madrona](https://github.com/madtoinou).
- Fixed some issues when using a single target series with `RegressionEnsembleModel`
  [#1357](https://github.com/unit8co/darts/pull/1357) by [Dennis Bader](https://github.com/dennisbader).
- Fixed treatment of stochastic models in ensemble models
  [#1423](https://github.com/unit8co/darts/pull/1423) by [Eliane Maalouf](https://github.com/eliane-maalouf).

## [0.22.0](https://github.com/unit8co/darts/tree/0.22.0) (2022-10-04)

### For users of the library:

**Improved**

- New explainability feature. The class `ShapExplainer` in `darts.explainability` can provide Shap-values explanations of the importance of each lag and each dimension in producing each forecasting lag for `RegressionModel`s. [#909](https://github.com/unit8co/darts/pull/909) by [Maxime Dumonal](https://github.com/dumjax).
- New model: `StatsForecastsETS`. Similarly to `StatsForecastsAutoARIMA`, this model offers the ETS model from Nixtla's `statsforecasts` library as a local forecasting model supporting future covariates. [#1171](https://github.com/unit8co/darts/pull/1171) by [Julien Herzen](https://github.com/hrzn).
- Added support for past and future covariates to `residuals()` function. [#1223](https://github.com/unit8co/darts/pull/1223) by [Eliane Maalouf](https://github.com/eliane-maalouf).
- Added support for retraining model(s) every `n` iteration and on custom conditions in `historical_forecasts` method of `ForecastingModel`s. [#1139](https://github.com/unit8co/darts/pull/1139) by [Francesco Bruzzesi](https://github.com/fbruzzesi).
- Added support for beta-NLL in `GaussianLikelihood`s, as proposed in [this paper](https://arxiv.org/abs/2203.09168). [#1162](https://github.com/unit8co/darts/pull/1162) by [Julien Herzen](https://github.com/hrzn).
- New LayerNorm alternatives, RMSNorm and LayerNormNoBias [#1113](https://github.com/unit8co/darts/pull/1113) by [Greg DeVos](https://github.com/gdevos010).
- 🔴 Improvements to encoders: improve fitting behavior of encoders' transformers and solve a couple of issues. Remove support for absolute index encoding. [#1257](https://github.com/unit8co/darts/pull/1257) by [Dennis Bader](https://github.com/dennisbader).
- Overwrite min_train_series_length for Catboost and LightGBM [#1214](https://github.com/unit8co/darts/pull/1214) by [Anne de Vries](https://github.com/anne-devries).
- New example notebook showcasing and end-to-end example of hyperparameter optimization with Optuna [#1242](https://github.com/unit8co/darts/pull/1242) by [Julien Herzen](https://github.com/hrzn).
- New user guide section on hyperparameter optimization with Optuna and Ray Tune [#1242](https://github.com/unit8co/darts/pull/1242) by [Julien Herzen](https://github.com/hrzn).
- Documentation on model saving and loading. [#1210](https://github.com/unit8co/darts/pull/1210) by [Amadej Kocbek](https://github.com/amadejkocbek).
- 🔴 `torch_device_str` has been removed from all torch models in favor of Pytorch Lightning's `pl_trainer_kwargs` method [#1244](https://github.com/unit8co/darts/pull/1244) by [Greg DeVos](https://github.com/gdevos010).

**Fixed**

- An issue with `add_encoders` in `RegressionModel`s when fit/predict were called with a single target series. [#1193](https://github.com/unit8co/darts/pull/1193) by [Dennis Bader](https://github.com/dennisbader).
- Some issues with integer-indexed series. [#1191](https://github.com/unit8co/darts/pull/1191) by [Julien Herzen](https://github.com/hrzn).
- A bug when using the latest versions (>=1.1.1) of Prophet. [#1208](https://github.com/unit8co/darts/pull/1208) by [Julien Herzen](https://github.com/hrzn).
- An issue with calling `fit_transform()` on reconciliators. [#1165](https://github.com/unit8co/darts/pull/1165) by [Julien Herzen](https://github.com/hrzn).
- A bug in `GaussianLikelihood` object causing issues with confidence intervals. [#1162](https://github.com/unit8co/darts/pull/1162) by [Julien Herzen](https://github.com/hrzn).
- An issue which prevented plotting `TimeSeries` of length 1. [#1206](https://github.com/unit8co/darts/issues/1206) by [Julien Herzen](https://github.com/hrzn).
- Type hinting for ExponentialSmoothing model [#1185](https://github.com/unit8co/darts/pull/1185) by [Rijk van der Meulen](https://github.com/rijkvandermeulen)

## [0.21.0](https://github.com/unit8co/darts/tree/0.21.0) (2022-08-12)

### For users of the library:

**Improved**

- New model: Catboost, incl `quantile`, `poisson` and `gaussian` likelihoods support. [#1007](https://github.com/unit8co/darts/pull/1007), [#1044](https://github.com/unit8co/darts/pull/1044) by [Jonas Racine](https://github.com/jonasracine).
- Extension of the `add_encoders` option to `RegressionModel`s. It is now straightforward to add calendar based or custom past or future covariates to these models, similar to torch models. [#1093](https://github.com/unit8co/darts/pull/1093) by [Dennis Bader](https://github.com/dennisbader).
- Introduction of `StaticCovariatesTransformer`, categorical static covariate support for `TFTModel`, example and user-guide updates on static covariates. [#1081](https://github.com/unit8co/darts/pull/1081) by [Dennis Bader](https://github.com/dennisbader).
- ARIMA and VARIMA models now support being applied to a new series, different than the one used for training. [#1036](https://github.com/unit8co/darts/pull/1036) by [Samuele Giuliano Piazzetta](https://github.com/piaz97).
- All Darts forecasting models now have unified `save()` and `load()` methods. [#1070](https://github.com/unit8co/darts/pull/1070) by [Dustin Brunner](https://github.com/brunnedu).
- Improvements in logging. [#1034](https://github.com/unit8co/darts/pull/1034) by [Dustin Brunner](https://github.com/brunnedu).
- Re-integrating Prophet >= 1.1 in core dependencies (as it does not depend on PyStan anymore). [#1054](https://github.com/unit8co/darts/pull/1054) by [Julien Herzen](https://github.com/hrzn).
- Added a new `AustralianTourismDataset`. [#1141](https://github.com/unit8co/darts/pull/1141) by [Julien Herzen](https://github.com/hrzn).
- Added a new notebook demonstrating hierarchical reconciliation. [#1147](https://github.com/unit8co/darts/pull/1147) by [Julien Herzen](https://github.com/hrzn).
- Added `drop_columns()` method to `TimeSeries`. [#1040](https://github.com/unit8co/darts/pull/1040) by [@shaido987](https://github.com/shaido987)
- Speedup static covariates when no casting is needed. [#1053](https://github.com/unit8co/darts/pull/1053) by [Julien Herzen](https://github.com/hrzn).
- Implemented the min_train_series_length method for the FourTheta and Theta models that overwrites the minimum default of 3 training samples by 2*seasonal_period when appropriate. [#1101](https://github.com/unit8co/darts/pull/1101) by [Rijk van der Meulen](https://github.com/rijkvandermeulen).
- Make default formatting optional in plots. [#1056](https://github.com/unit8co/darts/pull/1056) by [Colin Delahunty](https://github.com/colin99d)
- Introduce `retrain` option in `residuals()` method. [#1066](https://github.com/unit8co/darts/pull/1066) by [Julien Herzen](https://github.com/hrzn).
- Improved error messages. [#1066](https://github.com/unit8co/darts/pull/1066) by [Julien Herzen](https://github.com/hrzn).
- Small readability improvements to user guide. [#1039](https://github.com/unit8co/darts/pull/1039), [#1046](https://github.com/unit8co/darts/pull/1046/files) by [Ryan Russell](https://github.com/ryanrussell)

**Fixed**

- Fixed an error when loading torch forecasting models. [#1124](https://github.com/unit8co/darts/pull/1124) by [Dennis Bader](https://github.com/dennisbader).
- 🔴 renamed `ignore_time_axes` into `ignore_time_axis` in `TimeSeries.concatenate()`. [#1073](https://github.com/unit8co/darts/pull/1073/files) by [Thomas KIENTZ](https://github.com/thomktz)
- Propagate static covs and hierarchy in missing value filler. [#1076](https://github.com/unit8co/darts/pull/1076) by [Julien Herzen](https://github.com/hrzn).
- Fixed an issue where num_stacks is used instead of self.num_stacks in the NBEATSModel. Also, a few mistakes in API reference docs. [#1103](https://github.com/unit8co/darts/pull/1103) by [Rijk van der Meulen](https://github.com/rijkvandermeulen).
- Fixed `univariate_component()` method to propagate static covariates and drop hierarchy. [#1128](https://github.com/unit8co/darts/pull/1128) by [Julien Herzen](https://github.com/hrzn).
- Fixed various issues. [#1106](https://github.com/unit8co/darts/pull/1106) by [Julien Herzen](https://github.com/hrzn).
- Fixed an issue with `residuals` on `RNNModel`. [#1066](https://github.com/unit8co/darts/pull/1066) by [Julien Herzen](https://github.com/hrzn).

## [0.20.0](https://github.com/unit8co/darts/tree/0.20.0) (2022-06-22)

### For users of the library:

**Improved**

- Added support for static covariates in `TimeSeries` class. [#966](https://github.com/unit8co/darts/pull/966) by [Dennis Bader](https://github.com/dennisbader).
- Added support for static covariates in TFT model. [#966](https://github.com/unit8co/darts/pull/966) by [Dennis Bader](https://github.com/dennisbader).
- Support for storing hierarchy of components in `TimeSeries` (in view of hierarchical reconciliation) [#1012](https://github.com/unit8co/darts/pull/1012) by [Julien Herzen](https://github.com/hrzn).
- New Reconciliation transformers for forecast reconciliation: bottom up, top down and MinT. [#1012](https://github.com/unit8co/darts/pull/1012) by [Julien Herzen](https://github.com/hrzn).
- Added support for Monte Carlo Dropout, as a way to capture model uncertainty with torch models at inference time. [#1013](https://github.com/unit8co/darts/pull/1013) by [Julien Herzen](https://github.com/hrzn).
- New datasets: ETT and Electricity. [#617](https://github.com/unit8co/darts/pull/617)
  by [Greg DeVos](https://github.com/gdevos010)
- New dataset, [Uber TLC](https://github.com/fivethirtyeight/uber-tlc-foil-response). [#1003](https://github.com/unit8co/darts/pull/1003) by [Greg DeVos](https://github.com/gdevos010).
- Model Improvements: Option for changing activation function for NHiTs and NBEATS. NBEATS support for dropout. NHiTs Support for AvgPooling1d. [#955](https://github.com/unit8co/darts/pull/955) by [Greg DeVos](https://github.com/gdevos010).
- Implemented [&#34;GLU Variants Improve Transformer&#34;](https://arxiv.org/abs/2002.05202) for transformer based models (transformer and TFT). [#968](https://github.com/unit8co/darts/pull/968) by [Greg DeVos](https://github.com/gdevos010).
- Added support for torch metrics during training and validation. [#996](https://github.com/unit8co/darts/pull/996) by [Greg DeVos](https://github.com/gdevos010).
- Better handling of logging [#1010](https://github.com/unit8co/darts/pull/1010) by [Dustin Brunner](https://github.com/brunnedu).
- Better support for Python 3.10, and dropping `prophet` as a dependency (`Prophet` model still works if `prophet` package is installed separately) [#1023](https://github.com/unit8co/darts/pull/1023) by [Julien Herzen](https://github.com/hrzn).
- Option to avoid global matplotlib configuration changes.
  [#924](https://github.com/unit8co/darts/pull/924) by [Mike Richman](https://github.com/zgana).
- 🔴 `HNiTSModel` renamed to `HNiTS` [#1000](https://github.com/unit8co/darts/pull/1000) by [Greg DeVos](https://github.com/gdevos010).

**Fixed**

- A bug with `tail()` and `head()` [#942](https://github.com/unit8co/darts/pull/942) by [Julien Herzen](https://github.com/hrzn).
- An issue with arguments being reverted for the `metric` function of gridsearch and backtest [#989](https://github.com/unit8co/darts/pull/989) by [Clara Grotehans](https://github.com/ClaraGrthns).
- An error checking whether `fit()` has been called in global models [#944](https://github.com/unit8co/darts/pull/944) by [Julien Herzen](https://github.com/hrzn).
- An error in Gaussian Process filter happening with newer versions of sklearn [#963](https://github.com/unit8co/darts/pull/963) by [Julien Herzen](https://github.com/hrzn).

### For developers of the library:

**Fixed**

- An issue with LinearLR scheduler in tests. [#928](https://github.com/unit8co/darts/pull/928) by [Dennis Bader](https://github.com/dennisbader).

## [0.19.0](https://github.com/unit8co/darts/tree/0.19.0) (2022-04-13)

### For users of the library:

**Improved**

- New model: `NHiTS` implementing the N-HiTS model.
  [#898](https://github.com/unit8co/darts/pull/898) by [Julien Herzen](https://github.com/hrzn).
- New model: `StatsForecastAutoARIMA` implementing the (faster) AutoARIMA version of
  [statsforecast](https://github.com/Nixtla/statsforecast).
  [#893](https://github.com/unit8co/darts/pull/893) by [Julien Herzen](https://github.com/hrzn).
- New model: `Croston` method.
  [#893](https://github.com/unit8co/darts/pull/893) by [Julien Herzen](https://github.com/hrzn).
- Better way to represent stochastic `TimeSeries` from distributions specified by quantiles.
  [#899](https://github.com/unit8co/darts/pull/899) by [Gian Wiher](https://github.com/gnwhr).
- Better sampling of trajectories for stochastic `RegressionModel`s.
  [#899](https://github.com/unit8co/darts/pull/899) by [Gian Wiher](https://github.com/gnwhr).
- Improved user guide with more sections. [#905](https://github.com/unit8co/darts/pull/905)
  by [Julien Herzen](https://github.com/hrzn).
- New notebook showcasing transfer learning and training forecasting models on large time
  series datasets. [#885](https://github.com/unit8co/darts/pull/885)
  by [Julien Herzen](https://github.com/hrzn).

**Fixed**

- Some issues with PyTorch Lightning >= 1.6.0 [#888](https://github.com/unit8co/darts/pull/888)
  by [Julien Herzen](https://github.com/hrzn).

## [0.18.0](https://github.com/unit8co/darts/tree/0.18.0) (2022-03-22)

### For users of the library:

**Improved**

- `LinearRegressionModel` and `LightGBMModel` can now be probabilistic, supporting quantile
  and poisson regression. [#831](https://github.com/unit8co/darts/pull/831),
  [#853](https://github.com/unit8co/darts/pull/853) by [Gian Wiher](https://github.com/gnwhr).
- New models: `BATS` and `TBATS`, based on [tbats](https://github.com/intive-DataScience/tbats).
  [#816](https://github.com/unit8co/darts/pull/816) by [Julien Herzen](https://github.com/hrzn).
- Handling of stochastic inputs in PyTorch based models. [#833](https://github.com/unit8co/darts/pull/833)
  by [Julien Herzen](https://github.com/hrzn).
- GPU and TPU user guide. [#826](https://github.com/unit8co/darts/pull/826)
  by [@gsamaras](https://github.com/gsamaras).
- Added train and validation loss to PyTorch Lightning progress bar.
  [#825](https://github.com/unit8co/darts/pull/825) by [Dennis Bader](https://github.com/dennisbader).
- More losses available in `darts.utils.losses` for PyTorch-based models:
  `SmapeLoss`, `MapeLoss` and `MAELoss`. [#845](https://github.com/unit8co/darts/pull/845)
  by [Julien Herzen](https://github.com/hrzn).
- Improvement to the seasonal decomposition [#862](https://github.com/unit8co/darts/pull/862).
  by [Gian Wiher](https://github.com/gnwhr).
- The `gridsearch()` method can now return best metric score.
  [#822](https://github.com/unit8co/darts/pull/822) by [@nlhkh](https://github.com/nlhkh).
- Removed needless checkpoint loading when predicting. [#821](https://github.com/unit8co/darts/pull/821)
  by [Dennis Bader](https://github.com/dennisbader).
- Changed default number of epochs for validation from 10 to 1.
  [#825](https://github.com/unit8co/darts/pull/825) by [Dennis Bader](https://github.com/dennisbader).

**Fixed**

- Fixed some issues with encoders in `fit_from_dataset()`.
  [#829](https://github.com/unit8co/darts/pull/829) by [Julien Herzen](https://github.com/hrzn).
- Fixed an issue with covariates slicing for `DualCovariatesForecastingModels`.
  [#858](https://github.com/unit8co/darts/pull/858) by [Dennis Bader](https://github.com/dennisbader).

## [0.17.1](https://github.com/unit8co/darts/tree/0.17.1) (2022-02-17)

Patch release

### For users of the library:

**Fixed**

- Fixed issues with (now deprecated) `torch_device_str` parameter, and improved documentation
  related to using devices with PyTorch Lightning. [#806](https://github.com/unit8co/darts/pull/806)
  by [Dennis Bader](https://github.com/dennisbader).
- Fixed an issue with `ReduceLROnPlateau`. [#806](https://github.com/unit8co/darts/pull/806)
  by [Dennis Bader](https://github.com/dennisbader).
- Fixed an issue with the periodic basis functions of N-BEATS. [#804](https://github.com/unit8co/darts/pull/804)
  by [Vladimir Chernykh](https://github.com/vladimir-chernykh).
- Relaxed requirements for `pandas`; from `pandas>=1.1.0` to `pandas>=1.0.5`.
  [#800](https://github.com/unit8co/darts/pull/800) by [@adelnick](https://github.com/adelnick).

## [0.17.0](https://github.com/unit8co/darts/tree/0.17.0) (2022-02-15)

### For users of the library:

**Improved**

- 🚀 Support for [PyTorch Lightning](https://github.com/PyTorchLightning/pytorch-lightning): All deep learning
  models are now implemented using PyTorch Lightning. This means that many more features are now available
  via PyTorch Lightning trainers functionalities; such as tailored callbacks, or multi-GPU training.
  [#702](https://github.com/unit8co/darts/pull/702) by [Dennis Bader](https://github.com/dennisbader).
- The `RegressionModel`s now accept an `output_chunk_length` parameter; meaning that they can be trained to
  predict more than one time step in advance (and used auto-regressively to predict on longer horizons).
  [#761](https://github.com/unit8co/darts/pull/761) by [Dustin Brunner](https://github.com/brunnedu).
- 🔴 `TimeSeries` "simple statistics" methods (such as `mean()`, `max()`, `min()` etc, ...) have been refactored
  to work natively on stochastic `TimeSeries`, and over configurable axes. [#773](https://github.com/unit8co/darts/pull/773)
  by [Gian Wiher](https://github.com/gnwhr).
- 🔴 `TimeSeries` now support only pandas `RangeIndex` as an integer index, and does not support `Int64Index` anymore,
  as it became deprecated with pandas 1.4.0. This also now brings the guarantee that `TimeSeries` do not have missing
  "dates" even when indexed with integers. [#777](https://github.com/unit8co/darts/pull/777)
  by [Julien Herzen](https://github.com/hrzn).
- New model: `KalmanForecaster` is a new probabilistic model, working on multivariate series, accepting future covariates,
  and which works by running the state-space model of a given Kalman filter into the future. The `fit()` function uses the
  N4SID algorithm for system identification. [#743](https://github.com/unit8co/darts/pull/743)
  by [Julien Herzen](https://github.com/hrzn).
- The `KalmanFilter` now also works on `TimeSeries` containing missing values. [#743](https://github.com/unit8co/darts/pull/743)
  by [Julien Herzen](https://github.com/hrzn).
- The estimators (forecasting and filtering models) now also return their own instance when calling `fit()`,
  which allows chaining calls. [#741](https://github.com/unit8co/darts/pull/741)
  by [Julien Herzen](https://github.com/hrzn).

**Fixed**

- Fixed an issue with tensorboard and gridsearch when `model_name` is provided.
  [#760](https://github.com/unit8co/darts/pull/760) by [@gdevos010](https://github.com/gdevos010).
- Fixed issues with pip-tools. [#762](https://github.com/unit8co/darts/pull/762)
  by [Tomas Van Pottelbergh](https://github.com/tomasvanpottelbergh).

### For developers of the library:

- Some linting checks have been added to the CI pipeline. [#749](https://github.com/unit8co/darts/pull/749)
  by [Tomas Van Pottelbergh](https://github.com/tomasvanpottelbergh).

## [0.16.1](https://github.com/unit8co/darts/tree/0.16.1) (2022-01-24)

Patch release

### For users of the library:

- Fixed an incompatibility with latest version of Pandas ([#752](https://github.com/unit8co/darts/pull/752))
  by [Julien Herzen](https://github.com/hrzn).
- Fixed non contiguous error when using lstm_layers > 1 on GPU. ([#740](https://github.com/unit8co/darts/pull/740))
  by [Dennis Bader](https://github.com/dennisbader).
- Small improvement in type annotations in API documentation ([#744](https://github.com/unit8co/darts/pull/744))
  by [Dustin Brunner](https://github.com/brunnedu).

### For developers of the library:

- Added flake8 tests to CI pipelines ([#749](https://github.com/unit8co/darts/pull/749),
  [#748](https://github.com/unit8co/darts/pull/748), [#745](https://github.com/unit8co/darts/pull/745))
  by [Tomas Van Pottelbergh](https://github.com/tomasvanpottelbergh)
  and [Dennis Bader](https://github.com/dennisbader).

## [0.16.0](https://github.com/unit8co/darts/tree/0.16.0) (2022-01-13)

### For users of the library:

**Improved**

- The [documentation page](https://unit8co.github.io/darts/index.html) has been revamped and now contains
  a brand new Quickstart guide, as well as a User Guide section, which will be populated over time.
- The [API documentation](https://unit8co.github.io/darts/generated_api/darts.html) has been revamped and improved,
  notably using `numpydoc`.
- The datasets building procedure has been improved in `RegressionModel`, which yields dramatic speed improvements.

**Added**

- The `KalmanFilter` can now do system identification using `fit()` (using [nfoursid](https://github.com/spmvg/nfoursid)).

**Fixed**

- Catch a [potentially problematic case](https://github.com/unit8co/darts/issues/724) in ensemble models.
- Fixed support for `ReduceLROnPlateau` scheduler.

### For developers of the library:

- We have switched to [black](https://black.readthedocs.io/en/stable/) for code formatting (this is checked
  by the CI pipeline).

## [0.15.0](https://github.com/unit8co/darts/tree/0.15.0) (2021-12-24)

### For users of the library:

**Added**:

- On-the-fly encoding of position and calendar information in Torch-based models.
  Torch-based models now accept an option `add_encoders` parameter, specifying how to
  use certain calendar and position information as past and/or future covariates on the-fly.

  Example:

  ```
  from darts.dataprocessing.transformers import Scaler
  add_encoders={
      'cyclic': {'future': ['month']},
      'datetime_attribute': {'past': ['hour', 'dayofweek']},
      'position': {'past': ['absolute'], 'future': ['relative']},
      'custom': {'past': [lambda idx: (idx.year - 1950) / 50]},
      'transformer': Scaler()
  }
  ```

  This will add a cyclic encoding of the month as future covariates, add some datetime
  attributes as past and future covariates, an absolute/relative position (index), and
  even some custom mapping of the index (such as a function of the year). A `Scaler` will
  be applied to fit/transform all of these covariates both during training and inference.
- The scalers can now also be applied on stochastic `TimeSeries`.
- There is now a new argument `max_samples_per_ts` to the :func:`fit()` method of Torch-based
  models, which can be used to limit the number of samples contained in the underlying
  training dataset, by taking (at most) the most recent `max_samples_per_ts` training samples
  per time series.
- All local forecasting models that support covariates (Prophet, ARIMA, VARIMA, AutoARIMA)
  now handle covariate slicing themselves; this means that you don't need to make sure your
  covariates have the exact right time span. As long as they contain the right time span, the
  models will slice them for you.
- `TimeSeries.map()` and mappers data transformers now work on stochastic `TimeSeries`.
- Granger causality function: `utils.statistics.granger_causality_tests` can test if one
  univariate `TimeSeries` "granger causes" another.
- New stationarity tests for univariate `TimeSeries` : `darts.utils.statistics.stationarity_tests`,
  `darts.utils.statistics.stationarity_test_adf` and `darts.utils.statistics.stationarity_test_kpss`.
- New test coverage badge 🦄

**Fixed**:

- Fixed various issues in different notebooks.
- Fixed a bug handling frequencies in Prophet model.
- Fixed an issue causing `PastCovariatesTorchModels` (such as `NBEATSModel`) prediction
  to fail when `n > output_chunk_length` AND `n` not being a multiple of `output_chunk_length`.
- Fixed an issue in backtesting which was causing untrained models
  not to be trained on the initial window when `retrain=False`.
- Fixed an issue causing `residuals()` to fail for Torch-based models.

### For developers of the library:

- Updated the [contribution guidelines](https://github.com/unit8co/darts/blob/master/CONTRIBUTING.md)
- The unit tests have been re-organised with submodules following that of the library.
- All relative import paths have been removed and replaced by absolute paths.
- pytest and pytest-cov are now used to run tests and compute coverage.

## [0.14.0](https://github.com/unit8co/darts/tree/0.14.0) (2021-11-28)

### For users of the library:

**Added**:

- Probabilistic N-BEATS: The `NBEATSModel` can now produce probabilistic forecasts,
  in a similar way as all the other deep learning models in Darts (specifying a `likelihood`
  and predicting with `num_samples` >> 1).
- We have improved the speed of the data loaing functionalities for PyTorch-based models.
  This should speedup training, typically by a few percents.
- Added `num_loader_workers` parameters to `fit()` and `predict()` methods of PyTorch-based models,
  in order to control the `num_workers` of PyTorch DataLoaders. This can sometimes result in drastic speedups.
- New method `TimeSeries.astype()` which allows to easily case (e.g. between `np.float64` and `np.float32`).
- Added `dtype` as an option to the time series generation modules.
- Added a small [performance guide](https://github.com/unit8co/darts/blob/master/guides/performance.md) for
  PyTorch-based models.
- Possibility to specify a (relative) time index to be used as future covariates in the TFT Model.
  Future covariates don't have to be specified when this is used.
- New TFT example notebook.
- Less strict dependencies: we have loosened the required dependencies versions.

**Fixed**:

- A small fix on the Temporal Fusion Transformer `TFTModel`, which should improve performance.
- A small fix in the random state of some unit tests.
- Fixed a typo in Transformer example notebook.

## [0.13.1](https://github.com/unit8co/darts/tree/0.13.1) (2021-11-08)

### For users of the library:

**Added**:

- Factory methods in `TimeSeries` are now `classmethods`, which makes inheritance of
  `TimeSeries` more convenient.

**Fixed**:

- An issue which was causing some of the flavours installations not to work

## [0.13.0](https://github.com/unit8co/darts/tree/0.13.0) (2021-11-07)

### For users of the library:

**Added**:

- New forecasting model, [Temporal Fusion Transformer](https://arxiv.org/abs/1912.09363) (`TFTModel`).
  A new deep learning model supporting both past and future covariates.
- Improved support for Facebook Prophet model (`Prophet`):
  - Added support for fit & predict with future covariates. For instance:
    `model.fit(train, future_covariates=train_covariates)` and
    `model.predict(n=len(test), num_sample=1, future_covariates=test_covariates)`
  - Added stochastic forecasting, for instance: `model.predict(n=len(test), num_samples=200)`
  - Added user-defined seasonalities either at model creation with kwarg
    `add_seasonality` (`Prophet(add_seasonality=kwargs_dict)`) or pre-fit with
    `model.add_seasonality(kwargs)`. For more information on how to add seasonalities,
    see the [Prophet docs](https://unit8co.github.io/darts/generated_api/darts.models.forecasting.prophet.html).
  - Added possibility to predict and return the base model's raw output with `model.predict_raw()`.
    Note that this returns a pd.DataFrame `pred_df`, which will not be supported for further
    processing with the Darts API. But it is possible to access Prophet's methods such as
    plots with `model.model.plot_compenents(pred_df)`.
- New `n_random_samples` in `gridsearch()` method, which allows to specify a number of (random)
  hyper parameters combinations to be tried, in order mainly to limit the gridsearch time.
- Improvements in the checkpointing and saving of Torch models.
  - Now models don't save checkpoints by default anymore. Set `save_checkpoints=True` to enable them.
  - Models can be manually saved with `YourTorchModel.save_model(file_path)`
    (file_path pointing to the .pth.tar file).
  - Models can be manually loaded with `YourTorchModel.load_model(file_path)` or
    the original method `YourTorchModel.load_from_checkpoint()`.
- New `QuantileRegression` Likelihood class in `darts.utils.likelihood_models`.
  Allows to apply quantile regression loss, and get probabilistic forecasts on all deep
  learning models supporting likelihoods.
  Used by default in the Temporal Fusion Transformer.

**Fixed:**

- Some issues with `darts.concatenate()`.
- Fixed some bugs with `RegressionModel`s applied on multivariate series.
- An issue with the confidence bounds computation in ACF plot.
- Added a check for some models that do not support `retrain=False` for `historical_forecasts()`.
- Small fixes in install instructions.
- Some rendering issues with bullet points lists in examples.

## [0.12.0](https://github.com/unit8co/darts/tree/0.12.0) (2021-09-25)

### For users of the library:

**Added**:

- Improved probabilistic forecasting with neural networks
  - Now all neural networks based forecasting models (except `NBEATSModel`) support probabilistic forecasting,
    by providing the `likelihood` parameter to the model's constructor method.
  - `darts.utils.likelihood_models` now contains many more distributions. The complete list of likelihoods
    available to train neural networks based models is
    available here: https://unit8co.github.io/darts/generated_api/darts.utils.likelihood_models.html
  - Many of the available likelihood models now offer the possibility to specify "priors" on the distribution's
    parameters. Specifying such priors will regularize the training loss to make the output distribution
    more like the one specified by the prior parameters values.
- Performance improvements on `TimeSeries` creation. creating `TimeSeries` is now be significantly faster,
  especially for large series, and filling missing dates has also been significantly sped up.
- New rho-risk metric for probabilistic forecasts.
- New method `darts.utils.statistics.plot_hist()` to plot histograms of time series data (e.g. backtest errors).
- New argument `fillna_value` to `TimeSeries` factory methods, allowing to specify a value to fill missing dates
  (instead of `np.nan`).
- Synthetic `TimeSeries` generated with `darts.utils.timeseries_generation` methods can now be integer-index
  (just pass an integer instead of a timestamp for the `start` argument).
- Removed some deprecation warnings
- Updated conda installation instructions

**Fixed:**

- Removed [extra 1x1 convolutions](https://github.com/unit8co/darts/pull/471) in TCN Model.
- Fixed an issue with linewidth parameter when plotting `TimeSeries`.
- Fixed a column name issue in datetime attribute time series.

### For developers of the library:

- We have removed the `develop` branch.
- We force sklearn<1.0 has we have observed issues with pmdarima and sklearn==1.0

## [0.11.0](https://github.com/unit8co/darts/tree/0.11.0) (2021-09-04)

### For users of the library:

**Added:**

- New model: `LightGBMModel` is a new regression model. Regression models allow to predict future values
  of the target, given arbitrary lags of the target as well as past and/or future covariates. `RegressionModel`
  already works with any scikit-learn regression model, and now `LightGBMModel` does the same with LightGBM.
  If you want to activate LightGBM support in Darts, please read the detailed install notes on
  the [README](https://github.com/unit8co/darts/blob/master/README.md) carefully.
- Added stride support to gridsearch

**Fixed:**

- A bug which was causing issues when training on a GPU with a validation set
- Some issues with custom-provided RNN modules in `RNNModel`.
- Properly handle `kwargs` in the `fit` function of `RegressionModel`s.
- Fixed an issue which was causing problems with latest versions of Matplotlib.
- An issue causing errors in the FFT notebook

## [0.10.1](https://github.com/unit8co/darts/tree/0.10.1) (2021-08-19)

### For users of the library:

**Fixed:**

- A bug with memory pinning that was causing issues with training models on GPUs.

**Changed:**

- Clarified conda support on the README

## [0.10.0](https://github.com/unit8co/darts/tree/0.10.0) (2021-08-13)

### For users of the library:

**Added:**

- 🔴 Improvement of the covariates support. Before, some models were accepting a `covariates` (or `exog`)
  argument, but it wasn't always clear whether this represented "past-observed" or "future-known" covariates.
  We have made this clearer. Now all covariate-aware models support `past_covariates` and/or `future_covariates` argument
  in their `fit()` and `predict()` methods, which makes it clear what series is used as a past or future covariate.
  We recommend [this article](https://medium.com/unit8-machine-learning-publication/time-series-forecasting-using-past-and-future-external-data-with-darts-1f0539585993)
  for more information and examples.
- 🔴 Significant improvement of `RegressionModel` (incl. `LinearRegressionModel` and `RandomForest`).
  These models now support training on multiple (possibly multivariate) time series. They also support both
  `past_covariates` and `future_covariates`. It makes it easier than ever to fit arbitrary regression models (e.g. from
  scikit-learn) on multiple series, to predict the future of a target series based on arbitrary lags of the target and
  the past/future covariates. The signature of these models changed: It's not using "`exog`" keyword arguments, but
  `past_covariates` and `future_covariates` instead.
- Dynamic Time Warping. There is a brand new `darts.dataprocessing.dtw` submodule that
  implements Dynamic Time Warping between two `TimeSeries`. It's also coming with a new `dtw`
  metric in `darts.metrics`. We recommend going over the
  [new DTW example notebook](https://github.com/unit8co/darts/blob/master/examples/13-Dynamic-Time-Warping-example.ipynb)
  for a good overview of the new functionalities
- Conda forge installation support (fully supported with Python 3.7 only for now). You can now
  `conda install u8darts-all`.
- `TimeSeries.from_csv()` allows to obtain a `TimeSeries` from a CSV file directly.
- Optional cyclic encoding of the datetime attributes future covariates; for instance it's now possible to call
  `my_series.add_datetime_attribute('weekday', cyclic=True)`, which will add two columns containing a sin/cos
  encoding of the weekday.
- Default seasonality inference in `ExponentialSmoothing`. If left to `None`, the `seasonal_periods` is inferred
  from the `freq` of the provided series.
- Various documentation improvements.

**Fixed:**

- Now transformations and forecasting maintain the columns' names of the `TimeSeries`.
  The generation module `darts.utils.timeseries_generation` also comes with better default columns names.
- Some issues with our Docker build process
- A bug with GPU usage

**Changed:**

- For probabilistic PyTorch based models, the generation of multiple samples (and series) at prediction time is now
  vectorized, which improves inference performance.

## [0.9.1](https://github.com/unit8co/darts/tree/0.9.1) (2021-07-17)

### For users of the library:

**Added:**

- Improved `GaussianProcessFilter`, now handling missing values, and better handling
  time series indexed by datetimes.
- Improved Gaussian Process notebook.

**Fixed:**

- `TimeSeries` now supports indexing using `pandas.Int64Index` and not just `pandas.RangeIndex`,
  which solves some indexing issues.
- We have changed all factory methods of `TimeSeries` to have `fill_missing_dates=False` by
  default. This is because in some cases inferring the frequency for missing dates and
  resampling the series is causing significant performance overhead.
- Fixed backtesting to make it work with integer-indexed series.
- Fixed a bug that was causing inference to crash on GPUs for some models.
- Fixed the default folder name, which was causing issues on Windows systems.
- We have slightly improved the documentation rendering and fixed the titles
  of the documentation pages for `RNNModel` and `BlockRNNModel` to distinguish them.

**Changed:**

- The dependencies are not pinned to some exact versions anymore.

### For developers of the library:

- We have fixed the building process.

## [0.9.0](https://github.com/unit8co/darts/tree/0.9.0) (2021-07-09)

### For users of the library:

**Added:**

- Multiple forecasting models can now produce probabilistic forecasts by specifying a `num_samples` parameter when calling `predict()`. Stochastic forecasts are stored by utilizing the new `samples` dimension in the refactored `TimeSeries` class (see 'Changed' section). Models supporting probabilistic predictions so far are `ARIMA`, `ExponentialSmoothing`, `RNNModel` and `TCNModel`.
- Introduced `LikelihoodModel` class which is used by probabilistic `TorchForecastingModel` classes in order to make predictions in the form of parametrized distributions of different types.
- Added new abstract class `TorchParametricProbabilisticForecastingModel` to serve as parent class for probabilistic models.
- Introduced new `FilteringModel` abstract class alongside `MovingAverage`, `KalmanFilter` and `GaussianProcessFilter` as concrete implementations.
- Future covariates are now utilized by `TorchForecastingModels` when the forecasting horizon exceeds the `output_chunk_length` of the model. Before, `TorchForecastingModel` instances could only predict beyond their `output_chunk_length` if they were not trained on covariates, i.e. if they predicted all the data they need as input. This restriction has now been lifted by letting a model not only consume its own output when producing long predictions, but also utilizing the covariates known in the future, if available.
- Added a new `RNNModel` class which utilizes and rnn module as both encoder and decoder. This new class natively supports the use of the most recent future covariates when making a forecast. See documentation for more details.
- Introduced optional `epochs` parameter to the `TorchForecastingModel.predict()` method which, if provided, overrides the `n_epochs` attribute in that particular model instance and training session.
- Added support for `TimeSeries` with a `pandas.RangeIndex` instead of just allowing `pandas.DatetimeIndex`.
- `ForecastingModel.gridsearch` now makes use of parallel computation.
- Introduced a new `force_reset` parameter to `TorchForecastingModel.__init__()` which, if left to False, will prevent the user from overriding model data with the same name and directory.

**Fixed:**

- Solved bug occurring when training `NBEATSModel` on a GPU.
- Fixed crash when running `NBEATSModel` with `log_tensorboard=True`
- Solved bug occurring when training a `TorchForecastingModel` instance with a `batch_size` bigger than the available number of training samples.
- Some fixes in the documentation, including adding more details
- Other minor bug fixes

**Changed:**

- 🔴 The `TimeSeries` class has been refactored to support stochastic time series representation by adding an additional dimension to a time series, namely `samples`. A time series is now based on a 3-dimensional `xarray.DataArray` with shape `(n_timesteps, n_components, n_samples)`. This overhaul also includes a change of the constructor which is incompatible with the old one. However, factory methods have been added to create a `TimeSeries` instance from a variety of data types, including `pd.DataFrame`. Please refer to the documentation of `TimeSeries` for more information.
- 🔴 The old version of `RNNModel` has been renamed to `BlockRNNModel`.
- The `historical_forecast()` and `backtest()` methods of `ForecastingModel` have been reorganized a bit by making use of new wrapper methods to fit and predict models.
- Updated `README.md` to reflect the new additions to the library.

## [0.8.1](https://github.com/unit8co/darts/tree/0.8.1) (2021-05-22)

**Fixed:**

- Some fixes in the documentation

**Changed:**

- The way to instantiate Dataset classes; datasets should now be used like this

```
from darts.datasets import AirPassengers
ts: TimeSeries = AirPassengers().load()
```

## [0.8.0](https://github.com/unit8co/darts/tree/0.8.0) (2021-05-21)

### For users of the library:

**Added:**

- `RandomForest` algorithm implemented. Uses the scikit-learn `RandomForestRegressor` to predict future values from (lagged) exogenous
  variables and lagged values of the target.
- `darts.datasets` is a new submodule allowing to easily download, cache and import some commonly used time series.
- Better support for processing sequences of `TimeSeries`.
  * The Transformers, Pipelines and metrics have been adapted to be used on sequences of `TimeSeries`
    (rather than isolated series).
  * The inference of neural networks on sequences of series has been improved
- There is a new utils function `darts.utils.model_selection.train_test_split` which allows to split a `TimeSeries`
  or a sequence of `TimeSeries` into train and test sets; either along the sample axis or along the time axis.
  It also optionally allows to do "model-aware" splitting, where the split reclaims as much data as possible for the
  training set.
- Our implementation of N-BEATS, `NBEATSModel`, now supports multivariate time series, as well as covariates.

**Changed**

- `RegressionModel` is now a user exposed class. It acts as a wrapper around any regression model with a `fit()` and `predict()`
  method. It enables the flexible usage of lagged values of the target variable as well as lagged values of multiple exogenous
  variables. Allowed values for the `lags` argument are positive integers or a list of positive integers indicating which lags
  should be used during training and prediction, e.g. `lags=12` translates to training with the last 12 lagged values of the target variable.
  `lags=[1, 4, 8, 12]` translates to training with the previous value, the value at lag 4, lag 8 and lag 12.
- 🔴 `StandardRegressionModel` is now called `LinearRegressionModel`. It implements a linear regression model
  from `sklearn.linear_model.LinearRegression`. Users who still need to use the former `StandardRegressionModel` with
  another sklearn model should use the `RegressionModel` now.

**Fixed**

- We have fixed a bug arising when multiple scalers were used.
- We have fixed a small issue in the TCN architecture, which makes our implementation follow the original paper
  more closely.

### For developers of the library:

**Added:**

- We have added some [contribution guidelines](https://github.com/unit8co/darts/blob/master/CONTRIBUTE.md).

## [0.7.0](https://github.com/unit8co/darts/tree/0.7.0) (2021-04-14)

[Full Changelog](https://github.com/unit8co/darts/compare/0.6.0...0.7.0)

### For users of the library:

**Added:**

- `darts` Pypi package. It is now possible to `pip install darts`. The older name `u8darts` is still maintained
  and provides the different flavours for lighter installs.
- New forecasting model available: VARIMA (Vector Autoregressive moving average).
- Support for exogeneous variables in ARIMA, AutoARIMA and VARIMA (optional `exog` parameter in `fit()` and `predict()`
  methods).
- New argument `dummy_index` for `TimeSeries` creation. If a series is just composed of a sequence of numbers
  without timestamps, setting this flag will allow to create a `TimeSeries` which uses a "dummy time index" behind the
  scenes. This simplifies the creation of `TimeSeries` in such cases, and makes it possible to use all forecasting models,
  except those that explicitly rely on dates.
- New method `TimeSeries.diff()` returning differenced `TimeSeries`.
- Added an example of `RegressionEnsembleModel` in intro notebook.

**Changed:**

- Improved N-BEATS example notebook.
- Methods `TimeSeries.split_before()` and `split_after()` now also accept integer or float arguments (in addition to
  timestamp) for the breaking point (e.g. specify 0.8 in order to obtain a 80%/20% split).
- Argument `value_cols` no longer has to be provided if not necessary when creating a `TimeSeries` from a `DataFrame`.
- Update of dependency requirements to more recent versions.

**Fixed:**

- Fix issue with MAX_TORCH_SEED_VALUE on 32-bit architectures (https://github.com/unit8co/darts/issues/235).
- Corrected a bug in TCN inference, which should improve accuracy.
- Fix historical forecasts not returning last point.
- Fixed bug when calling the `TimeSeries.gaps()` function for non-regular time frequencies.
- Many small bug fixes.

## [0.6.0](https://github.com/unit8co/darts/tree/0.6.0) (2021-02-02)

[Full Changelog](https://github.com/unit8co/darts/compare/0.5.0...0.6.0)

### For users of the library:

**Added:**

- `Pipeline.invertible()` a getter which returns whether the pipeline is invertible or not.
- `TimeSeries.to_json()` and `TimeSeries.from_json()` methods to convert `TimeSeries` to/from a `JSON` string.
- New base class `GlobalForecastingModel` for all models supporting training on multiple time series, as well
  as covariates. All PyTorch models are now `GlobalForecastingModel`s.
- As a consequence of the above, the `fit()` function of PyTorch models (all neural networks) can optionally be called
  with a sequence of time series (instead of a single time series).
- Similarly, the `predict()` function of these models also accepts a specification of which series should be forecasted
- A new `TrainingDataset` base class.
- Some implementations of `TrainingDataset` containing some slicing logic for the training of neural networks on
  several time series.
- A new `TimeSeriesInferenceDataset` base class.
- An implementation `SimpleInferenceDataset` of `TimeSeriesInferenceDataset`.
- All PyTorch models have a new `fit_from_dataset()` method which allows to directly fit the model from a specified
  `TrainingDataset` instance (instead of using a default instance when going via the :func:`fit()` method).
- A new explanatory notebooks for global models:
  https://github.com/unit8co/darts/blob/master/examples/02-multi-time-series-and-covariates.ipynb

**Changed:**

- 🔴 removed the arguments `training_series` and `target_series` in `ForecastingModel`s. Please consult
  the API documentation of forecasting models to see the new signatures.
- 🔴 removed `UnivariateForecastingModel` and `MultivariateForecastingModel` base classes. This distinction does
  not exist anymore. Instead, now some models are "global" (can be trained on multiple series) or "local" (they cannot).
  All implementations of `GlobalForecastingModel`s support multivariate time series out of the box, except N-BEATS.
- Improved the documentation and README.
- Re-ordered the example notebooks to improve the flow of examples.

**Fixed:**

- Many small bug fixes.
- Unit test speedup by about 15x.

## [0.5.0](https://github.com/unit8co/darts/tree/0.5.0) (2020-11-09)

[Full Changelog](https://github.com/unit8co/darts/compare/0.4.0...0.5.0)

### For users of the library:

**Added:**

- Ensemble models, a new kind of `ForecastingModel` which allows to ensemble multiple models to make predictions:
  - `EnsembleModel` is the abstract base class for ensemble models. Classes deriving from `EnsembleModel` must implement the `ensemble()` method, which takes in a `List[TimeSeries]` of predictions from the constituent models, and returns the ensembled prediction (a single `TimeSeries` object)
  - `RegressionEnsembleModel`, a concrete implementation of `EnsembleModel `which allows to specify any regression model (providing `fit()` and `predict()` methods) to use to ensemble the constituent models' predictions.
- A new method to `TorchForecastingModel` : `untrained_model()` returns the model as it was initially created, allowing to retrain the exact same model from scratch. Works both when specifying a `random_state` or not.
- New `ForecastingModel.backtest()` and `RegressionModel.backtest()` functions which by default compute a single error score from the historical forecasts the model would have produced.
  - A new `reduction` parameter allows to specify whether to compute the mean/median/… of errors or (when `reduction` is set to `None`) to return a list of historical errors.
  - The previous `backtest()` functionality still exists but has been renamed `historical_forecasts()`
- Added a new `last_points_only` parameter to `historical_forecasts()`, `backtest()` and `gridsearch()`

**Changed:**

- 🔴 Renamed `backtest()` into `historical_forecasts()`
- `fill_missing_values()` and `MissingValuesFiller` used to remove the variable names when used with `fill='auto'` – not anymore.
- Modified the default plotting style to increase contrast and make plots lighter.

**Fixed:**

- Small mistake in the `NaiveDrift` model implementation which caused the first predicted value to repeat the last training value.

### For developers of the library:

**Changed:**

- `@random_method` decorator now always assigns a `_random_instance` field to decorated methods (seeded with a random seed). This doesn't change the observed behavior, but allows to deterministically "reset" `TorchForecastingModel` by saving `_random_instance` along with the other parameters of the model upon creation.

## [0.4.0](https://github.com/unit8co/darts/tree/0.4.0) (2020-10-28)

[Full Changelog](https://github.com/unit8co/darts/compare/0.3.0...0.4.0)

### For users of the library:

**Added:**

- Data (pre) processing abilities using `DataTransformer`, `Pipeline` :
  - `DataTransformer` provide a unified interface to apply transformations on `TimeSeries`, using their `transform()` method
  - `Pipeline` :
    - allow chaining of `DataTransformers`
    - provide `fit()`, `transform()`, `fit_transform()` and `inverse_transform()` methods.
  - Implementing your own data transformers:
    - Data transformers which need to be fitted first should derive from the `FittableDataTransformer` base class and implement a `fit()` method. Fittable transformers also provide a `fit_transform()` method, which fits the transformer and then transforms the data with a single call.
    - Data transformers which perform an invertible transformation should derive from the `InvertibleDataTransformer` base class and implement a `inverse_transform()` method.
    - Data transformers which are neither fittable nor invertible should derive from the `BaseDataTransformer` base class
    - All data transformers must implement a `transform()` method.
- Concrete `DataTransformer` implementations:
  - `MissingValuesFiller` wraps around `fill_missing_value()` and allows to fill missing values using either a constant value or the `pd.interpolate()` method.
  - `Mapper` and `InvertibleMapper` allow to easily perform the equivalent of a `map()` function on a TimeSeries, and can be made part of a `Pipeline`
  - `BoxCox` allows to apply a BoxCox transformation to the data
- Extended `map()` on `TimeSeries` to accept functions which use both a value and its timestamp to compute a new value e.g.`f(timestamp, datapoint) = new_datapoint`
- Two new forecasting models:
  - `TransformerModel`, an implementation based on the architecture described in [Attention Is All You Need](https://arxiv.org/abs/1706.03762) by Vaswani et al. (2017)
  - `NBEATSModel`, an implementation based on the N-BEATS architecture described in [N-BEATS: Neural basis expansion analysis for interpretable time series forecasting](https://openreview.net/forum?id=r1ecqn4YwB) by Boris N. Oreshkin et al. (2019)

**Changed:**

- 🔴 Removed `cols` parameter from `map()`. Using indexing on `TimeSeries` is preferred.
  ```python
  # Assuming a multivariate TimeSeries named series with 3 columns or variables.
  # To apply fn to columns with names '0' and '2':

  #old syntax
  series.map(fn, cols=['0', '2']) # returned a time series with 3 columns
  #new syntax
  series[['0', '2']].map(fn) # returns a time series with only 2 columns
  ```
- 🔴 Renamed `ScalerWrapper` into `Scaler`
- 🔴 Renamed the `preprocessing` module into `dataprocessing`
- 🔴 Unified `auto_fillna()` and `fillna()` into a single `fill_missing_value()` function
  ```python
  #old syntax
  fillna(series, fill=0)

  #new syntax
  fill_missing_values(series, fill=0)

  #old syntax
  auto_fillna(series, **interpolate_kwargs)

  #new syntax
  fill_missing_values(series, fill='auto', **interpolate_kwargs)
  fill_missing_values(series, **interpolate_kwargs) # fill='auto' by default
  ```

### For developers of the library

**Changed:**

- GitHub release workflow is now triggered manually from the GitHub "Actions" tab in the repository, providing a `#major`, `#minor`, or `#patch` argument. [#211](https://github.com/unit8co/darts/pull/211)
- (A limited number of) notebook examples are now run as part of the GitHub PR workflow.

## [0.3.0](https://github.com/unit8co/darts/tree/0.3.0) (2020-10-05)

[Full Changelog](https://github.com/unit8co/darts/compare/0.2.3...0.3.0)

### For users of the library:

**Added:**

- Better indexing on TimeSeries (support for column/component indexing) [#150](https://github.com/unit8co/darts/pull/150)
- New `FourTheta` forecasting model [#123](https://github.com/unit8co/darts/pull/123), [#156](https://github.com/unit8co/darts/pull/156)
- `map()` method for TimeSeries [#163](https://github.com/unit8co/darts/pull/163), [#166](https://github.com/unit8co/darts/pull/166)
- Further improved the backtesting functions [#111](https://github.com/unit8co/darts/pull/111):
  - Added support for multivariate TimeSeries and models
  - Added `retrain` and `stride` parameters
- Custom style for matplotlib plots [#191](https://github.com/unit8co/darts/pull/191)
- sMAPE metric [#129](https://github.com/unit8co/darts/pull/129)
- Option to specify a `random_state` at model creation using the `@random_method` decorator on models using neural networks to allow reproducibility of results [#118](https://github.com/unit8co/darts/pull/118)

**Changed:**

- 🔴 **Refactored backtesting** [#184](https://github.com/unit8co/darts/pull/184)
  - Moved backtesting functionalities inside `ForecastingModel` and `RegressionModel`
    ```python
    # old syntax:
    backtest_forecasting(forecasting_model, *args, **kwargs)

    # new syntax:
    forecasting_model.backtest(*args, **kwargs)

    # old syntax:
    backtest_regression(regression_model, *args, **kwargs)

    # new syntax:
    regression_model.backtest(*args, **kwargs)
    ```
  - Consequently removed the `backtesting` module
- 🔴 `ForecastingModel` `fit()` **method syntax** using TimeSeries indexing instead of additional parameters [#161](https://github.com/unit8co/darts/pull/161)
  ```python
  # old syntax:
  multivariate_model.fit(multivariate_series, target_indices=[0, 1])

  # new syntax:
  multivariate_model.fit(multivariate_series, multivariate_series[["0", "1"]])

  # old syntax:
  univariate_model.fit(multivariate_series, component_index=2)

  # new syntax:
  univariate_model.fit(multivariate_series["2"])
  ```

**Fixed:**

- Solved issue of TorchForecastingModel.predict(n) throwing an error at n=1. [#108](https://github.com/unit8co/darts/pull/108)
- Fixed MASE metrics [#129](https://github.com/unit8co/darts/pull/129)
- BUG ForecastingModel.backtest: Can bypass sanity checks [#189](https://github.com/unit8co/darts/pull/189)
- `ForecastingModel.backtest()` fails if `forecast_horizon` isn't provided [#186](https://github.com/unit8co/darts/issues/186)

### For developers of the library

**Added:**

- Gradle to build docs, docker image, run tests, … [#112](https://github.com/unit8co/darts/pull/112), [#127](https://github.com/unit8co/darts/pull/127), [#159](https://github.com/unit8co/darts/pull/159)
- M4 competition benchmark and notebook to the examples [#138](https://github.com/unit8co/darts/pull/138)
- Check of test coverage [#141](https://github.com/unit8co/darts/pull/141)

**Changed:**

- Dependencies' versions are now fixed [#173](https://github.com/unit8co/darts/pull/173)
- Workflow: tests trigger on Pull Request [#165](https://github.com/unit8co/darts/pull/165)

**Fixed:**

- Passed the `freq` parameter to the `TimeSeries` constructor in all TimeSeries generating functions [#157](https://github.com/unit8co/darts/pull/157)

## Older releases

[Full Changelog](https://github.com/unit8co/darts/compare/f618c4536bf7ed6e3b6a2239fbca4e3089736426...0.2.3)<|MERGE_RESOLUTION|>--- conflicted
+++ resolved
@@ -11,12 +11,9 @@
 
 **Improved**
 
-<<<<<<< HEAD
-- `TimeSeries.plot()` now supports setting the color for each component in the series. Simply pass a list / sequence of colors with length matching the number of components as parameters "c" or "colors". [#2680](https://github.com/unit8co/darts/pull/2680) by [Jules Authier](https://github.com/authierj)
-=======
 - Added ONNX support for torch-based models with method `TorchForecastingModel.to_onnx()`. Check out [this example](https://unit8co.github.io/darts/userguide/gpu_and_tpu_usage.html#exporting-model-to-onnx-format-for-inference) from the user guide on how to export and load a model for inference. [#2620](https://github.com/unit8co/darts/pull/2620) by [Antoine Madrona](https://github.com/madtoinou)
 - Made method `ForecastingModel.untrained_model()` public. Use this method to get a new (untrained) model instance created with the same parameters. [#2684](https://github.com/unit8co/darts/pull/2684) by [Timon Erhart](https://github.com/turbotimon)
->>>>>>> cda8f814
+- `TimeSeries.plot()` now supports setting the color for each component in the series. Simply pass a list / sequence of colors with length matching the number of components as parameters "c" or "colors". [#2680](https://github.com/unit8co/darts/pull/2680) by [Jules Authier](https://github.com/authierj)
 
 **Fixed**
 
