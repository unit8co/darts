--- conflicted
+++ resolved
@@ -14,6 +14,9 @@
 **Fixed**
 
 - Fixed a bug in `SKLearnModel.get_estimator()` for univariate quantile models that use `multi_models=False` , where using `quantile` did not return the correct fitted quantile model / estimator. [#2838](https://github.com/unit8co/darts/pull/2838) by [Dennis Bader](https://github.com/dennisbader).
+- Added parameter `verbose` to `ForecastingModel.fit()` that allows to control the verbosity for model fitting. Ignored if the underlying model does not support it. [#2805](https://github.com/unit8co/darts/pull/2805) by [Timon Erhart](https://github.com/turbotimon).
+- Fixed a bug in `historical_forecast` where the `verbose` parameter was not propagated to the the model's `fit()` method. [#2805](https://github.com/unit8co/darts/pull/2805) by [Timon Erhart](https://github.com/turbotimon).
+2805) by [Timon Erhart](https://github.com/turbotimon).
 
 **Dependencies**
 
@@ -63,18 +66,11 @@
 **Fixed**
 
 - Fixed some issues in `NLinearModel` with `normalize=True` that resulted in decreased predictive accuracy. Using `shared_weights=True` and auto-regressive forecasting now work properly. [#2757](https://github.com/unit8co/darts/pull/2757) by [Timon Erhart](https://github.com/turbotimon).
-<<<<<<< HEAD
-- Fixed a bug when training a `TorchForecastingModel`, where using certain `torchmetrics` that require a 2D model output (e.g. R2Score) raised an error. [He Weilin](https://github.com/cnhwl).
-- Added parameter `verbose` to `ForecastingModel.fit()` that allows to control the verbosity for model fitting. Ignored if the underlying model does not support it. [#2805](https://github.com/unit8co/darts/pull/2805) by [Timon Erhart](https://github.com/turbotimon).
-- Fixed a bug in `historical_forecast` where the `verbose` parameter was not propagated to the the model's `fit()` method. [#2805](https://github.com/unit8co/darts/pull/2805) by [Timon Erhart](https://github.com/turbotimon).
-2805) by [Timon Erhart](https://github.com/turbotimon).
-=======
 - Fixed a bug when training a `TorchForecastingModel`, where using certain `torchmetrics` that require a 2D model output (e.g. R2Score) raised an error. [#2786](https://github.com/unit8co/darts/pull/2786) by [He Weilin](https://github.com/cnhwl).
 - Fixed an issue with `TorchForecastingModel.predict()` on Windows machines, where tensor movement from GPU to CPU was not synchronized. [#2829](https://github.com/unit8co/darts/pull/2829) by [Dennis Bader](https://github.com/dennisbader).
 - Fixed a bug with `SKLearnModel.__str__()` which raised an error when the model was wrapped by Darts' MultioutputRegressor. [#2811](https://github.com/unit8co/darts/pull/2811) by [Dennis Bader](https://github.com/dennisbader).
 - Fixed the default `_ShapMethod` for three tree based regression models (HistGradientBoostingRegressor, ExtraTreesRegressor and RandomForestRegressor). [#2821](https://github.com/unit8co/darts/pull/2821) by [Rijk van der Meulen](https://github.com/rijkvandermeulen).
 - Fixed a bug in `StatsForecastModel` where custom future covariates support (OLS) resulted in a feature error with target series that contain static covariates. [#2824](https://github.com/unit8co/darts/pull/2824) by [Dennis Bader](https://github.com/dennisbader).
->>>>>>> 2391d8bb
 
 **Dependencies**
 
