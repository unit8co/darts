--- conflicted
+++ resolved
@@ -11,11 +11,8 @@
 
 **Improved**
 
-<<<<<<< HEAD
 - Added hyperparameter `skip_resampling` in `TFTModel` to skip resampling operations on feature embeddings which may cause time bottlenecks. When set to `True`, it could provide substantial training and inference speed-up. [#2897](https://github.com/unit8co/darts/issues/2897) by [Zhihao Dai](https://github.com/daidahao).
-=======
 - Added mixed precision and 16-bit precision support to `TorchForecastingModel`. Simply specify `{"precision": "bf16-mixed" }` for `pl_trainer_kwargs` to enable mixed precision training. Alternatively, declare a custom `pytorch_lightning.Trainer` with a `"precision"` parameter and pass the trainer to `fit()`. Other precision options such as `"64-true"` and `"16-mixed"` supported by `pytorch_lightning` are also allowed. [#2883](https://github.com/unit8co/darts/pull/2883) by [Zhihao Dai](https://github.com/daidahao).
->>>>>>> b870cb61
 - 🔴 Added future and static covariates support to `BlockRNNModel`. This improvement required changes to the underlying model architecture which means that saved model instances from older Darts versions cannot be loaded any longer. [#2845](https://github.com/unit8co/darts/pull/2845) by [Gabriel Margaria](https://github.com/Jaco-Pastorius).
 - `from_group_dataframe()` now supports creating `TimeSeries` from **additional DataFrame backends** (Polars, PyArrow, ...). We leverage `narwhals` as the compatibility layer between DataFrame libraries. See their [documentation](https://narwhals-dev.github.io/narwhals/) for all supported backends. [#2766](https://github.com/unit8co/darts/pull/2766) by [He Weilin](https://github.com/cnhwl).
 - Added `add_regressor_configs` parameter to the `Prophet` model, enabling component-specific control over `prior_scale`, `mode`, and `standardize` for the future covariates. [#2882](https://github.com/unit8co/darts/issues/2882) by [Ramsay Davis](https://github.com/RamsayDavisWL).
