# Changelog

We do our best to avoid the introduction of breaking changes,
but cannot always guarantee backwards compatibility. Changes that may **break code which uses a previous release of Darts** are marked with a "🔴".

## [Unreleased](https://github.com/unit8co/darts/tree/master)

[Full Changelog](https://github.com/unit8co/darts/compare/0.28.0...master)

### For users of the library:
**Improved**
<<<<<<< HEAD
- Improvements to Metrics: [#2284](https://github.com/unit8co/darts/pull/2284) by [Dennis Bader](https://github.com/dennisbader).
  - 🚀 Optimized Darts Metrics (except `mase`), which run >20 times faster than before for univariate series, and >>20 times for multivariate series. This boosts direct metric computations as well as backtesting!
  - 🔴 renamed metric parameter `reduction` to `series_reduction`
  - 🔴 renamed metric parameter `inter_reduction` to `component_reduction`
- Improvements to `TimeSeries`: [#2284](https://github.com/unit8co/darts/pull/2284) by [Dennis Bader](https://github.com/dennisbader).
  - performance boost for methods: `slice_intersect()`, `has_same_time_as()`
  - new method `slice_intersect_values()`, which returns the sliced values of a series, where the time index has been intersected with another series.
- 🔴 Moved utils functions to clearly separate Darts-specific from non-Darts-specific logic: [#2284](https://github.com/unit8co/darts/pull/2284) by [Dennis Bader](https://github.com/dennisbader).
  - moved function `generate_index()` from `darts.utils.timeseries_generation` to `darts.utils.utils`
  - moved functions `retain_period_common_to_all()`, `series2seq()`, `seq2series()`, `get_single_series()` from `darts.utils.utils` to `darts.utils.ts_utils`.
=======
- Improvements to `ForecastingModel`:
  - Renamed the private `_is_probabilistic` property to a public `supports_probabilistic_prediction`. [#2269](https://github.com/unit8co/darts/pull/2269) by [Felix Divo](https://github.com/felixdivo).
>>>>>>> 79863481

**Fixed**
- fixed a bug in `quantile_loss`, where the loss was computed on all samples rather than only on the predicted quantiles. [#2284](https://github.com/unit8co/darts/pull/2284) by [Dennis Bader](https://github.com/dennisbader).

**Dependencies**

### For developers of the library:

## [0.28.0](https://github.com/unit8co/darts/tree/0.28.0) (2024-03-05)
### For users of the library:
**Improved**
- Improvements to `GlobalForecastingModel`:
  - 🚀🚀🚀 All global models (regression and torch models) now support shifted predictions with model creation parameter `output_chunk_shift`. This will shift the output chunk for training and prediction by `output_chunk_shift` steps into the future. [#2176](https://github.com/unit8co/darts/pull/2176) by [Dennis Bader](https://github.com/dennisbader).
- Improvements to `TimeSeries`: [#2196](https://github.com/unit8co/darts/pull/2196) by [Dennis Bader](https://github.com/dennisbader).
  - 🚀🚀🚀 Significant performance boosts for several `TimeSeries` methods resulting increased efficiency across the entire `Darts` library. Up to 2x faster creation times for series indexed with "regular" frequencies (e.g. Daily, hourly, ...), and >100x for series indexed with "special" frequencies (e.g. "W-MON", ...). Affects:
    - All `TimeSeries` creation methods     
    - Additional boosts for slicing with integers and Timestamps
    - Additional boosts for `from_group_dataframe()` by performing some of the heavy-duty computations on the entire DataFrame, rather than iteratively on the group level.
  - Added option to exclude some `group_cols` from being added as static covariates when using `TimeSeries.from_group_dataframe()` with parameter `drop_group_cols`.
- 🚀 New global baseline models that use fixed input and output chunks for prediction. This offers support for univariate, multivariate, single and multiple target series prediction, one-shot- or autoregressive/moving forecasts, optimized historical forecasts, batch prediction, prediction from datasets, and more. [#2261](https://github.com/unit8co/darts/pull/2261) by [Dennis Bader](https://github.com/dennisbader).
  - `GlobalNaiveAggregate`: Computes an aggregate (using a custom or built-in `torch` function) for each target component over the last `input_chunk_length` points, and repeats the values `output_chunk_length` times for prediction. Depending on the parameters, this model can be equivalent to `NaiveMean` and `NaiveMovingAverage`. 
  - `GlobalNaiveDrift`: Takes the slope of each target component over the last `input_chunk_length` points and projects the trend over the next `output_chunk_length` points for prediction. Depending on the parameters, this model can be equivalent to `NaiveDrift`. 
  - `GlobalNaiveSeasonal`: Takes the target component value at the `input_chunk_length`th point before the end of the target `series`, and repeats the values `output_chunk_length` times for prediction. Depending on the parameters, this model can be equivalent to `NaiveSeasonal`.
- Improvements to `TorchForecastingModel`:
  - Added support for additional lr scheduler configuration parameters for more control ("interval", "frequency", "monitor", "strict", "name"). [#2218](https://github.com/unit8co/darts/pull/2218) by [Dennis Bader](https://github.com/dennisbader).
- Improvements to `RegressionModel`: [#2246](https://github.com/unit8co/darts/pull/2246) by [Antoine Madrona](https://github.com/madtoinou).
  - Added a `get_estimator()` method to access the underlying estimator
  - Added attribute `lagged_label_names` to identify the forecasted step and component of each estimator
  - Updated the docstring of `get_multioutout_estimator()`
- Other improvements:
  - Added argument `keep_names` to `WindowTransformer` and `window_transform` to indicate whether the original component names should be kept. [#2207](https://github.com/unit8co/darts/pull/2207) by [Antoine Madrona](https://github.com/madtoinou).
  - Added new helper function `darts.utils.utils.n_steps_between()` to efficiently compute the number of time steps (periods) between two points with a given frequency. Improves efficiency for regression model tabularization by avoiding `pd.date_range()`. [#2176](https://github.com/unit8co/darts/pull/2176) by [Dennis Bader](https://github.com/dennisbader).
  - 🔴 Changed the default `start` value in `ForecastingModel.gridsearch()` from `0.5` to `None`, to make it consistent with `historical_forecasts` and other methods. [#2243](https://github.com/unit8co/darts/pull/2243) by [Thomas Kientz](https://github.com/thomktz).
  - Improvements to `ARIMA` documentation: Specified possible `p`, `d`, `P`, `D`, `trend` advanced options that are available in statsmodels. More explanations on the behaviour of the parameters were added. [#2142](https://github.com/unit8co/darts/pull/2142) by [MarcBresson](https://github.com/MarcBresson).

**Fixed**
- Fixed a bug when using `RegressionModel` with `lags=None`, some `lags_*covariates`, and the covariates starting after or at the same time as the first predictable time step; the lags were not extracted from the correct indices. [#2176](https://github.com/unit8co/darts/pull/2176) by [Dennis Bader](https://github.com/dennisbader).
- Fixed a bug when calling `window_transform` on a `TimeSeries` with a hierarchy. The hierarchy is now only preseved for single transformations applied to all components, or removed otherwise. [#2207](https://github.com/unit8co/darts/pull/2207) by [Antoine Madrona](https://github.com/madtoinou).
- Fixed a bug in probabilistic `LinearRegressionModel.fit()`, where the `model` attribute was not pointing to all underlying estimators. [#2205](https://github.com/unit8co/darts/pull/2205) by [Antoine Madrona](https://github.com/madtoinou).
- Raise an error in `RegressionEsembleModel` when the `regression_model` was created with `multi_models=False` (not supported). [#2205](https://github.com/unit8co/darts/pull/2205) by [Antoine Madrona](https://github.com/madtoinou).
- Fixed a bug in `coefficient_of_variation()` with `intersect=True`, where the coefficient was not computed on the intersection. [#2202](https://github.com/unit8co/darts/pull/2202) by [Antoine Madrona](https://github.com/madtoinou).
- Fixed a bug in `gridsearch()` with `use_fitted_values=True`, where the model was not propely instantiated for sanity checks. [#2222](https://github.com/unit8co/darts/pull/2222) by [Antoine Madrona](https://github.com/madtoinou).
- Fixed a bug in `TimeSeries.append/prepend_values()`, where the component names and the hierarchy were dropped. [#2237](https://github.com/unit8co/darts/pull/2237) by [Antoine Madrona](https://github.com/madtoinou).
- Fixed a bug in `get_multioutput_estimator()`, where the index of the estimator was incorrectly calculated. [#2246](https://github.com/unit8co/darts/pull/2246) by [Antoine Madrona](https://github.com/madtoinou).
- 🔴 Fixed a bug in `datetime_attribute_timeseries()`, where 1-indexed attributes were not properly handled. Also, 0-indexing is now enforced for all the generated encodings. [#2242](https://github.com/unit8co/darts/pull/2242) by [Antoine Madrona](https://github.com/madtoinou).

**Dependencies**
- Removed upper version cap (<=v2.1.2) for PyTorch Lightning. [#2251](https://github.com/unit8co/darts/pull/2251) by [Dennis Bader](https://github.com/dennisbader).

### For developers of the library:
- Updated pre-commit hooks to the latest version using `pre-commit autoupdate`. Change `pyupgrade` pre-commit hook argument to `--py38-plus`. [#2228](https://github.com/unit8co/darts/pull/2228)  by [MarcBresson](https://github.com/MarcBresson).
- Bumped dev dependencies to newest versions: [#2248](https://github.com/unit8co/darts/pull/2248) by [Dennis Bader](https://github.com/dennisbader).
  - black[jupyter]: from 22.3.0 to 24.1.1
  - flake8: from 4.0.1 to 7.0.0
  - isort: from 5.11.5 to 5.13.2
  - pyupgrade: 2.31.0 from to v3.15.0

## [0.27.2](https://github.com/unit8co/darts/tree/0.27.2) (2024-01-21)
### For users of the library:
**Improved**
- Added `darts.utils.statistics.plot_ccf` that can be used to plot the cross correlation between a time series (e.g. target series) and the lagged values of another time series (e.g. covariates series). [#2122](https://github.com/unit8co/darts/pull/2122) by [Dennis Bader](https://github.com/dennisbader).
- Improvements to `TimeSeries`: Improved the time series frequency inference when using slices or pandas DatetimeIndex as keys for `__getitem__`. [#2152](https://github.com/unit8co/darts/pull/2152) by [DavidKleindienst](https://github.com/DavidKleindienst).

**Fixed**
- Fixed a bug when using a `TorchForecastingModel` with `use_reversible_instance_norm=True` and predicting with `n > output_chunk_length`. The input normalized multiple times. [#2160](https://github.com/unit8co/darts/pull/2160) by [FourierMourier](https://github.com/FourierMourier).

### For developers of the library:

## [0.27.1](https://github.com/unit8co/darts/tree/0.27.1) (2023-12-10)
### For users of the library:
**Improved**
- 🔴 Added `CustomRNNModule` and `CustomBlockRNNModule` for defining custom RNN modules that can be used with `RNNModel` and `BlockRNNModel`. The custom `model` must now be a subclass of the custom modules. [#2088](https://github.com/unit8co/darts/pull/2088) by [Dennis Bader](https://github.com/dennisbader).

**Fixed**
- Fixed a bug in historical forecasts, where some `fit/predict_kwargs` were not passed to the underlying model's fit/predict methods. [#2103](https://github.com/unit8co/darts/pull/2103) by [Dennis Bader](https://github.com/dennisbader).
- Fixed an import error when trying to create a `TorchForecastingModel` with PyTorch Lightning v<2.0.0. [#2087](https://github.com/unit8co/darts/pull/2087) by [Eschibli](https://github.com/eschibli).
- Fixed a bug when creating a `RNNModel` with a custom `model`. [#2088](https://github.com/unit8co/darts/pull/2088) by [Dennis Bader](https://github.com/dennisbader).

### For developers of the library:
- Added a folder `docs/generated_api` to define custom .rst files for generating the documentation. [#2115](https://github.com/unit8co/darts/pull/2115) by [Dennis Bader](https://github.com/dennisbader).

## [0.27.0](https://github.com/unit8co/darts/tree/0.27.0) (2023-11-18)
### For users of the library:
**Improved**
- Improvements to `TorchForecastingModel`:
  - 🚀🚀 We optimized `historical_forecasts()` for pre-trained `TorchForecastingModel` running up to 20 times faster than before (and even more when tuning the batch size)!. [#2013](https://github.com/unit8co/darts/pull/2013) by [Dennis Bader](https://github.com/dennisbader).
  - Added callback `darts.utils.callbacks.TFMProgressBar` to customize at which model stages to display the progress bar. [#2020](https://github.com/unit8co/darts/pull/2020) by [Dennis Bader](https://github.com/dennisbader).
  - All `InferenceDataset`s now support strided forecasts with parameters `stride`, `bounds`. These datasets can be used with `TorchForecastingModel.predict_from_dataset()`. [#2013](https://github.com/unit8co/darts/pull/2013) by [Dennis Bader](https://github.com/dennisbader).
- Improvements to `RegressionModel`:
  - New example notebook for the `RegressionModels` explaining features such as (component-specific) lags, `output_chunk_length` in relation with `multi_models`, multivariate support, and more. [#2039](https://github.com/unit8co/darts/pull/2039) by [Antoine Madrona](https://github.com/madtoinou).
  - `XGBModel` now leverages XGBoost's native Quantile Regression support that was released in version 2.0.0 for improved probabilistic forecasts. [#2051](https://github.com/unit8co/darts/pull/2051) by [Dennis Bader](https://github.com/dennisbader).
- Improvements to `LocalForecastingModel`
  - Added optional keyword arguments dict `kwargs` to `ExponentialSmoothing` that will be passed to the constructor of the underlying `statsmodels.tsa.holtwinters.ExponentialSmoothing` model. [#2059](https://github.com/unit8co/darts/pull/2059) by [Antoine Madrona](https://github.com/madtoinou).
- General model improvements:
  - Added new arguments `fit_kwargs` and `predict_kwargs` to `historical_forecasts()`, `backtest()` and `gridsearch()` that will be passed to the model's `fit()` and / or `predict` methods. E.g., you can now set a batch size, static validation series, ... depending on the model support. [#2050](https://github.com/unit8co/darts/pull/2050) by [Antoine Madrona](https://github.com/madtoinou)
  - For transparency, we issue a (removable) warning when performing auto-regressive forecasts with past covariates (with `n >= output_chunk_length`) to inform users that future values of past covariates will be accessed. [#2049](https://github.com/unit8co/darts/pull/2049) by [Antoine Madrona](https://github.com/madtoinou)
- Other improvements:
  - Added support for time index time zone conversion with parameter `tz` before generating/computing holidays and datetime attributes. Support was added to all Time Axis Encoders, standalone encoders and forecasting models' `add_encoders`, time series generation utils functions `holidays_timeseries()` and `datetime_attribute_timeseries()`, and `TimeSeries` methods `add_datetime_attribute()` and `add_holidays()`. [#2054](https://github.com/unit8co/darts/pull/2054) by [Dennis Bader](https://github.com/dennisbader).
  - Added new data transformer: `MIDAS`, which uses mixed-data sampling to convert `TimeSeries` from high frequency to low frequency (and back). [#1820](https://github.com/unit8co/darts/pull/1820) by [Boyd Biersteker](https://github.com/Beerstabr), [Antoine Madrona](https://github.com/madtoinou) and [Dennis Bader](https://github.com/dennisbader).
  - Added new dataset `ElectricityConsumptionZurichDataset`: The dataset contains the electricity consumption of households in Zurich, Switzerland from 2015-2022 on different grid levels. We also added weather measurements for Zurich which can be used as covariates for modelling. [#2039](https://github.com/unit8co/darts/pull/2039) by [Antoine Madrona](https://github.com/madtoinou) and [Dennis Bader](https://github.com/dennisbader).
  - Adapted the example notebooks to properly apply data transformers and avoid look-ahead bias. [#2020](https://github.com/unit8co/darts/pull/2020) by [Samriddhi Singh](https://github.com/SimTheGreat).

**Fixed**
- Fixed a bug when calling `historical_forecasts()` and `overlap_end=False` that did not generate the last possible forecast. [#2013](https://github.com/unit8co/darts/pull/2013) by [Dennis Bader](https://github.com/dennisbader).
- Fixed a bug when calling optimized `historical_forecasts()` for a `RegressionModel` trained with varying component-specific lags. [#2040](https://github.com/unit8co/darts/pull/2040) by [Antoine Madrona](https://github.com/madtoinou).
- Fixed a bug when using encoders with `RegressionModel` and series with a non-evenly spaced frequency (e.g. Month Begin). This raised an error during lagged data creation when trying to divide a pd.Timedelta by the ambiguous frequency. [#2034](https://github.com/unit8co/darts/pull/2034) by [Antoine Madrona](https://github.com/madtoinou).
- Fixed a bug when loading the weights of a `TorchForecastingModel` that was trained with a precision other than `float64`. [#2046](https://github.com/unit8co/darts/pull/2046) by [Freddie Hsin-Fu Huang](https://github.com/Hsinfu).
- Fixed broken links in the `Transfer learning` example notebook with publicly hosted version of the three datasets. [#2067](https://github.com/unit8co/darts/pull/2067) by [Antoine Madrona](https://github.com/madtoinou).
- Fixed a bug when using `NLinearModel` on multivariate series with covariates and `normalize=True`. [#2072](https://github.com/unit8co/darts/pull/2072) by [Antoine Madrona](https://github.com/madtoinou).
- Fixed a bug when using `DLinearModel` and `NLinearModel` on multivariate series with static covariates shared across components and `use_static_covariates=True`. [#2070](https://github.com/unit8co/darts/pull/2070) by [Antoine Madrona](https://github.com/madtoinou).

### For developers of the library:
No changes.

## [0.26.0](https://github.com/unit8co/darts/tree/0.26.0) (2023-09-16)
### For users of the library:

**Improved**
- Improvements to `RegressionModel`: [#1962](https://github.com/unit8co/darts/pull/1962) by [Antoine Madrona](https://github.com/madtoinou).
  - 🚀🚀 All models now support component/column-specific lags for target, past, and future covariates series.
- Improvements to `TorchForecastingModel`:
  - 🚀 Added `RINorm` (Reversible Instance Norm) as an input normalization option for all models except `RNNModel`. Activate it with model creation parameter `use_reversible_instance_norm`. [#1969](https://github.com/unit8co/darts/pull/1969) by [Dennis Bader](https://github.com/dennisbader).
  - 🔴 Added past covariates feature projection to `TiDEModel` with parameter `temporal_width_past` following the advice of the model architect. Parameter `temporal_width` was renamed to `temporal_width_future`. Additionally, added the option to bypass the feature projection with `temporal_width_past/future=0`. [#1993](https://github.com/unit8co/darts/pull/1993) by [Dennis Bader](https://github.com/dennisbader).
- Improvements to `EnsembleModel`:  [#1815](https://github.com/unit8co/darts/pull/#1815) by [Antoine Madrona](https://github.com/madtoinou) and [Dennis Bader](https://github.com/dennisbader).
  - 🔴 Renamed model constructor argument `models` to `forecasting_models`.
  - 🚀🚀 Added support for pre-trained `GlobalForecastingModel` as `forecasting_models` to avoid re-training when ensembling. This requires all models to be pre-trained global models.
  - 🚀 Added support for generating the `forecasting_model` forecasts (used to train the ensemble model) with historical forecasts rather than direct (auto-regressive) predictions. Enable it with `train_using_historical_forecasts=True` at model creation. 
  - Added an example notebook for ensemble models.
- Improvements to historical forecasts, backtest and gridsearch:  [#1866](https://github.com/unit8co/darts/pull/1866) by [Antoine Madrona](https://github.com/madtoinou).
  - Added support for negative `start` values to start historical forecasts relative to the end of the target series. 
  - Added a new argument `start_format` that allows to use an integer `start` either as the index position or index value/label for `series` indexed with a `pd.RangeIndex`.
  - Added support for `TimeSeries` with a `RangeIndex` starting at a negative integer.
- Other improvements:
  - Reduced the size of the Darts docker image `unit8/darts:latest`, and included all optional models as well as dev requirements. [#1878](https://github.com/unit8co/darts/pull/1878) by [Alex Colpitts](https://github.com/alexcolpitts96).
  - Added short examples in the docstring of all the models, including covariates usage and some model-specific parameters. [#1956](https://github.com/unit8co/darts/pull/1956) by [Antoine Madrona](https://github.com/madtoinou).
  - Added method `TimeSeries.cumsum()` to get the cumulative sum of the time series along the time axis. [#1988](https://github.com/unit8co/darts/pull/1988) by [Eliot Zubkoff](https://github.com/Eliotdoesprogramming).

**Fixed**
- Fixed a bug in `TimeSeries.from_dataframe()` when using a pandas.DataFrame with `df.columns.name != None`. [#1938](https://github.com/unit8co/darts/pull/1938) by [Antoine Madrona](https://github.com/madtoinou).
- Fixed a bug in `RegressionEnsembleModel.extreme_lags` when the forecasting models have only covariates lags. [#1942](https://github.com/unit8co/darts/pull/1942) by [Antoine Madrona](https://github.com/madtoinou).
- Fixed a bug when using `TFTExplainer` with a `TFTModel` running on GPU. [#1949](https://github.com/unit8co/darts/pull/1949) by [Dennis Bader](https://github.com/dennisbader).
- Fixed a bug in `TorchForecastingModel.load_weights()` that raised an error when loading the weights from a valid architecture. [#1952](https://github.com/unit8co/darts/pull/1952) by [Antoine Madrona](https://github.com/madtoinou).
- Fixed a bug in `NLinearModel` where `normalize=True` and past covariates could not be used at the same time. [#1873](https://github.com/unit8co/darts/pull/1873) by [Eliot Zubkoff](https://github.com/Eliotdoesprogramming).
- Raise an error when an `EnsembleModel` containing at least one `LocalForecastingModel` is calling `historical_forecasts` with `retrain=False`.  [#1815](https://github.com/unit8co/darts/pull/#1815) by [Antoine Madrona](https://github.com/madtoinou).
- 🔴 Dropped support for lambda functions in `add_encoders`’s “custom” encoder in favor of named functions to ensure that models can be exported. [#1957](https://github.com/unit8co/darts/pull/1957) by [Antoine Madrona](https://github.com/madtoinou).

### For developers of the library:

**Improved**
- Refactored all tests to use pytest instead of unittest. [#1950](https://github.com/unit8co/darts/pull/1950) by [Dennis Bader](https://github.com/dennisbader).

## [0.25.0](https://github.com/unit8co/darts/tree/0.25.0) (2023-08-04)
### For users of the library:

**Installation**
- 🔴 Removed Prophet, LightGBM, and CatBoost dependencies from PyPI packages (`darts`, `u8darts`, `u8darts[torch]`), and conda-forge packages (`u8darts`, `u8darts-torch`)  to avoid installation issues that some users were facing (installation on Apple M1/M2 devices, ...). [#1589](https://github.com/unit8co/darts/pull/1589) by [Julien Herzen](https://github.com/hrzn) and [Dennis Bader](https://github.com/dennisbader).
  - The models are still supported by installing the required packages as described in our [installation guide](https://github.com/unit8co/darts/blob/master/INSTALL.md#enabling-optional-dependencies).
  - The Darts package including all dependencies can still be installed with PyPI package `u8darts[all]` or conda-forge package `u8darts-all`. 
  - Added new PyPI flavor `u8darts[notorch]`, and conda-forge flavor `u8darts-notorch` which are equivalent to the old `u8darts` installation (all dependencies except neural networks).
- 🔴 Removed support for Python 3.7 [#1864](https://github.com/unit8co/darts/pull/1864) by [Dennis Bader](https://github.com/dennisbader).

**Improved**
- General model improvements:
  - 🚀🚀 Optimized `historical_forecasts()` for `RegressionModel` when `retrain=False` and `forecast_horizon <= output_chunk_length` by vectorizing the prediction. This can run up to 700 times faster than before! [#1885](https://github.com/unit8co/darts/pull/1885) by [Antoine Madrona](https://github.com/madtoinou).
  - Improved efficiency of `historical_forecasts()` and `backtest()` for all models giving significant process time reduction for larger number of predict iterations and series. [#1801](https://github.com/unit8co/darts/pull/1801) by [Dennis Bader](https://github.com/dennisbader).
  - 🚀🚀 Added support for direct prediction of the likelihood parameters to probabilistic models using a likelihood (regression and torch models). Set `predict_likelihood_parameters=True` when calling `predict()`. [#1811](https://github.com/unit8co/darts/pull/1811) by [Antoine Madrona](https://github.com/madtoinou).
  - 🚀🚀 New forecasting model: `TiDEModel`  as proposed in [this paper](https://arxiv.org/abs/2304.08424). An MLP based encoder-decoder model that is said to outperform many Transformer-based architectures. [#1727](https://github.com/unit8co/darts/pull/1727) by [Alex Colpitts](https://github.com/alexcolpitts96).
  - `Prophet` now supports conditional seasonalities, and properly handles all parameters passed to `Prophet.add_seasonality()` and model creation parameter `add_seasonalities` [#1829](https://github.com/unit8co/darts/pull/1829) by [Idan Shilon](https://github.com/id5h).
  - Added method `generate_fit_predict_encodings()` to generate the encodings (from `add_encoders` at model creation) required for training and prediction. [#1925](https://github.com/unit8co/darts/pull/1925) by [Dennis Bader](https://github.com/dennisbader).
  - Added support for `PathLike` to the `save()` and `load()` functions of all non-deep learning based models. [#1754](https://github.com/unit8co/darts/pull/1754) by [Simon Sudrich](https://github.com/sudrich).
  - Added model property `ForecastingModel.supports_multivariate` to indicate whether the model supports multivariate forecasting. [#1848](https://github.com/unit8co/darts/pull/1848) by [Felix Divo](https://github.com/felixdivo).
- Improvements to `EnsembleModel`:
  - Model creation parameter `forecasting_models` now supports a mix of `LocalForecastingModel` and `GlobalForecastingModel` (single `TimeSeries` training/inference only, due to the local models). [#1745](https://github.com/unit8co/darts/pull/1745) by [Antoine Madrona](https://github.com/madtoinou).
  - Future and past covariates can now be used even if `forecasting_models` have different covariates support. The covariates passed to `fit()`/`predict()` are used only by models that support it. [#1745](https://github.com/unit8co/darts/pull/1745) by [Antoine Madrona](https://github.com/madtoinou).
  - `RegressionEnsembleModel` and `NaiveEnsembleModel` can generate probabilistic forecasts, probabilistics `forecasting_models` can be sampled to train the `regression_model`, updated the documentation (stacking technique). [#1692](https://github.com/unit8co/darts/pull/1692) by [Antoine Madrona](https://github.com/madtoinou).
- Improvements to `Explainability` module:
  - 🚀🚀 New forecasting model explainer: `TFTExplainer` for `TFTModel`. You can now access and visualize the trained model's feature importances and self attention. [#1392](https://github.com/unit8co/darts/issues/1392) by [Sebastian Cattes](https://github.com/Cattes) and [Dennis Bader](https://github.com/dennisbader).
  - Added static covariates support to `ShapeExplainer`. [#1803](https://github.com/unit8co/darts/pull/1803) by [Anne de Vries](https://github.com/anne-devries) and [Dennis Bader](https://github.com/dennisbader).
- Improvements to documentation [#1904](https://github.com/unit8co/darts/pull/1904) by [Dennis Bader](https://github.com/dennisbader):
  - made model sections in README.md, covariates user guide and forecasting model API Reference more user friendly by adding model links and reorganizing them into model categories.
  - added the Dynamic Time Warping (DTW) module and improved its appearance.
- Other improvements:
  - Improved static covariates column naming when using `StaticCovariatesTransformer` with a `sklearn.preprocessing.OneHotEncoder`. [#1863](https://github.com/unit8co/darts/pull/1863) by [Anne de Vries](https://github.com/anne-devries).
  - Added `MSTL` (Season-Trend decomposition using LOESS for multiple seasonalities) as a `method` option for `extract_trend_and_seasonality()`. [#1879](https://github.com/unit8co/darts/pull/1879) by [Alex Colpitts](https://github.com/alexcolpitts96).
  - Added `RINorm` (Reversible Instance Norm) as a new input normalization option for `TorchForecastingModel`. So far only `TiDEModel` supports it with model creation parameter `use_reversible_instance_norm`. [#1865](https://github.com/unit8co/darts/issues/1856) by [Alex Colpitts](https://github.com/alexcolpitts96).
  - Improvements to `TimeSeries.plot()`: custom axes are now properly supported with parameter `ax`. Axis is now returned for downstream tasks. [#1916](https://github.com/unit8co/darts/pull/1916) by [Dennis Bader](https://github.com/dennisbader).

**Fixed**
- Fixed an issue not considering original component names for `TimeSeries.plot()` when providing a label prefix. [#1783](https://github.com/unit8co/darts/pull/1783) by [Simon Sudrich](https://github.com/sudrich).
- Fixed an issue with the string representation of `ForecastingModel` when using array-likes at model creation. [#1749](https://github.com/unit8co/darts/pull/1749) by [Antoine Madrona](https://github.com/madtoinou).
- Fixed an issue with `TorchForecastingModel.load_from_checkpoint()` not properly loading the loss function and metrics. [#1759](https://github.com/unit8co/darts/pull/1759) by [Antoine Madrona](https://github.com/madtoinou).
- Fixed a bug when loading the weights of a `TorchForecastingModel` trained with encoders or a Likelihood. [#1744](https://github.com/unit8co/darts/pull/1744) by [Antoine Madrona](https://github.com/madtoinou).
- Fixed a bug when using selected `target_components` with `ShapExplainer`. [#1803](https://github.com/unit8co/darts/pull/1803) by [Dennis Bader](https://github.com/dennisbader).
- Fixed `TimeSeries.__getitem__()` for series with a RangeIndex with start != 0 and freq != 1. [#1868](https://github.com/unit8co/darts/pull/1868) by [Dennis Bader](https://github.com/dennisbader).
- Fixed an issue where `DTWAlignment.plot_alignment()` was not plotting the alignment plot of series with a RangeIndex correctly. [#1880](https://github.com/unit8co/darts/pull/1880) by [Ahmet Zamanis](https://github.com/AhmetZamanis) and [Dennis Bader](https://github.com/dennisbader).
- Fixed an issue when calling `ARIMA.predict()` and `num_samples > 1` (probabilistic forecasting), where the start point of the simulation was not anchored to the end of the target series. [#1893](https://github.com/unit8co/darts/pull/1893) by [Dennis Bader](https://github.com/dennisbader).
- Fixed an issue when using `TFTModel.predict()` with `full_attention=True` where the attention mask was not applied properly. [#1392](https://github.com/unit8co/darts/issues/1392) by [Dennis Bader](https://github.com/dennisbader).

### For developers of the library:

**Improvements**
- Refactored the `ForecastingModelExplainer` and `ExplainabilityResult` to simplify implementation of new explainers. [#1392](https://github.com/unit8co/darts/issues/1392) by [Dennis Bader](https://github.com/dennisbader).
- Adapted all unit tests to run successfully on M1 devices. [#1933](https://github.com/unit8co/darts/issues/1933) by [Dennis Bader](https://github.com/dennisbader).

## [0.24.0](https://github.com/unit8co/darts/tree/0.24.0) (2023-04-12)
### For users of the library:

**Improved**
- General model improvements:
  - New baseline forecasting model `NaiveMovingAverage`. [#1557](https://github.com/unit8co/darts/pull/1557) by [Janek Fidor](https://github.com/JanFidor).
  - New models `StatsForecastAutoCES`, and `StatsForecastAutoTheta` from Nixtla's statsforecasts library as local forecasting models without covariates support. AutoTheta supports probabilistic forecasts. [#1476](https://github.com/unit8co/darts/pull/1476) by [Boyd Biersteker](https://github.com/Beerstabr).
  - Added support for future covariates, and probabilistic forecasts to `StatsForecastAutoETS`. [#1476](https://github.com/unit8co/darts/pull/1476) by [Boyd Biersteker](https://github.com/Beerstabr).
  - Added support for logistic growth to `Prophet` with parameters `growth`, `cap`, `floor`. [#1419](https://github.com/unit8co/darts/pull/1419) by [David Kleindienst](https://github.com/DavidKleindienst). 
  - Improved the model string / object representation style similar to scikit-learn models. [#1590](https://github.com/unit8co/darts/pull/1590) by [Janek Fidor](https://github.com/JanFidor).
  - 🔴 Renamed `MovingAverage` to `MovingAverageFilter` to avoid confusion with new `NaiveMovingAverage` model. [#1557](https://github.com/unit8co/darts/pull/1557) by [Janek Fidor](https://github.com/JanFidor).
- Improvements to `RegressionModel`:
    - Optimized lagged data creation for fit/predict sets achieving a drastic speed-up. [#1399](https://github.com/unit8co/darts/pull/1399) by [Matt Bilton](https://github.com/mabilton).
    - Added support for categorical past/future/static covariates to `LightGBMModel` with model creation parameters `categorical_*_covariates`. [#1585](https://github.com/unit8co/darts/pull/1585) by [Rijk van der Meulen](https://github.com/rijkvandermeulen).
    - Added lagged feature names for better interpretability; accessible with model property `lagged_feature_names`. [#1679](https://github.com/unit8co/darts/pull/1679) by [Antoine Madrona](https://github.com/madtoinou).
    - 🔴 New `use_static_covariates` option for all models: When True (default), models use static covariates if available at fitting time and enforce identical static covariate shapes across all target `series` used for training or prediction; when False, models ignore static covariates. [#1700](https://github.com/unit8co/darts/pull/1700) by [Dennis Bader](https://github.com/dennisbader).
- Improvements to `TorchForecastingModel`:
  - New methods `load_weights()` and `load_weights_from_checkpoint()` for loading only the weights from a manually saved model or checkpoint. This allows to fine-tune the pre-trained models with different optimizers or learning rate schedulers. [#1501](https://github.com/unit8co/darts/pull/1501) by [Antoine Madrona](https://github.com/madtoinou).
  - New method `lr_find()` that helps to find a good initial learning rate for your forecasting problem. [#1609](https://github.com/unit8co/darts/pull/1609) by [Levente Szabados](https://github.com/solalatus) and [Dennis Bader](https://github.com/dennisbader).
  - Improved the [user guide](https://unit8co.github.io/darts/userguide/torch_forecasting_models.html) and added new sections about saving/loading (checkpoints, manual save/load, loading weights only), and callbacks. [#1661](https://github.com/unit8co/darts/pull/1661) by [Antoine Madrona](https://github.com/madtoinou).
  - 🔴 Replaced `":"` in save file names with `"_"` to avoid issues on some operating systems. For loading models saved on earlier Darts versions, try to rename the file names by replacing `":"` with `"_"`. [#1501](https://github.com/unit8co/darts/pull/1501) by [Antoine Madrona](https://github.com/madtoinou).
  - 🔴 New `use_static_covariates` option for `TFTModel`, `DLinearModel` and `NLinearModel`: When True (default), models use static covariates if available at fitting time and enforce identical static covariate shapes across all target `series` used for training or prediction; when False, models ignore static covariates. [#1700](https://github.com/unit8co/darts/pull/1700) by [Dennis Bader](https://github.com/dennisbader).
- Improvements to `TimeSeries`:
  - Added support for integer indexed input to `from_*` factory methods, if index can be converted to a pandas.RangeIndex. [#1527](https://github.com/unit8co/darts/pull/1527) by [Dennis Bader](https://github.com/dennisbader).
  - Added support for integer indexed input with step sizes (freq) other than 1. [#1527](https://github.com/unit8co/darts/pull/1527) by [Dennis Bader](https://github.com/dennisbader).
  - Optimized time series creation with `fill_missing_dates=True` achieving a drastic speed-up . [#1527](https://github.com/unit8co/darts/pull/1527) by [Dennis Bader](https://github.com/dennisbader).
  - `from_group_dataframe()` now warns the user if there is suspicion of a "bad" time index (monotonically increasing). [#1628](https://github.com/unit8co/darts/pull/1628) by [Dennis Bader](https://github.com/dennisbader).
- Added a parameter to give a custom function name to the transformed output of `WindowTransformer`; improved the explanation of the `window` parameter. [#1676](https://github.com/unit8co/darts/pull/1676) and [#1666](https://github.com/unit8co/darts/pull/1666) by [Jing Qiang Goh](https://github.com/JQGoh).
- Added `historical_forecasts` parameter to `backtest()` that allows to use precomputed historical forecasts from `historical_forecasts()`. [#1597](https://github.com/unit8co/darts/pull/1597) by [Janek Fidor](https://github.com/JanFidor).
- Added feature values and SHAP object to `ShapExplainabilityResult`, giving easy user access to all SHAP-specific explainability results. [#1545](https://github.com/unit8co/darts/pull/1545) by [Rijk van der Meulen](https://github.com/rijkvandermeulen).
- New `quantile_loss()` (pinball loss) metric for probabilistic forecasts. [#1559](https://github.com/unit8co/darts/pull/1559) by [Janek Fidor](https://github.com/JanFidor).

**Fixed**
- Fixed an issue in `BottomUp/TopDownReconciliator` where the order of the series components was not taken into account. [#1592](https://github.com/unit8co/darts/pull/1592) by [David Kleindienst](https://github.com/DavidKleindienst).
- Fixed an issue with `DLinearModel` not supporting even numbered `kernel_size`. [#1695](https://github.com/unit8co/darts/pull/1695) by [Antoine Madrona](https://github.com/madtoinou).
- Fixed an issue with `RegressionEnsembleModel` not using future covariates during training. [#1660](https://github.com/unit8co/darts/pull/1660) by [Rajesh Balakrishnan](https://github.com/Rajesh4AI).
- Fixed an issue where `NaiveEnsembleModel` prediction did not transfer the series' component name. [#1602](https://github.com/unit8co/darts/pull/1602) by [David Kleindienst](https://github.com/DavidKleindienst).
- Fixed an issue in `TorchForecastingModel` that prevented from using multi GPU training. [#1509](https://github.com/unit8co/darts/pull/1509) by [Levente Szabados](https://github.com/solalatus).
- Fixed a bug when saving a `FFT` model with `trend=None`. [#1594](https://github.com/unit8co/darts/pull/1594) by [Antoine Madrona](https://github.com/madtoinou).
- Fixed some issues with PyTorch-Lightning version 2.0.0. [#1651](https://github.com/unit8co/darts/pull/1651) by [Dennis Bader](https://github.com/dennisbader).
- Fixed a bug in `QuantileDetector` which raised an error when low and high quantiles had identical values. [#1553](https://github.com/unit8co/darts/pull/1553) by [Julien Adda](https://github.com/julien12234).
- Fixed an issue preventing `TimeSeries` from being empty. [#1359](https://github.com/unit8co/darts/pull/1359) by [Antoine Madrona](https://github.com/madtoinou).
- Fixed an issue when using `backtest()` on multiple series. [#1517](https://github.com/unit8co/darts/pull/1517) by [Julien Herzen](https://github.com/hrzn).
- General fixes to `historical_forecasts()`
  - Fixed issue where `retrain` functions were not handled properly; Improved handling of `start`, and `train_length` parameters; better interpretability with warnings and improved error messages (warnings can be turned of with `show_warnings=False`). By [#1675](https://github.com/unit8co/darts/pull/1675) by [Antoine Madrona](https://github.com/madtoinou) and [Dennis Bader](https://github.com/dennisbader).
  - Fixed an issue for several models (mainly ensemble and local models) where automatic `start` did not respect the minimum required training lengths. [#1616](https://github.com/unit8co/darts/pull/1616) by [Janek Fidor](https://github.com/JanFidor) and [Dennis Bader](https://github.com/dennisbader).
  - Fixed an issue when using a `RegressionModel` with future covariates lags only. [#1685](https://github.com/unit8co/darts/pull/1685) by [Maxime Dumonal](https://github.com/dumjax).

### For developers of the library:

**Improvements**
- Option to skip slow tests locally with `pytest . --no-cov -m "not slow"`. [#1625](https://github.com/unit8co/darts/pull/1625) by [Blazej Nowicki](https://github.com/BlazejNowicki).
- Major refactor of data transformers which simplifies implementation of new transformers. [#1409](https://github.com/unit8co/darts/pull/1409) by [Matt Bilton](https://github.com/mabilton).


## [0.23.1](https://github.com/unit8co/darts/tree/0.23.1) (2023-01-12)
Patch release

**Fixed**
- Fix an issue in `TimeSeries` which made it incompatible with Python 3.7.
  [#1449](https://github.com/unit8co/darts/pull/1449) by [Dennis Bader](https://github.com/dennisbader).
- Fix an issue with static covariates when series have variable lengths with `RegressionModel`s.
  [#1469](https://github.com/unit8co/darts/pull/1469) by [Eliane Maalouf](https://github.com/eliane-maalouf).
- Fix an issue with PyTorch Lightning trainer handling.
  [#1459](https://github.com/unit8co/darts/pull/1459) by [Dennis Bader](https://github.com/dennisbader).
- Fix an issue with `historical_forecasts()` retraining PyTorch models iteratively instead of from scratch.
  [#1465](https://github.com/unit8co/darts/pull/1465) by [Dennis Bader](https://github.com/dennisbader).
- Fix an issue with `historical_forecasts()` not working in some cases when `future_covariates`
  are provided and `start` is not specified. [#1481](https://github.com/unit8co/darts/pull/1481)
  by [Maxime Dumonal](https://github.com/dumjax).
- Fix an issue with `slice_n_points` functions on integer indexes.
  [#1482](https://github.com/unit8co/darts/pull/1482) by [Julien Herzen](https://github.com/hrzn).


## [0.23.0](https://github.com/unit8co/darts/tree/0.23.0) (2022-12-23)
### For users of the library:

**Improved**
- 🚀🚀🚀 Brand new Darts module dedicated to anomaly detection on time series: `darts.ad`.
  More info on the API doc page: https://unit8co.github.io/darts/generated_api/darts.ad.html.
  [#1256](https://github.com/unit8co/darts/pull/1256) by [Julien Adda](https://github.com/julien12234)
  and [Julien Herzen](https://github.com/hrzn).
- New forecasting models: `DLinearModel` and `NLinearModel` as proposed in [this paper](https://arxiv.org/pdf/2205.13504.pdf).
  [#1139](https://github.com/unit8co/darts/pull/1139)  by [Julien Herzen](https://github.com/hrzn) and [Greg DeVos](https://github.com/gdevos010).
- New forecasting model: `XGBModel` implementing XGBoost.
  [#1405](https://github.com/unit8co/darts/pull/1405) by [Julien Herzen](https://github.com/hrzn).
- New `multi_models` option for all `RegressionModel`s: when set to False, uses only a single underlying
  estimator for multi-step forecasting, which can drastically increase computational efficiency.
  [#1291](https://github.com/unit8co/darts/pull/1291) by [Eliane Maalouf](https://github.com/eliane-maalouf).
- All `RegressionModel`s (incl. LightGBM, Catboost, XGBoost, Random Forest, ...)
  now support static covariates.
  [#1412](https://github.com/unit8co/darts/pull/1412) by [Eliane Maalouf](https://github.com/eliane-maalouf).
- `historical_forecasts()` and `backtest()` now work on multiple series, too.
  [#1318](https://github.com/unit8co/darts/pull/1318) by [Maxime Dumonal](https://github.com/dumjax).
- New window transformation capabilities: `TimeSeries.window_transform()` and
  a new `WindowTransformer` which allow to easily create window features.
  [#1269](https://github.com/unit8co/darts/pull/1269) by [Eliane Maalouf](https://github.com/eliane-maalouf).
- 🔴 Improvements to `TorchForecastingModels`: Load models directly to CPU that were trained on GPU. Save file size reduced.
  Improved PyTorch Lightning Trainer handling fixing several minor issues.
  Removed deprecated methods `load_model` and `save_model`
  [#1371](https://github.com/unit8co/darts/pull/1371) by [Dennis Bader](https://github.com/dennisbader).
- Improvements to encoders: Added support for encoders to all models with covariate support through `add_encoders` at model creation.
  Encoders now generate the correct minimum required covariate time spans for all models.
  [#1338](https://github.com/unit8co/darts/pull/1338) by [Dennis Bader](https://github.com/dennisbader).
- New datasets available in `darts.datasets` (`ILINetDataset`, `ExchangeRateDataset`, `TrafficDataset`, `WeatherDataset`)
  [#1298](https://github.com/unit8co/darts/pull/1298) by [Kamil Wierciak](https://github.com/FEJTWOW).
  [#1291](https://github.com/unit8co/darts/pull/1291) by [Eliane Maalouf](https://github.com/eliane-maalouf).
- New `Diff` transformer, which can difference and "undifference" series
  [#1380](https://github.com/unit8co/darts/pull/1380) by [Matt Bilton](https://github.com/mabilton).
- Improvements to KalmanForecaster: The model now accepts different TimeSeries for prediction than the ones used to fit the model.
  [#1338](https://github.com/unit8co/darts/pull/1338) by [Dennis Bader](https://github.com/dennisbader).
- Backtest functions can now accept a list of metric functions [#1333](https://github.com/unit8co/darts/pull/1333)
  by [Antoine Madrona](https://github.com/madtoinou).
- Extension of baseline models to work on multivariate series
  [#1373](https://github.com/unit8co/darts/pull/1373) by [Błażej Nowicki](https://github.com/BlazejNowicki).
- Improvement to `TimeSeries.gaps()` [#1265](https://github.com/unit8co/darts/pull/1265) by
  [Antoine Madrona](https://github.com/madtoinou).
- Speedup of `TimeSeries.quantile_timeseries()` method
  [#1351](https://github.com/unit8co/darts/pull/1351) by [@tranquilitysmile](https://github.com/tranquilitysmile).
- Some dependencies which can be hard to install (LightGBM, Catboost, XGBoost, Prophet, Statsforecast)
  are not required anymore (if not installed the corresponding models will not be available)
  [#1360](https://github.com/unit8co/darts/pull/1360) by [Antoine Madrona](https://github.com/madtoinou).
- Removed `IPython` as a dependency. [#1331](https://github.com/unit8co/darts/pull/1331) by [Erik Hasse](https://github.com/erik-hasse)
- Allow the creation of empty `TimeSeries` [#1359](https://github.com/unit8co/darts/pull/1359)
  by [Antoine Madrona](https://github.com/madtoinou).


**Fixed**
- Fixed edge case in ShapExplainer for regression models where covariates series > target series
  [#1310](https://https://github.com/unit8co/darts/pull/1310) by [Rijk van der Meulen](https://github.com/rijkvandermeulen)
- Fixed a bug in `TimeSeries.resample()` [#1350](https://github.com/unit8co/darts/pull/1350)
  by [Antoine Madrona](https://github.com/madtoinou).
- Fixed splitting methods when split point is not in the series
  [#1415](https://github.com/unit8co/darts/pull/1415) by [@DavidKleindienst](https://github.com/DavidKleindienst)
- Fixed issues with `append_values()` and `prepend_values()` not correctly extending `RangeIndex`es
  [#1435](https://github.com/unit8co/darts/pull/1435) by [Matt Bilton](https://github.com/mabilton).
- Fixed some issues with time zones [#1343](https://github.com/unit8co/darts/pull/1343)
  by [Antoine Madrona](https://github.com/madtoinou).
- Fixed some issues when using a single target series with `RegressionEnsembleModel`
  [#1357](https://github.com/unit8co/darts/pull/1357) by [Dennis Bader](https://github.com/dennisbader).
- Fixed treatment of stochastic models in ensemble models
  [#1423](https://github.com/unit8co/darts/pull/1423) by [Eliane Maalouf](https://github.com/eliane-maalouf).


## [0.22.0](https://github.com/unit8co/darts/tree/0.22.0) (2022-10-04)
### For users of the library:

**Improved**
- New explainability feature. The class `ShapExplainer` in `darts.explainability` can provide Shap-values explanations of the importance of each lag and each dimension in producing each forecasting lag for `RegressionModel`s. [#909](https://github.com/unit8co/darts/pull/909) by [Maxime Dumonal](https://github.com/dumjax).
- New model: `StatsForecastsETS`. Similarly to `StatsForecastsAutoARIMA`, this model offers the ETS model from Nixtla's `statsforecasts` library as a local forecasting model supporting future covariates. [#1171](https://github.com/unit8co/darts/pull/1171) by [Julien Herzen](https://github.com/hrzn).
- Added support for past and future covariates to `residuals()` function. [#1223](https://github.com/unit8co/darts/pull/1223) by [Eliane Maalouf](https://github.com/eliane-maalouf).
- Added support for retraining model(s) every `n` iteration and on custom conditions in `historical_forecasts` method of `ForecastingModel`s. [#1139](https://github.com/unit8co/darts/pull/1139) by [Francesco Bruzzesi](https://github.com/fbruzzesi).
- Added support for beta-NLL in `GaussianLikelihood`s, as proposed in [this paper](https://arxiv.org/abs/2203.09168). [#1162](https://github.com/unit8co/darts/pull/1162) by [Julien Herzen](https://github.com/hrzn).
- New LayerNorm alternatives, RMSNorm and LayerNormNoBias [#1113](https://github.com/unit8co/darts/issues/1113) by [Greg DeVos](https://github.com/gdevos010).
- 🔴 Improvements to encoders: improve fitting behavior of encoders' transformers and solve a couple of issues. Remove support for absolute index encoding. [#1257](https://github.com/unit8co/darts/pull/1257) by [Dennis Bader](https://github.com/dennisbader).
- Overwrite min_train_series_length for Catboost and LightGBM [#1214](https://https://github.com/unit8co/darts/pull/1214) by [Anne de Vries](https://github.com/anne-devries).
- New example notebook showcasing and end-to-end example of hyperparameter optimization with Optuna [#1242](https://github.com/unit8co/darts/pull/1242) by [Julien Herzen](https://github.com/hrzn).
- New user guide section on hyperparameter optimization with Optuna and Ray Tune [#1242](https://github.com/unit8co/darts/pull/1242) by [Julien Herzen](https://github.com/hrzn).
- Documentation on model saving and loading. [#1210](https://github.com/unit8co/darts/pull/1210) by [Amadej Kocbek](https://github.com/amadejkocbek).
- 🔴 `torch_device_str` has been removed from all torch models in favor of Pytorch Lightning's `pl_trainer_kwargs` method [#1244](https://github.com/unit8co/darts/pull/1244) by [Greg DeVos](https://github.com/gdevos010).

**Fixed**
- An issue with `add_encoders` in `RegressionModel`s when fit/predict were called with a single target series. [#1193](https://github.com/unit8co/darts/pull/1193) by [Dennis Bader](https://github.com/dennisbader).
- Some issues with integer-indexed series. [#1191](https://github.com/unit8co/darts/pull/1191) by [Julien Herzen](https://github.com/hrzn).
- A bug when using the latest versions (>=1.1.1) of Prophet. [#1208](https://github.com/unit8co/darts/pull/1208) by [Julien Herzen](https://github.com/hrzn).
- An issue with calling `fit_transform()` on reconciliators. [#1165](https://github.com/unit8co/darts/pull/1165) by [Julien Herzen](https://github.com/hrzn).
- A bug in `GaussianLikelihood` object causing issues with confidence intervals. [#1162](https://github.com/unit8co/darts/pull/1162) by [Julien Herzen](https://github.com/hrzn).
- An issue which prevented plotting `TimeSeries` of length 1. [#1206](https://github.com/unit8co/darts/issues/1206) by [Julien Herzen](https://github.com/hrzn).
- Type hinting for ExponentialSmoothing model [#1185](https://https://github.com/unit8co/darts/pull/1185) by [Rijk van der Meulen](https://github.com/rijkvandermeulen)

## [0.21.0](https://github.com/unit8co/darts/tree/0.21.0) (2022-08-12)

### For users of the library:

**Improved**
- New model: Catboost, incl `quantile`, `poisson` and `gaussian` likelihoods support. [#1007](https://github.com/unit8co/darts/pull/1007), [#1044](https://github.com/unit8co/darts/pull/1044) by [Jonas Racine](https://github.com/jonasracine).
- Extension of the `add_encoders` option to `RegressionModel`s. It is now straightforward to add calendar based or custom past or future covariates to these models, similar to torch models. [#1093](https://github.com/unit8co/darts/pull/1093) by [Dennis Bader](https://github.com/dennisbader).
- Introduction of `StaticCovariatesTransformer`, categorical static covariate support for `TFTModel`, example and user-guide updates on static covariates. [#1081](https://github.com/unit8co/darts/pull/1081) by [Dennis Bader](https://github.com/dennisbader).
- ARIMA and VARIMA models now support being applied to a new series, different than the one used for training. [#1036](https://github.com/unit8co/darts/pull/1036) by [Samuele Giuliano Piazzetta](https://github.com/piaz97).
- All Darts forecasting models now have unified `save()` and `load()` methods. [#1070](https://github.com/unit8co/darts/pull/1070) by [Dustin Brunner](https://github.com/brunnedu).
- Improvements in logging. [#1034](https://github.com/unit8co/darts/pull/1034) by [Dustin Brunner](https://github.com/brunnedu).
- Re-integrating Prophet >= 1.1 in core dependencies (as it does not depend on PyStan anymore). [#1054](https://github.com/unit8co/darts/pull/1054) by [Julien Herzen](https://github.com/hrzn).
- Added a new `AustralianTourismDataset`. [#1141](https://github.com/unit8co/darts/pull/1141) by [Julien Herzen](https://github.com/hrzn).
- Added a new notebook demonstrating hierarchical reconciliation. [#1147](https://github.com/unit8co/darts/pull/1147) by [Julien Herzen](https://github.com/hrzn).
- Added `drop_columns()` method to `TimeSeries`. [#1040](https://github.com/unit8co/darts/pull/1040) by [@shaido987](https://github.com/shaido987)
- Speedup static covariates when no casting is needed. [#1053](https://github.com/unit8co/darts/pull/1053) by [Julien Herzen](https://github.com/hrzn).
- Implemented the min_train_series_length method for the FourTheta and Theta models that overwrites the minimum default of 3 training samples by 2*seasonal_period when appropriate. [#1101](https://github.com/unit8co/darts/pull/1101) by [Rijk van der Meulen](https://github.com/rijkvandermeulen).
- Make default formatting optional in plots. [#1056](https://github.com/unit8co/darts/pull/1056) by [Colin Delahunty](https://github.com/colin99d)
- Introduce `retrain` option in `residuals()` method. [#1066](https://github.com/unit8co/darts/pull/1066) by [Julien Herzen](https://github.com/hrzn).
- Improved error messages. [#1066](https://github.com/unit8co/darts/pull/1066) by [Julien Herzen](https://github.com/hrzn).
- Small readability improvements to user guide. [#1039](https://github.com/unit8co/darts/pull/1039), [#1046](https://github.com/unit8co/darts/pull/1046/files) by [Ryan Russell](https://github.com/ryanrussell)

**Fixed**
- Fixed an error when loading torch forecasting models. [#1124](https://github.com/unit8co/darts/pull/1124) by [Dennis Bader](https://github.com/dennisbader).
- 🔴 renamed `ignore_time_axes` into `ignore_time_axis` in `TimeSeries.concatenate()`. [#1073](https://github.com/unit8co/darts/pull/1073/files) by [Thomas KIENTZ](https://github.com/thomktz)
- Propagate static covs and hierarchy in missing value filler. [#1076](https://github.com/unit8co/darts/pull/1076) by [Julien Herzen](https://github.com/hrzn).
- Fixed an issue where num_stacks is used instead of self.num_stacks in the NBEATSModel. Also, a few mistakes in API reference docs. [#1103](https://github.com/unit8co/darts/pull/1103) by [Rijk van der Meulen](https://github.com/rijkvandermeulen).
- Fixed `univariate_component()` method to propagate static covariates and drop hierarchy. [#1128](https://github.com/unit8co/darts/pull/1128) by [Julien Herzen](https://github.com/hrzn).
- Fixed various issues. [#1106](https://github.com/unit8co/darts/pull/1106) by [Julien Herzen](https://github.com/hrzn).
- Fixed an issue with `residuals` on `RNNModel`. [#1066](https://github.com/unit8co/darts/pull/1066) by [Julien Herzen](https://github.com/hrzn).

## [0.20.0](https://github.com/unit8co/darts/tree/0.20.0) (2022-06-22)

### For users of the library:

**Improved**
- Added support for static covariates in `TimeSeries` class. [#966](https://github.com/unit8co/darts/pull/966) by [Dennis Bader](https://github.com/dennisbader).
- Added support for static covariates in TFT model. [#966](https://github.com/unit8co/darts/pull/966) by [Dennis Bader](https://github.com/dennisbader).
- Support for storing hierarchy of components in `TimeSeries` (in view of hierarchical reconciliation) [#1012](https://github.com/unit8co/darts/pull/1012) by [Julien Herzen](https://github.com/hrzn).
- New Reconciliation transformers for forecast reconciliation: bottom up, top down and MinT. [#1012](https://github.com/unit8co/darts/pull/1012) by [Julien Herzen](https://github.com/hrzn).
- Added support for Monte Carlo Dropout, as a way to capture model uncertainty with torch models at inference time. [#1013](https://github.com/unit8co/darts/pull/1013) by [Julien Herzen](https://github.com/hrzn).
- New datasets: ETT and Electricity. [#617](https://github.com/unit8co/darts/pull/617)
  by [Greg DeVos](https://github.com/gdevos010)
- New dataset: [Uber TLC](https://github.com/fivethirtyeight/uber-tlc-foil-response). [#1003](https://github.com/unit8co/darts/pull/1003) by [Greg DeVos](https://github.com/gdevos010).
- Model Improvements: Option for changing activation function for NHiTs and NBEATS. NBEATS support for dropout. NHiTs Support for AvgPooling1d. [#955](https://github.com/unit8co/darts/pull/955) by [Greg DeVos](https://github.com/gdevos010).
- Implemented ["GLU Variants Improve Transformer"](https://arxiv.org/abs/2002.05202) for transformer based models (transformer and TFT). [#959](https://github.com/unit8co/darts/issues/959) by [Greg DeVos](https://github.com/gdevos010).
- Added support for torch metrics during training and validation. [#996](https://github.com/unit8co/darts/pull/996) by [Greg DeVos](https://github.com/gdevos010).
- Better handling of logging [#1010](https://github.com/unit8co/darts/pull/1010) by [Dustin Brunner](https://github.com/brunnedu).
- Better support for Python 3.10, and dropping `prophet` as a dependency (`Prophet` model still works if `prophet` package is installed separately) [#1023](https://github.com/unit8co/darts/pull/1023) by [Julien Herzen](https://github.com/hrzn).
- Option to avoid global matplotlib configuration changes.
[#924](https://github.com/unit8co/darts/pull/924) by [Mike Richman](https://github.com/zgana).
- 🔴 `HNiTSModel` renamed to `HNiTS` [#1000](https://github.com/unit8co/darts/pull/1000) by [Greg DeVos](https://github.com/gdevos010).

**Fixed**
- A bug with `tail()` and `head()` [#942](https://github.com/unit8co/darts/pull/942) by [Julien Herzen](https://github.com/hrzn).
- An issue with arguments being reverted for the `metric` function of gridsearch and backtest [#989](https://github.com/unit8co/darts/pull/989) by [Clara Grotehans](https://github.com/ClaraGrthns).
- An error checking whether `fit()` has been called in global models [#944](https://github.com/unit8co/darts/pull/944) by [Julien Herzen](https://github.com/hrzn).
- An error in Gaussian Process filter happening with newer versions of sklearn [#963](https://github.com/unit8co/darts/pull/963) by [Julien Herzen](https://github.com/hrzn).

### For developers of the library:

**Fixed**
- An issue with LinearLR scheduler in tests. [#928](https://github.com/unit8co/darts/pull/928) by [Dennis Bader](https://github.com/dennisbader).


## [0.19.0](https://github.com/unit8co/darts/tree/0.19.0) (2022-04-13)
### For users of the library:

**Improved**
- New model: `NHiTS` implementing the N-HiTS model.
  [#898](https://github.com/unit8co/darts/pull/898) by [Julien Herzen](https://github.com/hrzn).
- New model: `StatsForecastAutoARIMA` implementing the (faster) AutoARIMA version of
  [statsforecast](https://github.com/Nixtla/statsforecast).
  [#893](https://github.com/unit8co/darts/pull/893) by [Julien Herzen](https://github.com/hrzn).
- New model: `Croston` method.
  [#893](https://github.com/unit8co/darts/pull/893) by [Julien Herzen](https://github.com/hrzn).
- Better way to represent stochastic `TimeSeries` from distributions specified by quantiles.
  [#899](https://github.com/unit8co/darts/pull/899) by [Gian Wiher](https://github.com/gnwhr).
- Better sampling of trajectories for stochastic `RegressionModel`s.
  [#899](https://github.com/unit8co/darts/pull/899) by [Gian Wiher](https://github.com/gnwhr).
- Improved user guide with more sections. [#905](https://github.com/unit8co/darts/pull/905)
  by [Julien Herzen](https://github.com/hrzn).
- New notebook showcasing transfer learning and training forecasting models on large time
  series datasets. [#885](https://github.com/unit8co/darts/pull/885) 
  by [Julien Herzen](https://github.com/hrzn).


**Fixed**
- Some issues with PyTorch Lightning >= 1.6.0 [#888](https://github.com/unit8co/darts/pull/888)
  by [Julien Herzen](https://github.com/hrzn).

## [0.18.0](https://github.com/unit8co/darts/tree/0.18.0) (2022-03-22)
### For users of the library:

**Improved**
- `LinearRegressionModel` and `LightGBMModel` can now be probabilistic, supporting quantile
  and poisson regression. [#831](https://github.com/unit8co/darts/pull/831), 
  [#853](https://github.com/unit8co/darts/pull/853) by [Gian Wiher](https://github.com/gnwhr).
- New models: `BATS` and `TBATS`, based on [tbats](https://github.com/intive-DataScience/tbats).
  [#816](https://github.com/unit8co/darts/pull/816) by [Julien Herzen](https://github.com/hrzn).
- Handling of stochastic inputs in PyTorch based models. [#833](https://github.com/unit8co/darts/pull/833)
  by [Julien Herzen](https://github.com/hrzn).
- GPU and TPU user guide. [#826](https://github.com/unit8co/darts/pull/826)
  by [@gsamaras](https://github.com/gsamaras).
- Added train and validation loss to PyTorch Lightning progress bar.
  [#825](https://github.com/unit8co/darts/pull/825) by [Dennis Bader](https://github.com/dennisbader).
- More losses available in `darts.utils.losses` for PyTorch-based models: 
  `SmapeLoss`, `MapeLoss` and `MAELoss`. [#845](https://github.com/unit8co/darts/pull/845)
  by [Julien Herzen](https://github.com/hrzn).
- Improvement to the seasonal decomposition [#862](https://github.com/unit8co/darts/pull/862).
  by [Gian Wiher](https://github.com/gnwhr).
- The `gridsearch()` method can now return best metric score.
  [#822](https://github.com/unit8co/darts/pull/822) by [@nlhkh](https://github.com/nlhkh).
- Removed needless checkpoint loading when predicting. [#821](https://github.com/unit8co/darts/pull/821)
  by [Dennis Bader](https://github.com/dennisbader).
- Changed default number of epochs for validation from 10 to 1.
  [#825](https://github.com/unit8co/darts/pull/825) by [Dennis Bader](https://github.com/dennisbader).

**Fixed**
- Fixed some issues with encoders in `fit_from_dataset()`.
  [#829](https://github.com/unit8co/darts/pull/829) by [Julien Herzen](https://github.com/hrzn).
- Fixed an issue with covariates slicing for `DualCovariatesForecastingModels`.
  [#858](https://github.com/unit8co/darts/pull/858) by [Dennis Bader](https://github.com/dennisbader).


## [0.17.1](https://github.com/unit8co/darts/tree/0.17.1) (2022-02-17)
Patch release

### For users of the library:
**Fixed**
- Fixed issues with (now deprecated) `torch_device_str` parameter, and improved documentation
  related to using devices with PyTorch Lightning. [#806](https://github.com/unit8co/darts/pull/806)
  by [Dennis Bader](https://github.com/dennisbader).
- Fixed an issue with `ReduceLROnPlateau`. [#806](https://github.com/unit8co/darts/pull/806)
  by [Dennis Bader](https://github.com/dennisbader).
- Fixed an issue with the periodic basis functions of N-BEATS. [#804](https://github.com/unit8co/darts/pull/804)
  by [Vladimir Chernykh](https://github.com/vladimir-chernykh).
- Relaxed requirements for `pandas`; from `pandas>=1.1.0` to `pandas>=1.0.5`. 
  [#800](https://github.com/unit8co/darts/pull/800) by [@adelnick](https://github.com/adelnick).


## [0.17.0](https://github.com/unit8co/darts/tree/0.17.0) (2022-02-15)
### For users of the library:

**Improved**
- 🚀 Support for [PyTorch Lightning](https://github.com/PyTorchLightning/pytorch-lightning): All deep learning
  models are now implemented using PyTorch Lightning. This means that many more features are now available
  via PyTorch Lightning trainers functionalities; such as tailored callbacks, or multi-GPU training.
  [#702](https://github.com/unit8co/darts/pull/702) by [Dennis Bader](https://github.com/dennisbader).
- The `RegressionModel`s now accept an `output_chunk_length` parameter; meaning that they can be trained to
  predict more than one time step in advance (and used auto-regressively to predict on longer horizons).
  [#761](https://github.com/unit8co/darts/pull/761) by [Dustin Brunner](https://github.com/brunnedu).
- &#x1F534; `TimeSeries` "simple statistics" methods (such as `mean()`, `max()`, `min()` etc, ...) have been refactored
  to work natively on stochastic `TimeSeries`, and over configurable axes. [#773](https://github.com/unit8co/darts/pull/773)
  by [Gian Wiher](https://github.com/gnwhr).
- &#x1F534; `TimeSeries` now support only pandas `RangeIndex` as an integer index, and does not support `Int64Index` anymore,
  as it became deprecated with pandas 1.4.0. This also now brings the guarantee that `TimeSeries` do not have missing
  "dates" even when indexed with integers. [#777](https://github.com/unit8co/darts/pull/777)
  by [Julien Herzen](https://github.com/hrzn).
- New model: `KalmanForecaster` is a new probabilistic model, working on multivariate series, accepting future covariates,
  and which works by running the state-space model of a given Kalman filter into the future. The `fit()` function uses the
  N4SID algorithm for system identification. [#743](https://github.com/unit8co/darts/pull/743)
  by [Julien Herzen](https://github.com/hrzn).
- The `KalmanFilter` now also works on `TimeSeries` containing missing values. [#743](https://github.com/unit8co/darts/pull/743)
  by [Julien Herzen](https://github.com/hrzn).
- The estimators (forecasting and filtering models) now also return their own instance when calling `fit()`,
  which allows chaining calls. [#741](https://github.com/unit8co/darts/pull/741)
  by [Julien Herzen](https://github.com/hrzn).


**Fixed**
- Fixed an issue with tensorboard and gridsearch when `model_name` is provided. 
  [#759](https://github.com/unit8co/darts/issues/759) by [@gdevos010](https://github.com/gdevos010).
- Fixed issues with pip-tools. [#762](https://github.com/unit8co/darts/pull/762)
  by [Tomas Van Pottelbergh](https://github.com/tomasvanpottelbergh).

### For developers of the library:
- Some linting checks have been added to the CI pipeline. [#749](https://github.com/unit8co/darts/pull/749)
  by [Tomas Van Pottelbergh](https://github.com/tomasvanpottelbergh).

## [0.16.1](https://github.com/unit8co/darts/tree/0.16.1) (2022-01-24)
Patch release

### For users of the library:
- Fixed an incompatibility with latest version of Pandas ([#752](https://github.com/unit8co/darts/pull/752))
  by [Julien Herzen](https://github.com/hrzn).
- Fixed non contiguous error when using lstm_layers > 1 on GPU. ([#740](https://github.com/unit8co/darts/pull/740))
  by [Dennis Bader](https://github.com/dennisbader).
- Small improvement in type annotations in API documentation ([#744](https://github.com/unit8co/darts/pull/744))
  by [Dustin Brunner](https://github.com/brunnedu).

### For developers of the library:
- Added flake8 tests to CI pipelines ([#749](https://github.com/unit8co/darts/pull/749),
  [#748](https://github.com/unit8co/darts/pull/748), [#745](https://github.com/unit8co/darts/pull/745))
  by [Tomas Van Pottelbergh](https://github.com/tomasvanpottelbergh)
  and [Dennis Bader](https://github.com/dennisbader).


## [0.16.0](https://github.com/unit8co/darts/tree/0.16.0) (2022-01-13)

### For users of the library:

**Improved**
- The [documentation page](https://unit8co.github.io/darts/index.html) has been revamped and now contains
  a brand new Quickstart guide, as well as a User Guide section, which will be populated over time.
- The [API documentation](https://unit8co.github.io/darts/generated_api/darts.html) has been revamped and improved,
  notably using `numpydoc`.
- The datasets building procedure has been improved in `RegressionModel`, which yields dramatic speed improvements.

**Added**
- The `KalmanFilter` can now do system identification using `fit()` (using [nfoursid](https://github.com/spmvg/nfoursid)).

**Fixed**
- Catch a [potentially problematic case](https://github.com/unit8co/darts/issues/724) in ensemble models.
- Fixed support for `ReduceLROnPlateau` scheduler.


### For developers of the library:
- We have switched to [black](https://black.readthedocs.io/en/stable/) for code formatting (this is checked
  by the CI pipeline).


## [0.15.0](https://github.com/unit8co/darts/tree/0.15.0) (2021-12-24)
### For users of the library:

**Added**:
- On-the-fly encoding of position and calendar information in Torch-based models.
  Torch-based models now accept an option `add_encoders` parameter, specifying how to
  use certain calendar and position information as past and/or future covariates on the-fly.

  Example:
  ```
  from darts.dataprocessing.transformers import Scaler
  add_encoders={
      'cyclic': {'future': ['month']},
      'datetime_attribute': {'past': ['hour', 'dayofweek']},
      'position': {'past': ['absolute'], 'future': ['relative']},
      'custom': {'past': [lambda idx: (idx.year - 1950) / 50]},
      'transformer': Scaler()
  }
  ```
  This will add a cyclic encoding of the month as future covariates, add some datetime
  attributes as past and future covariates, an absolute/relative position (index), and
  even some custom mapping of the index (such as a function of the year). A `Scaler` will
  be applied to fit/transform all of these covariates both during training and inference.
- The scalers can now also be applied on stochastic `TimeSeries`.
- There is now a new argument `max_samples_per_ts` to the :func:`fit()` method of Torch-based
  models, which can be used to limit the number of samples contained in the underlying
  training dataset, by taking (at most) the most recent `max_samples_per_ts` training samples
  per time series.
- All local forecasting models that support covariates (Prophet, ARIMA, VARIMA, AutoARIMA)
  now handle covariate slicing themselves; this means that you don't need to make sure your
  covariates have the exact right time span. As long as they contain the right time span, the
  models will slice them for you.
- `TimeSeries.map()` and mappers data transformers now work on stochastic `TimeSeries`.
- Granger causality function: `utils.statistics.granger_causality_tests` can test if one
  univariate `TimeSeries` "granger causes" another.
- New stationarity tests for univariate `TimeSeries`: `darts.utils.statistics.stationarity_tests`,
  `darts.utils.statistics.stationarity_test_adf` and `darts.utils.statistics.stationarity_test_kpss`.
- New test coverage badge 🦄


**Fixed**:
- Fixed various issues in different notebooks.
- Fixed a bug handling frequencies in Prophet model.
- Fixed an issue causing `PastCovariatesTorchModels` (such as `NBEATSModel`) prediction
  to fail when `n > output_chunk_length` AND `n` not being a multiple of `output_chunk_length`.
- Fixed an issue in backtesting which was causing untrained models
  not to be trained on the initial window when `retrain=False`.
- Fixed an issue causing `residuals()` to fail for Torch-based models.

### For developers of the library:
- Updated the [contribution guidelines](https://github.com/unit8co/darts/blob/master/CONTRIBUTING.md)
- The unit tests have been re-organised with submodules following that of the library.
- All relative import paths have been removed and replaced by absolute paths.
- pytest and pytest-cov are now used to run tests and compute coverage.


## [0.14.0](https://github.com/unit8co/darts/tree/0.14.0) (2021-11-28)
### For users of the library:

**Added**:
- Probabilistic N-BEATS: The `NBEATSModel` can now produce probabilistic forecasts,
in a similar way as all the other deep learning models in Darts (specifying a `likelihood`
and predicting with `num_samples` >> 1).
- We have improved the speed of the data loaing functionalities for PyTorch-based models.
This should speedup training, typically by a few percents.
- Added `num_loader_workers` parameters to `fit()` and `predict()` methods of PyTorch-based models,
in order to control the `num_workers` of PyTorch DataLoaders. This can sometimes result in drastic speedups.
- New method `TimeSeries.astype()` which allows to easily case (e.g. between `np.float64` and `np.float32`).
- Added `dtype` as an option to the time series generation modules.
- Added a small [performance guide](https://github.com/unit8co/darts/blob/master/guides/performance.md) for
PyTorch-based models.
- Possibility to specify a (relative) time index to be used as future covariates in the TFT Model.
Future covariates don't have to be specified when this is used.
- New TFT example notebook.
- Less strict dependencies: we have loosened the required dependencies versions.

**Fixed**:
- A small fix on the Temporal Fusion Transformer `TFTModel`, which should improve performance.
- A small fix in the random state of some unit tests.
- Fixed a typo in Transformer example notebook.


## [0.13.1](https://github.com/unit8co/darts/tree/0.13.1) (2021-11-08)
### For users of the library:

**Added**:
- Factory methods in `TimeSeries` are now `classmethods`, which makes inheritance of
  `TimeSeries` more convenient.

**Fixed**:
- An issue which was causing some of the flavours installations not to work

## [0.13.0](https://github.com/unit8co/darts/tree/0.13.0) (2021-11-07)
### For users of the library:

**Added**:
- New forecasting model: [Temporal Fusion Transformer](https://arxiv.org/abs/1912.09363) (`TFTModel`).
  A new deep learning model supporting both past and future covariates.
- Improved support for Facebook Prophet model (`Prophet`):
    - Added support for fit & predict with future covariates. For instance:
      `model.fit(train, future_covariates=train_covariates)` and
      `model.predict(n=len(test), num_sample=1, future_covariates=test_covariates)`
    - Added stochastic forecasting, for instance: `model.predict(n=len(test), num_samples=200)`
    - Added user-defined seasonalities either at model creation with kwarg
      `add_seasonality` (`Prophet(add_seasonality=kwargs_dict)`) or pre-fit with
      `model.add_seasonality(kwargs)`. For more information on how to add seasonalities,
       see the [Prophet docs](https://unit8co.github.io/darts/generated_api/darts.models.forecasting.prophet.html).
    - Added possibility to predict and return the base model's raw output with `model.predict_raw()`.
      Note that this returns a pd.DataFrame `pred_df`, which will not be supported for further
      processing with the Darts API. But it is possible to access Prophet's methods such as
      plots with `model.model.plot_compenents(pred_df)`.
- New `n_random_samples` in `gridsearch()` method, which allows to specify a number of (random)
  hyper parameters combinations to be tried, in order mainly to limit the gridsearch time.
- Improvements in the checkpointing and saving of Torch models.
    - Now models don't save checkpoints by default anymore. Set `save_checkpoints=True` to enable them.
    - Models can be manually saved with `YourTorchModel.save_model(file_path)`
      (file_path pointing to the .pth.tar file).
    - Models can be manually loaded with `YourTorchModel.load_model(file_path)` or
      the original method `YourTorchModel.load_from_checkpoint()`.
- New `QuantileRegression` Likelihood class in `darts.utils.likelihood_models`.
  Allows to apply quantile regression loss, and get probabilistic forecasts on all deep
  learning models supporting likelihoods.
  Used by default in the Temporal Fusion Transformer.

**Fixed:**
- Some issues with `darts.concatenate()`.
- Fixed some bugs with `RegressionModel`s applied on multivariate series.
- An issue with the confidence bounds computation in ACF plot.
- Added a check for some models that do not support `retrain=False` for `historical_forecasts()`.
- Small fixes in install instructions.
- Some rendering issues with bullet points lists in examples.

## [0.12.0](https://github.com/unit8co/darts/tree/0.12.0) (2021-09-25)
### For users of the library:

**Added**:
- Improved probabilistic forecasting with neural networks
  - Now all neural networks based forecasting models (except `NBEATSModel`) support probabilistic forecasting,
    by providing the `likelihood` parameter to the model's constructor method.
  - `darts.utils.likelihood_models` now contains many more distributions. The complete list of likelihoods
    available to train neural networks based models is
    available here: https://unit8co.github.io/darts/generated_api/darts.utils.likelihood_models.html
  - Many of the available likelihood models now offer the possibility to specify "priors" on the distribution's
    parameters. Specifying such priors will regularize the training loss to make the output distribution
    more like the one specified by the prior parameters values.
- Performance improvements on `TimeSeries` creation. creating `TimeSeries` is now be significantly faster,
  especially for large series, and filling missing dates has also been significantly sped up.
- New rho-risk metric for probabilistic forecasts.
- New method `darts.utils.statistics.plot_hist()` to plot histograms of time series data (e.g. backtest errors).
- New argument `fillna_value` to `TimeSeries` factory methods, allowing to specify a value to fill missing dates
(instead of `np.nan`).
- Synthetic `TimeSeries` generated with `darts.utils.timeseries_generation` methods can now be integer-index
(just pass an integer instead of a timestamp for the `start` argument).
- Removed some deprecation warnings
- Updated conda installation instructions

**Fixed:**
- Removed [extra 1x1 convolutions](https://github.com/unit8co/darts/issues/470) in TCN Model.
- Fixed an issue with linewidth parameter when plotting `TimeSeries`.
- Fixed a column name issue in datetime attribute time series.

### For developers of the library:
- We have removed the `develop` branch.
- We force sklearn<1.0 has we have observed issues with pmdarima and sklearn==1.0

## [0.11.0](https://github.com/unit8co/darts/tree/0.11.0) (2021-09-04)
### For users of the library:

**Added:**
- New model: `LightGBMModel` is a new regression model. Regression models allow to predict future values
of the target, given arbitrary lags of the target as well as past and/or future covariates. `RegressionModel`
already works with any scikit-learn regression model, and now `LightGBMModel` does the same with LightGBM.
If you want to activate LightGBM support in Darts, please read the detailed install notes on
the [README](https://github.com/unit8co/darts/blob/master/README.md) carefully.
- Added stride support to gridsearch

**Fixed:**
- A bug which was causing issues when training on a GPU with a validation set
- Some issues with custom-provided RNN modules in `RNNModel`.
- Properly handle `kwargs` in the `fit` function of `RegressionModel`s.
- Fixed an issue which was causing problems with latest versions of Matplotlib.
- An issue causing errors in the FFT notebook

## [0.10.1](https://github.com/unit8co/darts/tree/0.10.1) (2021-08-19)
### For users of the library:

**Fixed:**
- A bug with memory pinning that was causing issues with training models on GPUs.

**Changed:**
- Clarified conda support on the README

## [0.10.0](https://github.com/unit8co/darts/tree/0.10.0) (2021-08-13)
### For users of the library:

**Added:**
- &#x1F534; Improvement of the covariates support. Before, some models were accepting a `covariates` (or `exog`)
argument, but it wasn't always clear whether this represented "past-observed" or "future-known" covariates.
We have made this clearer. Now all covariate-aware models support `past_covariates` and/or `future_covariates` argument
in their `fit()` and `predict()` methods, which makes it clear what series is used as a past or future covariate.
We recommend [this article](https://medium.com/unit8-machine-learning-publication/time-series-forecasting-using-past-and-future-external-data-with-darts-1f0539585993)
for more information and examples.

- &#x1F534; Significant improvement of `RegressionModel` (incl. `LinearRegressionModel` and `RandomForest`).
These models now support training on multiple (possibly multivariate) time series. They also support both
`past_covariates` and `future_covariates`. It makes it easier than ever to fit arbitrary regression models (e.g. from
scikit-learn) on multiple series, to predict the future of a target series based on arbitrary lags of the target and
the past/future covariates. The signature of these models changed: It's not using "`exog`" keyword arguments, but
`past_covariates` and `future_covariates` instead.

- Dynamic Time Warping. There is a brand new `darts.dataprocessing.dtw` submodule that
implements Dynamic Time Warping between two `TimeSeries`. It's also coming with a new `dtw`
metric in `darts.metrics`. We recommend going over the
[new DTW example notebook](https://github.com/unit8co/darts/blob/master/examples/13-Dynamic-Time-Warping-example.ipynb)
for a good overview of the new functionalities

- Conda forge installation support (fully supported with Python 3.7 only for now). You can now
`conda install u8darts-all`.

- `TimeSeries.from_csv()` allows to obtain a `TimeSeries` from a CSV file directly.

- Optional cyclic encoding of the datetime attributes future covariates; for instance it's now possible to call
`my_series.add_datetime_attribute('weekday', cyclic=True)`, which will add two columns containing a sin/cos
encoding of the weekday.

- Default seasonality inference in `ExponentialSmoothing`. If left to `None`, the `seasonal_periods` is inferred
from the `freq` of the provided series.

- Various documentation improvements.

**Fixed:**
- Now transformations and forecasting maintain the columns' names of the `TimeSeries`.
The generation module `darts.utils.timeseries_generation` also comes with better default columns names.
- Some issues with our Docker build process
- A bug with GPU usage

**Changed:**
- For probabilistic PyTorch based models, the generation of multiple samples (and series) at prediction time is now
vectorized, which improves inference performance.

## [0.9.1](https://github.com/unit8co/darts/tree/0.9.1) (2021-07-17)
### For users of the library:

**Added:**
- Improved `GaussianProcessFilter`, now handling missing values, and better handling
time series indexed by datetimes.
- Improved Gaussian Process notebook.

**Fixed:**
- `TimeSeries` now supports indexing using `pandas.Int64Index` and not just `pandas.RangeIndex`,
which solves some indexing issues.
- We have changed all factory methods of `TimeSeries` to have `fill_missing_dates=False` by
default. This is because in some cases inferring the frequency for missing dates and
resampling the series is causing significant performance overhead.
- Fixed backtesting to make it work with integer-indexed series.
- Fixed a bug that was causing inference to crash on GPUs for some models.
- Fixed the default folder name, which was causing issues on Windows systems.
- We have slightly improved the documentation rendering and fixed the titles
of the documentation pages for `RNNModel` and `BlockRNNModel` to distinguish them.

**Changed:**
- The dependencies are not pinned to some exact versions anymore.

### For developers of the library:
- We have fixed the building process.

## [0.9.0](https://github.com/unit8co/darts/tree/0.9.0) (2021-07-09)
### For users of the library:

**Added:**
- Multiple forecasting models can now produce probabilistic forecasts by specifying a `num_samples` parameter when calling `predict()`. Stochastic forecasts are stored by utilizing the new `samples` dimension in the refactored `TimeSeries` class (see 'Changed' section). Models supporting probabilistic predictions so far are `ARIMA`, `ExponentialSmoothing`, `RNNModel` and `TCNModel`.
- Introduced `LikelihoodModel` class which is used by probabilistic `TorchForecastingModel` classes in order to make predictions in the form of parametrized distributions of different types.
- Added new abstract class `TorchParametricProbabilisticForecastingModel` to serve as parent class for probabilistic models.
- Introduced new `FilteringModel` abstract class alongside `MovingAverage`, `KalmanFilter` and `GaussianProcessFilter` as concrete implementations.
- Future covariates are now utilized by `TorchForecastingModels` when the forecasting horizon exceeds the `output_chunk_length` of the model. Before, `TorchForecastingModel` instances could only predict beyond their `output_chunk_length` if they were not trained on covariates, i.e. if they predicted all the data they need as input. This restriction has now been lifted by letting a model not only consume its own output when producing long predictions, but also utilizing the covariates known in the future, if available.
- Added a new `RNNModel` class which utilizes and rnn module as both encoder and decoder. This new class natively supports the use of the most recent future covariates when making a forecast. See documentation for more details.
- Introduced optional `epochs` parameter to the `TorchForecastingModel.predict()` method which, if provided, overrides the `n_epochs` attribute in that particular model instance and training session.
- Added support for `TimeSeries` with a `pandas.RangeIndex` instead of just allowing `pandas.DatetimeIndex`.
- `ForecastingModel.gridsearch` now makes use of parallel computation.
- Introduced a new `force_reset` parameter to `TorchForecastingModel.__init__()` which, if left to False, will prevent the user from overriding model data with the same name and directory.


**Fixed:**
- Solved bug occurring when training `NBEATSModel` on a GPU.
- Fixed crash when running `NBEATSModel` with `log_tensorboard=True`
- Solved bug occurring when training a `TorchForecastingModel` instance with a `batch_size` bigger than the available number of training samples.
- Some fixes in the documentation, including adding more details
- Other minor bug fixes

**Changed:**
- &#x1F534; The `TimeSeries` class has been refactored to support stochastic time series representation by adding an additional dimension to a time series, namely `samples`. A time series is now based on a 3-dimensional `xarray.DataArray` with shape `(n_timesteps, n_components, n_samples)`. This overhaul also includes a change of the constructor which is incompatible with the old one. However, factory methods have been added to create a `TimeSeries` instance from a variety of data types, including `pd.DataFrame`. Please refer to the documentation of `TimeSeries` for more information.
- &#x1F534; The old version of `RNNModel` has been renamed to `BlockRNNModel`.
- The `historical_forecast()` and `backtest()` methods of `ForecastingModel` have been reorganized a bit by making use of new wrapper methods to fit and predict models.
- Updated `README.md` to reflect the new additions to the library.

## [0.8.1](https://github.com/unit8co/darts/tree/0.8.1) (2021-05-22)
**Fixed:**
- Some fixes in the documentation

**Changed:**
- The way to instantiate Dataset classes; datasets should now be used like this
```
from darts.datasets import AirPassengers
ts: TimeSeries = AirPassengers().load()
```

## [0.8.0](https://github.com/unit8co/darts/tree/0.8.0) (2021-05-21)

### For users of the library:
**Added:**
- `RandomForest` algorithm implemented. Uses the scikit-learn `RandomForestRegressor` to predict future values from (lagged) exogenous
variables and lagged values of the target.
- `darts.datasets` is a new submodule allowing to easily download, cache and import some commonly used time series.
- Better support for processing sequences of `TimeSeries`.
  * The Transformers, Pipelines and metrics have been adapted to be used on sequences of `TimeSeries`
  (rather than isolated series).
  * The inference of neural networks on sequences of series has been improved
- There is a new utils function `darts.utils.model_selection.train_test_split` which allows to split a `TimeSeries`
or a sequence of `TimeSeries` into train and test sets; either along the sample axis or along the time axis.
It also optionally allows to do "model-aware" splitting, where the split reclaims as much data as possible for the
training set.
- Our implementation of N-BEATS, `NBEATSModel`, now supports multivariate time series, as well as covariates.

**Changed**
- `RegressionModel` is now a user exposed class. It acts as a wrapper around any regression model with a `fit()` and `predict()`
method. It enables the flexible usage of lagged values of the target variable as well as lagged values of multiple exogenous
variables. Allowed values for the `lags` argument are positive integers or a list of positive integers indicating which lags
should be used during training and prediction, e.g. `lags=12` translates to training with the last 12 lagged values of the target variable.
`lags=[1, 4, 8, 12]` translates to training with the previous value, the value at lag 4, lag 8 and lag 12.
- &#x1F534; `StandardRegressionModel` is now called `LinearRegressionModel`. It implements a linear regression model
from `sklearn.linear_model.LinearRegression`. Users who still need to use the former `StandardRegressionModel` with
another sklearn model should use the `RegressionModel` now.

**Fixed**
- We have fixed a bug arising when multiple scalers were used.
- We have fixed a small issue in the TCN architecture, which makes our implementation follow the original paper
more closely.

### For developers of the library:
**Added:**
- We have added some [contribution guidelines](https://github.com/unit8co/darts/blob/master/CONTRIBUTE.md).

## [0.7.0](https://github.com/unit8co/darts/tree/0.7.0) (2021-04-14)

[Full Changelog](https://github.com/unit8co/darts/compare/0.6.0...0.7.0)
### For users of the library:

**Added:**
- `darts` Pypi package. It is now possible to `pip install darts`. The older name `u8darts` is still maintained
and provides the different flavours for lighter installs.
- New forecasting model available: VARIMA (Vector Autoregressive moving average).
- Support for exogeneous variables in ARIMA, AutoARIMA and VARIMA (optional `exog` parameter in `fit()` and `predict()`
methods).
- New argument `dummy_index` for `TimeSeries` creation. If a series is just composed of a sequence of numbers
without timestamps, setting this flag will allow to create a `TimeSeries` which uses a "dummy time index" behind the
scenes. This simplifies the creation of `TimeSeries` in such cases, and makes it possible to use all forecasting models,
except those that explicitly rely on dates.
- New method `TimeSeries.diff()` returning differenced `TimeSeries`.
- Added an example of `RegressionEnsembleModel` in intro notebook.

**Changed:**
- Improved N-BEATS example notebook.
- Methods `TimeSeries.split_before()` and `split_after()` now also accept integer or float arguments (in addition to
timestamp) for the breaking point (e.g. specify 0.8 in order to obtain a 80%/20% split).
- Argument `value_cols` no longer has to be provided if not necessary when creating a `TimeSeries` from a `DataFrame`.
- Update of dependency requirements to more recent versions.

**Fixed:**
- Fix issue with MAX_TORCH_SEED_VALUE on 32-bit architectures (https://github.com/unit8co/darts/issues/235).
- Corrected a bug in TCN inference, which should improve accuracy.
- Fix historical forecasts not returning last point.
- Fixed bug when calling the `TimeSeries.gaps()` function for non-regular time frequencies.
- Many small bug fixes.


## [0.6.0](https://github.com/unit8co/darts/tree/0.6.0) (2021-02-02)

[Full Changelog](https://github.com/unit8co/darts/compare/0.5.0...0.6.0)
### For users of the library:
**Added:**
- `Pipeline.invertible()` a getter which returns whether the pipeline is invertible or not.
- `TimeSeries.to_json()` and `TimeSeries.from_json()` methods to convert `TimeSeries` to/from a `JSON` string.
- New base class `GlobalForecastingModel` for all models supporting training on multiple time series, as well
as covariates. All PyTorch models are now `GlobalForecastingModel`s.
- As a consequence of the above, the `fit()` function of PyTorch models (all neural networks) can optionally be called
with a sequence of time series (instead of a single time series).
- Similarly, the `predict()` function of these models also accepts a specification of which series should be forecasted
- A new `TrainingDataset` base class.
- Some implementations of `TrainingDataset` containing some slicing logic for the training of neural networks on
several time series.
- A new `TimeSeriesInferenceDataset` base class.
- An implementation `SimpleInferenceDataset` of `TimeSeriesInferenceDataset`.
- All PyTorch models have a new `fit_from_dataset()` method which allows to directly fit the model from a specified
`TrainingDataset` instance (instead of using a default instance when going via the :func:`fit()` method).
- A new explanatory notebooks for global models:
https://github.com/unit8co/darts/blob/master/examples/02-multi-time-series-and-covariates.ipynb

**Changed:**
- &#x1F534; removed the arguments `training_series` and `target_series` in `ForecastingModel`s. Please consult
the API documentation of forecasting models to see the new signatures.
- &#x1F534; removed `UnivariateForecastingModel` and `MultivariateForecastingModel` base classes. This distinction does
not exist anymore. Instead, now some models are "global" (can be trained on multiple series) or "local" (they cannot).
All implementations of `GlobalForecastingModel`s support multivariate time series out of the box, except N-BEATS.
- Improved the documentation and README.
- Re-ordered the example notebooks to improve the flow of examples.

**Fixed:**
- Many small bug fixes.
- Unit test speedup by about 15x.

## [0.5.0](https://github.com/unit8co/darts/tree/0.5.0) (2020-11-09)

[Full Changelog](https://github.com/unit8co/darts/compare/0.4.0...0.5.0)
### For users of the library:
**Added:**
- Ensemble models, a new kind of `ForecastingModel` which allows to ensemble multiple models to make predictions:
  - `EnsembleModel` is the abstract base class for ensemble models. Classes deriving from `EnsembleModel` must implement the `ensemble()` method, which takes in a `List[TimeSeries]` of predictions from the constituent models, and returns the ensembled prediction (a single `TimeSeries` object)
  - `RegressionEnsembleModel`, a concrete implementation of `EnsembleModel `which allows to specify any regression model (providing `fit()` and `predict()` methods) to use to ensemble the constituent models' predictions.
- A new method to `TorchForecastingModel`: `untrained_model()` returns the model as it was initially created, allowing to retrain the exact same model from scratch. Works both when specifying a `random_state` or not.
- New `ForecastingModel.backtest()` and `RegressionModel.backtest()` functions which by default compute a single error score from the historical forecasts the model would have produced.
  - A new `reduction` parameter allows to specify whether to compute the mean/median/… of errors or (when `reduction` is set to `None`) to return a list of historical errors.
  - The previous `backtest()` functionality still exists but has been renamed `historical_forecasts()`
- Added a new `last_points_only` parameter to `historical_forecasts()`, `backtest()` and `gridsearch()`

**Changed:**
- &#x1F534; Renamed `backtest()` into `historical_forecasts()`
- `fill_missing_values()` and `MissingValuesFiller` used to remove the variable names when used with `fill='auto'` – not anymore.
- Modified the default plotting style to increase contrast and make plots lighter.

**Fixed:**
- Small mistake in the `NaiveDrift` model implementation which caused the first predicted value to repeat the last training value.

### For developers of the library:
**Changed:**
- `@random_method` decorator now always assigns a `_random_instance` field to decorated methods (seeded with a random seed). This doesn't change the observed behavior, but allows to deterministically "reset" `TorchForecastingModel` by saving `_random_instance` along with the other parameters of the model upon creation.

## [0.4.0](https://github.com/unit8co/darts/tree/0.4.0) (2020-10-28)

[Full Changelog](https://github.com/unit8co/darts/compare/0.3.0...0.4.0)

### For users of the library:
**Added:**
- Data (pre) processing abilities using `DataTransformer`, `Pipeline`:
  - `DataTransformer` provide a unified interface to apply transformations on `TimeSeries`, using their `transform()` method
  - `Pipeline`:
    - allow chaining of `DataTransformers`
    - provide `fit()`, `transform()`, `fit_transform()` and `inverse_transform()` methods.
  - Implementing your own data transformers:
    - Data transformers which need to be fitted first should derive from the `FittableDataTransformer` base class and implement a `fit()` method. Fittable transformers also provide a `fit_transform()` method, which fits the transformer and then transforms the data with a single call.
    - Data transformers which perform an invertible transformation should derive from the `InvertibleDataTransformer` base class and implement a `inverse_transform()` method.
    - Data transformers which are neither fittable nor invertible should derive from the `BaseDataTransformer` base class
    - All data transformers must implement a `transform()` method.
- Concrete `DataTransformer` implementations:
  - `MissingValuesFiller` wraps around `fill_missing_value()` and allows to fill missing values using either a constant value or the `pd.interpolate()` method.
  - `Mapper` and `InvertibleMapper` allow to easily perform the equivalent of a `map()` function on a TimeSeries, and can be made part of a `Pipeline`
  - `BoxCox` allows to apply a BoxCox transformation to the data
- Extended `map()` on `TimeSeries` to accept functions which use both a value and its timestamp to compute a new value e.g.`f(timestamp, datapoint) = new_datapoint`
- Two new forecasting models:
  - `TransformerModel`, an implementation based on the architecture described in [Attention Is All You Need](https://arxiv.org/abs/1706.03762) by Vaswani et al. (2017)
  - `NBEATSModel`, an implementation based on the N-BEATS architecture described in [N-BEATS: Neural basis expansion analysis for interpretable time series forecasting](https://openreview.net/forum?id=r1ecqn4YwB) by Boris N. Oreshkin et al. (2019)

**Changed:**
- &#x1F534; Removed `cols` parameter from `map()`. Using indexing on `TimeSeries` is preferred.
  ```python
  # Assuming a multivariate TimeSeries named series with 3 columns or variables.
  # To apply fn to columns with names '0' and '2':

  #old syntax
  series.map(fn, cols=['0', '2']) # returned a time series with 3 columns
  #new syntax
  series[['0', '2']].map(fn) # returns a time series with only 2 columns
  ```
- &#x1F534; Renamed `ScalerWrapper` into `Scaler`
- &#x1F534; Renamed the `preprocessing` module into `dataprocessing`
- &#x1F534; Unified `auto_fillna()` and `fillna()` into a single `fill_missing_value()` function
  ```python
  #old syntax
  fillna(series, fill=0)

  #new syntax
  fill_missing_values(series, fill=0)

  #old syntax
  auto_fillna(series, **interpolate_kwargs)

  #new syntax
  fill_missing_values(series, fill='auto', **interpolate_kwargs)
  fill_missing_values(series, **interpolate_kwargs) # fill='auto' by default
  ```

### For developers of the library
**Changed:**
- GitHub release workflow is now triggered manually from the GitHub "Actions" tab in the repository, providing a `#major`, `#minor`, or `#patch` argument. [\#211](https://github.com/unit8co/darts/pull/211)
- (A limited number of) notebook examples are now run as part of the GitHub PR workflow.

## [0.3.0](https://github.com/unit8co/darts/tree/0.3.0) (2020-10-05)

[Full Changelog](https://github.com/unit8co/darts/compare/0.2.3...0.3.0)

### For users of the library:
**Added:**

- Better indexing on TimeSeries (support for column/component indexing) [\#150](https://github.com/unit8co/darts/pull/150)
- New `FourTheta` forecasting model [\#123](https://github.com/unit8co/darts/pull/123), [\#156](https://github.com/unit8co/darts/pull/156)
- `map()` method for TimeSeries [\#121](https://github.com/unit8co/darts/issues/121), [\#166](https://github.com/unit8co/darts/pull/166)
- Further improved the backtesting functions [\#111](https://github.com/unit8co/darts/pull/111):
  - Added support for multivariate TimeSeries and models
  - Added `retrain` and `stride` parameters
- Custom style for matplotlib plots [\#191](https://github.com/unit8co/darts/pull/191)
- sMAPE metric [\#129](https://github.com/unit8co/darts/pull/129)
- Option to specify a `random_state` at model creation using the `@random_method` decorator on models using neural networks to allow reproducibility of results [\#118](https://github.com/unit8co/darts/pull/118)

**Changed:**

- &#x1F534; **Refactored backtesting** [\#184](https://github.com/unit8co/darts/pull/184)
  - Moved backtesting functionalities inside `ForecastingModel` and `RegressionModel`
    ```python
    # old syntax:
    backtest_forecasting(forecasting_model, *args, **kwargs)

    # new syntax:
    forecasting_model.backtest(*args, **kwargs)

    # old syntax:
    backtest_regression(regression_model, *args, **kwargs)

    # new syntax:
    regression_model.backtest(*args, **kwargs)
    ```
  - Consequently removed the `backtesting` module
- &#x1F534; `ForecastingModel` `fit()` **method syntax** using TimeSeries indexing instead of additional parameters [\#161](https://github.com/unit8co/darts/pull/161)
  ```python
  # old syntax:
  multivariate_model.fit(multivariate_series, target_indices=[0, 1])

  # new syntax:
  multivariate_model.fit(multivariate_series, multivariate_series[["0", "1"]])

  # old syntax:
  univariate_model.fit(multivariate_series, component_index=2)

  # new syntax:
  univariate_model.fit(multivariate_series["2"])
  ```

**Fixed:**
- Solved issue of TorchForecastingModel.predict(n) throwing an error at n=1. [\#108](https://github.com/unit8co/darts/pull/108)
- Fixed MASE metrics [\#129](https://github.com/unit8co/darts/pull/129)
- \[BUG\] ForecastingModel.backtest: Can bypass sanity checks [\#188](https://github.com/unit8co/darts/issues/188)
- ForecastingModel.backtest\(\) fails if forecast\_horizon isn't provided [\#186](https://github.com/unit8co/darts/issues/186)

### For developers of the library

**Added:**
- Gradle to build docs, docker image, run tests, … [\#112](https://github.com/unit8co/darts/pull/112), [\#127](https://github.com/unit8co/darts/pull/127), [\#159](https://github.com/unit8co/darts/pull/159)
- M4 competition benchmark and notebook to the examples [\#138](https://github.com/unit8co/darts/pull/138)
- Check of test coverage [\#141](https://github.com/unit8co/darts/pull/141)

**Changed:**
- Dependencies' versions are now fixed [\#173](https://github.com/unit8co/darts/pull/173)
- Workflow: tests trigger on Pull Request [\#165](https://github.com/unit8co/darts/pull/165)

**Fixed:**
- Passed the `freq` parameter to the `TimeSeries` constructor in all TimeSeries generating functions [\#157](https://github.com/unit8co/darts/pull/157)

## Older releases

[Full Changelog](https://github.com/unit8co/darts/compare/f618c4536bf7ed6e3b6a2239fbca4e3089736426...0.2.3)<|MERGE_RESOLUTION|>--- conflicted
+++ resolved
@@ -9,7 +9,6 @@
 
 ### For users of the library:
 **Improved**
-<<<<<<< HEAD
 - Improvements to Metrics: [#2284](https://github.com/unit8co/darts/pull/2284) by [Dennis Bader](https://github.com/dennisbader).
   - 🚀 Optimized Darts Metrics (except `mase`), which run >20 times faster than before for univariate series, and >>20 times for multivariate series. This boosts direct metric computations as well as backtesting!
   - 🔴 renamed metric parameter `reduction` to `series_reduction`
@@ -20,10 +19,8 @@
 - 🔴 Moved utils functions to clearly separate Darts-specific from non-Darts-specific logic: [#2284](https://github.com/unit8co/darts/pull/2284) by [Dennis Bader](https://github.com/dennisbader).
   - moved function `generate_index()` from `darts.utils.timeseries_generation` to `darts.utils.utils`
   - moved functions `retain_period_common_to_all()`, `series2seq()`, `seq2series()`, `get_single_series()` from `darts.utils.utils` to `darts.utils.ts_utils`.
-=======
 - Improvements to `ForecastingModel`:
   - Renamed the private `_is_probabilistic` property to a public `supports_probabilistic_prediction`. [#2269](https://github.com/unit8co/darts/pull/2269) by [Felix Divo](https://github.com/felixdivo).
->>>>>>> 79863481
 
 **Fixed**
 - fixed a bug in `quantile_loss`, where the loss was computed on all samples rather than only on the predicted quantiles. [#2284](https://github.com/unit8co/darts/pull/2284) by [Dennis Bader](https://github.com/dennisbader).
