
# Changelog

We do our best to avoid the introduction of breaking changes,
but cannot always guarantee backwards compatibility. Changes that may **break code which uses a previous release of Darts** are marked with a "🔴".

## [Unreleased](https://github.com/unit8co/darts/tree/master)

[Full Changelog](https://github.com/unit8co/darts/compare/0.26.0...master)

### For users of the library:

**Improved**
- Improvements to `TorchForecastingModel`:
  - 🚀🚀 Optimized `historical_forecasts()` for pre-trained `TorchForecastingModel` running up to 20 times faster than before!. [#2013](https://github.com/unit8co/darts/pull/2013) by [Dennis Bader](https://github.com/dennisbader).
  - Added callback `darts.utils.callbacks.TFMProgressBar` to customize at which model stages to display the progress bar. [#2020](https://github.com/unit8co/darts/pull/2020) by [Dennis Bader](https://github.com/dennisbader).
- Improvements to documentation:
<<<<<<< HEAD
  - Adapted the example notebooks to properly apply data transformers and avoid look-ahead bias. [#2020](https://github.com/unit8co/darts/pull/2020) by [Samriddhi Singh](https://github.com/SimTheGreat). 

**Fixed**
- Fixed an issue where `TCNModel` training included the last (input_chunk_length - output_chunk_length) target points in the loss computation. [#2006](https://github.com/unit8co/darts/pull/2006) by [Dennis Bader](https://github.com/dennisbader).
=======
  - Adapted the example notebooks to properly apply data transformers and avoid look-ahead bias. [#2020](https://github.com/unit8co/darts/pull/2020) by [Samriddhi Singh](https://github.com/SimTheGreat).
- Improvements to Regression Models:
  - `XGBModel` now leverages XGBoost's native Quantile Regression support that was released in version 2.0.0 for improved probabilistic forecasts. [#2051](https://github.com/unit8co/darts/pull/2051) by [Dennis Bader](https://github.com/dennisbader).
- Other improvements:
  - Added support for time index time zone conversion with parameter `tz` before generating/computing holidays and datetime attributes. Support was added to all Time Axis Encoders (standalone encoders and forecasting models' `add_encoders`, time series generation utils functions `holidays_timeseries()` and `datetime_attribute_timeseries()`, and `TimeSeries` methods `add_datetime_attribute()` and `add_holidays()`. [#2054](https://github.com/unit8co/darts/pull/2054) by [Dennis Bader](https://github.com/dennisbader).

**Fixed**
- Fixed a bug when calling optimized `historical_forecasts()` for a `RegressionModel` trained with unequal component-specific lags. [#2040](https://github.com/unit8co/darts/pull/2040) by [Antoine Madrona](https://github.com/madtoinou).
- Fixed a bug when using encoders with `RegressionModel` and series with a non-evenly spaced frequency (e.g. Month Begin). This raised an error during lagged data creation when trying to divide a pd.Timedelta by the ambiguous frequency. [#2034](https://github.com/unit8co/darts/pull/2034) by [Antoine Madrona](https://github.com/madtoinou).
>>>>>>> 772d705c

### For developers of the library:

## [0.26.0](https://github.com/unit8co/darts/tree/0.26.0) (2023-09-16)
### For users of the library:

**Improved**
- Improvements to `RegressionModel`: [#1962](https://github.com/unit8co/darts/pull/1962) by [Antoine Madrona](https://github.com/madtoinou).
  - 🚀🚀 All models now support component/column-specific lags for target, past, and future covariates series.
- Improvements to `TorchForecastingModel`:
  - 🚀 Added `RINorm` (Reversible Instance Norm) as an input normalization option for all models except `RNNModel`. Activate it with model creation parameter `use_reversible_instance_norm`. [#1969](https://github.com/unit8co/darts/pull/1969) by [Dennis Bader](https://github.com/dennisbader).
  - 🔴 Added past covariates feature projection to `TiDEModel` with parameter `temporal_width_past` following the advice of the model architect. Parameter `temporal_width` was renamed to `temporal_width_future`. Additionally, added the option to bypass the feature projection with `temporal_width_past/future=0`. [#1993](https://github.com/unit8co/darts/pull/1993) by [Dennis Bader](https://github.com/dennisbader).
- Improvements to `EnsembleModel`:  [#1815](https://github.com/unit8co/darts/pull/#1815) by [Antoine Madrona](https://github.com/madtoinou) and [Dennis Bader](https://github.com/dennisbader).
  - 🔴 Renamed model constructor argument `models` to `forecasting_models`.
  - 🚀🚀 Added support for pre-trained `GlobalForecastingModel` as `forecasting_models` to avoid re-training when ensembling. This requires all models to be pre-trained global models.
  - 🚀 Added support for generating the `forecasting_model` forecasts (used to train the ensemble model) with historical forecasts rather than direct (auto-regressive) predictions. Enable it with `train_using_historical_forecasts=True` at model creation. 
  - Added an example notebook for ensemble models.
- Improvements to historical forecasts, backtest and gridsearch:  [#1866](https://github.com/unit8co/darts/pull/1866) by [Antoine Madrona](https://github.com/madtoinou).
  - Added support for negative `start` values to start historical forecasts relative to the end of the target series. 
  - Added a new argument `start_format` that allows to use an integer `start` either as the index position or index value/label for `series` indexed with a `pd.RangeIndex`.
  - Added support for `TimeSeries` with a `RangeIndex` starting at a negative integer.
- Other improvements:
  - Reduced the size of the Darts docker image `unit8/darts:latest`, and included all optional models as well as dev requirements. [#1878](https://github.com/unit8co/darts/pull/1878) by [Alex Colpitts](https://github.com/alexcolpitts96).
  - Added short examples in the docstring of all the models, including covariates usage and some model-specific parameters. [#1956](https://github.com/unit8co/darts/pull/1956) by [Antoine Madrona](https://github.com/madtoinou).
  - Added method `TimeSeries.cumsum()` to get the cumulative sum of the time series along the time axis. [#1988](https://github.com/unit8co/darts/pull/1988) by [Eliot Zubkoff](https://github.com/Eliotdoesprogramming).

**Fixed**
- Fixed a bug in `TimeSeries.from_dataframe()` when using a pandas.DataFrame with `df.columns.name != None`. [#1938](https://github.com/unit8co/darts/pull/1938) by [Antoine Madrona](https://github.com/madtoinou).
- Fixed a bug in `RegressionEnsembleModel.extreme_lags` when the forecasting models have only covariates lags. [#1942](https://github.com/unit8co/darts/pull/1942) by [Antoine Madrona](https://github.com/madtoinou).
- Fixed a bug when using `TFTExplainer` with a `TFTModel` running on GPU. [#1949](https://github.com/unit8co/darts/pull/1949) by [Dennis Bader](https://github.com/dennisbader).
- Fixed a bug in `TorchForecastingModel.load_weights()` that raised an error when loading the weights from a valid architecture. [#1952](https://github.com/unit8co/darts/pull/1952) by [Antoine Madrona](https://github.com/madtoinou).
- Fixed a bug in `NLinearModel` where `normalize=True` and past covariates could not be used at the same time. [#1873](https://github.com/unit8co/darts/pull/1873) by [Eliot Zubkoff](https://github.com/Eliotdoesprogramming).
- Raise an error when an `EnsembleModel` containing at least one `LocalForecastingModel` is calling `historical_forecasts` with `retrain=False`.  [#1815](https://github.com/unit8co/darts/pull/#1815) by [Antoine Madrona](https://github.com/madtoinou).
- 🔴 Dropped support for lambda functions in `add_encoders`’s “custom” encoder in favor of named functions to ensure that models can be exported. [#1957](https://github.com/unit8co/darts/pull/1957) by [Antoine Madrona](https://github.com/madtoinou).

### For developers of the library:

**Improved**
- Refactored all tests to use pytest instead of unittest. [#1950](https://github.com/unit8co/darts/pull/1950) by [Dennis Bader](https://github.com/dennisbader).

## [0.25.0](https://github.com/unit8co/darts/tree/0.25.0) (2023-08-04)
### For users of the library:

**Installation**
- 🔴 Removed Prophet, LightGBM, and CatBoost dependencies from PyPI packages (`darts`, `u8darts`, `u8darts[torch]`), and conda-forge packages (`u8darts`, `u8darts-torch`)  to avoid installation issues that some users were facing (installation on Apple M1/M2 devices, ...). [#1589](https://github.com/unit8co/darts/pull/1589) by [Julien Herzen](https://github.com/hrzn) and [Dennis Bader](https://github.com/dennisbader).
  - The models are still supported by installing the required packages as described in our [installation guide](https://github.com/unit8co/darts/blob/master/INSTALL.md#enabling-optional-dependencies).
  - The Darts package including all dependencies can still be installed with PyPI package `u8darts[all]` or conda-forge package `u8darts-all`. 
  - Added new PyPI flavor `u8darts[notorch]`, and conda-forge flavor `u8darts-notorch` which are equivalent to the old `u8darts` installation (all dependencies except neural networks).
- 🔴 Removed support for Python 3.7 [#1864](https://github.com/unit8co/darts/pull/1864) by [Dennis Bader](https://github.com/dennisbader).

**Improved**
- General model improvements:
  - 🚀🚀 Optimized `historical_forecasts()` for `RegressionModel` when `retrain=False` and `forecast_horizon <= output_chunk_length` by vectorizing the prediction. This can run up to 700 times faster than before! [#1885](https://github.com/unit8co/darts/pull/1885) by [Antoine Madrona](https://github.com/madtoinou).
  - Improved efficiency of `historical_forecasts()` and `backtest()` for all models giving significant process time reduction for larger number of predict iterations and series. [#1801](https://github.com/unit8co/darts/pull/1801) by [Dennis Bader](https://github.com/dennisbader).
  - 🚀🚀 Added support for direct prediction of the likelihood parameters to probabilistic models using a likelihood (regression and torch models). Set `predict_likelihood_parameters=True` when calling `predict()`. [#1811](https://github.com/unit8co/darts/pull/1811) by [Antoine Madrona](https://github.com/madtoinou).
  - 🚀🚀 New forecasting model: `TiDEModel`  as proposed in [this paper](https://arxiv.org/abs/2304.08424). An MLP based encoder-decoder model that is said to outperform many Transformer-based architectures. [#1727](https://github.com/unit8co/darts/pull/1727) by [Alex Colpitts](https://github.com/alexcolpitts96).
  - `Prophet` now supports conditional seasonalities, and properly handles all parameters passed to `Prophet.add_seasonality()` and model creation parameter `add_seasonalities` [#1829](https://github.com/unit8co/darts/pull/1829) by [Idan Shilon](https://github.com/id5h).
  - Added method `generate_fit_predict_encodings()` to generate the encodings (from `add_encoders` at model creation) required for training and prediction. [#1925](https://github.com/unit8co/darts/pull/1925) by [Dennis Bader](https://github.com/dennisbader).
  - Added support for `PathLike` to the `save()` and `load()` functions of all non-deep learning based models. [#1754](https://github.com/unit8co/darts/pull/1754) by [Simon Sudrich](https://github.com/sudrich).
  - Added model property `ForecastingModel.supports_multivariate` to indicate whether the model supports multivariate forecasting. [#1848](https://github.com/unit8co/darts/pull/1848) by [Felix Divo](https://github.com/felixdivo).
- Improvements to `EnsembleModel`:
  - Model creation parameter `forecasting_models` now supports a mix of `LocalForecastingModel` and `GlobalForecastingModel` (single `TimeSeries` training/inference only, due to the local models). [#1745](https://github.com/unit8co/darts/pull/1745) by [Antoine Madrona](https://github.com/madtoinou).
  - Future and past covariates can now be used even if `forecasting_models` have different covariates support. The covariates passed to `fit()`/`predict()` are used only by models that support it. [#1745](https://github.com/unit8co/darts/pull/1745) by [Antoine Madrona](https://github.com/madtoinou).
  - `RegressionEnsembleModel` and `NaiveEnsembleModel` can generate probabilistic forecasts, probabilistics `forecasting_models` can be sampled to train the `regression_model`, updated the documentation (stacking technique). [#1692](https://github.com/unit8co/darts/pull/1692) by [Antoine Madrona](https://github.com/madtoinou).
- Improvements to `Explainability` module:
  - 🚀🚀 New forecasting model explainer: `TFTExplainer` for `TFTModel`. You can now access and visualize the trained model's feature importances and self attention. [#1392](https://github.com/unit8co/darts/issues/1392) by [Sebastian Cattes](https://github.com/Cattes) and [Dennis Bader](https://github.com/dennisbader).
  - Added static covariates support to `ShapeExplainer`. [#1803](https://github.com/unit8co/darts/pull/1803) by [Anne de Vries](https://github.com/anne-devries) and [Dennis Bader](https://github.com/dennisbader).
- Improvements to documentation [#1904](https://github.com/unit8co/darts/pull/1904) by [Dennis Bader](https://github.com/dennisbader):
  - made model sections in README.md, covariates user guide and forecasting model API Reference more user friendly by adding model links and reorganizing them into model categories.
  - added the Dynamic Time Warping (DTW) module and improved its appearance.
- Other improvements:
  - Improved static covariates column naming when using `StaticCovariatesTransformer` with a `sklearn.preprocessing.OneHotEncoder`. [#1863](https://github.com/unit8co/darts/pull/1863) by [Anne de Vries](https://github.com/anne-devries).
  - Added `MSTL` (Season-Trend decomposition using LOESS for multiple seasonalities) as a `method` option for `extract_trend_and_seasonality()`. [#1879](https://github.com/unit8co/darts/pull/1879) by [Alex Colpitts](https://github.com/alexcolpitts96).
  - Added `RINorm` (Reversible Instance Norm) as a new input normalization option for `TorchForecastingModel`. So far only `TiDEModel` supports it with model creation parameter `use_reversible_instance_norm`. [#1865](https://github.com/unit8co/darts/issues/1856) by [Alex Colpitts](https://github.com/alexcolpitts96).
  - Improvements to `TimeSeries.plot()`: custom axes are now properly supported with parameter `ax`. Axis is now returned for downstream tasks. [#1916](https://github.com/unit8co/darts/pull/1916) by [Dennis Bader](https://github.com/dennisbader).

**Fixed**
- Fixed an issue not considering original component names for `TimeSeries.plot()` when providing a label prefix. [#1783](https://github.com/unit8co/darts/pull/1783) by [Simon Sudrich](https://github.com/sudrich).
- Fixed an issue with the string representation of `ForecastingModel` when using array-likes at model creation. [#1749](https://github.com/unit8co/darts/pull/1749) by [Antoine Madrona](https://github.com/madtoinou).
- Fixed an issue with `TorchForecastingModel.load_from_checkpoint()` not properly loading the loss function and metrics. [#1759](https://github.com/unit8co/darts/pull/1759) by [Antoine Madrona](https://github.com/madtoinou).
- Fixed a bug when loading the weights of a `TorchForecastingModel` trained with encoders or a Likelihood. [#1744](https://github.com/unit8co/darts/pull/1744) by [Antoine Madrona](https://github.com/madtoinou).
- Fixed a bug when using selected `target_components` with `ShapExplainer`. [#1803](https://github.com/unit8co/darts/pull/1803) by [Dennis Bader](https://github.com/dennisbader).
- Fixed `TimeSeries.__getitem__()` for series with a RangeIndex with start != 0 and freq != 1. [#1868](https://github.com/unit8co/darts/pull/1868) by [Dennis Bader](https://github.com/dennisbader).
- Fixed an issue where `DTWAlignment.plot_alignment()` was not plotting the alignment plot of series with a RangeIndex correctly. [#1880](https://github.com/unit8co/darts/pull/1880) by [Ahmet Zamanis](https://github.com/AhmetZamanis) and [Dennis Bader](https://github.com/dennisbader).
- Fixed an issue when calling `ARIMA.predict()` and `num_samples > 1` (probabilistic forecasting), where the start point of the simulation was not anchored to the end of the target series. [#1893](https://github.com/unit8co/darts/pull/1893) by [Dennis Bader](https://github.com/dennisbader).
- Fixed an issue when using `TFTModel.predict()` with `full_attention=True` where the attention mask was not applied properly. [#1392](https://github.com/unit8co/darts/issues/1392) by [Dennis Bader](https://github.com/dennisbader).

### For developers of the library:

**Improvements**
- Refactored the `ForecastingModelExplainer` and `ExplainabilityResult` to simplify implementation of new explainers. [#1392](https://github.com/unit8co/darts/issues/1392) by [Dennis Bader](https://github.com/dennisbader).
- Adapted all unit tests to run successfully on M1 devices. [#1933](https://github.com/unit8co/darts/issues/1933) by [Dennis Bader](https://github.com/dennisbader).

## [0.24.0](https://github.com/unit8co/darts/tree/0.24.0) (2023-04-12)
### For users of the library:

**Improved**
- General model improvements:
  - New baseline forecasting model `NaiveMovingAverage`. [#1557](https://github.com/unit8co/darts/pull/1557) by [Janek Fidor](https://github.com/JanFidor).
  - New models `StatsForecastAutoCES`, and `StatsForecastAutoTheta` from Nixtla's statsforecasts library as local forecasting models without covariates support. AutoTheta supports probabilistic forecasts. [#1476](https://github.com/unit8co/darts/pull/1476) by [Boyd Biersteker](https://github.com/Beerstabr).
  - Added support for future covariates, and probabilistic forecasts to `StatsForecastAutoETS`. [#1476](https://github.com/unit8co/darts/pull/1476) by [Boyd Biersteker](https://github.com/Beerstabr).
  - Added support for logistic growth to `Prophet` with parameters `growth`, `cap`, `floor`. [#1419](https://github.com/unit8co/darts/pull/1419) by [David Kleindienst](https://github.com/DavidKleindienst). 
  - Improved the model string / object representation style similar to scikit-learn models. [#1590](https://github.com/unit8co/darts/pull/1590) by [Janek Fidor](https://github.com/JanFidor).
  - 🔴 Renamed `MovingAverage` to `MovingAverageFilter` to avoid confusion with new `NaiveMovingAverage` model. [#1557](https://github.com/unit8co/darts/pull/1557) by [Janek Fidor](https://github.com/JanFidor).
- Improvements to `RegressionModel`:
    - Optimized lagged data creation for fit/predict sets achieving a drastic speed-up. [#1399](https://github.com/unit8co/darts/pull/1399) by [Matt Bilton](https://github.com/mabilton).
    - Added support for categorical past/future/static covariates to `LightGBMModel` with model creation parameters `categorical_*_covariates`. [#1585](https://github.com/unit8co/darts/pull/1585) by [Rijk van der Meulen](https://github.com/rijkvandermeulen).
    - Added lagged feature names for better interpretability; accessible with model property `lagged_feature_names`. [#1679](https://github.com/unit8co/darts/pull/1679) by [Antoine Madrona](https://github.com/madtoinou).
    - 🔴 New `use_static_covariates` option for all models: When True (default), models use static covariates if available at fitting time and enforce identical static covariate shapes across all target `series` used for training or prediction; when False, models ignore static covariates. [#1700](https://github.com/unit8co/darts/pull/1700) by [Dennis Bader](https://github.com/dennisbader).
- Improvements to `TorchForecastingModel`:
  - New methods `load_weights()` and `load_weights_from_checkpoint()` for loading only the weights from a manually saved model or checkpoint. This allows to fine-tune the pre-trained models with different optimizers or learning rate schedulers. [#1501](https://github.com/unit8co/darts/pull/1501) by [Antoine Madrona](https://github.com/madtoinou).
  - New method `lr_find()` that helps to find a good initial learning rate for your forecasting problem. [#1609](https://github.com/unit8co/darts/pull/1609) by [Levente Szabados](https://github.com/solalatus) and [Dennis Bader](https://github.com/dennisbader).
  - Improved the [user guide](https://unit8co.github.io/darts/userguide/torch_forecasting_models.html) and added new sections about saving/loading (checkpoints, manual save/load, loading weights only), and callbacks. [#1661](https://github.com/unit8co/darts/pull/1661) by [Antoine Madrona](https://github.com/madtoinou).
  - 🔴 Replaced `":"` in save file names with `"_"` to avoid issues on some operating systems. For loading models saved on earlier Darts versions, try to rename the file names by replacing `":"` with `"_"`. [#1501](https://github.com/unit8co/darts/pull/1501) by [Antoine Madrona](https://github.com/madtoinou).
  - 🔴 New `use_static_covariates` option for `TFTModel`, `DLinearModel` and `NLinearModel`: When True (default), models use static covariates if available at fitting time and enforce identical static covariate shapes across all target `series` used for training or prediction; when False, models ignore static covariates. [#1700](https://github.com/unit8co/darts/pull/1700) by [Dennis Bader](https://github.com/dennisbader).
- Improvements to `TimeSeries`:
  - Added support for integer indexed input to `from_*` factory methods, if index can be converted to a pandas.RangeIndex. [#1527](https://github.com/unit8co/darts/pull/1527) by [Dennis Bader](https://github.com/dennisbader).
  - Added support for integer indexed input with step sizes (freq) other than 1. [#1527](https://github.com/unit8co/darts/pull/1527) by [Dennis Bader](https://github.com/dennisbader).
  - Optimized time series creation with `fill_missing_dates=True` achieving a drastic speed-up . [#1527](https://github.com/unit8co/darts/pull/1527) by [Dennis Bader](https://github.com/dennisbader).
  - `from_group_dataframe()` now warns the user if there is suspicion of a "bad" time index (monotonically increasing). [#1628](https://github.com/unit8co/darts/pull/1628) by [Dennis Bader](https://github.com/dennisbader).
- Added a parameter to give a custom function name to the transformed output of `WindowTransformer`; improved the explanation of the `window` parameter. [#1676](https://github.com/unit8co/darts/pull/1676) and [#1666](https://github.com/unit8co/darts/pull/1666) by [Jing Qiang Goh](https://github.com/JQGoh).
- Added `historical_forecasts` parameter to `backtest()` that allows to use precomputed historical forecasts from `historical_forecasts()`. [#1597](https://github.com/unit8co/darts/pull/1597) by [Janek Fidor](https://github.com/JanFidor).
- Added feature values and SHAP object to `ShapExplainabilityResult`, giving easy user access to all SHAP-specific explainability results. [#1545](https://github.com/unit8co/darts/pull/1545) by [Rijk van der Meulen](https://github.com/rijkvandermeulen).
- New `quantile_loss()` (pinball loss) metric for probabilistic forecasts. [#1559](https://github.com/unit8co/darts/pull/1559) by [Janek Fidor](https://github.com/JanFidor).

**Fixed**
- Fixed an issue in `BottomUp/TopDownReconciliator` where the order of the series components was not taken into account. [#1592](https://github.com/unit8co/darts/pull/1592) by [David Kleindienst](https://github.com/DavidKleindienst).
- Fixed an issue with `DLinearModel` not supporting even numbered `kernel_size`. [#1695](https://github.com/unit8co/darts/pull/1695) by [Antoine Madrona](https://github.com/madtoinou).
- Fixed an issue with `RegressionEnsembleModel` not using future covariates during training. [#1660](https://github.com/unit8co/darts/pull/1660) by [Rajesh Balakrishnan](https://github.com/Rajesh4AI).
- Fixed an issue where `NaiveEnsembleModel` prediction did not transfer the series' component name. [#1602](https://github.com/unit8co/darts/pull/1602) by [David Kleindienst](https://github.com/DavidKleindienst).
- Fixed an issue in `TorchForecastingModel` that prevented from using multi GPU training. [#1509](https://github.com/unit8co/darts/pull/1509) by [Levente Szabados](https://github.com/solalatus).
- Fixed a bug when saving a `FFT` model with `trend=None`. [#1594](https://github.com/unit8co/darts/pull/1594) by [Antoine Madrona](https://github.com/madtoinou).
- Fixed some issues with PyTorch-Lightning version 2.0.0. [#1651](https://github.com/unit8co/darts/pull/1651) by [Dennis Bader](https://github.com/dennisbader).
- Fixed a bug in `QuantileDetector` which raised an error when low and high quantiles had identical values. [#1553](https://github.com/unit8co/darts/pull/1553) by [Julien Adda](https://github.com/julien12234).
- Fixed an issue preventing `TimeSeries` from being empty. [#1359](https://github.com/unit8co/darts/pull/1359) by [Antoine Madrona](https://github.com/madtoinou).
- Fixed an issue when using `backtest()` on multiple series. [#1517](https://github.com/unit8co/darts/pull/1517) by [Julien Herzen](https://github.com/hrzn).
- General fixes to `historical_forecasts()`
  - Fixed issue where `retrain` functions were not handled properly; Improved handling of `start`, and `train_length` parameters; better interpretability with warnings and improved error messages (warnings can be turned of with `show_warnings=False`). By [#1675](https://github.com/unit8co/darts/pull/1675) by [Antoine Madrona](https://github.com/madtoinou) and [Dennis Bader](https://github.com/dennisbader).
  - Fixed an issue for several models (mainly ensemble and local models) where automatic `start` did not respect the minimum required training lengths. [#1616](https://github.com/unit8co/darts/pull/1616) by [Janek Fidor](https://github.com/JanFidor) and [Dennis Bader](https://github.com/dennisbader).
  - Fixed an issue when using a `RegressionModel` with future covariates lags only. [#1685](https://github.com/unit8co/darts/pull/1685) by [Maxime Dumonal](https://github.com/dumjax).

### For developers of the library:

**Improvements**
- Option to skip slow tests locally with `pytest . --no-cov -m "not slow"`. [#1625](https://github.com/unit8co/darts/pull/1625) by [Blazej Nowicki](https://github.com/BlazejNowicki).
- Major refactor of data transformers which simplifies implementation of new transformers. [#1409](https://github.com/unit8co/darts/pull/1409) by [Matt Bilton](https://github.com/mabilton).


## [0.23.1](https://github.com/unit8co/darts/tree/0.23.1) (2023-01-12)
Patch release

**Fixed**
- Fix an issue in `TimeSeries` which made it incompatible with Python 3.7.
  [#1449](https://github.com/unit8co/darts/pull/1449) by [Dennis Bader](https://github.com/dennisbader).
- Fix an issue with static covariates when series have variable lengths with `RegressionModel`s.
  [#1469](https://github.com/unit8co/darts/pull/1469) by [Eliane Maalouf](https://github.com/eliane-maalouf).
- Fix an issue with PyTorch Lightning trainer handling.
  [#1459](https://github.com/unit8co/darts/pull/1459) by [Dennis Bader](https://github.com/dennisbader).
- Fix an issue with `historical_forecasts()` retraining PyTorch models iteratively instead of from scratch.
  [#1465](https://github.com/unit8co/darts/pull/1465) by [Dennis Bader](https://github.com/dennisbader).
- Fix an issue with `historical_forecasts()` not working in some cases when `future_covariates`
  are provided and `start` is not specified. [#1481](https://github.com/unit8co/darts/pull/1481)
  by [Maxime Dumonal](https://github.com/dumjax).
- Fix an issue with `slice_n_points` functions on integer indexes.
  [#1482](https://github.com/unit8co/darts/pull/1482) by [Julien Herzen](https://github.com/hrzn).


## [0.23.0](https://github.com/unit8co/darts/tree/0.23.0) (2022-12-23)
### For users of the library:

**Improved**
- 🚀🚀🚀 Brand new Darts module dedicated to anomaly detection on time series: `darts.ad`.
  More info on the API doc page: https://unit8co.github.io/darts/generated_api/darts.ad.html.
  [#1256](https://github.com/unit8co/darts/pull/1256) by [Julien Adda](https://github.com/julien12234)
  and [Julien Herzen](https://github.com/hrzn).
- New forecasting models: `DLinearModel` and `NLinearModel` as proposed in [this paper](https://arxiv.org/pdf/2205.13504.pdf).
  [#1139](https://github.com/unit8co/darts/pull/1139)  by [Julien Herzen](https://github.com/hrzn) and [Greg DeVos](https://github.com/gdevos010).
- New forecasting model: `XGBModel` implementing XGBoost.
  [#1405](https://github.com/unit8co/darts/pull/1405) by [Julien Herzen](https://github.com/hrzn).
- New `multi_models` option for all `RegressionModel`s: when set to False, uses only a single underlying
  estimator for multi-step forecasting, which can drastically increase computational efficiency.
  [#1291](https://github.com/unit8co/darts/pull/1291) by [Eliane Maalouf](https://github.com/eliane-maalouf).
- All `RegressionModel`s (incl. LightGBM, Catboost, XGBoost, Random Forest, ...)
  now support static covariates.
  [#1412](https://github.com/unit8co/darts/pull/1412) by [Eliane Maalouf](https://github.com/eliane-maalouf).
- `historical_forecasts()` and `backtest()` now work on multiple series, too.
  [#1318](https://github.com/unit8co/darts/pull/1318) by [Maxime Dumonal](https://github.com/dumjax).
- New window transformation capabilities: `TimeSeries.window_transform()` and
  a new `WindowTransformer` which allow to easily create window features.
  [#1269](https://github.com/unit8co/darts/pull/1269) by [Eliane Maalouf](https://github.com/eliane-maalouf).
- 🔴 Improvements to `TorchForecastingModels`: Load models directly to CPU that were trained on GPU. Save file size reduced.
  Improved PyTorch Lightning Trainer handling fixing several minor issues.
  Removed deprecated methods `load_model` and `save_model`
  [#1371](https://github.com/unit8co/darts/pull/1371) by [Dennis Bader](https://github.com/dennisbader).
- Improvements to encoders: Added support for encoders to all models with covariate support through `add_encoders` at model creation.
  Encoders now generate the correct minimum required covariate time spans for all models.
  [#1338](https://github.com/unit8co/darts/pull/1338) by [Dennis Bader](https://github.com/dennisbader).
- New datasets available in `darts.datasets` (`ILINetDataset`, `ExchangeRateDataset`, `TrafficDataset`, `WeatherDataset`)
  [#1298](https://github.com/unit8co/darts/pull/1298) by [Kamil Wierciak](https://github.com/FEJTWOW).
  [#1291](https://github.com/unit8co/darts/pull/1291) by [Eliane Maalouf](https://github.com/eliane-maalouf).
- New `Diff` transformer, which can difference and "undifference" series
  [#1380](https://github.com/unit8co/darts/pull/1380) by [Matt Bilton](https://github.com/mabilton).
- Improvements to KalmanForecaster: The model now accepts different TimeSeries for prediction than the ones used to fit the model.
  [#1338](https://github.com/unit8co/darts/pull/1338) by [Dennis Bader](https://github.com/dennisbader).
- Backtest functions can now accept a list of metric functions [#1333](https://github.com/unit8co/darts/pull/1333)
  by [Antoine Madrona](https://github.com/madtoinou).
- Extension of baseline models to work on multivariate series
  [#1373](https://github.com/unit8co/darts/pull/1373) by [Błażej Nowicki](https://github.com/BlazejNowicki).
- Improvement to `TimeSeries.gaps()` [#1265](https://github.com/unit8co/darts/pull/1265) by
  [Antoine Madrona](https://github.com/madtoinou).
- Speedup of `TimeSeries.quantile_timeseries()` method
  [#1351](https://github.com/unit8co/darts/pull/1351) by [@tranquilitysmile](https://github.com/tranquilitysmile).
- Some dependencies which can be hard to install (LightGBM, Catboost, XGBoost, Prophet, Statsforecast)
  are not required anymore (if not installed the corresponding models will not be available)
  [#1360](https://github.com/unit8co/darts/pull/1360) by [Antoine Madrona](https://github.com/madtoinou).
- Removed `IPython` as a dependency. [#1331](https://github.com/unit8co/darts/pull/1331) by [Erik Hasse](https://github.com/erik-hasse)
- Allow the creation of empty `TimeSeries` [#1359](https://github.com/unit8co/darts/pull/1359)
  by [Antoine Madrona](https://github.com/madtoinou).


**Fixed**
- Fixed edge case in ShapExplainer for regression models where covariates series > target series
  [#1310](https://https://github.com/unit8co/darts/pull/1310) by [Rijk van der Meulen](https://github.com/rijkvandermeulen)
- Fixed a bug in `TimeSeries.resample()` [#1350](https://github.com/unit8co/darts/pull/1350)
  by [Antoine Madrona](https://github.com/madtoinou).
- Fixed splitting methods when split point is not in the series
  [#1415](https://github.com/unit8co/darts/pull/1415) by [@DavidKleindienst](https://github.com/DavidKleindienst)
- Fixed issues with `append_values()` and `prepend_values()` not correctly extending `RangeIndex`es
  [#1435](https://github.com/unit8co/darts/pull/1435) by [Matt Bilton](https://github.com/mabilton).
- Fixed some issues with time zones [#1343](https://github.com/unit8co/darts/pull/1343)
  by [Antoine Madrona](https://github.com/madtoinou).
- Fixed some issues when using a single target series with `RegressionEnsembleModel`
  [#1357](https://github.com/unit8co/darts/pull/1357) by [Dennis Bader](https://github.com/dennisbader).
- Fixed treatment of stochastic models in ensemble models
  [#1423](https://github.com/unit8co/darts/pull/1423) by [Eliane Maalouf](https://github.com/eliane-maalouf).


## [0.22.0](https://github.com/unit8co/darts/tree/0.22.0) (2022-10-04)
### For users of the library:

**Improved**
- New explainability feature. The class `ShapExplainer` in `darts.explainability` can provide Shap-values explanations of the importance of each lag and each dimension in producing each forecasting lag for `RegressionModel`s. [#909](https://github.com/unit8co/darts/pull/909) by [Maxime Dumonal](https://github.com/dumjax).
- New model: `StatsForecastsETS`. Similarly to `StatsForecastsAutoARIMA`, this model offers the ETS model from Nixtla's `statsforecasts` library as a local forecasting model supporting future covariates. [#1171](https://github.com/unit8co/darts/pull/1171) by [Julien Herzen](https://github.com/hrzn).
- Added support for past and future covariates to `residuals()` function. [#1223](https://github.com/unit8co/darts/pull/1223) by [Eliane Maalouf](https://github.com/eliane-maalouf).
- Added support for retraining model(s) every `n` iteration and on custom conditions in `historical_forecasts` method of `ForecastingModel`s. [#1139](https://github.com/unit8co/darts/pull/1139) by [Francesco Bruzzesi](https://github.com/fbruzzesi).
- Added support for beta-NLL in `GaussianLikelihood`s, as proposed in [this paper](https://arxiv.org/abs/2203.09168). [#1162](https://github.com/unit8co/darts/pull/1162) by [Julien Herzen](https://github.com/hrzn).
- New LayerNorm alternatives, RMSNorm and LayerNormNoBias [#1113](https://github.com/unit8co/darts/issues/1113) by [Greg DeVos](https://github.com/gdevos010).
- 🔴 Improvements to encoders: improve fitting behavior of encoders' transformers and solve a couple of issues. Remove support for absolute index encoding. [#1257](https://github.com/unit8co/darts/pull/1257) by [Dennis Bader](https://github.com/dennisbader).
- Overwrite min_train_series_length for Catboost and LightGBM [#1214](https://https://github.com/unit8co/darts/pull/1214) by [Anne de Vries](https://github.com/anne-devries).
- New example notebook showcasing and end-to-end example of hyperparameter optimization with Optuna [#1242](https://github.com/unit8co/darts/pull/1242) by [Julien Herzen](https://github.com/hrzn).
- New user guide section on hyperparameter optimization with Optuna and Ray Tune [#1242](https://github.com/unit8co/darts/pull/1242) by [Julien Herzen](https://github.com/hrzn).
- Documentation on model saving and loading. [#1210](https://github.com/unit8co/darts/pull/1210) by [Amadej Kocbek](https://github.com/amadejkocbek).
- 🔴 `torch_device_str` has been removed from all torch models in favor of Pytorch Lightning's `pl_trainer_kwargs` method [#1244](https://github.com/unit8co/darts/pull/1244) by [Greg DeVos](https://github.com/gdevos010).

**Fixed**
- An issue with `add_encoders` in `RegressionModel`s when fit/predict were called with a single target series. [#1193](https://github.com/unit8co/darts/pull/1193) by [Dennis Bader](https://github.com/dennisbader).
- Some issues with integer-indexed series. [#1191](https://github.com/unit8co/darts/pull/1191) by [Julien Herzen](https://github.com/hrzn).
- A bug when using the latest versions (>=1.1.1) of Prophet. [#1208](https://github.com/unit8co/darts/pull/1208) by [Julien Herzen](https://github.com/hrzn).
- An issue with calling `fit_transform()` on reconciliators. [#1165](https://github.com/unit8co/darts/pull/1165) by [Julien Herzen](https://github.com/hrzn).
- A bug in `GaussianLikelihood` object causing issues with confidence intervals. [#1162](https://github.com/unit8co/darts/pull/1162) by [Julien Herzen](https://github.com/hrzn).
- An issue which prevented plotting `TimeSeries` of length 1. [#1206](https://github.com/unit8co/darts/issues/1206) by [Julien Herzen](https://github.com/hrzn).
- Type hinting for ExponentialSmoothing model [#1185](https://https://github.com/unit8co/darts/pull/1185) by [Rijk van der Meulen](https://github.com/rijkvandermeulen)

## [0.21.0](https://github.com/unit8co/darts/tree/0.21.0) (2022-08-12)

### For users of the library:

**Improved**
- New model: Catboost, incl `quantile`, `poisson` and `gaussian` likelihoods support. [#1007](https://github.com/unit8co/darts/pull/1007), [#1044](https://github.com/unit8co/darts/pull/1044) by [Jonas Racine](https://github.com/jonasracine).
- Extension of the `add_encoders` option to `RegressionModel`s. It is now straightforward to add calendar based or custom past or future covariates to these models, similar to torch models. [#1093](https://github.com/unit8co/darts/pull/1093) by [Dennis Bader](https://github.com/dennisbader).
- Introduction of `StaticCovariatesTransformer`, categorical static covariate support for `TFTModel`, example and user-guide updates on static covariates. [#1081](https://github.com/unit8co/darts/pull/1081) by [Dennis Bader](https://github.com/dennisbader).
- ARIMA and VARIMA models now support being applied to a new series, different than the one used for training. [#1036](https://github.com/unit8co/darts/pull/1036) by [Samuele Giuliano Piazzetta](https://github.com/piaz97).
- All Darts forecasting models now have unified `save()` and `load()` methods. [#1070](https://github.com/unit8co/darts/pull/1070) by [Dustin Brunner](https://github.com/brunnedu).
- Improvements in logging. [#1034](https://github.com/unit8co/darts/pull/1034) by [Dustin Brunner](https://github.com/brunnedu).
- Re-integrating Prophet >= 1.1 in core dependencies (as it does not depend on PyStan anymore). [#1054](https://github.com/unit8co/darts/pull/1054) by [Julien Herzen](https://github.com/hrzn).
- Added a new `AustralianTourismDataset`. [#1141](https://github.com/unit8co/darts/pull/1141) by [Julien Herzen](https://github.com/hrzn).
- Added a new notebook demonstrating hierarchical reconciliation. [#1147](https://github.com/unit8co/darts/pull/1147) by [Julien Herzen](https://github.com/hrzn).
- Added `drop_columns()` method to `TimeSeries`. [#1040](https://github.com/unit8co/darts/pull/1040) by [@shaido987](https://github.com/shaido987)
- Speedup static covariates when no casting is needed. [#1053](https://github.com/unit8co/darts/pull/1053) by [Julien Herzen](https://github.com/hrzn).
- Implemented the min_train_series_length method for the FourTheta and Theta models that overwrites the minimum default of 3 training samples by 2*seasonal_period when appropriate. [#1101](https://github.com/unit8co/darts/pull/1101) by [Rijk van der Meulen](https://github.com/rijkvandermeulen).
- Make default formatting optional in plots. [#1056](https://github.com/unit8co/darts/pull/1056) by [Colin Delahunty](https://github.com/colin99d)
- Introduce `retrain` option in `residuals()` method. [#1066](https://github.com/unit8co/darts/pull/1066) by [Julien Herzen](https://github.com/hrzn).
- Improved error messages. [#1066](https://github.com/unit8co/darts/pull/1066) by [Julien Herzen](https://github.com/hrzn).
- Small readability improvements to user guide. [#1039](https://github.com/unit8co/darts/pull/1039), [#1046](https://github.com/unit8co/darts/pull/1046/files) by [Ryan Russell](https://github.com/ryanrussell)

**Fixed**
- Fixed an error when loading torch forecasting models. [#1124](https://github.com/unit8co/darts/pull/1124) by [Dennis Bader](https://github.com/dennisbader).
- 🔴 renamed `ignore_time_axes` into `ignore_time_axis` in `TimeSeries.concatenate()`. [#1073](https://github.com/unit8co/darts/pull/1073/files) by [Thomas KIENTZ](https://github.com/thomktz)
- Propagate static covs and hierarchy in missing value filler. [#1076](https://github.com/unit8co/darts/pull/1076) by [Julien Herzen](https://github.com/hrzn).
- Fixed an issue where num_stacks is used instead of self.num_stacks in the NBEATSModel. Also, a few mistakes in API reference docs. [#1103](https://github.com/unit8co/darts/pull/1103) by [Rijk van der Meulen](https://github.com/rijkvandermeulen).
- Fixed `univariate_component()` method to propagate static covariates and drop hierarchy. [#1128](https://github.com/unit8co/darts/pull/1128) by [Julien Herzen](https://github.com/hrzn).
- Fixed various issues. [#1106](https://github.com/unit8co/darts/pull/1106) by [Julien Herzen](https://github.com/hrzn).
- Fixed an issue with `residuals` on `RNNModel`. [#1066](https://github.com/unit8co/darts/pull/1066) by [Julien Herzen](https://github.com/hrzn).

## [0.20.0](https://github.com/unit8co/darts/tree/0.20.0) (2022-06-22)

### For users of the library:

**Improved**
- Added support for static covariates in `TimeSeries` class. [#966](https://github.com/unit8co/darts/pull/966) by [Dennis Bader](https://github.com/dennisbader).
- Added support for static covariates in TFT model. [#966](https://github.com/unit8co/darts/pull/966) by [Dennis Bader](https://github.com/dennisbader).
- Support for storing hierarchy of components in `TimeSeries` (in view of hierarchical reconciliation) [#1012](https://github.com/unit8co/darts/pull/1012) by [Julien Herzen](https://github.com/hrzn).
- New Reconciliation transformers for forecast reconciliation: bottom up, top down and MinT. [#1012](https://github.com/unit8co/darts/pull/1012) by [Julien Herzen](https://github.com/hrzn).
- Added support for Monte Carlo Dropout, as a way to capture model uncertainty with torch models at inference time. [#1013](https://github.com/unit8co/darts/pull/1013) by [Julien Herzen](https://github.com/hrzn).
- New datasets: ETT and Electricity. [#617](https://github.com/unit8co/darts/pull/617)
  by [Greg DeVos](https://github.com/gdevos010)
- New dataset: [Uber TLC](https://github.com/fivethirtyeight/uber-tlc-foil-response). [#1003](https://github.com/unit8co/darts/pull/1003) by [Greg DeVos](https://github.com/gdevos010).
- Model Improvements: Option for changing activation function for NHiTs and NBEATS. NBEATS support for dropout. NHiTs Support for AvgPooling1d. [#955](https://github.com/unit8co/darts/pull/955) by [Greg DeVos](https://github.com/gdevos010).
- Implemented ["GLU Variants Improve Transformer"](https://arxiv.org/abs/2002.05202) for transformer based models (transformer and TFT). [#959](https://github.com/unit8co/darts/issues/959) by [Greg DeVos](https://github.com/gdevos010).
- Added support for torch metrics during training and validation. [#996](https://github.com/unit8co/darts/pull/996) by [Greg DeVos](https://github.com/gdevos010).
- Better handling of logging [#1010](https://github.com/unit8co/darts/pull/1010) by [Dustin Brunner](https://github.com/brunnedu).
- Better support for Python 3.10, and dropping `prophet` as a dependency (`Prophet` model still works if `prophet` package is installed separately) [#1023](https://github.com/unit8co/darts/pull/1023) by [Julien Herzen](https://github.com/hrzn).
- Option to avoid global matplotlib configuration changes.
[#924](https://github.com/unit8co/darts/pull/924) by [Mike Richman](https://github.com/zgana).
- 🔴 `HNiTSModel` renamed to `HNiTS` [#1000](https://github.com/unit8co/darts/pull/1000) by [Greg DeVos](https://github.com/gdevos010).

**Fixed**
- A bug with `tail()` and `head()` [#942](https://github.com/unit8co/darts/pull/942) by [Julien Herzen](https://github.com/hrzn).
- An issue with arguments being reverted for the `metric` function of gridsearch and backtest [#989](https://github.com/unit8co/darts/pull/989) by [Clara Grotehans](https://github.com/ClaraGrthns).
- An error checking whether `fit()` has been called in global models [#944](https://github.com/unit8co/darts/pull/944) by [Julien Herzen](https://github.com/hrzn).
- An error in Gaussian Process filter happening with newer versions of sklearn [#963](https://github.com/unit8co/darts/pull/963) by [Julien Herzen](https://github.com/hrzn).

### For developers of the library:

**Fixed**
- An issue with LinearLR scheduler in tests. [#928](https://github.com/unit8co/darts/pull/928) by [Dennis Bader](https://github.com/dennisbader).


## [0.19.0](https://github.com/unit8co/darts/tree/0.19.0) (2022-04-13)
### For users of the library:

**Improved**
- New model: `NHiTS` implementing the N-HiTS model.
  [#898](https://github.com/unit8co/darts/pull/898) by [Julien Herzen](https://github.com/hrzn).
- New model: `StatsForecastAutoARIMA` implementing the (faster) AutoARIMA version of
  [statsforecast](https://github.com/Nixtla/statsforecast).
  [#893](https://github.com/unit8co/darts/pull/893) by [Julien Herzen](https://github.com/hrzn).
- New model: `Croston` method.
  [#893](https://github.com/unit8co/darts/pull/893) by [Julien Herzen](https://github.com/hrzn).
- Better way to represent stochastic `TimeSeries` from distributions specified by quantiles.
  [#899](https://github.com/unit8co/darts/pull/899) by [Gian Wiher](https://github.com/gnwhr).
- Better sampling of trajectories for stochastic `RegressionModel`s.
  [#899](https://github.com/unit8co/darts/pull/899) by [Gian Wiher](https://github.com/gnwhr).
- Improved user guide with more sections. [#905](https://github.com/unit8co/darts/pull/905)
  by [Julien Herzen](https://github.com/hrzn).
- New notebook showcasing transfer learning and training forecasting models on large time
  series datasets. [#885](https://github.com/unit8co/darts/pull/885) 
  by [Julien Herzen](https://github.com/hrzn).


**Fixed**
- Some issues with PyTorch Lightning >= 1.6.0 [#888](https://github.com/unit8co/darts/pull/888)
  by [Julien Herzen](https://github.com/hrzn).

## [0.18.0](https://github.com/unit8co/darts/tree/0.18.0) (2022-03-22)
### For users of the library:

**Improved**
- `LinearRegressionModel` and `LightGBMModel` can now be probabilistic, supporting quantile
  and poisson regression. [#831](https://github.com/unit8co/darts/pull/831), 
  [#853](https://github.com/unit8co/darts/pull/853) by [Gian Wiher](https://github.com/gnwhr).
- New models: `BATS` and `TBATS`, based on [tbats](https://github.com/intive-DataScience/tbats).
  [#816](https://github.com/unit8co/darts/pull/816) by [Julien Herzen](https://github.com/hrzn).
- Handling of stochastic inputs in PyTorch based models. [#833](https://github.com/unit8co/darts/pull/833)
  by [Julien Herzen](https://github.com/hrzn).
- GPU and TPU user guide. [#826](https://github.com/unit8co/darts/pull/826)
  by [@gsamaras](https://github.com/gsamaras).
- Added train and validation loss to PyTorch Lightning progress bar.
  [#825](https://github.com/unit8co/darts/pull/825) by [Dennis Bader](https://github.com/dennisbader).
- More losses available in `darts.utils.losses` for PyTorch-based models: 
  `SmapeLoss`, `MapeLoss` and `MAELoss`. [#845](https://github.com/unit8co/darts/pull/845)
  by [Julien Herzen](https://github.com/hrzn).
- Improvement to the seasonal decomposition [#862](https://github.com/unit8co/darts/pull/862).
  by [Gian Wiher](https://github.com/gnwhr).
- The `gridsearch()` method can now return best metric score.
  [#822](https://github.com/unit8co/darts/pull/822) by [@nlhkh](https://github.com/nlhkh).
- Removed needless checkpoint loading when predicting. [#821](https://github.com/unit8co/darts/pull/821)
  by [Dennis Bader](https://github.com/dennisbader).
- Changed default number of epochs for validation from 10 to 1.
  [#825](https://github.com/unit8co/darts/pull/825) by [Dennis Bader](https://github.com/dennisbader).

**Fixed**
- Fixed some issues with encoders in `fit_from_dataset()`.
  [#829](https://github.com/unit8co/darts/pull/829) by [Julien Herzen](https://github.com/hrzn).
- Fixed an issue with covariates slicing for `DualCovariatesForecastingModels`.
  [#858](https://github.com/unit8co/darts/pull/858) by [Dennis Bader](https://github.com/dennisbader).


## [0.17.1](https://github.com/unit8co/darts/tree/0.17.1) (2022-02-17)
Patch release

### For users of the library:
**Fixed**
- Fixed issues with (now deprecated) `torch_device_str` parameter, and improved documentation
  related to using devices with PyTorch Lightning. [#806](https://github.com/unit8co/darts/pull/806)
  by [Dennis Bader](https://github.com/dennisbader).
- Fixed an issue with `ReduceLROnPlateau`. [#806](https://github.com/unit8co/darts/pull/806)
  by [Dennis Bader](https://github.com/dennisbader).
- Fixed an issue with the periodic basis functions of N-BEATS. [#804](https://github.com/unit8co/darts/pull/804)
  by [Vladimir Chernykh](https://github.com/vladimir-chernykh).
- Relaxed requirements for `pandas`; from `pandas>=1.1.0` to `pandas>=1.0.5`. 
  [#800](https://github.com/unit8co/darts/pull/800) by [@adelnick](https://github.com/adelnick).


## [0.17.0](https://github.com/unit8co/darts/tree/0.17.0) (2022-02-15)
### For users of the library:

**Improved**
- 🚀 Support for [PyTorch Lightning](https://github.com/PyTorchLightning/pytorch-lightning): All deep learning
  models are now implemented using PyTorch Lightning. This means that many more features are now available
  via PyTorch Lightning trainers functionalities; such as tailored callbacks, or multi-GPU training.
  [#702](https://github.com/unit8co/darts/pull/702) by [Dennis Bader](https://github.com/dennisbader).
- The `RegressionModel`s now accept an `output_chunk_length` parameter; meaning that they can be trained to
  predict more than one time step in advance (and used auto-regressively to predict on longer horizons).
  [#761](https://github.com/unit8co/darts/pull/761) by [Dustin Brunner](https://github.com/brunnedu).
- &#x1F534; `TimeSeries` "simple statistics" methods (such as `mean()`, `max()`, `min()` etc, ...) have been refactored
  to work natively on stochastic `TimeSeries`, and over configurable axes. [#773](https://github.com/unit8co/darts/pull/773)
  by [Gian Wiher](https://github.com/gnwhr).
- &#x1F534; `TimeSeries` now support only pandas `RangeIndex` as an integer index, and does not support `Int64Index` anymore,
  as it became deprecated with pandas 1.4.0. This also now brings the guarantee that `TimeSeries` do not have missing
  "dates" even when indexed with integers. [#777](https://github.com/unit8co/darts/pull/777)
  by [Julien Herzen](https://github.com/hrzn).
- New model: `KalmanForecaster` is a new probabilistic model, working on multivariate series, accepting future covariates,
  and which works by running the state-space model of a given Kalman filter into the future. The `fit()` function uses the
  N4SID algorithm for system identification. [#743](https://github.com/unit8co/darts/pull/743)
  by [Julien Herzen](https://github.com/hrzn).
- The `KalmanFilter` now also works on `TimeSeries` containing missing values. [#743](https://github.com/unit8co/darts/pull/743)
  by [Julien Herzen](https://github.com/hrzn).
- The estimators (forecasting and filtering models) now also return their own instance when calling `fit()`,
  which allows chaining calls. [#741](https://github.com/unit8co/darts/pull/741)
  by [Julien Herzen](https://github.com/hrzn).


**Fixed**
- Fixed an issue with tensorboard and gridsearch when `model_name` is provided. 
  [#759](https://github.com/unit8co/darts/issues/759) by [@gdevos010](https://github.com/gdevos010).
- Fixed issues with pip-tools. [#762](https://github.com/unit8co/darts/pull/762)
  by [Tomas Van Pottelbergh](https://github.com/tomasvanpottelbergh).

### For developers of the library:
- Some linting checks have been added to the CI pipeline. [#749](https://github.com/unit8co/darts/pull/749)
  by [Tomas Van Pottelbergh](https://github.com/tomasvanpottelbergh).

## [0.16.1](https://github.com/unit8co/darts/tree/0.16.1) (2022-01-24)
Patch release

### For users of the library:
- Fixed an incompatibility with latest version of Pandas ([#752](https://github.com/unit8co/darts/pull/752))
  by [Julien Herzen](https://github.com/hrzn).
- Fixed non contiguous error when using lstm_layers > 1 on GPU. ([#740](https://github.com/unit8co/darts/pull/740))
  by [Dennis Bader](https://github.com/dennisbader).
- Small improvement in type annotations in API documentation ([#744](https://github.com/unit8co/darts/pull/744))
  by [Dustin Brunner](https://github.com/brunnedu).

### For developers of the library:
- Added flake8 tests to CI pipelines ([#749](https://github.com/unit8co/darts/pull/749),
  [#748](https://github.com/unit8co/darts/pull/748), [#745](https://github.com/unit8co/darts/pull/745))
  by [Tomas Van Pottelbergh](https://github.com/tomasvanpottelbergh)
  and [Dennis Bader](https://github.com/dennisbader).


## [0.16.0](https://github.com/unit8co/darts/tree/0.16.0) (2022-01-13)

### For users of the library:

**Improved**
- The [documentation page](https://unit8co.github.io/darts/index.html) has been revamped and now contains
  a brand new Quickstart guide, as well as a User Guide section, which will be populated over time.
- The [API documentation](https://unit8co.github.io/darts/generated_api/darts.html) has been revamped and improved,
  notably using `numpydoc`.
- The datasets building procedure has been improved in `RegressionModel`, which yields dramatic speed improvements.

**Added**
- The `KalmanFilter` can now do system identification using `fit()` (using [nfoursid](https://github.com/spmvg/nfoursid)).

**Fixed**
- Catch a [potentially problematic case](https://github.com/unit8co/darts/issues/724) in ensemble models.
- Fixed support for `ReduceLROnPlateau` scheduler.


### For developers of the library:
- We have switched to [black](https://black.readthedocs.io/en/stable/) for code formatting (this is checked
  by the CI pipeline).


## [0.15.0](https://github.com/unit8co/darts/tree/0.15.0) (2021-12-24)
### For users of the library:

**Added**:
- On-the-fly encoding of position and calendar information in Torch-based models.
  Torch-based models now accept an option `add_encoders` parameter, specifying how to
  use certain calendar and position information as past and/or future covariates on the-fly.

  Example:
  ```
  from darts.dataprocessing.transformers import Scaler
  add_encoders={
      'cyclic': {'future': ['month']},
      'datetime_attribute': {'past': ['hour', 'dayofweek']},
      'position': {'past': ['absolute'], 'future': ['relative']},
      'custom': {'past': [lambda idx: (idx.year - 1950) / 50]},
      'transformer': Scaler()
  }
  ```
  This will add a cyclic encoding of the month as future covariates, add some datetime
  attributes as past and future covariates, an absolute/relative position (index), and
  even some custom mapping of the index (such as a function of the year). A `Scaler` will
  be applied to fit/transform all of these covariates both during training and inference.
- The scalers can now also be applied on stochastic `TimeSeries`.
- There is now a new argument `max_samples_per_ts` to the :func:`fit()` method of Torch-based
  models, which can be used to limit the number of samples contained in the underlying
  training dataset, by taking (at most) the most recent `max_samples_per_ts` training samples
  per time series.
- All local forecasting models that support covariates (Prophet, ARIMA, VARIMA, AutoARIMA)
  now handle covariate slicing themselves; this means that you don't need to make sure your
  covariates have the exact right time span. As long as they contain the right time span, the
  models will slice them for you.
- `TimeSeries.map()` and mappers data transformers now work on stochastic `TimeSeries`.
- Granger causality function: `utils.statistics.granger_causality_tests` can test if one
  univariate `TimeSeries` "granger causes" another.
- New stationarity tests for univariate `TimeSeries`: `darts.utils.statistics.stationarity_tests`,
  `darts.utils.statistics.stationarity_test_adf` and `darts.utils.statistics.stationarity_test_kpss`.
- New test coverage badge 🦄


**Fixed**:
- Fixed various issues in different notebooks.
- Fixed a bug handling frequencies in Prophet model.
- Fixed an issue causing `PastCovariatesTorchModels` (such as `NBEATSModel`) prediction
  to fail when `n > output_chunk_length` AND `n` not being a multiple of `output_chunk_length`.
- Fixed an issue in backtesting which was causing untrained models
  not to be trained on the initial window when `retrain=False`.
- Fixed an issue causing `residuals()` to fail for Torch-based models.

### For developers of the library:
- Updated the [contribution guidelines](https://github.com/unit8co/darts/blob/master/CONTRIBUTING.md)
- The unit tests have been re-organised with submodules following that of the library.
- All relative import paths have been removed and replaced by absolute paths.
- pytest and pytest-cov are now used to run tests and compute coverage.


## [0.14.0](https://github.com/unit8co/darts/tree/0.14.0) (2021-11-28)
### For users of the library:

**Added**:
- Probabilistic N-BEATS: The `NBEATSModel` can now produce probabilistic forecasts,
in a similar way as all the other deep learning models in Darts (specifying a `likelihood`
and predicting with `num_samples` >> 1).
- We have improved the speed of the data loaing functionalities for PyTorch-based models.
This should speedup training, typically by a few percents.
- Added `num_loader_workers` parameters to `fit()` and `predict()` methods of PyTorch-based models,
in order to control the `num_workers` of PyTorch DataLoaders. This can sometimes result in drastic speedups.
- New method `TimeSeries.astype()` which allows to easily case (e.g. between `np.float64` and `np.float32`).
- Added `dtype` as an option to the time series generation modules.
- Added a small [performance guide](https://github.com/unit8co/darts/blob/master/guides/performance.md) for
PyTorch-based models.
- Possibility to specify a (relative) time index to be used as future covariates in the TFT Model.
Future covariates don't have to be specified when this is used.
- New TFT example notebook.
- Less strict dependencies: we have loosened the required dependencies versions.

**Fixed**:
- A small fix on the Temporal Fusion Transformer `TFTModel`, which should improve performance.
- A small fix in the random state of some unit tests.
- Fixed a typo in Transformer example notebook.


## [0.13.1](https://github.com/unit8co/darts/tree/0.13.1) (2021-11-08)
### For users of the library:

**Added**:
- Factory methods in `TimeSeries` are now `classmethods`, which makes inheritance of
  `TimeSeries` more convenient.

**Fixed**:
- An issue which was causing some of the flavours installations not to work

## [0.13.0](https://github.com/unit8co/darts/tree/0.13.0) (2021-11-07)
### For users of the library:

**Added**:
- New forecasting model: [Temporal Fusion Transformer](https://arxiv.org/abs/1912.09363) (`TFTModel`).
  A new deep learning model supporting both past and future covariates.
- Improved support for Facebook Prophet model (`Prophet`):
    - Added support for fit & predict with future covariates. For instance:
      `model.fit(train, future_covariates=train_covariates)` and
      `model.predict(n=len(test), num_sample=1, future_covariates=test_covariates)`
    - Added stochastic forecasting, for instance: `model.predict(n=len(test), num_samples=200)`
    - Added user-defined seasonalities either at model creation with kwarg
      `add_seasonality` (`Prophet(add_seasonality=kwargs_dict)`) or pre-fit with
      `model.add_seasonality(kwargs)`. For more information on how to add seasonalities,
       see the [Prophet docs](https://unit8co.github.io/darts/generated_api/darts.models.forecasting.prophet.html).
    - Added possibility to predict and return the base model's raw output with `model.predict_raw()`.
      Note that this returns a pd.DataFrame `pred_df`, which will not be supported for further
      processing with the Darts API. But it is possible to access Prophet's methods such as
      plots with `model.model.plot_compenents(pred_df)`.
- New `n_random_samples` in `gridsearch()` method, which allows to specify a number of (random)
  hyper parameters combinations to be tried, in order mainly to limit the gridsearch time.
- Improvements in the checkpointing and saving of Torch models.
    - Now models don't save checkpoints by default anymore. Set `save_checkpoints=True` to enable them.
    - Models can be manually saved with `YourTorchModel.save_model(file_path)`
      (file_path pointing to the .pth.tar file).
    - Models can be manually loaded with `YourTorchModel.load_model(file_path)` or
      the original method `YourTorchModel.load_from_checkpoint()`.
- New `QuantileRegression` Likelihood class in `darts.utils.likelihood_models`.
  Allows to apply quantile regression loss, and get probabilistic forecasts on all deep
  learning models supporting likelihoods.
  Used by default in the Temporal Fusion Transformer.

**Fixed:**
- Some issues with `darts.concatenate()`.
- Fixed some bugs with `RegressionModel`s applied on multivariate series.
- An issue with the confidence bounds computation in ACF plot.
- Added a check for some models that do not support `retrain=False` for `historical_forecasts()`.
- Small fixes in install instructions.
- Some rendering issues with bullet points lists in examples.

## [0.12.0](https://github.com/unit8co/darts/tree/0.12.0) (2021-09-25)
### For users of the library:

**Added**:
- Improved probabilistic forecasting with neural networks
  - Now all neural networks based forecasting models (except `NBEATSModel`) support probabilistic forecasting,
    by providing the `likelihood` parameter to the model's constructor method.
  - `darts.utils.likelihood_models` now contains many more distributions. The complete list of likelihoods
    available to train neural networks based models is
    available here: https://unit8co.github.io/darts/generated_api/darts.utils.likelihood_models.html
  - Many of the available likelihood models now offer the possibility to specify "priors" on the distribution's
    parameters. Specifying such priors will regularize the training loss to make the output distribution
    more like the one specified by the prior parameters values.
- Performance improvements on `TimeSeries` creation. creating `TimeSeries` is now be significantly faster,
  especially for large series, and filling missing dates has also been significantly sped up.
- New rho-risk metric for probabilistic forecasts.
- New method `darts.utils.statistics.plot_hist()` to plot histograms of time series data (e.g. backtest errors).
- New argument `fillna_value` to `TimeSeries` factory methods, allowing to specify a value to fill missing dates
(instead of `np.nan`).
- Synthetic `TimeSeries` generated with `darts.utils.timeseries_generation` methods can now be integer-index
(just pass an integer instead of a timestamp for the `start` argument).
- Removed some deprecation warnings
- Updated conda installation instructions

**Fixed:**
- Removed [extra 1x1 convolutions](https://github.com/unit8co/darts/issues/470) in TCN Model.
- Fixed an issue with linewidth parameter when plotting `TimeSeries`.
- Fixed a column name issue in datetime attribute time series.

### For developers of the library:
- We have removed the `develop` branch.
- We force sklearn<1.0 has we have observed issues with pmdarima and sklearn==1.0

## [0.11.0](https://github.com/unit8co/darts/tree/0.11.0) (2021-09-04)
### For users of the library:

**Added:**
- New model: `LightGBMModel` is a new regression model. Regression models allow to predict future values
of the target, given arbitrary lags of the target as well as past and/or future covariates. `RegressionModel`
already works with any scikit-learn regression model, and now `LightGBMModel` does the same with LightGBM.
If you want to activate LightGBM support in Darts, please read the detailed install notes on
the [README](https://github.com/unit8co/darts/blob/master/README.md) carefully.
- Added stride support to gridsearch

**Fixed:**
- A bug which was causing issues when training on a GPU with a validation set
- Some issues with custom-provided RNN modules in `RNNModel`.
- Properly handle `kwargs` in the `fit` function of `RegressionModel`s.
- Fixed an issue which was causing problems with latest versions of Matplotlib.
- An issue causing errors in the FFT notebook

## [0.10.1](https://github.com/unit8co/darts/tree/0.10.1) (2021-08-19)
### For users of the library:

**Fixed:**
- A bug with memory pinning that was causing issues with training models on GPUs.

**Changed:**
- Clarified conda support on the README

## [0.10.0](https://github.com/unit8co/darts/tree/0.10.0) (2021-08-13)
### For users of the library:

**Added:**
- &#x1F534; Improvement of the covariates support. Before, some models were accepting a `covariates` (or `exog`)
argument, but it wasn't always clear whether this represented "past-observed" or "future-known" covariates.
We have made this clearer. Now all covariate-aware models support `past_covariates` and/or `future_covariates` argument
in their `fit()` and `predict()` methods, which makes it clear what series is used as a past or future covariate.
We recommend [this article](https://medium.com/unit8-machine-learning-publication/time-series-forecasting-using-past-and-future-external-data-with-darts-1f0539585993)
for more information and examples.

- &#x1F534; Significant improvement of `RegressionModel` (incl. `LinearRegressionModel` and `RandomForest`).
These models now support training on multiple (possibly multivariate) time series. They also support both
`past_covariates` and `future_covariates`. It makes it easier than ever to fit arbitrary regression models (e.g. from
scikit-learn) on multiple series, to predict the future of a target series based on arbitrary lags of the target and
the past/future covariates. The signature of these models changed: It's not using "`exog`" keyword arguments, but
`past_covariates` and `future_covariates` instead.

- Dynamic Time Warping. There is a brand new `darts.dataprocessing.dtw` submodule that
implements Dynamic Time Warping between two `TimeSeries`. It's also coming with a new `dtw`
metric in `darts.metrics`. We recommend going over the
[new DTW example notebook](https://github.com/unit8co/darts/blob/master/examples/13-Dynamic-Time-Warping-example.ipynb)
for a good overview of the new functionalities

- Conda forge installation support (fully supported with Python 3.7 only for now). You can now
`conda install u8darts-all`.

- `TimeSeries.from_csv()` allows to obtain a `TimeSeries` from a CSV file directly.

- Optional cyclic encoding of the datetime attributes future covariates; for instance it's now possible to call
`my_series.add_datetime_attribute('weekday', cyclic=True)`, which will add two columns containing a sin/cos
encoding of the weekday.

- Default seasonality inference in `ExponentialSmoothing`. If left to `None`, the `seasonal_periods` is inferred
from the `freq` of the provided series.

- Various documentation improvements.

**Fixed:**
- Now transformations and forecasting maintain the columns' names of the `TimeSeries`.
The generation module `darts.utils.timeseries_generation` also comes with better default columns names.
- Some issues with our Docker build process
- A bug with GPU usage

**Changed:**
- For probabilistic PyTorch based models, the generation of multiple samples (and series) at prediction time is now
vectorized, which improves inference performance.

## [0.9.1](https://github.com/unit8co/darts/tree/0.9.1) (2021-07-17)
### For users of the library:

**Added:**
- Improved `GaussianProcessFilter`, now handling missing values, and better handling
time series indexed by datetimes.
- Improved Gaussian Process notebook.

**Fixed:**
- `TimeSeries` now supports indexing using `pandas.Int64Index` and not just `pandas.RangeIndex`,
which solves some indexing issues.
- We have changed all factory methods of `TimeSeries` to have `fill_missing_dates=False` by
default. This is because in some cases inferring the frequency for missing dates and
resampling the series is causing significant performance overhead.
- Fixed backtesting to make it work with integer-indexed series.
- Fixed a bug that was causing inference to crash on GPUs for some models.
- Fixed the default folder name, which was causing issues on Windows systems.
- We have slightly improved the documentation rendering and fixed the titles
of the documentation pages for `RNNModel` and `BlockRNNModel` to distinguish them.

**Changed:**
- The dependencies are not pinned to some exact versions anymore.

### For developers of the library:
- We have fixed the building process.

## [0.9.0](https://github.com/unit8co/darts/tree/0.9.0) (2021-07-09)
### For users of the library:

**Added:**
- Multiple forecasting models can now produce probabilistic forecasts by specifying a `num_samples` parameter when calling `predict()`. Stochastic forecasts are stored by utilizing the new `samples` dimension in the refactored `TimeSeries` class (see 'Changed' section). Models supporting probabilistic predictions so far are `ARIMA`, `ExponentialSmoothing`, `RNNModel` and `TCNModel`.
- Introduced `LikelihoodModel` class which is used by probabilistic `TorchForecastingModel` classes in order to make predictions in the form of parametrized distributions of different types.
- Added new abstract class `TorchParametricProbabilisticForecastingModel` to serve as parent class for probabilistic models.
- Introduced new `FilteringModel` abstract class alongside `MovingAverage`, `KalmanFilter` and `GaussianProcessFilter` as concrete implementations.
- Future covariates are now utilized by `TorchForecastingModels` when the forecasting horizon exceeds the `output_chunk_length` of the model. Before, `TorchForecastingModel` instances could only predict beyond their `output_chunk_length` if they were not trained on covariates, i.e. if they predicted all the data they need as input. This restriction has now been lifted by letting a model not only consume its own output when producing long predictions, but also utilizing the covariates known in the future, if available.
- Added a new `RNNModel` class which utilizes and rnn module as both encoder and decoder. This new class natively supports the use of the most recent future covariates when making a forecast. See documentation for more details.
- Introduced optional `epochs` parameter to the `TorchForecastingModel.predict()` method which, if provided, overrides the `n_epochs` attribute in that particular model instance and training session.
- Added support for `TimeSeries` with a `pandas.RangeIndex` instead of just allowing `pandas.DatetimeIndex`.
- `ForecastingModel.gridsearch` now makes use of parallel computation.
- Introduced a new `force_reset` parameter to `TorchForecastingModel.__init__()` which, if left to False, will prevent the user from overriding model data with the same name and directory.


**Fixed:**
- Solved bug occurring when training `NBEATSModel` on a GPU.
- Fixed crash when running `NBEATSModel` with `log_tensorboard=True`
- Solved bug occurring when training a `TorchForecastingModel` instance with a `batch_size` bigger than the available number of training samples.
- Some fixes in the documentation, including adding more details
- Other minor bug fixes

**Changed:**
- &#x1F534; The `TimeSeries` class has been refactored to support stochastic time series representation by adding an additional dimension to a time series, namely `samples`. A time series is now based on a 3-dimensional `xarray.DataArray` with shape `(n_timesteps, n_components, n_samples)`. This overhaul also includes a change of the constructor which is incompatible with the old one. However, factory methods have been added to create a `TimeSeries` instance from a variety of data types, including `pd.DataFrame`. Please refer to the documentation of `TimeSeries` for more information.
- &#x1F534; The old version of `RNNModel` has been renamed to `BlockRNNModel`.
- The `historical_forecast()` and `backtest()` methods of `ForecastingModel` have been reorganized a bit by making use of new wrapper methods to fit and predict models.
- Updated `README.md` to reflect the new additions to the library.

## [0.8.1](https://github.com/unit8co/darts/tree/0.8.1) (2021-05-22)
**Fixed:**
- Some fixes in the documentation

**Changed:**
- The way to instantiate Dataset classes; datasets should now be used like this
```
from darts.datasets import AirPassengers
ts: TimeSeries = AirPassengers().load()
```

## [0.8.0](https://github.com/unit8co/darts/tree/0.8.0) (2021-05-21)

### For users of the library:
**Added:**
- `RandomForest` algorithm implemented. Uses the scikit-learn `RandomForestRegressor` to predict future values from (lagged) exogenous
variables and lagged values of the target.
- `darts.datasets` is a new submodule allowing to easily download, cache and import some commonly used time series.
- Better support for processing sequences of `TimeSeries`.
  * The Transformers, Pipelines and metrics have been adapted to be used on sequences of `TimeSeries`
  (rather than isolated series).
  * The inference of neural networks on sequences of series has been improved
- There is a new utils function `darts.utils.model_selection.train_test_split` which allows to split a `TimeSeries`
or a sequence of `TimeSeries` into train and test sets; either along the sample axis or along the time axis.
It also optionally allows to do "model-aware" splitting, where the split reclaims as much data as possible for the
training set.
- Our implementation of N-BEATS, `NBEATSModel`, now supports multivariate time series, as well as covariates.

**Changed**
- `RegressionModel` is now a user exposed class. It acts as a wrapper around any regression model with a `fit()` and `predict()`
method. It enables the flexible usage of lagged values of the target variable as well as lagged values of multiple exogenous
variables. Allowed values for the `lags` argument are positive integers or a list of positive integers indicating which lags
should be used during training and prediction, e.g. `lags=12` translates to training with the last 12 lagged values of the target variable.
`lags=[1, 4, 8, 12]` translates to training with the previous value, the value at lag 4, lag 8 and lag 12.
- &#x1F534; `StandardRegressionModel` is now called `LinearRegressionModel`. It implements a linear regression model
from `sklearn.linear_model.LinearRegression`. Users who still need to use the former `StandardRegressionModel` with
another sklearn model should use the `RegressionModel` now.

**Fixed**
- We have fixed a bug arising when multiple scalers were used.
- We have fixed a small issue in the TCN architecture, which makes our implementation follow the original paper
more closely.

### For developers of the library:
**Added:**
- We have added some [contribution guidelines](https://github.com/unit8co/darts/blob/master/CONTRIBUTE.md).

## [0.7.0](https://github.com/unit8co/darts/tree/0.7.0) (2021-04-14)

[Full Changelog](https://github.com/unit8co/darts/compare/0.6.0...0.7.0)
### For users of the library:

**Added:**
- `darts` Pypi package. It is now possible to `pip install darts`. The older name `u8darts` is still maintained
and provides the different flavours for lighter installs.
- New forecasting model available: VARIMA (Vector Autoregressive moving average).
- Support for exogeneous variables in ARIMA, AutoARIMA and VARIMA (optional `exog` parameter in `fit()` and `predict()`
methods).
- New argument `dummy_index` for `TimeSeries` creation. If a series is just composed of a sequence of numbers
without timestamps, setting this flag will allow to create a `TimeSeries` which uses a "dummy time index" behind the
scenes. This simplifies the creation of `TimeSeries` in such cases, and makes it possible to use all forecasting models,
except those that explicitly rely on dates.
- New method `TimeSeries.diff()` returning differenced `TimeSeries`.
- Added an example of `RegressionEnsembleModel` in intro notebook.

**Changed:**
- Improved N-BEATS example notebook.
- Methods `TimeSeries.split_before()` and `split_after()` now also accept integer or float arguments (in addition to
timestamp) for the breaking point (e.g. specify 0.8 in order to obtain a 80%/20% split).
- Argument `value_cols` no longer has to be provided if not necessary when creating a `TimeSeries` from a `DataFrame`.
- Update of dependency requirements to more recent versions.

**Fixed:**
- Fix issue with MAX_TORCH_SEED_VALUE on 32-bit architectures (https://github.com/unit8co/darts/issues/235).
- Corrected a bug in TCN inference, which should improve accuracy.
- Fix historical forecasts not returning last point.
- Fixed bug when calling the `TimeSeries.gaps()` function for non-regular time frequencies.
- Many small bug fixes.


## [0.6.0](https://github.com/unit8co/darts/tree/0.6.0) (2021-02-02)

[Full Changelog](https://github.com/unit8co/darts/compare/0.5.0...0.6.0)
### For users of the library:
**Added:**
- `Pipeline.invertible()` a getter which returns whether the pipeline is invertible or not.
- `TimeSeries.to_json()` and `TimeSeries.from_json()` methods to convert `TimeSeries` to/from a `JSON` string.
- New base class `GlobalForecastingModel` for all models supporting training on multiple time series, as well
as covariates. All PyTorch models are now `GlobalForecastingModel`s.
- As a consequence of the above, the `fit()` function of PyTorch models (all neural networks) can optionally be called
with a sequence of time series (instead of a single time series).
- Similarly, the `predict()` function of these models also accepts a specification of which series should be forecasted
- A new `TrainingDataset` base class.
- Some implementations of `TrainingDataset` containing some slicing logic for the training of neural networks on
several time series.
- A new `TimeSeriesInferenceDataset` base class.
- An implementation `SimpleInferenceDataset` of `TimeSeriesInferenceDataset`.
- All PyTorch models have a new `fit_from_dataset()` method which allows to directly fit the model from a specified
`TrainingDataset` instance (instead of using a default instance when going via the :func:`fit()` method).
- A new explanatory notebooks for global models:
https://github.com/unit8co/darts/blob/master/examples/02-multi-time-series-and-covariates.ipynb

**Changed:**
- &#x1F534; removed the arguments `training_series` and `target_series` in `ForecastingModel`s. Please consult
the API documentation of forecasting models to see the new signatures.
- &#x1F534; removed `UnivariateForecastingModel` and `MultivariateForecastingModel` base classes. This distinction does
not exist anymore. Instead, now some models are "global" (can be trained on multiple series) or "local" (they cannot).
All implementations of `GlobalForecastingModel`s support multivariate time series out of the box, except N-BEATS.
- Improved the documentation and README.
- Re-ordered the example notebooks to improve the flow of examples.

**Fixed:**
- Many small bug fixes.
- Unit test speedup by about 15x.

## [0.5.0](https://github.com/unit8co/darts/tree/0.5.0) (2020-11-09)

[Full Changelog](https://github.com/unit8co/darts/compare/0.4.0...0.5.0)
### For users of the library:
**Added:**
- Ensemble models, a new kind of `ForecastingModel` which allows to ensemble multiple models to make predictions:
  - `EnsembleModel` is the abstract base class for ensemble models. Classes deriving from `EnsembleModel` must implement the `ensemble()` method, which takes in a `List[TimeSeries]` of predictions from the constituent models, and returns the ensembled prediction (a single `TimeSeries` object)
  - `RegressionEnsembleModel`, a concrete implementation of `EnsembleModel `which allows to specify any regression model (providing `fit()` and `predict()` methods) to use to ensemble the constituent models' predictions.
- A new method to `TorchForecastingModel`: `untrained_model()` returns the model as it was initially created, allowing to retrain the exact same model from scratch. Works both when specifying a `random_state` or not.
- New `ForecastingModel.backtest()` and `RegressionModel.backtest()` functions which by default compute a single error score from the historical forecasts the model would have produced.
  - A new `reduction` parameter allows to specify whether to compute the mean/median/… of errors or (when `reduction` is set to `None`) to return a list of historical errors.
  - The previous `backtest()` functionality still exists but has been renamed `historical_forecasts()`
- Added a new `last_points_only` parameter to `historical_forecasts()`, `backtest()` and `gridsearch()`

**Changed:**
- &#x1F534; Renamed `backtest()` into `historical_forecasts()`
- `fill_missing_values()` and `MissingValuesFiller` used to remove the variable names when used with `fill='auto'` – not anymore.
- Modified the default plotting style to increase contrast and make plots lighter.

**Fixed:**
- Small mistake in the `NaiveDrift` model implementation which caused the first predicted value to repeat the last training value.

### For developers of the library:
**Changed:**
- `@random_method` decorator now always assigns a `_random_instance` field to decorated methods (seeded with a random seed). This doesn't change the observed behavior, but allows to deterministically "reset" `TorchForecastingModel` by saving `_random_instance` along with the other parameters of the model upon creation.

## [0.4.0](https://github.com/unit8co/darts/tree/0.4.0) (2020-10-28)

[Full Changelog](https://github.com/unit8co/darts/compare/0.3.0...0.4.0)

### For users of the library:
**Added:**
- Data (pre) processing abilities using `DataTransformer`, `Pipeline`:
  - `DataTransformer` provide a unified interface to apply transformations on `TimeSeries`, using their `transform()` method
  - `Pipeline`:
    - allow chaining of `DataTransformers`
    - provide `fit()`, `transform()`, `fit_transform()` and `inverse_transform()` methods.
  - Implementing your own data transformers:
    - Data transformers which need to be fitted first should derive from the `FittableDataTransformer` base class and implement a `fit()` method. Fittable transformers also provide a `fit_transform()` method, which fits the transformer and then transforms the data with a single call.
    - Data transformers which perform an invertible transformation should derive from the `InvertibleDataTransformer` base class and implement a `inverse_transform()` method.
    - Data transformers which are neither fittable nor invertible should derive from the `BaseDataTransformer` base class
    - All data transformers must implement a `transform()` method.
- Concrete `DataTransformer` implementations:
  - `MissingValuesFiller` wraps around `fill_missing_value()` and allows to fill missing values using either a constant value or the `pd.interpolate()` method.
  - `Mapper` and `InvertibleMapper` allow to easily perform the equivalent of a `map()` function on a TimeSeries, and can be made part of a `Pipeline`
  - `BoxCox` allows to apply a BoxCox transformation to the data
- Extended `map()` on `TimeSeries` to accept functions which use both a value and its timestamp to compute a new value e.g.`f(timestamp, datapoint) = new_datapoint`
- Two new forecasting models:
  - `TransformerModel`, an implementation based on the architecture described in [Attention Is All You Need](https://arxiv.org/abs/1706.03762) by Vaswani et al. (2017)
  - `NBEATSModel`, an implementation based on the N-BEATS architecture described in [N-BEATS: Neural basis expansion analysis for interpretable time series forecasting](https://openreview.net/forum?id=r1ecqn4YwB) by Boris N. Oreshkin et al. (2019)

**Changed:**
- &#x1F534; Removed `cols` parameter from `map()`. Using indexing on `TimeSeries` is preferred.
  ```python
  # Assuming a multivariate TimeSeries named series with 3 columns or variables.
  # To apply fn to columns with names '0' and '2':

  #old syntax
  series.map(fn, cols=['0', '2']) # returned a time series with 3 columns
  #new syntax
  series[['0', '2']].map(fn) # returns a time series with only 2 columns
  ```
- &#x1F534; Renamed `ScalerWrapper` into `Scaler`
- &#x1F534; Renamed the `preprocessing` module into `dataprocessing`
- &#x1F534; Unified `auto_fillna()` and `fillna()` into a single `fill_missing_value()` function
  ```python
  #old syntax
  fillna(series, fill=0)

  #new syntax
  fill_missing_values(series, fill=0)

  #old syntax
  auto_fillna(series, **interpolate_kwargs)

  #new syntax
  fill_missing_values(series, fill='auto', **interpolate_kwargs)
  fill_missing_values(series, **interpolate_kwargs) # fill='auto' by default
  ```

### For developers of the library
**Changed:**
- GitHub release workflow is now triggered manually from the GitHub "Actions" tab in the repository, providing a `#major`, `#minor`, or `#patch` argument. [\#211](https://github.com/unit8co/darts/pull/211)
- (A limited number of) notebook examples are now run as part of the GitHub PR workflow.

## [0.3.0](https://github.com/unit8co/darts/tree/0.3.0) (2020-10-05)

[Full Changelog](https://github.com/unit8co/darts/compare/0.2.3...0.3.0)

### For users of the library:
**Added:**

- Better indexing on TimeSeries (support for column/component indexing) [\#150](https://github.com/unit8co/darts/pull/150)
- New `FourTheta` forecasting model [\#123](https://github.com/unit8co/darts/pull/123), [\#156](https://github.com/unit8co/darts/pull/156)
- `map()` method for TimeSeries [\#121](https://github.com/unit8co/darts/issues/121), [\#166](https://github.com/unit8co/darts/pull/166)
- Further improved the backtesting functions [\#111](https://github.com/unit8co/darts/pull/111):
  - Added support for multivariate TimeSeries and models
  - Added `retrain` and `stride` parameters
- Custom style for matplotlib plots [\#191](https://github.com/unit8co/darts/pull/191)
- sMAPE metric [\#129](https://github.com/unit8co/darts/pull/129)
- Option to specify a `random_state` at model creation using the `@random_method` decorator on models using neural networks to allow reproducibility of results [\#118](https://github.com/unit8co/darts/pull/118)

**Changed:**

- &#x1F534; **Refactored backtesting** [\#184](https://github.com/unit8co/darts/pull/184)
  - Moved backtesting functionalities inside `ForecastingModel` and `RegressionModel`
    ```python
    # old syntax:
    backtest_forecasting(forecasting_model, *args, **kwargs)

    # new syntax:
    forecasting_model.backtest(*args, **kwargs)

    # old syntax:
    backtest_regression(regression_model, *args, **kwargs)

    # new syntax:
    regression_model.backtest(*args, **kwargs)
    ```
  - Consequently removed the `backtesting` module
- &#x1F534; `ForecastingModel` `fit()` **method syntax** using TimeSeries indexing instead of additional parameters [\#161](https://github.com/unit8co/darts/pull/161)
  ```python
  # old syntax:
  multivariate_model.fit(multivariate_series, target_indices=[0, 1])

  # new syntax:
  multivariate_model.fit(multivariate_series, multivariate_series[["0", "1"]])

  # old syntax:
  univariate_model.fit(multivariate_series, component_index=2)

  # new syntax:
  univariate_model.fit(multivariate_series["2"])
  ```

**Fixed:**
- Solved issue of TorchForecastingModel.predict(n) throwing an error at n=1. [\#108](https://github.com/unit8co/darts/pull/108)
- Fixed MASE metrics [\#129](https://github.com/unit8co/darts/pull/129)
- \[BUG\] ForecastingModel.backtest: Can bypass sanity checks [\#188](https://github.com/unit8co/darts/issues/188)
- ForecastingModel.backtest\(\) fails if forecast\_horizon isn't provided [\#186](https://github.com/unit8co/darts/issues/186)

### For developers of the library

**Added:**
- Gradle to build docs, docker image, run tests, … [\#112](https://github.com/unit8co/darts/pull/112), [\#127](https://github.com/unit8co/darts/pull/127), [\#159](https://github.com/unit8co/darts/pull/159)
- M4 competition benchmark and notebook to the examples [\#138](https://github.com/unit8co/darts/pull/138)
- Check of test coverage [\#141](https://github.com/unit8co/darts/pull/141)

**Changed:**
- Dependencies' versions are now fixed [\#173](https://github.com/unit8co/darts/pull/173)
- Workflow: tests trigger on Pull Request [\#165](https://github.com/unit8co/darts/pull/165)

**Fixed:**
- Passed the `freq` parameter to the `TimeSeries` constructor in all TimeSeries generating functions [\#157](https://github.com/unit8co/darts/pull/157)

## Older releases

[Full Changelog](https://github.com/unit8co/darts/compare/f618c4536bf7ed6e3b6a2239fbca4e3089736426...0.2.3)<|MERGE_RESOLUTION|>--- conflicted
+++ resolved
@@ -15,13 +15,7 @@
   - 🚀🚀 Optimized `historical_forecasts()` for pre-trained `TorchForecastingModel` running up to 20 times faster than before!. [#2013](https://github.com/unit8co/darts/pull/2013) by [Dennis Bader](https://github.com/dennisbader).
   - Added callback `darts.utils.callbacks.TFMProgressBar` to customize at which model stages to display the progress bar. [#2020](https://github.com/unit8co/darts/pull/2020) by [Dennis Bader](https://github.com/dennisbader).
 - Improvements to documentation:
-<<<<<<< HEAD
   - Adapted the example notebooks to properly apply data transformers and avoid look-ahead bias. [#2020](https://github.com/unit8co/darts/pull/2020) by [Samriddhi Singh](https://github.com/SimTheGreat). 
-
-**Fixed**
-- Fixed an issue where `TCNModel` training included the last (input_chunk_length - output_chunk_length) target points in the loss computation. [#2006](https://github.com/unit8co/darts/pull/2006) by [Dennis Bader](https://github.com/dennisbader).
-=======
-  - Adapted the example notebooks to properly apply data transformers and avoid look-ahead bias. [#2020](https://github.com/unit8co/darts/pull/2020) by [Samriddhi Singh](https://github.com/SimTheGreat).
 - Improvements to Regression Models:
   - `XGBModel` now leverages XGBoost's native Quantile Regression support that was released in version 2.0.0 for improved probabilistic forecasts. [#2051](https://github.com/unit8co/darts/pull/2051) by [Dennis Bader](https://github.com/dennisbader).
 - Other improvements:
@@ -30,7 +24,7 @@
 **Fixed**
 - Fixed a bug when calling optimized `historical_forecasts()` for a `RegressionModel` trained with unequal component-specific lags. [#2040](https://github.com/unit8co/darts/pull/2040) by [Antoine Madrona](https://github.com/madtoinou).
 - Fixed a bug when using encoders with `RegressionModel` and series with a non-evenly spaced frequency (e.g. Month Begin). This raised an error during lagged data creation when trying to divide a pd.Timedelta by the ambiguous frequency. [#2034](https://github.com/unit8co/darts/pull/2034) by [Antoine Madrona](https://github.com/madtoinou).
->>>>>>> 772d705c
+- Fixed an issue where `TCNModel` training included the last (input_chunk_length - output_chunk_length) target points in the loss computation. [#2006](https://github.com/unit8co/darts/pull/2006) by [Dennis Bader](https://github.com/dennisbader).
 
 ### For developers of the library:
 
