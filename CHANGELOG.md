--- conflicted
+++ resolved
@@ -12,6 +12,9 @@
 **Improved**
 
 **Fixed**
+- Added parameter `verbose` to `ForecastingModel.fit()` that allows to control the verbosity for model fitting. Ignored if the underlying model does not support it. [#2805](https://github.com/unit8co/darts/pull/2805) by [Timon Erhart](https://github.com/turbotimon).
+- Fixed a bug in `historical_forecast` where the `verbose` parameter was not propagated to the the model's `fit()` method. [#2805](https://github.com/unit8co/darts/pull/2805) by [Timon Erhart](https://github.com/turbotimon).
+2805) by [Timon Erhart](https://github.com/turbotimon).
 
 **Dependencies**
 
@@ -55,18 +58,12 @@
 **Fixed**
 
 - Fixed a bug in `SKLearnModel.get_estimator()` for univariate quantile models that use `multi_models=False` , where using `quantile` did not return the correct fitted quantile model / estimator. [#2838](https://github.com/unit8co/darts/pull/2838) by [Dennis Bader](https://github.com/dennisbader).
-<<<<<<< HEAD
-- Added parameter `verbose` to `ForecastingModel.fit()` that allows to control the verbosity for model fitting. Ignored if the underlying model does not support it. [#2805](https://github.com/unit8co/darts/pull/2805) by [Timon Erhart](https://github.com/turbotimon).
-- Fixed a bug in `historical_forecast` where the `verbose` parameter was not propagated to the the model's `fit()` method. [#2805](https://github.com/unit8co/darts/pull/2805) by [Timon Erhart](https://github.com/turbotimon).
-2805) by [Timon Erhart](https://github.com/turbotimon).
-=======
 - Fixed a bug in `LightGBMModel` and `CatBoostModel` when using component-specific lags and categorical features, where certain lag scenarios could result in incorrect categorical feature declaration. [#2852](https://github.com/unit8co/darts/pull/2852) by [Dennis Bader](https://github.com/dennisbader).
 - Fixed a bug in `darts.utils.timeseries_generation.sine_timeseries()`, where the returned series ignored the specified `dtype`. [#2856](https://github.com/unit8co/darts/pull/2856) by [Dennis Bader](https://github.com/dennisbader).
 - Fixed a bug in `TimeSeries.__getitem__()`, where indexing with a list of integers of `length <= 2` resulted in an error. [#2857](https://github.com/unit8co/darts/pull/2857) by [Dennis Bader](https://github.com/dennisbader).
 - Fixed a bug in `TorchForecastingModel` which raised an error when calling any predict method after training the model with `fit_from_dataset()` on a dataset that uses static covariates. [#2860](https://github.com/unit8co/darts/pull/2860) by [Dennis Bader](https://github.com/dennisbader).
 - Fixed a bug in `ForecastingModel.historical_forecasts`, where calling the method with `retrain=True`, `start=None`, and a model that uses `output_chunk_shift > 0` raised an error due to the start point not being properly inferred. [#2869](https://github.com/unit8co/darts/pull/2869) by [Dennis Bader](https://github.com/dennisbader).
 - Removed `darts/tests` and `examples` from the Darts package distribution. These are only required for internal testing. [#2854](https://github.com/unit8co/darts/pull/2854) by [Dennis Bader](https://github.com/dennisbader).
->>>>>>> 5726105a
 
 **Dependencies**
 
