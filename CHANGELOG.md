--- conflicted
+++ resolved
@@ -11,25 +11,15 @@
 
 **Improved**
 
-<<<<<<< HEAD
-- Added support for categorical covariate to  `CatBoostModel`. You can now define categorical components at model construction with parameters `categorical_*_covariates: List[str]` for past, future, and static covariates. [#2733](https://github.com/unit8co/darts/pull/2750) by [Jonas Blanc](https://github.com/jonasblanc).
-- Added new forecasting model: `AutoMFLES`, a simple time series method based on gradient boosting time series decomposition as proposed in [this repository](https://github.com/tblume1992/MFLES). This implementation is based on [AutoMFLES](https://nixtlaverse.nixtla.io/statsforecast/docs/models/mfles.html) from Nixtla's `statsforecasts` library. [#2747](https://github.com/unit8co/darts/pull/2747) by [Che Hang Ng](https://github.com/CheHangNg).
-- 🔴 Simplified all `StatsForecast*` model names by removing the `StatsForecast` part. [#2762](https://github.com/unit8co/darts/pull/2762) by [Dennis Bader](https://github.com/dennisbader).
-  - Renamed `StatsForecastAutoARIMA` to `AutoARIMA`
-  - Renamed `StatsForecastAutoCES` to `AutoCES`
-  - Renamed `StatsForecastAutoETS` to `AutoETS`
-  - Renamed `StatsForecastAutoTBATS` to `AutoTBATS`
-  - Renamed `StatsForecastAutoTheta` to `AutoTheta`
 - Improvements `NLinearModel`: Default value for `normalize` changed from `False` to `True` to reflect the source paper. [#2757](https://github.com/unit8co/darts/pull/2757) by [Timon Erhart](https://github.com/turbotimon).
-=======
 - Renamed some regression models for consistency and clarity reasons. [#2774](https://github.com/unit8co/darts/pull/2774) by [Jonas Blanc](https://github.com/jonasblanc).
   - 🟠 Renamed `RegressionModel` to `SKLearnModel`. Using `RegressionModel` will raise a depraction warning.
   - 🟠 Renamed `RandomForest` to `RandomForestModel`. Using `RandomForest` will raise a depraction warning.
   - 🔴 Renamed `RegressionModelWithCategoricalCovariates` to `SKLearnModelWithCategoricalCovariates`. Removed `RegressionModelWithCategoricalCovariates`
->>>>>>> a92fa41f
-
-**Fixed**
-
+
+**Fixed**
+
+- Fixed some issues in `NLinearModel` with `normalize=True` that resulted in decreased predictive accuracy. Using `shared_weights=True` and auto-regressive forecasting now work properly. [#2757](https://github.com/unit8co/darts/pull/2757) by [Timon Erhart](https://github.com/turbotimon).
 - Fixed a bug when training a `TorchForecastingModel`, where using certain `torchmetrics` that require a 2D model output (e.g. R2Score) raised an error. [He Weilin](https://github.com/cnhwl).
 
 **Dependencies**
@@ -61,7 +51,6 @@
 
 **Fixed**
 
-- Fixed some issues in `NLinearModel` with `normalize=True` that resulted in decreased predictive accuracy. Using `shared_weights=True` and auto-regressive forecasting now work properly. [#2757](https://github.com/unit8co/darts/pull/2757) by [Timon Erhart](https://github.com/turbotimon).
 - Fixed a bug in `CatBoostModel` with `likelihood="gaussian"`, where predicting with `predict_likelihood_parameters=True` resulted in wrong ordering of the predicted parameters. [#2742](https://github.com/unit8co/darts/pull/2742) by [Dennis Bader](https://github.com/dennisbader).
 
 **Dependencies**
