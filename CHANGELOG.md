--- conflicted
+++ resolved
@@ -11,13 +11,7 @@
 
 **Improved**
 
-<<<<<<< HEAD
-- Added a `stride` argument to the `Dataset` classes and the `fit()/predict()` methods of the `RegressionModels` and torch-based models to reduce the size of the training set or apply elaborate training approaches. [#2624](https://github.com/unit8co/darts/pull/2529) by [Antoine Madrona](https://github.com/madtoinou)
-
-**Removed**
-- 🔴 Removed deprecated method `TimeSeries.pd_dataframe()`. Use `TimeSeries.to_dataframe()` instead. [#2733](https://github.com/unit8co/darts/pull/2733) by [Dennis Bader](https://github.com/dennisbader).
-- 🔴 Removed deprecated method `TimeSeries.pd_serise()`. Use `TimeSeries.to_series()` instead. [#2733](https://github.com/unit8co/darts/pull/2733) by [Dennis Bader](https://github.com/dennisbader).
-=======
+- Added support for training `RegressionModel` and `TorchForecastingModel` with stridden training samples by passing parameter `stride` to `fit()`. This allows to reduce the size of the training set or apply elaborate training approaches. [#2624](https://github.com/unit8co/darts/pull/2529) by [Antoine Madrona](https://github.com/madtoinou)
 - Improvements `NLinearModel`: Default value for `normalize` changed from `False` to `True` to reflect the source paper. [#2757](https://github.com/unit8co/darts/pull/2757) by [Timon Erhart](https://github.com/turbotimon).
 - Renamed some regression models for consistency and clarity reasons. [#2774](https://github.com/unit8co/darts/pull/2774) by [Jonas Blanc](https://github.com/jonasblanc).
   - 🟠 Renamed `RegressionModel` to `SKLearnModel`. Using `RegressionModel` will raise a depraction warning.
@@ -33,7 +27,7 @@
     - Training datasets: Tuple[past target, past cov, historic future cov, future cov, static cov, sample weight, future target].
     - Inference datasets: Tuple[past target, past cov, future past cov, historic future cov, future cov, static cov, target TimeSeries, pred start time]
   - `HorizonBasedTorchTrainingDataset` now also supports future covariates.
->>>>>>> 06910d81
+  - Added parameter `stride` to `*TorchTrainingDatset` to apply a stride between two consecutive training samples.
 
 **Fixed**
 
