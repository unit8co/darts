
# Changelog

We do our best to avoid the introduction of breaking changes,
but cannot always guarantee backwards compatibility. Changes that may **break code which uses a previous release of Darts** are marked with a "🔴".

## [Unreleased](https://github.com/unit8co/darts/tree/master)

[Full Changelog](https://github.com/unit8co/darts/compare/0.26.0...master)

### For users of the library:
<<<<<<< HEAD

=======
>>>>>>> e6f2208c
**Improved**
- Improvements to `TorchForecastingModel`:
  - Added callback `darts.utils.callbacks.TFMProgressBar` to customize at which model stages to display the progress bar. [#2020](https://github.com/unit8co/darts/pull/2020) by [Dennis Bader](https://github.com/dennisbader).
- Improvements to documentation:
  - Adapted the example notebooks to properly apply data transformers and avoid look-ahead bias. [#2020](https://github.com/unit8co/darts/pull/2020) by [Samriddhi Singh](https://github.com/SimTheGreat).

**Fixed**
<<<<<<< HEAD
- Fixed a bug when calling optimized `historical_forecasts()` for a `RegressionModel`` trained with inequal component-specific lags. [#2040](https://github.com/unit8co/darts/pull/2040) by [Antoine Madrona](https://github.com/madtoinou).
=======
- Fixed a bug when trying to divide `pd.Timedelta` by a `pd.Offset` with an ambiguous conversion to `pd.Timedelta` when using encoders. [#2034](https://github.com/unit8co/darts/pull/2034) by [Antoine Madrona](https://github.com/madtoinou).
>>>>>>> e6f2208c

### For developers of the library:

## [0.26.0](https://github.com/unit8co/darts/tree/0.26.0) (2023-09-16)
### For users of the library:

**Improved**
- Improvements to `RegressionModel`: [#1962](https://github.com/unit8co/darts/pull/1962) by [Antoine Madrona](https://github.com/madtoinou).
  - 🚀🚀 All models now support component/column-specific lags for target, past, and future covariates series.
- Improvements to `TorchForecastingModel`:
  - 🚀 Added `RINorm` (Reversible Instance Norm) as an input normalization option for all models except `RNNModel`. Activate it with model creation parameter `use_reversible_instance_norm`. [#1969](https://github.com/unit8co/darts/pull/1969) by [Dennis Bader](https://github.com/dennisbader).
  - 🔴 Added past covariates feature projection to `TiDEModel` with parameter `temporal_width_past` following the advice of the model architect. Parameter `temporal_width` was renamed to `temporal_width_future`. Additionally, added the option to bypass the feature projection with `temporal_width_past/future=0`. [#1993](https://github.com/unit8co/darts/pull/1993) by [Dennis Bader](https://github.com/dennisbader).
- Improvements to `EnsembleModel`:  [#1815](https://github.com/unit8co/darts/pull/#1815) by [Antoine Madrona](https://github.com/madtoinou) and [Dennis Bader](https://github.com/dennisbader).
  - 🔴 Renamed model constructor argument `models` to `forecasting_models`.
  - 🚀🚀 Added support for pre-trained `GlobalForecastingModel` as `forecasting_models` to avoid re-training when ensembling. This requires all models to be pre-trained global models.
  - 🚀 Added support for generating the `forecasting_model` forecasts (used to train the ensemble model) with historical forecasts rather than direct (auto-regressive) predictions. Enable it with `train_using_historical_forecasts=True` at model creation. 
  - Added an example notebook for ensemble models.
- Improvements to historical forecasts, backtest and gridsearch:  [#1866](https://github.com/unit8co/darts/pull/1866) by [Antoine Madrona](https://github.com/madtoinou).
  - Added support for negative `start` values to start historical forecasts relative to the end of the target series. 
  - Added a new argument `start_format` that allows to use an integer `start` either as the index position or index value/label for `series` indexed with a `pd.RangeIndex`.
  - Added support for `TimeSeries` with a `RangeIndex` starting at a negative integer.
- Other improvements:
  - Reduced the size of the Darts docker image `unit8/darts:latest`, and included all optional models as well as dev requirements. [#1878](https://github.com/unit8co/darts/pull/1878) by [Alex Colpitts](https://github.com/alexcolpitts96).
  - Added short examples in the docstring of all the models, including covariates usage and some model-specific parameters. [#1956](https://github.com/unit8co/darts/pull/1956) by [Antoine Madrona](https://github.com/madtoinou).
  - Added method `TimeSeries.cumsum()` to get the cumulative sum of the time series along the time axis. [#1988](https://github.com/unit8co/darts/pull/1988) by [Eliot Zubkoff](https://github.com/Eliotdoesprogramming).

**Fixed**
- Fixed a bug in `TimeSeries.from_dataframe()` when using a pandas.DataFrame with `df.columns.name != None`. [#1938](https://github.com/unit8co/darts/pull/1938) by [Antoine Madrona](https://github.com/madtoinou).
- Fixed a bug in `RegressionEnsembleModel.extreme_lags` when the forecasting models have only covariates lags. [#1942](https://github.com/unit8co/darts/pull/1942) by [Antoine Madrona](https://github.com/madtoinou).
- Fixed a bug when using `TFTExplainer` with a `TFTModel` running on GPU. [#1949](https://github.com/unit8co/darts/pull/1949) by [Dennis Bader](https://github.com/dennisbader).
- Fixed a bug in `TorchForecastingModel.load_weights()` that raised an error when loading the weights from a valid architecture. [#1952](https://github.com/unit8co/darts/pull/1952) by [Antoine Madrona](https://github.com/madtoinou).
- Fixed a bug in `NLinearModel` where `normalize=True` and past covariates could not be used at the same time. [#1873](https://github.com/unit8co/darts/pull/1873) by [Eliot Zubkoff](https://github.com/Eliotdoesprogramming).
- Raise an error when an `EnsembleModel` containing at least one `LocalForecastingModel` is calling `historical_forecasts` with `retrain=False`.  [#1815](https://github.com/unit8co/darts/pull/#1815) by [Antoine Madrona](https://github.com/madtoinou).
- 🔴 Dropped support for lambda functions in `add_encoders`’s “custom” encoder in favor of named functions to ensure that models can be exported. [#1957](https://github.com/unit8co/darts/pull/1957) by [Antoine Madrona](https://github.com/madtoinou).

### For developers of the library:

**Improved**
- Refactored all tests to use pytest instead of unittest. [#1950](https://github.com/unit8co/darts/pull/1950) by [Dennis Bader](https://github.com/dennisbader).

## [0.25.0](https://github.com/unit8co/darts/tree/0.25.0) (2023-08-04)
### For users of the library:

**Installation**
- 🔴 Removed Prophet, LightGBM, and CatBoost dependencies from PyPI packages (`darts`, `u8darts`, `u8darts[torch]`), and conda-forge packages (`u8darts`, `u8darts-torch`)  to avoid installation issues that some users were facing (installation on Apple M1/M2 devices, ...). [#1589](https://github.com/unit8co/darts/pull/1589) by [Julien Herzen](https://github.com/hrzn) and [Dennis Bader](https://github.com/dennisbader).
  - The models are still supported by installing the required packages as described in our [installation guide](https://github.com/unit8co/darts/blob/master/INSTALL.md#enabling-optional-dependencies).
  - The Darts package including all dependencies can still be installed with PyPI package `u8darts[all]` or conda-forge package `u8darts-all`. 
  - Added new PyPI flavor `u8darts[notorch]`, and conda-forge flavor `u8darts-notorch` which are equivalent to the old `u8darts` installation (all dependencies except neural networks).
- 🔴 Removed support for Python 3.7 [#1864](https://github.com/unit8co/darts/pull/1864) by [Dennis Bader](https://github.com/dennisbader).

**Improved**
- General model improvements:
  - 🚀🚀 Optimized `historical_forecasts()` for `RegressionModel` when `retrain=False` and `forecast_horizon <= output_chunk_length` by vectorizing the prediction. This can run up to 700 times faster than before! [#1885](https://github.com/unit8co/darts/pull/1885) by [Antoine Madrona](https://github.com/madtoinou).
  - Improved efficiency of `historical_forecasts()` and `backtest()` for all models giving significant process time reduction for larger number of predict iterations and series. [#1801](https://github.com/unit8co/darts/pull/1801) by [Dennis Bader](https://github.com/dennisbader).
  - 🚀🚀 Added support for direct prediction of the likelihood parameters to probabilistic models using a likelihood (regression and torch models). Set `predict_likelihood_parameters=True` when calling `predict()`. [#1811](https://github.com/unit8co/darts/pull/1811) by [Antoine Madrona](https://github.com/madtoinou).
  - 🚀🚀 New forecasting model: `TiDEModel`  as proposed in [this paper](https://arxiv.org/abs/2304.08424). An MLP based encoder-decoder model that is said to outperform many Transformer-based architectures. [#1727](https://github.com/unit8co/darts/pull/1727) by [Alex Colpitts](https://github.com/alexcolpitts96).
  - `Prophet` now supports conditional seasonalities, and properly handles all parameters passed to `Prophet.add_seasonality()` and model creation parameter `add_seasonalities` [#1829](https://github.com/unit8co/darts/pull/1829) by [Idan Shilon](https://github.com/id5h).
  - Added method `generate_fit_predict_encodings()` to generate the encodings (from `add_encoders` at model creation) required for training and prediction. [#1925](https://github.com/unit8co/darts/pull/1925) by [Dennis Bader](https://github.com/dennisbader).
  - Added support for `PathLike` to the `save()` and `load()` functions of all non-deep learning based models. [#1754](https://github.com/unit8co/darts/pull/1754) by [Simon Sudrich](https://github.com/sudrich).
  - Added model property `ForecastingModel.supports_multivariate` to indicate whether the model supports multivariate forecasting. [#1848](https://github.com/unit8co/darts/pull/1848) by [Felix Divo](https://github.com/felixdivo).
- Improvements to `EnsembleModel`:
  - Model creation parameter `forecasting_models` now supports a mix of `LocalForecastingModel` and `GlobalForecastingModel` (single `TimeSeries` training/inference only, due to the local models). [#1745](https://github.com/unit8co/darts/pull/1745) by [Antoine Madrona](https://github.com/madtoinou).
  - Future and past covariates can now be used even if `forecasting_models` have different covariates support. The covariates passed to `fit()`/`predict()` are used only by models that support it. [#1745](https://github.com/unit8co/darts/pull/1745) by [Antoine Madrona](https://github.com/madtoinou).
  - `RegressionEnsembleModel` and `NaiveEnsembleModel` can generate probabilistic forecasts, probabilistics `forecasting_models` can be sampled to train the `regression_model`, updated the documentation (stacking technique). [#1692](https://github.com/unit8co/darts/pull/1692) by [Antoine Madrona](https://github.com/madtoinou).
- Improvements to `Explainability` module:
  - 🚀🚀 New forecasting model explainer: `TFTExplainer` for `TFTModel`. You can now access and visualize the trained model's feature importances and self attention. [#1392](https://github.com/unit8co/darts/issues/1392) by [Sebastian Cattes](https://github.com/Cattes) and [Dennis Bader](https://github.com/dennisbader).
  - Added static covariates support to `ShapeExplainer`. [#1803](https://github.com/unit8co/darts/pull/1803) by [Anne de Vries](https://github.com/anne-devries) and [Dennis Bader](https://github.com/dennisbader).
- Improvements to documentation [#1904](https://github.com/unit8co/darts/pull/1904) by [Dennis Bader](https://github.com/dennisbader):
  - made model sections in README.md, covariates user guide and forecasting model API Reference more user friendly by adding model links and reorganizing them into model categories.
  - added the Dynamic Time Warping (DTW) module and improved its appearance.
- Other improvements:
  - Improved static covariates column naming when using `StaticCovariatesTransformer` with a `sklearn.preprocessing.OneHotEncoder`. [#1863](https://github.com/unit8co/darts/pull/1863) by [Anne de Vries](https://github.com/anne-devries).
  - Added `MSTL` (Season-Trend decomposition using LOESS for multiple seasonalities) as a `method` option for `extract_trend_and_seasonality()`. [#1879](https://github.com/unit8co/darts/pull/1879) by [Alex Colpitts](https://github.com/alexcolpitts96).
  - Added `RINorm` (Reversible Instance Norm) as a new input normalization option for `TorchForecastingModel`. So far only `TiDEModel` supports it with model creation parameter `use_reversible_instance_norm`. [#1865](https://github.com/unit8co/darts/issues/1856) by [Alex Colpitts](https://github.com/alexcolpitts96).
  - Improvements to `TimeSeries.plot()`: custom axes are now properly supported with parameter `ax`. Axis is now returned for downstream tasks. [#1916](https://github.com/unit8co/darts/pull/1916) by [Dennis Bader](https://github.com/dennisbader).

**Fixed**
- Fixed an issue not considering original component names for `TimeSeries.plot()` when providing a label prefix. [#1783](https://github.com/unit8co/darts/pull/1783) by [Simon Sudrich](https://github.com/sudrich).
- Fixed an issue with the string representation of `ForecastingModel` when using array-likes at model creation. [#1749](https://github.com/unit8co/darts/pull/1749) by [Antoine Madrona](https://github.com/madtoinou).
- Fixed an issue with `TorchForecastingModel.load_from_checkpoint()` not properly loading the loss function and metrics. [#1759](https://github.com/unit8co/darts/pull/1759) by [Antoine Madrona](https://github.com/madtoinou).
- Fixed a bug when loading the weights of a `TorchForecastingModel` trained with encoders or a Likelihood. [#1744](https://github.com/unit8co/darts/pull/1744) by [Antoine Madrona](https://github.com/madtoinou).
- Fixed a bug when using selected `target_components` with `ShapExplainer`. [#1803](https://github.com/unit8co/darts/pull/1803) by [Dennis Bader](https://github.com/dennisbader).
- Fixed `TimeSeries.__getitem__()` for series with a RangeIndex with start != 0 and freq != 1. [#1868](https://github.com/unit8co/darts/pull/1868) by [Dennis Bader](https://github.com/dennisbader).
- Fixed an issue where `DTWAlignment.plot_alignment()` was not plotting the alignment plot of series with a RangeIndex correctly. [#1880](https://github.com/unit8co/darts/pull/1880) by [Ahmet Zamanis](https://github.com/AhmetZamanis) and [Dennis Bader](https://github.com/dennisbader).
- Fixed an issue when calling `ARIMA.predict()` and `num_samples > 1` (probabilistic forecasting), where the start point of the simulation was not anchored to the end of the target series. [#1893](https://github.com/unit8co/darts/pull/1893) by [Dennis Bader](https://github.com/dennisbader).
- Fixed an issue when using `TFTModel.predict()` with `full_attention=True` where the attention mask was not applied properly. [#1392](https://github.com/unit8co/darts/issues/1392) by [Dennis Bader](https://github.com/dennisbader).

### For developers of the library:

**Improvements**
- Refactored the `ForecastingModelExplainer` and `ExplainabilityResult` to simplify implementation of new explainers. [#1392](https://github.com/unit8co/darts/issues/1392) by [Dennis Bader](https://github.com/dennisbader).
- Adapted all unit tests to run successfully on M1 devices. [#1933](https://github.com/unit8co/darts/issues/1933) by [Dennis Bader](https://github.com/dennisbader).

## [0.24.0](https://github.com/unit8co/darts/tree/0.24.0) (2023-04-12)
### For users of the library:

**Improved**
- General model improvements:
  - New baseline forecasting model `NaiveMovingAverage`. [#1557](https://github.com/unit8co/darts/pull/1557) by [Janek Fidor](https://github.com/JanFidor).
  - New models `StatsForecastAutoCES`, and `StatsForecastAutoTheta` from Nixtla's statsforecasts library as local forecasting models without covariates support. AutoTheta supports probabilistic forecasts. [#1476](https://github.com/unit8co/darts/pull/1476) by [Boyd Biersteker](https://github.com/Beerstabr).
  - Added support for future covariates, and probabilistic forecasts to `StatsForecastAutoETS`. [#1476](https://github.com/unit8co/darts/pull/1476) by [Boyd Biersteker](https://github.com/Beerstabr).
  - Added support for logistic growth to `Prophet` with parameters `growth`, `cap`, `floor`. [#1419](https://github.com/unit8co/darts/pull/1419) by [David Kleindienst](https://github.com/DavidKleindienst). 
  - Improved the model string / object representation style similar to scikit-learn models. [#1590](https://github.com/unit8co/darts/pull/1590) by [Janek Fidor](https://github.com/JanFidor).
  - 🔴 Renamed `MovingAverage` to `MovingAverageFilter` to avoid confusion with new `NaiveMovingAverage` model. [#1557](https://github.com/unit8co/darts/pull/1557) by [Janek Fidor](https://github.com/JanFidor).
- Improvements to `RegressionModel`:
    - Optimized lagged data creation for fit/predict sets achieving a drastic speed-up. [#1399](https://github.com/unit8co/darts/pull/1399) by [Matt Bilton](https://github.com/mabilton).
    - Added support for categorical past/future/static covariates to `LightGBMModel` with model creation parameters `categorical_*_covariates`. [#1585](https://github.com/unit8co/darts/pull/1585) by [Rijk van der Meulen](https://github.com/rijkvandermeulen).
    - Added lagged feature names for better interpretability; accessible with model property `lagged_feature_names`. [#1679](https://github.com/unit8co/darts/pull/1679) by [Antoine Madrona](https://github.com/madtoinou).
    - 🔴 New `use_static_covariates` option for all models: When True (default), models use static covariates if available at fitting time and enforce identical static covariate shapes across all target `series` used for training or prediction; when False, models ignore static covariates. [#1700](https://github.com/unit8co/darts/pull/1700) by [Dennis Bader](https://github.com/dennisbader).
- Improvements to `TorchForecastingModel`:
  - New methods `load_weights()` and `load_weights_from_checkpoint()` for loading only the weights from a manually saved model or checkpoint. This allows to fine-tune the pre-trained models with different optimizers or learning rate schedulers. [#1501](https://github.com/unit8co/darts/pull/1501) by [Antoine Madrona](https://github.com/madtoinou).
  - New method `lr_find()` that helps to find a good initial learning rate for your forecasting problem. [#1609](https://github.com/unit8co/darts/pull/1609) by [Levente Szabados](https://github.com/solalatus) and [Dennis Bader](https://github.com/dennisbader).
  - Improved the [user guide](https://unit8co.github.io/darts/userguide/torch_forecasting_models.html) and added new sections about saving/loading (checkpoints, manual save/load, loading weights only), and callbacks. [#1661](https://github.com/unit8co/darts/pull/1661) by [Antoine Madrona](https://github.com/madtoinou).
  - 🔴 Replaced `":"` in save file names with `"_"` to avoid issues on some operating systems. For loading models saved on earlier Darts versions, try to rename the file names by replacing `":"` with `"_"`. [#1501](https://github.com/unit8co/darts/pull/1501) by [Antoine Madrona](https://github.com/madtoinou).
  - 🔴 New `use_static_covariates` option for `TFTModel`, `DLinearModel` and `NLinearModel`: When True (default), models use static covariates if available at fitting time and enforce identical static covariate shapes across all target `series` used for training or prediction; when False, models ignore static covariates. [#1700](https://github.com/unit8co/darts/pull/1700) by [Dennis Bader](https://github.com/dennisbader).
- Improvements to `TimeSeries`:
  - Added support for integer indexed input to `from_*` factory methods, if index can be converted to a pandas.RangeIndex. [#1527](https://github.com/unit8co/darts/pull/1527) by [Dennis Bader](https://github.com/dennisbader).
  - Added support for integer indexed input with step sizes (freq) other than 1. [#1527](https://github.com/unit8co/darts/pull/1527) by [Dennis Bader](https://github.com/dennisbader).
  - Optimized time series creation with `fill_missing_dates=True` achieving a drastic speed-up . [#1527](https://github.com/unit8co/darts/pull/1527) by [Dennis Bader](https://github.com/dennisbader).
  - `from_group_dataframe()` now warns the user if there is suspicion of a "bad" time index (monotonically increasing). [#1628](https://github.com/unit8co/darts/pull/1628) by [Dennis Bader](https://github.com/dennisbader).
- Added a parameter to give a custom function name to the transformed output of `WindowTransformer`; improved the explanation of the `window` parameter. [#1676](https://github.com/unit8co/darts/pull/1676) and [#1666](https://github.com/unit8co/darts/pull/1666) by [Jing Qiang Goh](https://github.com/JQGoh).
- Added `historical_forecasts` parameter to `backtest()` that allows to use precomputed historical forecasts from `historical_forecasts()`. [#1597](https://github.com/unit8co/darts/pull/1597) by [Janek Fidor](https://github.com/JanFidor).
- Added feature values and SHAP object to `ShapExplainabilityResult`, giving easy user access to all SHAP-specific explainability results. [#1545](https://github.com/unit8co/darts/pull/1545) by [Rijk van der Meulen](https://github.com/rijkvandermeulen).
- New `quantile_loss()` (pinball loss) metric for probabilistic forecasts. [#1559](https://github.com/unit8co/darts/pull/1559) by [Janek Fidor](https://github.com/JanFidor).

**Fixed**
- Fixed an issue in `BottomUp/TopDownReconciliator` where the order of the series components was not taken into account. [#1592](https://github.com/unit8co/darts/pull/1592) by [David Kleindienst](https://github.com/DavidKleindienst).
- Fixed an issue with `DLinearModel` not supporting even numbered `kernel_size`. [#1695](https://github.com/unit8co/darts/pull/1695) by [Antoine Madrona](https://github.com/madtoinou).
- Fixed an issue with `RegressionEnsembleModel` not using future covariates during training. [#1660](https://github.com/unit8co/darts/pull/1660) by [Rajesh Balakrishnan](https://github.com/Rajesh4AI).
- Fixed an issue where `NaiveEnsembleModel` prediction did not transfer the series' component name. [#1602](https://github.com/unit8co/darts/pull/1602) by [David Kleindienst](https://github.com/DavidKleindienst).
- Fixed an issue in `TorchForecastingModel` that prevented from using multi GPU training. [#1509](https://github.com/unit8co/darts/pull/1509) by [Levente Szabados](https://github.com/solalatus).
- Fixed a bug when saving a `FFT` model with `trend=None`. [#1594](https://github.com/unit8co/darts/pull/1594) by [Antoine Madrona](https://github.com/madtoinou).
- Fixed some issues with PyTorch-Lightning version 2.0.0. [#1651](https://github.com/unit8co/darts/pull/1651) by [Dennis Bader](https://github.com/dennisbader).
- Fixed a bug in `QuantileDetector` which raised an error when low and high quantiles had identical values. [#1553](https://github.com/unit8co/darts/pull/1553) by [Julien Adda](https://github.com/julien12234).
- Fixed an issue preventing `TimeSeries` from being empty. [#1359](https://github.com/unit8co/darts/pull/1359) by [Antoine Madrona](https://github.com/madtoinou).
- Fixed an issue when using `backtest()` on multiple series. [#1517](https://github.com/unit8co/darts/pull/1517) by [Julien Herzen](https://github.com/hrzn).
- General fixes to `historical_forecasts()`
  - Fixed issue where `retrain` functions were not handled properly; Improved handling of `start`, and `train_length` parameters; better interpretability with warnings and improved error messages (warnings can be turned of with `show_warnings=False`). By [#1675](https://github.com/unit8co/darts/pull/1675) by [Antoine Madrona](https://github.com/madtoinou) and [Dennis Bader](https://github.com/dennisbader).
  - Fixed an issue for several models (mainly ensemble and local models) where automatic `start` did not respect the minimum required training lengths. [#1616](https://github.com/unit8co/darts/pull/1616) by [Janek Fidor](https://github.com/JanFidor) and [Dennis Bader](https://github.com/dennisbader).
  - Fixed an issue when using a `RegressionModel` with future covariates lags only. [#1685](https://github.com/unit8co/darts/pull/1685) by [Maxime Dumonal](https://github.com/dumjax).

### For developers of the library:

**Improvements**
- Option to skip slow tests locally with `pytest . --no-cov -m "not slow"`. [#1625](https://github.com/unit8co/darts/pull/1625) by [Blazej Nowicki](https://github.com/BlazejNowicki).
- Major refactor of data transformers which simplifies implementation of new transformers. [#1409](https://github.com/unit8co/darts/pull/1409) by [Matt Bilton](https://github.com/mabilton).


## [0.23.1](https://github.com/unit8co/darts/tree/0.23.1) (2023-01-12)
Patch release

**Fixed**
- Fix an issue in `TimeSeries` which made it incompatible with Python 3.7.
  [#1449](https://github.com/unit8co/darts/pull/1449) by [Dennis Bader](https://github.com/dennisbader).
- Fix an issue with static covariates when series have variable lengths with `RegressionModel`s.
  [#1469](https://github.com/unit8co/darts/pull/1469) by [Eliane Maalouf](https://github.com/eliane-maalouf).
- Fix an issue with PyTorch Lightning trainer handling.
  [#1459](https://github.com/unit8co/darts/pull/1459) by [Dennis Bader](https://github.com/dennisbader).
- Fix an issue with `historical_forecasts()` retraining PyTorch models iteratively instead of from scratch.
  [#1465](https://github.com/unit8co/darts/pull/1465) by [Dennis Bader](https://github.com/dennisbader).
- Fix an issue with `historical_forecasts()` not working in some cases when `future_covariates`
  are provided and `start` is not specified. [#1481](https://github.com/unit8co/darts/pull/1481)
  by [Maxime Dumonal](https://github.com/dumjax).
- Fix an issue with `slice_n_points` functions on integer indexes.
  [#1482](https://github.com/unit8co/darts/pull/1482) by [Julien Herzen](https://github.com/hrzn).


## [0.23.0](https://github.com/unit8co/darts/tree/0.23.0) (2022-12-23)
### For users of the library:

**Improved**
- 🚀🚀🚀 Brand new Darts module dedicated to anomaly detection on time series: `darts.ad`.
  More info on the API doc page: https://unit8co.github.io/darts/generated_api/darts.ad.html.
  [#1256](https://github.com/unit8co/darts/pull/1256) by [Julien Adda](https://github.com/julien12234)
  and [Julien Herzen](https://github.com/hrzn).
- New forecasting models: `DLinearModel` and `NLinearModel` as proposed in [this paper](https://arxiv.org/pdf/2205.13504.pdf).
  [#1139](https://github.com/unit8co/darts/pull/1139)  by [Julien Herzen](https://github.com/hrzn) and [Greg DeVos](https://github.com/gdevos010).
- New forecasting model: `XGBModel` implementing XGBoost.
  [#1405](https://github.com/unit8co/darts/pull/1405) by [Julien Herzen](https://github.com/hrzn).
- New `multi_models` option for all `RegressionModel`s: when set to False, uses only a single underlying
  estimator for multi-step forecasting, which can drastically increase computational efficiency.
  [#1291](https://github.com/unit8co/darts/pull/1291) by [Eliane Maalouf](https://github.com/eliane-maalouf).
- All `RegressionModel`s (incl. LightGBM, Catboost, XGBoost, Random Forest, ...)
  now support static covariates.
  [#1412](https://github.com/unit8co/darts/pull/1412) by [Eliane Maalouf](https://github.com/eliane-maalouf).
- `historical_forecasts()` and `backtest()` now work on multiple series, too.
  [#1318](https://github.com/unit8co/darts/pull/1318) by [Maxime Dumonal](https://github.com/dumjax).
- New window transformation capabilities: `TimeSeries.window_transform()` and
  a new `WindowTransformer` which allow to easily create window features.
  [#1269](https://github.com/unit8co/darts/pull/1269) by [Eliane Maalouf](https://github.com/eliane-maalouf).
- 🔴 Improvements to `TorchForecastingModels`: Load models directly to CPU that were trained on GPU. Save file size reduced.
  Improved PyTorch Lightning Trainer handling fixing several minor issues.
  Removed deprecated methods `load_model` and `save_model`
  [#1371](https://github.com/unit8co/darts/pull/1371) by [Dennis Bader](https://github.com/dennisbader).
- Improvements to encoders: Added support for encoders to all models with covariate support through `add_encoders` at model creation.
  Encoders now generate the correct minimum required covariate time spans for all models.
  [#1338](https://github.com/unit8co/darts/pull/1338) by [Dennis Bader](https://github.com/dennisbader).
- New datasets available in `darts.datasets` (`ILINetDataset`, `ExchangeRateDataset`, `TrafficDataset`, `WeatherDataset`)
  [#1298](https://github.com/unit8co/darts/pull/1298) by [Kamil Wierciak](https://github.com/FEJTWOW).
  [#1291](https://github.com/unit8co/darts/pull/1291) by [Eliane Maalouf](https://github.com/eliane-maalouf).
- New `Diff` transformer, which can difference and "undifference" series
  [#1380](https://github.com/unit8co/darts/pull/1380) by [Matt Bilton](https://github.com/mabilton).
- Improvements to KalmanForecaster: The model now accepts different TimeSeries for prediction than the ones used to fit the model.
  [#1338](https://github.com/unit8co/darts/pull/1338) by [Dennis Bader](https://github.com/dennisbader).
- Backtest functions can now accept a list of metric functions [#1333](https://github.com/unit8co/darts/pull/1333)
  by [Antoine Madrona](https://github.com/madtoinou).
- Extension of baseline models to work on multivariate series
  [#1373](https://github.com/unit8co/darts/pull/1373) by [Błażej Nowicki](https://github.com/BlazejNowicki).
- Improvement to `TimeSeries.gaps()` [#1265](https://github.com/unit8co/darts/pull/1265) by
  [Antoine Madrona](https://github.com/madtoinou).
- Speedup of `TimeSeries.quantile_timeseries()` method
  [#1351](https://github.com/unit8co/darts/pull/1351) by [@tranquilitysmile](https://github.com/tranquilitysmile).
- Some dependencies which can be hard to install (LightGBM, Catboost, XGBoost, Prophet, Statsforecast)
  are not required anymore (if not installed the corresponding models will not be available)
  [#1360](https://github.com/unit8co/darts/pull/1360) by [Antoine Madrona](https://github.com/madtoinou).
- Removed `IPython` as a dependency. [#1331](https://github.com/unit8co/darts/pull/1331) by [Erik Hasse](https://github.com/erik-hasse)
- Allow the creation of empty `TimeSeries` [#1359](https://github.com/unit8co/darts/pull/1359)
  by [Antoine Madrona](https://github.com/madtoinou).


**Fixed**
- Fixed edge case in ShapExplainer for regression models where covariates series > target series
  [#1310](https://https://github.com/unit8co/darts/pull/1310) by [Rijk van der Meulen](https://github.com/rijkvandermeulen)
- Fixed a bug in `TimeSeries.resample()` [#1350](https://github.com/unit8co/darts/pull/1350)
  by [Antoine Madrona](https://github.com/madtoinou).
- Fixed splitting methods when split point is not in the series
  [#1415](https://github.com/unit8co/darts/pull/1415) by [@DavidKleindienst](https://github.com/DavidKleindienst)
- Fixed issues with `append_values()` and `prepend_values()` not correctly extending `RangeIndex`es
  [#1435](https://github.com/unit8co/darts/pull/1435) by [Matt Bilton](https://github.com/mabilton).
- Fixed some issues with time zones [#1343](https://github.com/unit8co/darts/pull/1343)
  by [Antoine Madrona](https://github.com/madtoinou).
- Fixed some issues when using a single target series with `RegressionEnsembleModel`
  [#1357](https://github.com/unit8co/darts/pull/1357) by [Dennis Bader](https://github.com/dennisbader).
- Fixed treatment of stochastic models in ensemble models
  [#1423](https://github.com/unit8co/darts/pull/1423) by [Eliane Maalouf](https://github.com/eliane-maalouf).


## [0.22.0](https://github.com/unit8co/darts/tree/0.22.0) (2022-10-04)
### For users of the library:

**Improved**
- New explainability feature. The class `ShapExplainer` in `darts.explainability` can provide Shap-values explanations of the importance of each lag and each dimension in producing each forecasting lag for `RegressionModel`s. [#909](https://github.com/unit8co/darts/pull/909) by [Maxime Dumonal](https://github.com/dumjax).
- New model: `StatsForecastsETS`. Similarly to `StatsForecastsAutoARIMA`, this model offers the ETS model from Nixtla's `statsforecasts` library as a local forecasting model supporting future covariates. [#1171](https://github.com/unit8co/darts/pull/1171) by [Julien Herzen](https://github.com/hrzn).
- Added support for past and future covariates to `residuals()` function. [#1223](https://github.com/unit8co/darts/pull/1223) by [Eliane Maalouf](https://github.com/eliane-maalouf).
- Added support for retraining model(s) every `n` iteration and on custom conditions in `historical_forecasts` method of `ForecastingModel`s. [#1139](https://github.com/unit8co/darts/pull/1139) by [Francesco Bruzzesi](https://github.com/fbruzzesi).
- Added support for beta-NLL in `GaussianLikelihood`s, as proposed in [this paper](https://arxiv.org/abs/2203.09168). [#1162](https://github.com/unit8co/darts/pull/1162) by [Julien Herzen](https://github.com/hrzn).
- New LayerNorm alternatives, RMSNorm and LayerNormNoBias [#1113](https://github.com/unit8co/darts/issues/1113) by [Greg DeVos](https://github.com/gdevos010).
- 🔴 Improvements to encoders: improve fitting behavior of encoders' transformers and solve a couple of issues. Remove support for absolute index encoding. [#1257](https://github.com/unit8co/darts/pull/1257) by [Dennis Bader](https://github.com/dennisbader).
- Overwrite min_train_series_length for Catboost and LightGBM [#1214](https://https://github.com/unit8co/darts/pull/1214) by [Anne de Vries](https://github.com/anne-devries).
- New example notebook showcasing and end-to-end example of hyperparameter optimization with Optuna [#1242](https://github.com/unit8co/darts/pull/1242) by [Julien Herzen](https://github.com/hrzn).
- New user guide section on hyperparameter optimization with Optuna and Ray Tune [#1242](https://github.com/unit8co/darts/pull/1242) by [Julien Herzen](https://github.com/hrzn).
- Documentation on model saving and loading. [#1210](https://github.com/unit8co/darts/pull/1210) by [Amadej Kocbek](https://github.com/amadejkocbek).
- 🔴 `torch_device_str` has been removed from all torch models in favor of Pytorch Lightning's `pl_trainer_kwargs` method [#1244](https://github.com/unit8co/darts/pull/1244) by [Greg DeVos](https://github.com/gdevos010).

**Fixed**
- An issue with `add_encoders` in `RegressionModel`s when fit/predict were called with a single target series. [#1193](https://github.com/unit8co/darts/pull/1193) by [Dennis Bader](https://github.com/dennisbader).
- Some issues with integer-indexed series. [#1191](https://github.com/unit8co/darts/pull/1191) by [Julien Herzen](https://github.com/hrzn).
- A bug when using the latest versions (>=1.1.1) of Prophet. [#1208](https://github.com/unit8co/darts/pull/1208) by [Julien Herzen](https://github.com/hrzn).
- An issue with calling `fit_transform()` on reconciliators. [#1165](https://github.com/unit8co/darts/pull/1165) by [Julien Herzen](https://github.com/hrzn).
- A bug in `GaussianLikelihood` object causing issues with confidence intervals. [#1162](https://github.com/unit8co/darts/pull/1162) by [Julien Herzen](https://github.com/hrzn).
- An issue which prevented plotting `TimeSeries` of length 1. [#1206](https://github.com/unit8co/darts/issues/1206) by [Julien Herzen](https://github.com/hrzn).
- Type hinting for ExponentialSmoothing model [#1185](https://https://github.com/unit8co/darts/pull/1185) by [Rijk van der Meulen](https://github.com/rijkvandermeulen)

## [0.21.0](https://github.com/unit8co/darts/tree/0.21.0) (2022-08-12)

### For users of the library:

**Improved**
- New model: Catboost, incl `quantile`, `poisson` and `gaussian` likelihoods support. [#1007](https://github.com/unit8co/darts/pull/1007), [#1044](https://github.com/unit8co/darts/pull/1044) by [Jonas Racine](https://github.com/jonasracine).
- Extension of the `add_encoders` option to `RegressionModel`s. It is now straightforward to add calendar based or custom past or future covariates to these models, similar to torch models. [#1093](https://github.com/unit8co/darts/pull/1093) by [Dennis Bader](https://github.com/dennisbader).
- Introduction of `StaticCovariatesTransformer`, categorical static covariate support for `TFTModel`, example and user-guide updates on static covariates. [#1081](https://github.com/unit8co/darts/pull/1081) by [Dennis Bader](https://github.com/dennisbader).
- ARIMA and VARIMA models now support being applied to a new series, different than the one used for training. [#1036](https://github.com/unit8co/darts/pull/1036) by [Samuele Giuliano Piazzetta](https://github.com/piaz97).
- All Darts forecasting models now have unified `save()` and `load()` methods. [#1070](https://github.com/unit8co/darts/pull/1070) by [Dustin Brunner](https://github.com/brunnedu).
- Improvements in logging. [#1034](https://github.com/unit8co/darts/pull/1034) by [Dustin Brunner](https://github.com/brunnedu).
- Re-integrating Prophet >= 1.1 in core dependencies (as it does not depend on PyStan anymore). [#1054](https://github.com/unit8co/darts/pull/1054) by [Julien Herzen](https://github.com/hrzn).
- Added a new `AustralianTourismDataset`. [#1141](https://github.com/unit8co/darts/pull/1141) by [Julien Herzen](https://github.com/hrzn).
- Added a new notebook demonstrating hierarchical reconciliation. [#1147](https://github.com/unit8co/darts/pull/1147) by [Julien Herzen](https://github.com/hrzn).
- Added `drop_columns()` method to `TimeSeries`. [#1040](https://github.com/unit8co/darts/pull/1040) by [@shaido987](https://github.com/shaido987)
- Speedup static covariates when no casting is needed. [#1053](https://github.com/unit8co/darts/pull/1053) by [Julien Herzen](https://github.com/hrzn).
- Implemented the min_train_series_length method for the FourTheta and Theta models that overwrites the minimum default of 3 training samples by 2*seasonal_period when appropriate. [#1101](https://github.com/unit8co/darts/pull/1101) by [Rijk van der Meulen](https://github.com/rijkvandermeulen).
- Make default formatting optional in plots. [#1056](https://github.com/unit8co/darts/pull/1056) by [Colin Delahunty](https://github.com/colin99d)
- Introduce `retrain` option in `residuals()` method. [#1066](https://github.com/unit8co/darts/pull/1066) by [Julien Herzen](https://github.com/hrzn).
- Improved error messages. [#1066](https://github.com/unit8co/darts/pull/1066) by [Julien Herzen](https://github.com/hrzn).
- Small readability improvements to user guide. [#1039](https://github.com/unit8co/darts/pull/1039), [#1046](https://github.com/unit8co/darts/pull/1046/files) by [Ryan Russell](https://github.com/ryanrussell)

**Fixed**
- Fixed an error when loading torch forecasting models. [#1124](https://github.com/unit8co/darts/pull/1124) by [Dennis Bader](https://github.com/dennisbader).
- 🔴 renamed `ignore_time_axes` into `ignore_time_axis` in `TimeSeries.concatenate()`. [#1073](https://github.com/unit8co/darts/pull/1073/files) by [Thomas KIENTZ](https://github.com/thomktz)
- Propagate static covs and hierarchy in missing value filler. [#1076](https://github.com/unit8co/darts/pull/1076) by [Julien Herzen](https://github.com/hrzn).
- Fixed an issue where num_stacks is used instead of self.num_stacks in the NBEATSModel. Also, a few mistakes in API reference docs. [#1103](https://github.com/unit8co/darts/pull/1103) by [Rijk van der Meulen](https://github.com/rijkvandermeulen).
- Fixed `univariate_component()` method to propagate static covariates and drop hierarchy. [#1128](https://github.com/unit8co/darts/pull/1128) by [Julien Herzen](https://github.com/hrzn).
- Fixed various issues. [#1106](https://github.com/unit8co/darts/pull/1106) by [Julien Herzen](https://github.com/hrzn).
- Fixed an issue with `residuals` on `RNNModel`. [#1066](https://github.com/unit8co/darts/pull/1066) by [Julien Herzen](https://github.com/hrzn).

## [0.20.0](https://github.com/unit8co/darts/tree/0.20.0) (2022-06-22)

### For users of the library:

**Improved**
- Added support for static covariates in `TimeSeries` class. [#966](https://github.com/unit8co/darts/pull/966) by [Dennis Bader](https://github.com/dennisbader).
- Added support for static covariates in TFT model. [#966](https://github.com/unit8co/darts/pull/966) by [Dennis Bader](https://github.com/dennisbader).
- Support for storing hierarchy of components in `TimeSeries` (in view of hierarchical reconciliation) [#1012](https://github.com/unit8co/darts/pull/1012) by [Julien Herzen](https://github.com/hrzn).
- New Reconciliation transformers for forecast reconciliation: bottom up, top down and MinT. [#1012](https://github.com/unit8co/darts/pull/1012) by [Julien Herzen](https://github.com/hrzn).
- Added support for Monte Carlo Dropout, as a way to capture model uncertainty with torch models at inference time. [#1013](https://github.com/unit8co/darts/pull/1013) by [Julien Herzen](https://github.com/hrzn).
- New datasets: ETT and Electricity. [#617](https://github.com/unit8co/darts/pull/617)
  by [Greg DeVos](https://github.com/gdevos010)
- New dataset: [Uber TLC](https://github.com/fivethirtyeight/uber-tlc-foil-response). [#1003](https://github.com/unit8co/darts/pull/1003) by [Greg DeVos](https://github.com/gdevos010).
- Model Improvements: Option for changing activation function for NHiTs and NBEATS. NBEATS support for dropout. NHiTs Support for AvgPooling1d. [#955](https://github.com/unit8co/darts/pull/955) by [Greg DeVos](https://github.com/gdevos010).
- Implemented ["GLU Variants Improve Transformer"](https://arxiv.org/abs/2002.05202) for transformer based models (transformer and TFT). [#959](https://github.com/unit8co/darts/issues/959) by [Greg DeVos](https://github.com/gdevos010).
- Added support for torch metrics during training and validation. [#996](https://github.com/unit8co/darts/pull/996) by [Greg DeVos](https://github.com/gdevos010).
- Better handling of logging [#1010](https://github.com/unit8co/darts/pull/1010) by [Dustin Brunner](https://github.com/brunnedu).
- Better support for Python 3.10, and dropping `prophet` as a dependency (`Prophet` model still works if `prophet` package is installed separately) [#1023](https://github.com/unit8co/darts/pull/1023) by [Julien Herzen](https://github.com/hrzn).
- Option to avoid global matplotlib configuration changes.
[#924](https://github.com/unit8co/darts/pull/924) by [Mike Richman](https://github.com/zgana).
- 🔴 `HNiTSModel` renamed to `HNiTS` [#1000](https://github.com/unit8co/darts/pull/1000) by [Greg DeVos](https://github.com/gdevos010).

**Fixed**
- A bug with `tail()` and `head()` [#942](https://github.com/unit8co/darts/pull/942) by [Julien Herzen](https://github.com/hrzn).
- An issue with arguments being reverted for the `metric` function of gridsearch and backtest [#989](https://github.com/unit8co/darts/pull/989) by [Clara Grotehans](https://github.com/ClaraGrthns).
- An error checking whether `fit()` has been called in global models [#944](https://github.com/unit8co/darts/pull/944) by [Julien Herzen](https://github.com/hrzn).
- An error in Gaussian Process filter happening with newer versions of sklearn [#963](https://github.com/unit8co/darts/pull/963) by [Julien Herzen](https://github.com/hrzn).

### For developers of the library:

**Fixed**
- An issue with LinearLR scheduler in tests. [#928](https://github.com/unit8co/darts/pull/928) by [Dennis Bader](https://github.com/dennisbader).


## [0.19.0](https://github.com/unit8co/darts/tree/0.19.0) (2022-04-13)
### For users of the library:

**Improved**
- New model: `NHiTS` implementing the N-HiTS model.
  [#898](https://github.com/unit8co/darts/pull/898) by [Julien Herzen](https://github.com/hrzn).
- New model: `StatsForecastAutoARIMA` implementing the (faster) AutoARIMA version of
  [statsforecast](https://github.com/Nixtla/statsforecast).
  [#893](https://github.com/unit8co/darts/pull/893) by [Julien Herzen](https://github.com/hrzn).
- New model: `Croston` method.
  [#893](https://github.com/unit8co/darts/pull/893) by [Julien Herzen](https://github.com/hrzn).
- Better way to represent stochastic `TimeSeries` from distributions specified by quantiles.
  [#899](https://github.com/unit8co/darts/pull/899) by [Gian Wiher](https://github.com/gnwhr).
- Better sampling of trajectories for stochastic `RegressionModel`s.
  [#899](https://github.com/unit8co/darts/pull/899) by [Gian Wiher](https://github.com/gnwhr).
- Improved user guide with more sections. [#905](https://github.com/unit8co/darts/pull/905)
  by [Julien Herzen](https://github.com/hrzn).
- New notebook showcasing transfer learning and training forecasting models on large time
  series datasets. [#885](https://github.com/unit8co/darts/pull/885) 
  by [Julien Herzen](https://github.com/hrzn).


**Fixed**
- Some issues with PyTorch Lightning >= 1.6.0 [#888](https://github.com/unit8co/darts/pull/888)
  by [Julien Herzen](https://github.com/hrzn).

## [0.18.0](https://github.com/unit8co/darts/tree/0.18.0) (2022-03-22)
### For users of the library:

**Improved**
- `LinearRegressionModel` and `LightGBMModel` can now be probabilistic, supporting quantile
  and poisson regression. [#831](https://github.com/unit8co/darts/pull/831), 
  [#853](https://github.com/unit8co/darts/pull/853) by [Gian Wiher](https://github.com/gnwhr).
- New models: `BATS` and `TBATS`, based on [tbats](https://github.com/intive-DataScience/tbats).
  [#816](https://github.com/unit8co/darts/pull/816) by [Julien Herzen](https://github.com/hrzn).
- Handling of stochastic inputs in PyTorch based models. [#833](https://github.com/unit8co/darts/pull/833)
  by [Julien Herzen](https://github.com/hrzn).
- GPU and TPU user guide. [#826](https://github.com/unit8co/darts/pull/826)
  by [@gsamaras](https://github.com/gsamaras).
- Added train and validation loss to PyTorch Lightning progress bar.
  [#825](https://github.com/unit8co/darts/pull/825) by [Dennis Bader](https://github.com/dennisbader).
- More losses available in `darts.utils.losses` for PyTorch-based models: 
  `SmapeLoss`, `MapeLoss` and `MAELoss`. [#845](https://github.com/unit8co/darts/pull/845)
  by [Julien Herzen](https://github.com/hrzn).
- Improvement to the seasonal decomposition [#862](https://github.com/unit8co/darts/pull/862).
  by [Gian Wiher](https://github.com/gnwhr).
- The `gridsearch()` method can now return best metric score.
  [#822](https://github.com/unit8co/darts/pull/822) by [@nlhkh](https://github.com/nlhkh).
- Removed needless checkpoint loading when predicting. [#821](https://github.com/unit8co/darts/pull/821)
  by [Dennis Bader](https://github.com/dennisbader).
- Changed default number of epochs for validation from 10 to 1.
  [#825](https://github.com/unit8co/darts/pull/825) by [Dennis Bader](https://github.com/dennisbader).

**Fixed**
- Fixed some issues with encoders in `fit_from_dataset()`.
  [#829](https://github.com/unit8co/darts/pull/829) by [Julien Herzen](https://github.com/hrzn).
- Fixed an issue with covariates slicing for `DualCovariatesForecastingModels`.
  [#858](https://github.com/unit8co/darts/pull/858) by [Dennis Bader](https://github.com/dennisbader).


## [0.17.1](https://github.com/unit8co/darts/tree/0.17.1) (2022-02-17)
Patch release

### For users of the library:
**Fixed**
- Fixed issues with (now deprecated) `torch_device_str` parameter, and improved documentation
  related to using devices with PyTorch Lightning. [#806](https://github.com/unit8co/darts/pull/806)
  by [Dennis Bader](https://github.com/dennisbader).
- Fixed an issue with `ReduceLROnPlateau`. [#806](https://github.com/unit8co/darts/pull/806)
  by [Dennis Bader](https://github.com/dennisbader).
- Fixed an issue with the periodic basis functions of N-BEATS. [#804](https://github.com/unit8co/darts/pull/804)
  by [Vladimir Chernykh](https://github.com/vladimir-chernykh).
- Relaxed requirements for `pandas`; from `pandas>=1.1.0` to `pandas>=1.0.5`. 
  [#800](https://github.com/unit8co/darts/pull/800) by [@adelnick](https://github.com/adelnick).


## [0.17.0](https://github.com/unit8co/darts/tree/0.17.0) (2022-02-15)
### For users of the library:

**Improved**
- 🚀 Support for [PyTorch Lightning](https://github.com/PyTorchLightning/pytorch-lightning): All deep learning
  models are now implemented using PyTorch Lightning. This means that many more features are now available
  via PyTorch Lightning trainers functionalities; such as tailored callbacks, or multi-GPU training.
  [#702](https://github.com/unit8co/darts/pull/702) by [Dennis Bader](https://github.com/dennisbader).
- The `RegressionModel`s now accept an `output_chunk_length` parameter; meaning that they can be trained to
  predict more than one time step in advance (and used auto-regressively to predict on longer horizons).
  [#761](https://github.com/unit8co/darts/pull/761) by [Dustin Brunner](https://github.com/brunnedu).
- &#x1F534; `TimeSeries` "simple statistics" methods (such as `mean()`, `max()`, `min()` etc, ...) have been refactored
  to work natively on stochastic `TimeSeries`, and over configurable axes. [#773](https://github.com/unit8co/darts/pull/773)
  by [Gian Wiher](https://github.com/gnwhr).
- &#x1F534; `TimeSeries` now support only pandas `RangeIndex` as an integer index, and does not support `Int64Index` anymore,
  as it became deprecated with pandas 1.4.0. This also now brings the guarantee that `TimeSeries` do not have missing
  "dates" even when indexed with integers. [#777](https://github.com/unit8co/darts/pull/777)
  by [Julien Herzen](https://github.com/hrzn).
- New model: `KalmanForecaster` is a new probabilistic model, working on multivariate series, accepting future covariates,
  and which works by running the state-space model of a given Kalman filter into the future. The `fit()` function uses the
  N4SID algorithm for system identification. [#743](https://github.com/unit8co/darts/pull/743)
  by [Julien Herzen](https://github.com/hrzn).
- The `KalmanFilter` now also works on `TimeSeries` containing missing values. [#743](https://github.com/unit8co/darts/pull/743)
  by [Julien Herzen](https://github.com/hrzn).
- The estimators (forecasting and filtering models) now also return their own instance when calling `fit()`,
  which allows chaining calls. [#741](https://github.com/unit8co/darts/pull/741)
  by [Julien Herzen](https://github.com/hrzn).


**Fixed**
- Fixed an issue with tensorboard and gridsearch when `model_name` is provided. 
  [#759](https://github.com/unit8co/darts/issues/759) by [@gdevos010](https://github.com/gdevos010).
- Fixed issues with pip-tools. [#762](https://github.com/unit8co/darts/pull/762)
  by [Tomas Van Pottelbergh](https://github.com/tomasvanpottelbergh).

### For developers of the library:
- Some linting checks have been added to the CI pipeline. [#749](https://github.com/unit8co/darts/pull/749)
  by [Tomas Van Pottelbergh](https://github.com/tomasvanpottelbergh).

## [0.16.1](https://github.com/unit8co/darts/tree/0.16.1) (2022-01-24)
Patch release

### For users of the library:
- Fixed an incompatibility with latest version of Pandas ([#752](https://github.com/unit8co/darts/pull/752))
  by [Julien Herzen](https://github.com/hrzn).
- Fixed non contiguous error when using lstm_layers > 1 on GPU. ([#740](https://github.com/unit8co/darts/pull/740))
  by [Dennis Bader](https://github.com/dennisbader).
- Small improvement in type annotations in API documentation ([#744](https://github.com/unit8co/darts/pull/744))
  by [Dustin Brunner](https://github.com/brunnedu).

### For developers of the library:
- Added flake8 tests to CI pipelines ([#749](https://github.com/unit8co/darts/pull/749),
  [#748](https://github.com/unit8co/darts/pull/748), [#745](https://github.com/unit8co/darts/pull/745))
  by [Tomas Van Pottelbergh](https://github.com/tomasvanpottelbergh)
  and [Dennis Bader](https://github.com/dennisbader).


## [0.16.0](https://github.com/unit8co/darts/tree/0.16.0) (2022-01-13)

### For users of the library:

**Improved**
- The [documentation page](https://unit8co.github.io/darts/index.html) has been revamped and now contains
  a brand new Quickstart guide, as well as a User Guide section, which will be populated over time.
- The [API documentation](https://unit8co.github.io/darts/generated_api/darts.html) has been revamped and improved,
  notably using `numpydoc`.
- The datasets building procedure has been improved in `RegressionModel`, which yields dramatic speed improvements.

**Added**
- The `KalmanFilter` can now do system identification using `fit()` (using [nfoursid](https://github.com/spmvg/nfoursid)).

**Fixed**
- Catch a [potentially problematic case](https://github.com/unit8co/darts/issues/724) in ensemble models.
- Fixed support for `ReduceLROnPlateau` scheduler.


### For developers of the library:
- We have switched to [black](https://black.readthedocs.io/en/stable/) for code formatting (this is checked
  by the CI pipeline).


## [0.15.0](https://github.com/unit8co/darts/tree/0.15.0) (2021-12-24)
### For users of the library:

**Added**:
- On-the-fly encoding of position and calendar information in Torch-based models.
  Torch-based models now accept an option `add_encoders` parameter, specifying how to
  use certain calendar and position information as past and/or future covariates on the-fly.

  Example:
  ```
  from darts.dataprocessing.transformers import Scaler
  add_encoders={
      'cyclic': {'future': ['month']},
      'datetime_attribute': {'past': ['hour', 'dayofweek']},
      'position': {'past': ['absolute'], 'future': ['relative']},
      'custom': {'past': [lambda idx: (idx.year - 1950) / 50]},
      'transformer': Scaler()
  }
  ```
  This will add a cyclic encoding of the month as future covariates, add some datetime
  attributes as past and future covariates, an absolute/relative position (index), and
  even some custom mapping of the index (such as a function of the year). A `Scaler` will
  be applied to fit/transform all of these covariates both during training and inference.
- The scalers can now also be applied on stochastic `TimeSeries`.
- There is now a new argument `max_samples_per_ts` to the :func:`fit()` method of Torch-based
  models, which can be used to limit the number of samples contained in the underlying
  training dataset, by taking (at most) the most recent `max_samples_per_ts` training samples
  per time series.
- All local forecasting models that support covariates (Prophet, ARIMA, VARIMA, AutoARIMA)
  now handle covariate slicing themselves; this means that you don't need to make sure your
  covariates have the exact right time span. As long as they contain the right time span, the
  models will slice them for you.
- `TimeSeries.map()` and mappers data transformers now work on stochastic `TimeSeries`.
- Granger causality function: `utils.statistics.granger_causality_tests` can test if one
  univariate `TimeSeries` "granger causes" another.
- New stationarity tests for univariate `TimeSeries`: `darts.utils.statistics.stationarity_tests`,
  `darts.utils.statistics.stationarity_test_adf` and `darts.utils.statistics.stationarity_test_kpss`.
- New test coverage badge 🦄


**Fixed**:
- Fixed various issues in different notebooks.
- Fixed a bug handling frequencies in Prophet model.
- Fixed an issue causing `PastCovariatesTorchModels` (such as `NBEATSModel`) prediction
  to fail when `n > output_chunk_length` AND `n` not being a multiple of `output_chunk_length`.
- Fixed an issue in backtesting which was causing untrained models
  not to be trained on the initial window when `retrain=False`.
- Fixed an issue causing `residuals()` to fail for Torch-based models.

### For developers of the library:
- Updated the [contribution guidelines](https://github.com/unit8co/darts/blob/master/CONTRIBUTING.md)
- The unit tests have been re-organised with submodules following that of the library.
- All relative import paths have been removed and replaced by absolute paths.
- pytest and pytest-cov are now used to run tests and compute coverage.


## [0.14.0](https://github.com/unit8co/darts/tree/0.14.0) (2021-11-28)
### For users of the library:

**Added**:
- Probabilistic N-BEATS: The `NBEATSModel` can now produce probabilistic forecasts,
in a similar way as all the other deep learning models in Darts (specifying a `likelihood`
and predicting with `num_samples` >> 1).
- We have improved the speed of the data loaing functionalities for PyTorch-based models.
This should speedup training, typically by a few percents.
- Added `num_loader_workers` parameters to `fit()` and `predict()` methods of PyTorch-based models,
in order to control the `num_workers` of PyTorch DataLoaders. This can sometimes result in drastic speedups.
- New method `TimeSeries.astype()` which allows to easily case (e.g. between `np.float64` and `np.float32`).
- Added `dtype` as an option to the time series generation modules.
- Added a small [performance guide](https://github.com/unit8co/darts/blob/master/guides/performance.md) for
PyTorch-based models.
- Possibility to specify a (relative) time index to be used as future covariates in the TFT Model.
Future covariates don't have to be specified when this is used.
- New TFT example notebook.
- Less strict dependencies: we have loosened the required dependencies versions.

**Fixed**:
- A small fix on the Temporal Fusion Transformer `TFTModel`, which should improve performance.
- A small fix in the random state of some unit tests.
- Fixed a typo in Transformer example notebook.


## [0.13.1](https://github.com/unit8co/darts/tree/0.13.1) (2021-11-08)
### For users of the library:

**Added**:
- Factory methods in `TimeSeries` are now `classmethods`, which makes inheritance of
  `TimeSeries` more convenient.

**Fixed**:
- An issue which was causing some of the flavours installations not to work

## [0.13.0](https://github.com/unit8co/darts/tree/0.13.0) (2021-11-07)
### For users of the library:

**Added**:
- New forecasting model: [Temporal Fusion Transformer](https://arxiv.org/abs/1912.09363) (`TFTModel`).
  A new deep learning model supporting both past and future covariates.
- Improved support for Facebook Prophet model (`Prophet`):
    - Added support for fit & predict with future covariates. For instance:
      `model.fit(train, future_covariates=train_covariates)` and
      `model.predict(n=len(test), num_sample=1, future_covariates=test_covariates)`
    - Added stochastic forecasting, for instance: `model.predict(n=len(test), num_samples=200)`
    - Added user-defined seasonalities either at model creation with kwarg
      `add_seasonality` (`Prophet(add_seasonality=kwargs_dict)`) or pre-fit with
      `model.add_seasonality(kwargs)`. For more information on how to add seasonalities,
       see the [Prophet docs](https://unit8co.github.io/darts/generated_api/darts.models.forecasting.prophet.html).
    - Added possibility to predict and return the base model's raw output with `model.predict_raw()`.
      Note that this returns a pd.DataFrame `pred_df`, which will not be supported for further
      processing with the Darts API. But it is possible to access Prophet's methods such as
      plots with `model.model.plot_compenents(pred_df)`.
- New `n_random_samples` in `gridsearch()` method, which allows to specify a number of (random)
  hyper parameters combinations to be tried, in order mainly to limit the gridsearch time.
- Improvements in the checkpointing and saving of Torch models.
    - Now models don't save checkpoints by default anymore. Set `save_checkpoints=True` to enable them.
    - Models can be manually saved with `YourTorchModel.save_model(file_path)`
      (file_path pointing to the .pth.tar file).
    - Models can be manually loaded with `YourTorchModel.load_model(file_path)` or
      the original method `YourTorchModel.load_from_checkpoint()`.
- New `QuantileRegression` Likelihood class in `darts.utils.likelihood_models`.
  Allows to apply quantile regression loss, and get probabilistic forecasts on all deep
  learning models supporting likelihoods.
  Used by default in the Temporal Fusion Transformer.

**Fixed:**
- Some issues with `darts.concatenate()`.
- Fixed some bugs with `RegressionModel`s applied on multivariate series.
- An issue with the confidence bounds computation in ACF plot.
- Added a check for some models that do not support `retrain=False` for `historical_forecasts()`.
- Small fixes in install instructions.
- Some rendering issues with bullet points lists in examples.

## [0.12.0](https://github.com/unit8co/darts/tree/0.12.0) (2021-09-25)
### For users of the library:

**Added**:
- Improved probabilistic forecasting with neural networks
  - Now all neural networks based forecasting models (except `NBEATSModel`) support probabilistic forecasting,
    by providing the `likelihood` parameter to the model's constructor method.
  - `darts.utils.likelihood_models` now contains many more distributions. The complete list of likelihoods
    available to train neural networks based models is
    available here: https://unit8co.github.io/darts/generated_api/darts.utils.likelihood_models.html
  - Many of the available likelihood models now offer the possibility to specify "priors" on the distribution's
    parameters. Specifying such priors will regularize the training loss to make the output distribution
    more like the one specified by the prior parameters values.
- Performance improvements on `TimeSeries` creation. creating `TimeSeries` is now be significantly faster,
  especially for large series, and filling missing dates has also been significantly sped up.
- New rho-risk metric for probabilistic forecasts.
- New method `darts.utils.statistics.plot_hist()` to plot histograms of time series data (e.g. backtest errors).
- New argument `fillna_value` to `TimeSeries` factory methods, allowing to specify a value to fill missing dates
(instead of `np.nan`).
- Synthetic `TimeSeries` generated with `darts.utils.timeseries_generation` methods can now be integer-index
(just pass an integer instead of a timestamp for the `start` argument).
- Removed some deprecation warnings
- Updated conda installation instructions

**Fixed:**
- Removed [extra 1x1 convolutions](https://github.com/unit8co/darts/issues/470) in TCN Model.
- Fixed an issue with linewidth parameter when plotting `TimeSeries`.
- Fixed a column name issue in datetime attribute time series.

### For developers of the library:
- We have removed the `develop` branch.
- We force sklearn<1.0 has we have observed issues with pmdarima and sklearn==1.0

## [0.11.0](https://github.com/unit8co/darts/tree/0.11.0) (2021-09-04)
### For users of the library:

**Added:**
- New model: `LightGBMModel` is a new regression model. Regression models allow to predict future values
of the target, given arbitrary lags of the target as well as past and/or future covariates. `RegressionModel`
already works with any scikit-learn regression model, and now `LightGBMModel` does the same with LightGBM.
If you want to activate LightGBM support in Darts, please read the detailed install notes on
the [README](https://github.com/unit8co/darts/blob/master/README.md) carefully.
- Added stride support to gridsearch

**Fixed:**
- A bug which was causing issues when training on a GPU with a validation set
- Some issues with custom-provided RNN modules in `RNNModel`.
- Properly handle `kwargs` in the `fit` function of `RegressionModel`s.
- Fixed an issue which was causing problems with latest versions of Matplotlib.
- An issue causing errors in the FFT notebook

## [0.10.1](https://github.com/unit8co/darts/tree/0.10.1) (2021-08-19)
### For users of the library:

**Fixed:**
- A bug with memory pinning that was causing issues with training models on GPUs.

**Changed:**
- Clarified conda support on the README

## [0.10.0](https://github.com/unit8co/darts/tree/0.10.0) (2021-08-13)
### For users of the library:

**Added:**
- &#x1F534; Improvement of the covariates support. Before, some models were accepting a `covariates` (or `exog`)
argument, but it wasn't always clear whether this represented "past-observed" or "future-known" covariates.
We have made this clearer. Now all covariate-aware models support `past_covariates` and/or `future_covariates` argument
in their `fit()` and `predict()` methods, which makes it clear what series is used as a past or future covariate.
We recommend [this article](https://medium.com/unit8-machine-learning-publication/time-series-forecasting-using-past-and-future-external-data-with-darts-1f0539585993)
for more information and examples.

- &#x1F534; Significant improvement of `RegressionModel` (incl. `LinearRegressionModel` and `RandomForest`).
These models now support training on multiple (possibly multivariate) time series. They also support both
`past_covariates` and `future_covariates`. It makes it easier than ever to fit arbitrary regression models (e.g. from
scikit-learn) on multiple series, to predict the future of a target series based on arbitrary lags of the target and
the past/future covariates. The signature of these models changed: It's not using "`exog`" keyword arguments, but
`past_covariates` and `future_covariates` instead.

- Dynamic Time Warping. There is a brand new `darts.dataprocessing.dtw` submodule that
implements Dynamic Time Warping between two `TimeSeries`. It's also coming with a new `dtw`
metric in `darts.metrics`. We recommend going over the
[new DTW example notebook](https://github.com/unit8co/darts/blob/master/examples/13-Dynamic-Time-Warping-example.ipynb)
for a good overview of the new functionalities

- Conda forge installation support (fully supported with Python 3.7 only for now). You can now
`conda install u8darts-all`.

- `TimeSeries.from_csv()` allows to obtain a `TimeSeries` from a CSV file directly.

- Optional cyclic encoding of the datetime attributes future covariates; for instance it's now possible to call
`my_series.add_datetime_attribute('weekday', cyclic=True)`, which will add two columns containing a sin/cos
encoding of the weekday.

- Default seasonality inference in `ExponentialSmoothing`. If left to `None`, the `seasonal_periods` is inferred
from the `freq` of the provided series.

- Various documentation improvements.

**Fixed:**
- Now transformations and forecasting maintain the columns' names of the `TimeSeries`.
The generation module `darts.utils.timeseries_generation` also comes with better default columns names.
- Some issues with our Docker build process
- A bug with GPU usage

**Changed:**
- For probabilistic PyTorch based models, the generation of multiple samples (and series) at prediction time is now
vectorized, which improves inference performance.

## [0.9.1](https://github.com/unit8co/darts/tree/0.9.1) (2021-07-17)
### For users of the library:

**Added:**
- Improved `GaussianProcessFilter`, now handling missing values, and better handling
time series indexed by datetimes.
- Improved Gaussian Process notebook.

**Fixed:**
- `TimeSeries` now supports indexing using `pandas.Int64Index` and not just `pandas.RangeIndex`,
which solves some indexing issues.
- We have changed all factory methods of `TimeSeries` to have `fill_missing_dates=False` by
default. This is because in some cases inferring the frequency for missing dates and
resampling the series is causing significant performance overhead.
- Fixed backtesting to make it work with integer-indexed series.
- Fixed a bug that was causing inference to crash on GPUs for some models.
- Fixed the default folder name, which was causing issues on Windows systems.
- We have slightly improved the documentation rendering and fixed the titles
of the documentation pages for `RNNModel` and `BlockRNNModel` to distinguish them.

**Changed:**
- The dependencies are not pinned to some exact versions anymore.

### For developers of the library:
- We have fixed the building process.

## [0.9.0](https://github.com/unit8co/darts/tree/0.9.0) (2021-07-09)
### For users of the library:

**Added:**
- Multiple forecasting models can now produce probabilistic forecasts by specifying a `num_samples` parameter when calling `predict()`. Stochastic forecasts are stored by utilizing the new `samples` dimension in the refactored `TimeSeries` class (see 'Changed' section). Models supporting probabilistic predictions so far are `ARIMA`, `ExponentialSmoothing`, `RNNModel` and `TCNModel`.
- Introduced `LikelihoodModel` class which is used by probabilistic `TorchForecastingModel` classes in order to make predictions in the form of parametrized distributions of different types.
- Added new abstract class `TorchParametricProbabilisticForecastingModel` to serve as parent class for probabilistic models.
- Introduced new `FilteringModel` abstract class alongside `MovingAverage`, `KalmanFilter` and `GaussianProcessFilter` as concrete implementations.
- Future covariates are now utilized by `TorchForecastingModels` when the forecasting horizon exceeds the `output_chunk_length` of the model. Before, `TorchForecastingModel` instances could only predict beyond their `output_chunk_length` if they were not trained on covariates, i.e. if they predicted all the data they need as input. This restriction has now been lifted by letting a model not only consume its own output when producing long predictions, but also utilizing the covariates known in the future, if available.
- Added a new `RNNModel` class which utilizes and rnn module as both encoder and decoder. This new class natively supports the use of the most recent future covariates when making a forecast. See documentation for more details.
- Introduced optional `epochs` parameter to the `TorchForecastingModel.predict()` method which, if provided, overrides the `n_epochs` attribute in that particular model instance and training session.
- Added support for `TimeSeries` with a `pandas.RangeIndex` instead of just allowing `pandas.DatetimeIndex`.
- `ForecastingModel.gridsearch` now makes use of parallel computation.
- Introduced a new `force_reset` parameter to `TorchForecastingModel.__init__()` which, if left to False, will prevent the user from overriding model data with the same name and directory.


**Fixed:**
- Solved bug occurring when training `NBEATSModel` on a GPU.
- Fixed crash when running `NBEATSModel` with `log_tensorboard=True`
- Solved bug occurring when training a `TorchForecastingModel` instance with a `batch_size` bigger than the available number of training samples.
- Some fixes in the documentation, including adding more details
- Other minor bug fixes

**Changed:**
- &#x1F534; The `TimeSeries` class has been refactored to support stochastic time series representation by adding an additional dimension to a time series, namely `samples`. A time series is now based on a 3-dimensional `xarray.DataArray` with shape `(n_timesteps, n_components, n_samples)`. This overhaul also includes a change of the constructor which is incompatible with the old one. However, factory methods have been added to create a `TimeSeries` instance from a variety of data types, including `pd.DataFrame`. Please refer to the documentation of `TimeSeries` for more information.
- &#x1F534; The old version of `RNNModel` has been renamed to `BlockRNNModel`.
- The `historical_forecast()` and `backtest()` methods of `ForecastingModel` have been reorganized a bit by making use of new wrapper methods to fit and predict models.
- Updated `README.md` to reflect the new additions to the library.

## [0.8.1](https://github.com/unit8co/darts/tree/0.8.1) (2021-05-22)
**Fixed:**
- Some fixes in the documentation

**Changed:**
- The way to instantiate Dataset classes; datasets should now be used like this
```
from darts.datasets import AirPassengers
ts: TimeSeries = AirPassengers().load()
```

## [0.8.0](https://github.com/unit8co/darts/tree/0.8.0) (2021-05-21)

### For users of the library:
**Added:**
- `RandomForest` algorithm implemented. Uses the scikit-learn `RandomForestRegressor` to predict future values from (lagged) exogenous
variables and lagged values of the target.
- `darts.datasets` is a new submodule allowing to easily download, cache and import some commonly used time series.
- Better support for processing sequences of `TimeSeries`.
  * The Transformers, Pipelines and metrics have been adapted to be used on sequences of `TimeSeries`
  (rather than isolated series).
  * The inference of neural networks on sequences of series has been improved
- There is a new utils function `darts.utils.model_selection.train_test_split` which allows to split a `TimeSeries`
or a sequence of `TimeSeries` into train and test sets; either along the sample axis or along the time axis.
It also optionally allows to do "model-aware" splitting, where the split reclaims as much data as possible for the
training set.
- Our implementation of N-BEATS, `NBEATSModel`, now supports multivariate time series, as well as covariates.

**Changed**
- `RegressionModel` is now a user exposed class. It acts as a wrapper around any regression model with a `fit()` and `predict()`
method. It enables the flexible usage of lagged values of the target variable as well as lagged values of multiple exogenous
variables. Allowed values for the `lags` argument are positive integers or a list of positive integers indicating which lags
should be used during training and prediction, e.g. `lags=12` translates to training with the last 12 lagged values of the target variable.
`lags=[1, 4, 8, 12]` translates to training with the previous value, the value at lag 4, lag 8 and lag 12.
- &#x1F534; `StandardRegressionModel` is now called `LinearRegressionModel`. It implements a linear regression model
from `sklearn.linear_model.LinearRegression`. Users who still need to use the former `StandardRegressionModel` with
another sklearn model should use the `RegressionModel` now.

**Fixed**
- We have fixed a bug arising when multiple scalers were used.
- We have fixed a small issue in the TCN architecture, which makes our implementation follow the original paper
more closely.

### For developers of the library:
**Added:**
- We have added some [contribution guidelines](https://github.com/unit8co/darts/blob/master/CONTRIBUTE.md).

## [0.7.0](https://github.com/unit8co/darts/tree/0.7.0) (2021-04-14)

[Full Changelog](https://github.com/unit8co/darts/compare/0.6.0...0.7.0)
### For users of the library:

**Added:**
- `darts` Pypi package. It is now possible to `pip install darts`. The older name `u8darts` is still maintained
and provides the different flavours for lighter installs.
- New forecasting model available: VARIMA (Vector Autoregressive moving average).
- Support for exogeneous variables in ARIMA, AutoARIMA and VARIMA (optional `exog` parameter in `fit()` and `predict()`
methods).
- New argument `dummy_index` for `TimeSeries` creation. If a series is just composed of a sequence of numbers
without timestamps, setting this flag will allow to create a `TimeSeries` which uses a "dummy time index" behind the
scenes. This simplifies the creation of `TimeSeries` in such cases, and makes it possible to use all forecasting models,
except those that explicitly rely on dates.
- New method `TimeSeries.diff()` returning differenced `TimeSeries`.
- Added an example of `RegressionEnsembleModel` in intro notebook.

**Changed:**
- Improved N-BEATS example notebook.
- Methods `TimeSeries.split_before()` and `split_after()` now also accept integer or float arguments (in addition to
timestamp) for the breaking point (e.g. specify 0.8 in order to obtain a 80%/20% split).
- Argument `value_cols` no longer has to be provided if not necessary when creating a `TimeSeries` from a `DataFrame`.
- Update of dependency requirements to more recent versions.

**Fixed:**
- Fix issue with MAX_TORCH_SEED_VALUE on 32-bit architectures (https://github.com/unit8co/darts/issues/235).
- Corrected a bug in TCN inference, which should improve accuracy.
- Fix historical forecasts not returning last point.
- Fixed bug when calling the `TimeSeries.gaps()` function for non-regular time frequencies.
- Many small bug fixes.


## [0.6.0](https://github.com/unit8co/darts/tree/0.6.0) (2021-02-02)

[Full Changelog](https://github.com/unit8co/darts/compare/0.5.0...0.6.0)
### For users of the library:
**Added:**
- `Pipeline.invertible()` a getter which returns whether the pipeline is invertible or not.
- `TimeSeries.to_json()` and `TimeSeries.from_json()` methods to convert `TimeSeries` to/from a `JSON` string.
- New base class `GlobalForecastingModel` for all models supporting training on multiple time series, as well
as covariates. All PyTorch models are now `GlobalForecastingModel`s.
- As a consequence of the above, the `fit()` function of PyTorch models (all neural networks) can optionally be called
with a sequence of time series (instead of a single time series).
- Similarly, the `predict()` function of these models also accepts a specification of which series should be forecasted
- A new `TrainingDataset` base class.
- Some implementations of `TrainingDataset` containing some slicing logic for the training of neural networks on
several time series.
- A new `TimeSeriesInferenceDataset` base class.
- An implementation `SimpleInferenceDataset` of `TimeSeriesInferenceDataset`.
- All PyTorch models have a new `fit_from_dataset()` method which allows to directly fit the model from a specified
`TrainingDataset` instance (instead of using a default instance when going via the :func:`fit()` method).
- A new explanatory notebooks for global models:
https://github.com/unit8co/darts/blob/master/examples/02-multi-time-series-and-covariates.ipynb

**Changed:**
- &#x1F534; removed the arguments `training_series` and `target_series` in `ForecastingModel`s. Please consult
the API documentation of forecasting models to see the new signatures.
- &#x1F534; removed `UnivariateForecastingModel` and `MultivariateForecastingModel` base classes. This distinction does
not exist anymore. Instead, now some models are "global" (can be trained on multiple series) or "local" (they cannot).
All implementations of `GlobalForecastingModel`s support multivariate time series out of the box, except N-BEATS.
- Improved the documentation and README.
- Re-ordered the example notebooks to improve the flow of examples.

**Fixed:**
- Many small bug fixes.
- Unit test speedup by about 15x.

## [0.5.0](https://github.com/unit8co/darts/tree/0.5.0) (2020-11-09)

[Full Changelog](https://github.com/unit8co/darts/compare/0.4.0...0.5.0)
### For users of the library:
**Added:**
- Ensemble models, a new kind of `ForecastingModel` which allows to ensemble multiple models to make predictions:
  - `EnsembleModel` is the abstract base class for ensemble models. Classes deriving from `EnsembleModel` must implement the `ensemble()` method, which takes in a `List[TimeSeries]` of predictions from the constituent models, and returns the ensembled prediction (a single `TimeSeries` object)
  - `RegressionEnsembleModel`, a concrete implementation of `EnsembleModel `which allows to specify any regression model (providing `fit()` and `predict()` methods) to use to ensemble the constituent models' predictions.
- A new method to `TorchForecastingModel`: `untrained_model()` returns the model as it was initially created, allowing to retrain the exact same model from scratch. Works both when specifying a `random_state` or not.
- New `ForecastingModel.backtest()` and `RegressionModel.backtest()` functions which by default compute a single error score from the historical forecasts the model would have produced.
  - A new `reduction` parameter allows to specify whether to compute the mean/median/… of errors or (when `reduction` is set to `None`) to return a list of historical errors.
  - The previous `backtest()` functionality still exists but has been renamed `historical_forecasts()`
- Added a new `last_points_only` parameter to `historical_forecasts()`, `backtest()` and `gridsearch()`

**Changed:**
- &#x1F534; Renamed `backtest()` into `historical_forecasts()`
- `fill_missing_values()` and `MissingValuesFiller` used to remove the variable names when used with `fill='auto'` – not anymore.
- Modified the default plotting style to increase contrast and make plots lighter.

**Fixed:**
- Small mistake in the `NaiveDrift` model implementation which caused the first predicted value to repeat the last training value.

### For developers of the library:
**Changed:**
- `@random_method` decorator now always assigns a `_random_instance` field to decorated methods (seeded with a random seed). This doesn't change the observed behavior, but allows to deterministically "reset" `TorchForecastingModel` by saving `_random_instance` along with the other parameters of the model upon creation.

## [0.4.0](https://github.com/unit8co/darts/tree/0.4.0) (2020-10-28)

[Full Changelog](https://github.com/unit8co/darts/compare/0.3.0...0.4.0)

### For users of the library:
**Added:**
- Data (pre) processing abilities using `DataTransformer`, `Pipeline`:
  - `DataTransformer` provide a unified interface to apply transformations on `TimeSeries`, using their `transform()` method
  - `Pipeline`:
    - allow chaining of `DataTransformers`
    - provide `fit()`, `transform()`, `fit_transform()` and `inverse_transform()` methods.
  - Implementing your own data transformers:
    - Data transformers which need to be fitted first should derive from the `FittableDataTransformer` base class and implement a `fit()` method. Fittable transformers also provide a `fit_transform()` method, which fits the transformer and then transforms the data with a single call.
    - Data transformers which perform an invertible transformation should derive from the `InvertibleDataTransformer` base class and implement a `inverse_transform()` method.
    - Data transformers which are neither fittable nor invertible should derive from the `BaseDataTransformer` base class
    - All data transformers must implement a `transform()` method.
- Concrete `DataTransformer` implementations:
  - `MissingValuesFiller` wraps around `fill_missing_value()` and allows to fill missing values using either a constant value or the `pd.interpolate()` method.
  - `Mapper` and `InvertibleMapper` allow to easily perform the equivalent of a `map()` function on a TimeSeries, and can be made part of a `Pipeline`
  - `BoxCox` allows to apply a BoxCox transformation to the data
- Extended `map()` on `TimeSeries` to accept functions which use both a value and its timestamp to compute a new value e.g.`f(timestamp, datapoint) = new_datapoint`
- Two new forecasting models:
  - `TransformerModel`, an implementation based on the architecture described in [Attention Is All You Need](https://arxiv.org/abs/1706.03762) by Vaswani et al. (2017)
  - `NBEATSModel`, an implementation based on the N-BEATS architecture described in [N-BEATS: Neural basis expansion analysis for interpretable time series forecasting](https://openreview.net/forum?id=r1ecqn4YwB) by Boris N. Oreshkin et al. (2019)

**Changed:**
- &#x1F534; Removed `cols` parameter from `map()`. Using indexing on `TimeSeries` is preferred.
  ```python
  # Assuming a multivariate TimeSeries named series with 3 columns or variables.
  # To apply fn to columns with names '0' and '2':

  #old syntax
  series.map(fn, cols=['0', '2']) # returned a time series with 3 columns
  #new syntax
  series[['0', '2']].map(fn) # returns a time series with only 2 columns
  ```
- &#x1F534; Renamed `ScalerWrapper` into `Scaler`
- &#x1F534; Renamed the `preprocessing` module into `dataprocessing`
- &#x1F534; Unified `auto_fillna()` and `fillna()` into a single `fill_missing_value()` function
  ```python
  #old syntax
  fillna(series, fill=0)

  #new syntax
  fill_missing_values(series, fill=0)

  #old syntax
  auto_fillna(series, **interpolate_kwargs)

  #new syntax
  fill_missing_values(series, fill='auto', **interpolate_kwargs)
  fill_missing_values(series, **interpolate_kwargs) # fill='auto' by default
  ```

### For developers of the library
**Changed:**
- GitHub release workflow is now triggered manually from the GitHub "Actions" tab in the repository, providing a `#major`, `#minor`, or `#patch` argument. [\#211](https://github.com/unit8co/darts/pull/211)
- (A limited number of) notebook examples are now run as part of the GitHub PR workflow.

## [0.3.0](https://github.com/unit8co/darts/tree/0.3.0) (2020-10-05)

[Full Changelog](https://github.com/unit8co/darts/compare/0.2.3...0.3.0)

### For users of the library:
**Added:**

- Better indexing on TimeSeries (support for column/component indexing) [\#150](https://github.com/unit8co/darts/pull/150)
- New `FourTheta` forecasting model [\#123](https://github.com/unit8co/darts/pull/123), [\#156](https://github.com/unit8co/darts/pull/156)
- `map()` method for TimeSeries [\#121](https://github.com/unit8co/darts/issues/121), [\#166](https://github.com/unit8co/darts/pull/166)
- Further improved the backtesting functions [\#111](https://github.com/unit8co/darts/pull/111):
  - Added support for multivariate TimeSeries and models
  - Added `retrain` and `stride` parameters
- Custom style for matplotlib plots [\#191](https://github.com/unit8co/darts/pull/191)
- sMAPE metric [\#129](https://github.com/unit8co/darts/pull/129)
- Option to specify a `random_state` at model creation using the `@random_method` decorator on models using neural networks to allow reproducibility of results [\#118](https://github.com/unit8co/darts/pull/118)

**Changed:**

- &#x1F534; **Refactored backtesting** [\#184](https://github.com/unit8co/darts/pull/184)
  - Moved backtesting functionalities inside `ForecastingModel` and `RegressionModel`
    ```python
    # old syntax:
    backtest_forecasting(forecasting_model, *args, **kwargs)

    # new syntax:
    forecasting_model.backtest(*args, **kwargs)

    # old syntax:
    backtest_regression(regression_model, *args, **kwargs)

    # new syntax:
    regression_model.backtest(*args, **kwargs)
    ```
  - Consequently removed the `backtesting` module
- &#x1F534; `ForecastingModel` `fit()` **method syntax** using TimeSeries indexing instead of additional parameters [\#161](https://github.com/unit8co/darts/pull/161)
  ```python
  # old syntax:
  multivariate_model.fit(multivariate_series, target_indices=[0, 1])

  # new syntax:
  multivariate_model.fit(multivariate_series, multivariate_series[["0", "1"]])

  # old syntax:
  univariate_model.fit(multivariate_series, component_index=2)

  # new syntax:
  univariate_model.fit(multivariate_series["2"])
  ```

**Fixed:**
- Solved issue of TorchForecastingModel.predict(n) throwing an error at n=1. [\#108](https://github.com/unit8co/darts/pull/108)
- Fixed MASE metrics [\#129](https://github.com/unit8co/darts/pull/129)
- \[BUG\] ForecastingModel.backtest: Can bypass sanity checks [\#188](https://github.com/unit8co/darts/issues/188)
- ForecastingModel.backtest\(\) fails if forecast\_horizon isn't provided [\#186](https://github.com/unit8co/darts/issues/186)

### For developers of the library

**Added:**
- Gradle to build docs, docker image, run tests, … [\#112](https://github.com/unit8co/darts/pull/112), [\#127](https://github.com/unit8co/darts/pull/127), [\#159](https://github.com/unit8co/darts/pull/159)
- M4 competition benchmark and notebook to the examples [\#138](https://github.com/unit8co/darts/pull/138)
- Check of test coverage [\#141](https://github.com/unit8co/darts/pull/141)

**Changed:**
- Dependencies' versions are now fixed [\#173](https://github.com/unit8co/darts/pull/173)
- Workflow: tests trigger on Pull Request [\#165](https://github.com/unit8co/darts/pull/165)

**Fixed:**
- Passed the `freq` parameter to the `TimeSeries` constructor in all TimeSeries generating functions [\#157](https://github.com/unit8co/darts/pull/157)

## Older releases

[Full Changelog](https://github.com/unit8co/darts/compare/f618c4536bf7ed6e3b6a2239fbca4e3089736426...0.2.3)<|MERGE_RESOLUTION|>--- conflicted
+++ resolved
@@ -9,10 +9,7 @@
 [Full Changelog](https://github.com/unit8co/darts/compare/0.26.0...master)
 
 ### For users of the library:
-<<<<<<< HEAD
-
-=======
->>>>>>> e6f2208c
+
 **Improved**
 - Improvements to `TorchForecastingModel`:
   - Added callback `darts.utils.callbacks.TFMProgressBar` to customize at which model stages to display the progress bar. [#2020](https://github.com/unit8co/darts/pull/2020) by [Dennis Bader](https://github.com/dennisbader).
@@ -20,11 +17,8 @@
   - Adapted the example notebooks to properly apply data transformers and avoid look-ahead bias. [#2020](https://github.com/unit8co/darts/pull/2020) by [Samriddhi Singh](https://github.com/SimTheGreat).
 
 **Fixed**
-<<<<<<< HEAD
-- Fixed a bug when calling optimized `historical_forecasts()` for a `RegressionModel`` trained with inequal component-specific lags. [#2040](https://github.com/unit8co/darts/pull/2040) by [Antoine Madrona](https://github.com/madtoinou).
-=======
-- Fixed a bug when trying to divide `pd.Timedelta` by a `pd.Offset` with an ambiguous conversion to `pd.Timedelta` when using encoders. [#2034](https://github.com/unit8co/darts/pull/2034) by [Antoine Madrona](https://github.com/madtoinou).
->>>>>>> e6f2208c
+- Fixed a bug when calling optimized `historical_forecasts()` for a `RegressionModel` trained with unequal component-specific lags. [#2040](https://github.com/unit8co/darts/pull/2040) by [Antoine Madrona](https://github.com/madtoinou).
+- Fixed a bug when using encoders with `RegressionModel` and series with a non-evenly spaced frequency (e.g. Month Begin). This raised an error during lagged data creation when trying to divide a pd.Timedelta by the ambiguous frequency. [#2034](https://github.com/unit8co/darts/pull/2034) by [Antoine Madrona](https://github.com/madtoinou).
 
 ### For developers of the library:
 
