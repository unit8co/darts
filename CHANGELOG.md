--- conflicted
+++ resolved
@@ -15,12 +15,16 @@
 ### For users of the library:
 
 **Improved**
-<<<<<<< HEAD
 - Improvements to `RegressionModel`: [#1962](https://github.com/unit8co/darts/pull/1962) by [Antoine Madrona](https://github.com/madtoinou).
-  - 🚀 All models now support component/column-specific lags for target, past, and future covariates series.
+  - 🚀🚀 All models now support component/column-specific lags for target, past, and future covariates series.
 - Improvements to `TorchForecastingModel`:
   - 🚀 Added `RINorm` (Reversible Instance Norm) as an input normalization option for all models except `RNNModel`. Activate it with model creation parameter `use_reversible_instance_norm`. [#1969](https://github.com/unit8co/darts/pull/1969) by [Dennis Bader](https://github.com/dennisbader).
   - 🔴 Added past covariates feature projection to `TiDEModel` with parameter `temporal_width_past` following the advice of the model architect. Parameter `temporal_width` was renamed to `temporal_width_future`. Additionally, added the option to bypass the feature projection with `temporal_width_past/future=0`. [#1993](https://github.com/unit8co/darts/pull/1993) by [Dennis Bader](https://github.com/dennisbader).
+- Improvements to `EnsembleModel`:  [#1815](https://github.com/unit8co/darts/pull/#1815) by [Antoine Madrona](https://github.com/madtoinou) and [Dennis Bader](https://github.com/dennisbader).
+  - 🔴 Renamed model constructor argument `models` to `forecasting_models`.
+  - 🚀🚀 Added support for pre-trained `GlobalForecastingModel` as `forecasting_models` to avoid re-training when ensembling. This requires all models to be pre-trained global models.
+  - 🚀 Added support for generating the `forecasting_model` forecasts (used to train the ensemble model) with historical forecasts rather than direct (auto-regressive) predictions. Enable it with `train_using_historical_forecasts=True` at model creation. 
+  - Added an example notebook for ensemble models.
 - Improvements to historical forecasts, backtest and gridsearch:  [#1866](https://github.com/unit8co/darts/pull/1866) by [Antoine Madrona](https://github.com/madtoinou).
   - Added support for negative `start` values to start historical forecasts relative to the end of the target series. 
   - Added a new argument `start_format` that allows to use an integer `start` either as the index position or index value/label for `series` indexed with a `pd.RangeIndex`.
@@ -30,32 +34,14 @@
   - Added short examples in the docstring of all the models, including covariates usage and some model-specific parameters. [#1956](https://github.com/unit8co/darts/pull/1956) by [Antoine Madrona](https://github.com/madtoinou).
   - Added method `TimeSeries.cumsum()` to get the cumulative sum of the time series along the time axis. [#1988](https://github.com/unit8co/darts/pull/1988) by [Eliot Zubkoff](https://github.com/Eliotdoesprogramming).
 
-=======
-- `TimeSeries` with a `RangeIndex` starting in the negative start are now supported by `historical_forecasts`. [#1866](https://github.com/unit8co/darts/pull/1866) by [Antoine Madrona](https://github.com/madtoinou).
-- Added a new argument `start_format` to `historical_forecasts()`, `backtest()` and `gridsearch` that allows to use an integer `start` either as the index position or index value/label for `series` indexed with a `pd.RangeIndex`. [#1866](https://github.com/unit8co/darts/pull/1866) by [Antoine Madrona](https://github.com/madtoinou).
-- Added `RINorm` (Reversible Instance Norm) as an input normalization option for all `TorchForecastingModel` except `RNNModel`. Activate it with model creation parameter `use_reversible_instance_norm`. [#1969](https://github.com/unit8co/darts/pull/1969) by [Dennis Bader](https://github.com/dennisbader).
-- Reduced the size of the Darts docker image `unit8/darts:latest`, and included all optional models as well as dev requirements. [#1878](https://github.com/unit8co/darts/pull/1878) by [Alex Colpitts](https://github.com/alexcolpitts96).
-- Added method `TimeSeries.cumsum()` to get the cumulative sum over time series along the time axis. [#1988](https://github.com/unit8co/darts/pull/1988) by [Eliot Zubkoff](https://github.com/Eliotdoesprogramming).
-- Added short examples in the docstring of all the models, including covariates usage and some model-specific parameters. [#1956](https://github.com/unit8co/darts/pull/1956) by [Antoine Madrona](https://github.com/madtoinou).
-- All `RegressionModel`s now support component/column-specific lags for target, past, and future covariates series. [#1962](https://github.com/unit8co/darts/pull/1962) by [Antoine Madrona](https://github.com/madtoinou).
-- Added method `TimeSeries.cumsum()` to get the cumulative sum of the time series along the time axis. [#1988](https://github.com/unit8co/darts/pull/1988) by [Eliot Zubkoff](https://github.com/Eliotdoesprogramming).
-- 🔴 Added past covariates feature projection to `TiDEModel` with parameter `temporal_width_past` following the advice of the model architect. Parameter `temporal_width` was renamed to `temporal_width_future`. Additionally, added the option to bypass the feature projection with `temporal_width_past/future=0`. [#1993](https://github.com/unit8co/darts/pull/1993) by [Dennis Bader](https://github.com/dennisbader).
-- Improvements to `EnsembleModel`:
-  - 🔴 Renamed `EnsembleModel` and `NaiveEnsembleModel` constructor argument `models` to `forecasting_models`. [#1815](https://github.com/unit8co/darts/pull/#1815) by [Antoine Madrona](https://github.com/madtoinou).
-  - `EnsembleModel`, `RegressionEnsembleModel` and `NaiveEnsembleModel` accept pretrained `GlobalForecastingModel` as `forecasting_models` to avoid re-training when ensembling. [#1815](https://github.com/unit8co/darts/pull/#1815) by [Antoine Madrona](https://github.com/madtoinou).
->>>>>>> 1929d9f2
-
 **Fixed**
 - Fixed a bug in `TimeSeries.from_dataframe()` when using a pandas.DataFrame with `df.columns.name != None`. [#1938](https://github.com/unit8co/darts/pull/1938) by [Antoine Madrona](https://github.com/madtoinou).
 - Fixed a bug in `RegressionEnsembleModel.extreme_lags` when the forecasting models have only covariates lags. [#1942](https://github.com/unit8co/darts/pull/1942) by [Antoine Madrona](https://github.com/madtoinou).
 - Fixed a bug when using `TFTExplainer` with a `TFTModel` running on GPU. [#1949](https://github.com/unit8co/darts/pull/1949) by [Dennis Bader](https://github.com/dennisbader).
 - Fixed a bug in `TorchForecastingModel.load_weights()` that raised an error when loading the weights from a valid architecture. [#1952](https://github.com/unit8co/darts/pull/1952) by [Antoine Madrona](https://github.com/madtoinou).
 - Fixed a bug in `NLinearModel` where `normalize=True` and past covariates could not be used at the same time. [#1873](https://github.com/unit8co/darts/pull/1873) by [Eliot Zubkoff](https://github.com/Eliotdoesprogramming).
-<<<<<<< HEAD
+- Raise an error when an `EnsembleModel` containing at least one `LocalForecastingModel` is calling `historical_forecasts` with `retrain=False`.  [#1815](https://github.com/unit8co/darts/pull/#1815) by [Antoine Madrona](https://github.com/madtoinou).
 - 🔴 Dropped support for lambda functions in `add_encoders`’s “custom” encoder in favor of named functions to ensure that models can be exported. [#1957](https://github.com/unit8co/darts/pull/1957) by [Antoine Madrona](https://github.com/madtoinou).
-=======
-- Properly raising an error when an `EnsembleModel` containing at least one `LocalForecastingModel` is calling `historical_forecasts` with `retrain=False`.  [#1815](https://github.com/unit8co/darts/pull/#1815) by [Antoine Madrona](https://github.com/madtoinou).
->>>>>>> 1929d9f2
 
 ### For developers of the library:
 
