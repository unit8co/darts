# Changelog

We do our best to avoid the introduction of breaking changes,
but cannot always guarantee backwards compatibility. Changes that may **break code which uses a previous release of Darts** are marked with a "🔴". Changes that deprecate functionalities are marked with a "🟠".

## [Unreleased](https://github.com/unit8co/darts/tree/master)

[Full Changelog](https://github.com/unit8co/darts/compare/0.37.1...master)

### For users of the library:

**Improved**

<<<<<<< HEAD
- `from_group_dataframe()` now supports creating `TimeSeries` from **additional DataFrame backends** (Polars, PyArrow, ...). We leverage `narwhals` as the compatibility layer between DataFrame libraries. See their [documentation](https://narwhals-dev.github.io/narwhals/) for all supported backends. [#2766](https://github.com/unit8co/darts/pull/2766) by [He Weilin](https://github.com/cnhwl).
=======
- 🔴 Added future and static covariates support to `BlockRNNModel`. This improvement required changes to the underlying model architecture which means that saved model instances from older Darts versions cannot be loaded any longer. [#2845](https://github.com/unit8co/darts/pull/2845) by [Gabriel Margaria](https://github.com/Jaco-Pastorius).
>>>>>>> 033fafeb

**Fixed**

**Dependencies**

### For developers of the library:

## [0.37.1](https://github.com/unit8co/darts/tree/0.37.1) (2025-08-18)

### For users of the library:

**Improved**

- Improved the documentation regarding the new classification models from version 0.37.0. [#2875](https://github.com/unit8co/darts/pull/2875) by [Dennis Bader](https://github.com/dennisbader).

**Fixed**

- Added back the unit tests into the source code for our conda package. [#2875](https://github.com/unit8co/darts/pull/2875) by [Dennis Bader](https://github.com/dennisbader).

## [0.37.0](https://github.com/unit8co/darts/tree/0.37.0) (2025-08-17)

### For users of the library:

**Improved**

- 🚀🚀 Added the first **classification forecasting models** for time series labeling or forecasting future class labels. Check out [this new notebook](https://unit8co.github.io/darts/examples/24-SKLearnClassifierModel-examples.html) that demonstrates all added capabilities on the example of time series labeling. [#2765](https://github.com/unit8co/darts/pull/2765) by [Jonas Blanc](https://github.com/jonasblanc) and [Dennis Bader](https://github.com/dennisbader).
  - All models come with the following support:
    - Uni- and multivariate classification.
    - Deterministic and probabilistic (predicted class probabilities and / or sampled class labels) forecasting.
    - Past, future, and static covariates.
  - `SklearnClassifierModel`: A wrapper around any scikit-learn-like classifier (default: Logistic Regression)
  - `CatBoostClassifierModel`: Wrapper around CatBoost's CatBoostClassifier with native categorical feature support
  - `LightGBMClassifierModel`: Wrapper around LightGBM's LGBMClassifier with native categorical feature support.
  - `XGBClassifierModel`: Wrapper around XGBoost's XGBClassifier
- Added the first **classification metrics**: Use these metrics to evaluate the performance of the new classification forecasting models. Check out the metrics' documentation for more information on how to extract label-specific metrics, customize aggregation methods, and more. [#2767](https://github.com/unit8co/darts/pull/2767) by [Jonas Blanc](https://github.com/jonasblanc) and [Dennis Bader](https://github.com/dennisbader).
  - `accuracy()`: Accuracy
  - `precision()`: Precision
  - `recall()`: Recall
  - `f1()`: F1 score
  - `confusion_matrix()`: Confusion Matrix
- Added [an example notebook](https://unit8co.github.io/darts/examples/24-SKLearnClassifierModel-examples.html) that demonstrates how to use and evaluate the new classification models. [#2871](https://github.com/unit8co/darts/pull/2871) by [Dennis Bader](https://github.com/dennisbader).

**Fixed**

- Fixed a bug in `SKLearnModel.get_estimator()` for univariate quantile models that use `multi_models=False` , where using `quantile` did not return the correct fitted quantile model / estimator. [#2838](https://github.com/unit8co/darts/pull/2838) by [Dennis Bader](https://github.com/dennisbader).
- Fixed a bug in `LightGBMModel` and `CatBoostModel` when using component-specific lags and categorical features, where certain lag scenarios could result in incorrect categorical feature declaration. [#2852](https://github.com/unit8co/darts/pull/2852) by [Dennis Bader](https://github.com/dennisbader).
- Fixed a bug in `darts.utils.timeseries_generation.sine_timeseries()`, where the returned series ignored the specified `dtype`. [#2856](https://github.com/unit8co/darts/pull/2856) by [Dennis Bader](https://github.com/dennisbader).
- Fixed a bug in `TimeSeries.__getitem__()`, where indexing with a list of integers of `length <= 2` resulted in an error. [#2857](https://github.com/unit8co/darts/pull/2857) by [Dennis Bader](https://github.com/dennisbader).
- Fixed a bug in `TorchForecastingModel` which raised an error when calling any predict method after training the model with `fit_from_dataset()` on a dataset that uses static covariates. [#2860](https://github.com/unit8co/darts/pull/2860) by [Dennis Bader](https://github.com/dennisbader).
- Fixed a bug in `ForecastingModel.historical_forecasts`, where calling the method with `retrain=True`, `start=None`, and a model that uses `output_chunk_shift > 0` raised an error due to the start point not being properly inferred. [#2869](https://github.com/unit8co/darts/pull/2869) by [Dennis Bader](https://github.com/dennisbader).
- Removed `darts/tests` and `examples` from the Darts package distribution. These are only required for internal testing. [#2854](https://github.com/unit8co/darts/pull/2854) by [Dennis Bader](https://github.com/dennisbader).

**Dependencies**

- Removed the upper version cap on `scipy<1.16.0` since `statsmodels` added support in version `0.14.5`. [#2853](https://github.com/unit8co/darts/pull/2853) by [Dennis Bader](https://github.com/dennisbader).
- We set an upper version cap on `pytorch-lightning<2.5.3` until an issue with `lr_find()` is resolved. [#2872](https://github.com/unit8co/darts/pull/2872) by [Dennis Bader](https://github.com/dennisbader).

### For developers of the library:

- Added `ClassProbabilityLikelihood` and set it as the default likelihood for classifiers to predict class probabilities with `predict_likelihood_parameters=True` when calling `predict()`. [#2765](https://github.com/unit8co/darts/pull/2765) by [Jonas Blanc](https://github.com/jonasblanc)
- Renamed `RegressionModelWithCategoricalCovariates` to `RegressionModelWithCategoricalFeatures` which now also supports categorical target features. [#2765](https://github.com/unit8co/darts/pull/2765) by [Jonas Blanc](https://github.com/jonasblanc)
- Added `MultiOutputClassifier` for handling multi-output classification tasks. [#2765](https://github.com/unit8co/darts/pull/2765) by [Jonas Blanc](https://github.com/jonasblanc)
- Cleaned up `Dockerfile` to only include the necessary files for building the Darts package. [#2854](https://github.com/unit8co/darts/pull/2854) by [Dennis Bader](https://github.com/dennisbader).
- Added `ElectricityConsumptionZurichDataset` to the repository instead of downloading it from source to fix failing tests due to continuously updating source data. [#2862](https://github.com/unit8co/darts/pull/2862) and [#2863](https://github.com/unit8co/darts/pull/2863) by [Dennis Bader](https://github.com/dennisbader).

## [0.36.0](https://github.com/unit8co/darts/tree/0.36.0) (2025-06-29)

### For users of the library:

**Improved**

- Improvements to `TimeSeries` :
  - 🚀🚀 Migrated the `TimeSeries` backend from `xarray` to `numpy`, resulting in **drastic performance improvements** throughout Darts without any changes to the user experience! We're talking about free speed boosts for creating and manipulating series of **up to multiple orders of magnitude**, which will positively affect any downstream task. You can find some benchmarks in the images [here](https://github.com/unit8co/darts/pull/2807). [#2807](https://github.com/unit8co/darts/pull/2807) by [Dennis Bader](https://github.com/dennisbader).
    - Added parameter `copy: bool = True` to all TimeSeries constructor and factory methods (`TimeSeries.from_*`). This allows to create your time series without copying the data. Defaults to `True` to maintain the existing behavior.
    - Method `__init__()` can now also be used to create new series in a similar way as `from_times_and_values()`.
    - 🔴 Comparison operators `>, >=, <=, <` now return a `numpy.ndarray` instead of a `xarray.DataArray`.
  - Improvements to `TimeSeries` quantile methods: [#2826](https://github.com/unit8co/darts/pull/2826) by [Dennis Bader](https://github.com/dennisbader).
    - Method `quantile()` now supports computing multiple quantiles at once by passing a list of quantiles to parameter `q`. Also adjusted the component quantile names to follow the same naming convention as for quantile forecasts.
    - 🔴 Renamed parameter `quantile` to `q`.
    - 🔴 Removed method `quantile_timeseries()`. Use `quantile()` instead.
    - 🔴 Removed method `quantile_df()`. Use `quantile().to_dataframe()` instead.
    - 🔴 Removed method `quantiles_df()`. Use `quantile().to_dataframe()` instead.
  - Added method `schema()` to `TimeSeries` to extract the schema from a series. It contains information about the time index, columns, static covariates, hierarchy, and metadata. [#2802](https://github.com/unit8co/darts/pull/2802) by [Dennis Bader](https://github.com/dennisbader).
- Improvements to forecasting models:
  - 🚀🚀 Added support for training any `SKLearnModel` (`RegressionModel`) and `TorchForecastingModel` with **stridden training samples** by passing parameter `stride` to `fit()`. This allows to reduce the size of the training set or apply elaborate training scenarios. [#2624](https://github.com/unit8co/darts/pull/2624) by [Antoine Madrona](https://github.com/madtoinou)
  - Added parameter `random_state` to all `ForecastingModel` forecast methods (predict, historical forecasts, ...) to control the randomness of probabilistic forecasts. [#2808](https://github.com/unit8co/darts/pull/2808) and [#2816](https://github.com/unit8co/darts/pull/2816) by [Gabriel Margaria](https://github.com/Jaco-Pastorius).
  - Improvements `NLinearModel`: Default value for `normalize` changed from `False` to `True` to reflect the source paper. [#2757](https://github.com/unit8co/darts/pull/2757) by [Timon Erhart](https://github.com/turbotimon).
  - Renamed some regression models for consistency and clarity reasons. [#2774](https://github.com/unit8co/darts/pull/2774) by [Jonas Blanc](https://github.com/jonasblanc).
    - 🟠 Renamed `RegressionModel` to `SKLearnModel`. Using `RegressionModel` will raise a deprecation warning.
    - 🟠 Renamed `RandomForest` to `RandomForestModel`. Using `RandomForest` will raise a deprecation warning.
    - 🔴 Renamed `RegressionModelWithCategoricalCovariates` to `SKLearnModelWithCategoricalCovariates`. Removed `RegressionModelWithCategoricalCovariates`
- Improvements to `TorchForecastingModel` : [#2802](https://github.com/unit8co/darts/pull/2802) by [Dennis Bader](https://github.com/dennisbader).
  - 🚀🚀 Drastically improved prediction speed which is now up to 5.4 times as fast before. This affects `predict()`, `historical_forecasts()`, `backtest()`, `gridsearch()` and `residuals()`.
  - Added parameter `values_only` to method `predict_from_dataset()` which will return a tuple of (prediction `np.ndarray`, target series schema, prediction start time) instead of `TimeSeries` objects. This allows to completely bypass `TimeSeries` for model inference with custom datasets.
- 🔴 Improvements to `TorchForecastingModel` datasets: [#2798](https://github.com/unit8co/darts/pull/2798) by [Dennis Bader](https://github.com/dennisbader).
  - We simplified the training and inference datasets. Instead of having covariates specific datasets, the new datasets now support all combinations of covariates natively:
    - `ShiftedTorchTrainingDataset` (replaces all `*ShiftedDataset`)
    - `SequentialTorchTrainingDataset` (replaces all `*SequentialDataset`)
    - `HorizonBasedTorchTrainingDataset` (replaces `HorizonBasedDataset`)
    - `SequentialTorchInferenceDataset` (replaces all `*InferenceDataset`)
  - All datasets now have uniform output:
    - Training datasets: Tuple[past target, past cov, historic future cov, future cov, static cov, sample weight, future target].
    - Inference datasets: Tuple[past target, past cov, future past cov, historic future cov, future cov, static cov, target series schema, pred start time]
  - `HorizonBasedTorchTrainingDataset` now also supports future covariates.
  - Added parameter `stride` to `*TorchTrainingDatset` to apply a stride between two consecutive training samples.  [#2624](https://github.com/unit8co/darts/pull/2624) by [Antoine Madrona](https://github.com/madtoinou)

**Fixed**

- Fixed some issues in `NLinearModel` with `normalize=True` that resulted in decreased predictive accuracy. Using `shared_weights=True` and auto-regressive forecasting now work properly. [#2757](https://github.com/unit8co/darts/pull/2757) by [Timon Erhart](https://github.com/turbotimon).
- Fixed a bug when training a `TorchForecastingModel`, where using certain `torchmetrics` that require a 2D model output (e.g. R2Score) raised an error. [#2786](https://github.com/unit8co/darts/pull/2786) by [He Weilin](https://github.com/cnhwl).
- Fixed an issue with `TorchForecastingModel.predict()` on Windows machines, where tensor movement from GPU to CPU was not synchronized. [#2829](https://github.com/unit8co/darts/pull/2829) by [Dennis Bader](https://github.com/dennisbader).
- Fixed a bug with `SKLearnModel.__str__()` which raised an error when the model was wrapped by Darts' MultioutputRegressor. [#2811](https://github.com/unit8co/darts/pull/2811) by [Dennis Bader](https://github.com/dennisbader).
- Fixed the default `_ShapMethod` for three tree based regression models (HistGradientBoostingRegressor, ExtraTreesRegressor and RandomForestRegressor). [#2821](https://github.com/unit8co/darts/pull/2821) by [Rijk van der Meulen](https://github.com/rijkvandermeulen).
- Fixed a bug in `StatsForecastModel` where custom future covariates support (OLS) resulted in a feature error with target series that contain static covariates. [#2824](https://github.com/unit8co/darts/pull/2824) by [Dennis Bader](https://github.com/dennisbader).

**Dependencies**

- We set an upper version cap on `scipy<1.16.0` until `statsmodels` officially supports version `1.16.0`. [#2832](https://github.com/unit8co/darts/pull/2832) by [Dennis Bader](https://github.com/dennisbader).

### For developers of the library:

- Moved all torch dataset related modules from `darts.utils.data.*` to `darts.utils.data.torch_datasets.*`. The objects can still be imported as before with `from darts.utils.data import ...`
- Moved tabularization module from `darts.utils.data.tabularization` into `darts.utils.data.tabularization.tabularization`. The objects can still be imported as before with `from darts.utils.data.tabularization import ...` [#2798](https://github.com/unit8co/darts/pull/2798) by [Dennis Bader](https://github.com/dennisbader).

## [0.35.0](https://github.com/unit8co/darts/tree/0.35.0) (2025-04-18)

### For users of the library:

**Improved**

- 🚀🚀 Added **new forecasting models**:
  - `AutoMFLES` : a simple time series method based on gradient boosting time series decomposition as proposed by Tyler Blume in [this repository](https://github.com/tblume1992/MFLES). Our implementation is based on [AutoMFLES](https://nixtlaverse.nixtla.io/statsforecast/docs/models/mfles.html) from Nixtla's `statsforecast` library. [#2747](https://github.com/unit8co/darts/pull/2747) by [Che Hang Ng](https://github.com/CheHangNg).
  - `StatsForecastModel` : allows to use **any forecasting model from StatsForecast** (see [here](https://nixtlaverse.nixtla.io/statsforecast/index.html#models)) in Darts with support for future covariates, probabilistic forecasting (sampled, direct quantile, and / or conformal predictions), and transferable series forecasting. [#2770](https://github.com/unit8co/darts/pull/2770) by [Dennis Bader](https://github.com/dennisbader).
- Improvements to forecasting models:
  - 🚀 Added **support for categorical covariates** to  `CatBoostModel`. You can now define categorical components at model creation with parameters `categorical_*_covariates: List[str]` for past, future, and static covariates. [#2733](https://github.com/unit8co/darts/pull/2750) by [Jonas Blanc](https://github.com/jonasblanc).
  - 🚀🔴 Extended the functionalities of and renamed several existing models. All models below now support **future covariates**, **probabilistic forecasting** (sampled, direct quantile, and / or conformal predictions), and **transferable series forecasting**: [#2762](https://github.com/unit8co/darts/pull/2762) and [#2770](https://github.com/unit8co/darts/pull/2770) by [Dennis Bader](https://github.com/dennisbader).
    - `AutoARIMA` (old name `StatsForecastAutoARIMA`)
    - `AutoETS` (old name `StatsForecastAutoETS`)
    - `AutoCES` (old name `StatsForecastAutoCES`)
    - `AutoTBATS` (old name `StatsForecastAutoTBATS`)
    - `AutoTheta` (old name `StatsForecastAutoTheta`)
    - `TBATS`
    - `Croston`
- Changes to `TimeSeries` : [#2733](https://github.com/unit8co/darts/pull/2733) by [Dennis Bader](https://github.com/dennisbader).
  - 🟠 Removed deprecated method `TimeSeries.pd_dataframe()`. Use `TimeSeries.to_dataframe()` instead.
  - 🟠 Removed deprecated method `TimeSeries.pd_serise()`. Use `TimeSeries.to_series()` instead.

**Fixed**

- Fixed a bug in `CatBoostModel` with `likelihood="gaussian"`, where predicting with `predict_likelihood_parameters=True` resulted in wrong ordering of the predicted parameters. [#2742](https://github.com/unit8co/darts/pull/2742) by [Dennis Bader](https://github.com/dennisbader).

**Dependencies**

- 🚀🚀 Added **support for NumPy 2.0 and higher**. To achieve this, we had to make the following adjustments to our dependencies. [#2771](https://github.com/unit8co/darts/pull/2771) by [Dennis Bader](https://github.com/dennisbader).
  - 🔴 Changed `AutoARIMA` model backend from `pmdarima` to `statsforecast`. The model creation parameters are almost identical. For reference, see the [pmdarima docs](https://alkaline-ml.com/pmdarima/modules/generated/pmdarima.arima.AutoARIMA.html) and [statsforecast docs](https://nixtlaverse.nixtla.io/statsforecast/src/core/models.html#autoarima). Additionally, the new implementation is more efficient and has improved probabilistic forecasting support, including conformal prediction. [#2734](https://github.com/unit8co/darts/pull/2734) by [Dennis Bader](https://github.com/dennisbader).
  - 🔴 Changed `TBATS` model backend from `tbats` to `statsforecast`. The model creation parameters are almost identical. For reference, see the [tbats docs](https://github.com/intive-DataScience/tbats/blob/master/tbats/tbats/TBATS.py) and [statsforecast docs](https://nixtlaverse.nixtla.io/statsforecast/src/core/models.html#tbats). Additionally, the new implementation is more efficient, comes with future covariates support and has improved probabilistic forecasting support. [#2781](https://github.com/unit8co/darts/pull/2781) by [Dennis Bader](https://github.com/dennisbader).
  - 🔴 Removed `BATS` model. Use `TBATS` instead. [#2781](https://github.com/unit8co/darts/pull/2781) by [Dennis Bader](https://github.com/dennisbader).

### For developers of the library:

- Refactored likelihoods: [#2742](https://github.com/unit8co/darts/pull/2742) by [Dennis Bader](https://github.com/dennisbader).
  - Moved all likelihood related files into `darts/utils/likelihood_models/`.
  - Added `BaseLikelihood` as a base class for all likelihood models to `darts.utils.likelihood_models.base`.
  - Added `RegressionModel` likelihoods to `darts.utils.likelihood_models.sklearn`.
  - Moved `TorchForecastingModel` likelihoods to `darts.utils.likelihood_models.torch`. They can still be imported through `darts.utils.likelihood_models`.
  - Removed `darts.models.forecasting.regression_model._LikelihoodMixin`. Use dedicated Likelihood models instead.
- Made  `RegressionModelWithCategoricalCovariates` abstract, rewrote logic for categorical component names matching and refactored categorical covariate logic to make it easier to add categorical cov support to a model. [#2733](https://github.com/unit8co/darts/pull/2750) by [Jonas Blanc](https://github.com/jonasblanc).


## [0.34.0](https://github.com/unit8co/darts/tree/0.34.0) (2025-03-09)

### For users of the library:

**Improved**

- Improvements to `TimeSeries`:
  - `from_dataframe()` and `from_series()` now support creating `TimeSeries` from **additional DataFrame backends** (Polars, PyArrow, ...). We leverage `narwhals` as the compatibility layer between DataFrame libraries. See their [documentation](https://narwhals-dev.github.io/narwhals/) for all supported backends. [#2661](https://github.com/unit8co/darts/pull/2661) by [Jules Authier](https://github.com/authierj)
  - Added **new export methods**: `to_dataframe()` and `to_series()`. These methods support exporting `TimeSeries` to DataFrames and Series for all backends supported by `narwhals`. See their [documentation](https://narwhals-dev.github.io/narwhals/extending/) for all supported backends. [#2701](https://github.com/unit8co/darts/pull/2701) by [Jules Authier](https://github.com/authierj)
  - Added support for **embedding metadata** in `TimeSeries`. You can now attach any type of metadata as a dictionary to your time series, either at series creation using parameter `metadata` (or `metadata_cols` with `from_group_dataframe()`), or add it to an existing series via the `with_metadata()` method. Unlike static covariates, metadata is not utilized by Darts' models during the forecasting process. However, the metadata is propagated through all downstream tasks, preserving the integrity and continuity of the information throughout the data pipeline. [#2656](https://github.com/unit8co/darts/pull/2656) by [Yoav Matzkevich](https://github.com/ymatzkevich), [Jules Authier](https://github.com/authierj) and [Dennis Bader](https://github.com/dennisbader).
  - Method `plot()` now supports **setting the color for each component** in the series. Simply pass a list / sequence of colors with length matching the number of components as parameters "c" or "colors". [#2680](https://github.com/unit8co/darts/pull/2680) by [Jules Authier](https://github.com/authierj)
  - Improved documentation: Added examples to `TimeSeries` factory methods and updated quickstart notebook with the extended backend support for creating and exporting `TimeSeries`. [#2725](https://github.com/unit8co/darts/pull/2725) by [Dennis Bader](https://github.com/dennisbader).
  - 🟠 Methods `pd_dataframe()` and `pd_series()` are deprecated and will be removed in Darts version 0.35.0. Use `to_dataframe()` and `to_series()` instead. [#2701](https://github.com/unit8co/darts/pull/2701) by [Jules Authier](https://github.com/authierj)
- Improvements to `TorchForecastingModel`:
  - Added ONNX support for torch-based models with method `to_onnx()`. Check out [this example](https://unit8co.github.io/darts/userguide/gpu_and_tpu_usage.html#exporting-model-to-onnx-format-for-inference) from the user guide on how to export and load a model for inference. [#2620](https://github.com/unit8co/darts/pull/2620) by [Antoine Madrona](https://github.com/madtoinou)
- Improvements to `RegressionModel`:
  - Added `quantile` parameter to method `get_estimator()` to get the specific quantile estimator for probabilistic regression models using the `quantile` likelihood. [#2716](https://github.com/unit8co/darts/pull/2716) by [Antoine Madrona](https://github.com/madtoinou)
  - Improved `CatBoostModel` documentation by describing how to use native multi-output regression. [#2659](https://github.com/unit8co/darts/pull/2659) by [Jonas Blanc](https://github.com/jonasblanc)
  - 🔴 Removed method `get_multioutput_estimator()`. Use `get_estimator()` instead. [#2716](https://github.com/unit8co/darts/pull/2716) by [Antoine Madrona](https://github.com/madtoinou)
- Other improvements:
  - Made method `ForecastingModel.untrained_model()` public. Use this method to get a new (untrained) model instance created with the same parameters. [#2684](https://github.com/unit8co/darts/pull/2684) by [Timon Erhart](https://github.com/turbotimon)
  - Made it possible to run the quickstart notebook `00-quickstart.ipynb` in local dev mode without installation. [#2691](https://github.com/unit8co/darts/pull/2691) by [Jules Authier](https://github.com/authierj)

**Fixed**

- 🔴 / 🟢 Fixed a bug which raised an error when loading a `TorchForecastingModel` that was saved with Darts versions < 0.33.0. This is a breaking change and models saved with version 0.33.0 will not be loadable anymore. [#2692](https://github.com/unit8co/darts/pull/2692) by [Dennis Bader](https://github.com/dennisbader).
- Fixed a bug in `NLinearModel` with `normalize=True` where the normalization was not applied properly. The predictive power is now greatly improved. [#2724](https://github.com/unit8co/darts/pull/2724) by [Dennis Bader](https://github.com/dennisbader).
- Fixed a bug in `StaticCovariatesTransformer` which raised an error when trying to inverse transform one-hot encoded categorical static covariates with identical values across time-series. Each categorical static covariates is now referred to by `{covariate_name}_{category_name}`, regardless of the number of categories. [#2710](https://github.com/unit8co/darts/pull/2710) by [Antoine Madrona](https://github.com/madtoinou)
- Fixed a bug in `RegressionModel` where performing optimized historical forecasts with `max(lags) < -1` resulted in forecasts that extended too far into the future. [#2715](https://github.com/unit8co/darts/pull/2715) by [Jules Authier](https://github.com/authierj)

**Dependencies**

- Bumped minimum scikit-learn version from `1.0.1` to `1.6.0`. This was required due to sklearn deprecating `_get_tags` in favor of `BaseEstimator.__sklearn_tags__` in version 1.7. This leads to increasing both sklearn and XGBoost minimum supported version to 1.6 and 2.1.4 respectively. [#2659](https://github.com/unit8co/darts/pull/2659) by [Jonas Blanc](https://github.com/jonasblanc)
- Bumped minimum xgboost version from `1.6.0` to `2.1.4` for the same reason as bumping the minimum sklearn version. [#2659](https://github.com/unit8co/darts/pull/2659) by [Jonas Blanc](https://github.com/jonasblanc)
- Various code changes to reflect the updated dependencies versions (sklearn, statsmodel) and eliminate various warnings. [#2722](https://github.com/unit8co/darts/pull/2722) by [Antoine Madrona](https://github.com/madtoinou)

### For developers of the library:

**Improved**

- Refactored and improved the multi-output support handling for `RegressionModel`. [#2659](https://github.com/unit8co/darts/pull/2659) by [Jonas Blanc](https://github.com/jonasblanc)

## [0.33.0](https://github.com/unit8co/darts/tree/0.33.0) (2025-02-14)

### For users of the library:

**Improved**

- Improvements to `TimeSeries`:
  - Added more resampling methods to `TimeSeries.resample()`. This allows to aggregate values when down-sampling and to fill or keep the holes when up-sampling. [#2654](https://github.com/unit8co/darts/pull/2654) by [Jonas Blanc](https://github.com/jonasblanc)
  - Added the `title` attribute to `TimeSeries.plot()`. This allows to set a title for the plot. [#2639](https://github.com/unit8co/darts/pull/2639) by [Jonathan Koch](https://github.com/jonathankoch99).
  - Added general function `darts.slice_intersect()` to intersect a sequence of `TimeSeries` along the time index. [#2592](https://github.com/unit8co/darts/pull/2592) by [Yoav Matzkevich](https://github.com/ymatzkevich).
- Improvements to Model Saving & Loading:
  - Added parameter `clean: bool` to `ForecastingModel.save()` to store a cleaned version of the model (removes training data from global models, and Lightning Trainer-related parameters from torch models). [#2649](https://github.com/unit8co/darts/pull/2649) by [Jonas Blanc](https://github.com/jonasblanc).
  - Added parameter `pl_trainer_kwargs` to `TorchForecastingModel.load()` to setup a new Lightning Trainer used to configure the model for downstream tasks (e.g. prediction). [#2649](https://github.com/unit8co/darts/pull/2649) by [Jonas Blanc](https://github.com/jonasblanc).
- Improvements to Anomaly Detection:
  - Added parameter `component_wise` to `show_anomalies()` to separately plot each component in multivariate series. [#2544](https://github.com/unit8co/darts/pull/2544) by [He Weilin](https://github.com/cnhwl).
  - Improved the documentation of how `WindowedAnomalyScorer` extract the training data from the input series. [#2674](https://github.com/unit8co/darts/pull/2674) by [Dennis Bader](https://github.com/dennisbader).
- Other improvemets:
  - Added new forecasting model: `StatsForecastAutoTBATS`, wrapping [AutoTBATS](https://nixtlaverse.nixtla.io/statsforecast/src/core/models.html#autotbats) from Nixtla's `statsforecasts` library. [#2611](https://github.com/unit8co/darts/pull/2611) by [He Weilin](https://github.com/cnhwl).
  - Added new time aggregated metric `wmape()` (Weighted Mean Absolute Percentage Error). [#2544](https://github.com/unit8co/darts/pull/2648) by [He Weilin](https://github.com/cnhwl).

**Fixed**

- Fixed a bug which raised an error when loading a torch model with `torch>=2.6.0`. [#2658](https://github.com/unit8co/darts/pull/2658) by [Dennis Bader](https://github.com/dennisbader).
- Fixed a bug when performing optimized historical forecasts with `stride=1` using a `RegressionModel` with `output_chunk_shift>=1` and `output_chunk_length=1`, where the forecast time index was not properly shifted. [#2634](https://github.com/unit8co/darts/pull/2634) by [Mattias De Charleroy](https://github.com/MattiasDC).
- Fixed a bug where global naive models could not be used in ensemble models. [#2666](https://github.com/unit8co/darts/pull/2666) by [Dennis Bader](https://github.com/dennisbader).
- Fixed a bug with global naive models where some `supports_*` properties were wrongly defined as methods. [#2666](https://github.com/unit8co/darts/pull/2666) by [Dennis Bader](https://github.com/dennisbader).
- Fixed a bug in `LightGBMModel`, `XGBModel`, and `CatBoostModel` which raised an error when calling `fit()` with `val_sample_weight`. [#2626](https://github.com/unit8co/darts/pull/2626) by [Kylin Schmidt](https://github.com/kylinschmidt).
- Fixed the `ShapExplainer` `summary_plot` title where Horizon does not include `output_chunk_shift`. [#2647](https://github.com/unit8co/darts/pull/2647) by [He Weilin](https://github.com/cnhwl).

**Dependencies**

- Removed the upper version cap on `sklearn<1.6.0` since `xboost` added support in version `2.1.4`. [#2665](https://github.com/unit8co/darts/pull/2665) by [Dennis Bader](https://github.com/dennisbader).

### For developers of the library:

- Bumped `jinja2` from 3.1.4 to 3.1.5 (release requirement). [#2672](https://github.com/unit8co/darts/pull/2672) by dapendabot.

## [0.32.0](https://github.com/unit8co/darts/tree/0.32.0) (2024-12-21)

### For users of the library:

**Improved**

- 🚀🚀 Introducing Conformal Prediction: You can now add calibrated prediction intervals to any pre-trained global forecasting model with our first two conformal prediction models : [#2552](https://github.com/unit8co/darts/pull/2552) by [Dennis Bader](https://github.com/dennisbader).
  - `ConformalNaiveModel`: Uses past point forecast errors to produce calibrated forecast intervals with a specified coverage probability.
  - `ConformalQRModel`: Combines quantile regression (or any probabilistic model) with conformal prediction techniques. It adjusts the quantile estimates to generate calibrated prediction intervals with a specified coverage probability.
  - Both models offer the following support:
    - identical API as forecasting models
    - use any pre-trained global forecasting model as the base forecaster
    - uni and multivariate forecasts
    - single and multiple series forecasts
    - single and multi-horizon forecasts
    - generate a single or multiple calibrated prediction intervals
    - direct quantile value predictions (interval bounds) or sampled predictions from these quantile values
    - covariates based on the underlying forecasting model
  - Check out our [conformal prediction notebook](https://unit8co.github.io/darts/examples/23-Conformal-Prediction-examples.html) for detailed information and usage examples!
- Improvements to backtesting with `ForecastingModel` (`historical_forecasts()`, `backtest()`, `residuals()`, and `gridsearch()`):
  - 🚀🚀 Added support for data transformers and pipelines. Use argument `data_transformers` to automatically apply any `DataTransformer` and/or `Pipeline` to the input series without data-leakage (optional fit on historic window of input series, transform the input series, and inverse transform the forecasts). [#2529](https://github.com/unit8co/darts/pull/2529) by [Antoine Madrona](https://github.com/madtoinou) and [Jan Fidor](https://github.com/JanFidor)
  - Improved `start` handling. If `start` is not within the trainable / forecastable points, uses the closest valid start point that is a round multiple of `stride` ahead of start. Raises a ValueError, if no valid start point exists. This guarantees that all historical forecasts are `n * stride` points away from start, and will simplify many downstream tasks. [#2560](https://github.com/unit8co/darts/issues/2560) by [Dennis Bader](https://github.com/dennisbader).
  - Added support for `overlap_end=True` to `residuals()`. This computes historical forecasts and residuals that can extend further than the end of the target series. Guarantees that all returned residual values have the same length per forecast (the last residuals will contain missing values, if the forecasts extended further into the future than the end of the target series). [#2552](https://github.com/unit8co/darts/pull/2552) by [Dennis Bader](https://github.com/dennisbader).
- Improvements to `metrics`: Added three new quantile interval metrics (plus their aggregated versions) : [#2552](https://github.com/unit8co/darts/pull/2552) by [Dennis Bader](https://github.com/dennisbader).
  - Interval Winkler Score `iws()`, and Mean Interval Winkler Scores `miws()` (time-aggregated) ([source](https://otexts.com/fpp3/distaccuracy.html))
  - Interval Coverage `ic()` (binary if observation is within the quantile interval), and Mean Interval Coverage `mic()` (time-aggregated)
  - Interval Non-Conformity Score for Quantile Regression `incs_qr()`, and Mean ... `mincs_qr()` (time-aggregated) ([source](https://arxiv.org/pdf/1905.03222))
- Added `series_idx` argument to `DataTransformer` that allows users to use only a subset of the transformers when `global_fit=False` and severals series are used. [#2529](https://github.com/unit8co/darts/pull/2529) by [Antoine Madrona](https://github.com/madtoinou)
- Updated the Documentation URL of `Statsforecast` models. [#2610](https://github.com/unit8co/darts/pull/2610) by [He Weilin](https://github.com/cnhwl).

**Fixed**

- Fixed a bug when initiating a `RegressionModel` with `lags_past_covariates` as dict and `lags_future_covariates` as some other type (not dict) and `output_chunk_shift>0`, [#2652](https://github.com/unit8co/darts/issues/2652) by [Jules Authier](https://github.com/authierj).
- Fixed a bug which raised an error when computing residuals (or backtest with "per time step" metrics) on multiple series with corresponding historical forecasts of different lengths. [#2604](https://github.com/unit8co/darts/pull/2604) by [Dennis Bader](https://github.com/dennisbader).
- Fixed a bug when using `darts.utils.data.tabularization.create_lagged_component_names()` with target `lags=None`, that did not return any lagged target label component names. [#2576](https://github.com/unit8co/darts/pull/2576) by [Dennis Bader](https://github.com/dennisbader).
- Fixed a bug when using `num_samples > 1` with a deterministic regression model and the optimized `historical_forecasts()` method, which did not raise an exception. [#2576](https://github.com/unit8co/darts/pull/2588) by [Antoine Madrona](https://github.com/madtoinou).
- Fixed a bug when performing optimized historical forecasts with `RegressionModel` and `last_points_only=False`, where the forecast index generation could result in out-of-bound dates. [#2623](https://github.com/unit8co/darts/pull/2623) by [Dennis Bader](https://github.com/dennisbader).
- Fixed the failing docker image deployment. [#2583](https://github.com/unit8co/darts/pull/2583) by [Dennis Bader](https://github.com/dennisbader).

**Dependencies**

- 🔴 Removed support for Python 3.8. The new minimum Python version is 3.9. [#2586](https://github.com/unit8co/darts/pull/2586) by [Dennis Bader](https://github.com/dennisbader).
- We set an upper version cap on `sklkearn<=1.5.0` until `xgboost` officially supports version `1.6.0`.  [#2618](https://github.com/unit8co/darts/pull/2618) by [Dennis Bader](https://github.com/dennisbader).

### For developers of the library:

**Improved**

- Improvements to CI/CD : [#2584](https://github.com/unit8co/darts/pull/2584) by [Dennis Bader](https://github.com/dennisbader).
  - updated all workflows with most recent GitHub actions versions
  - improved caching across `master` branch and its children
  - fixed failing docker deployment
  - removed `gradle` dependency in favor of native GitHub actions plugins.
- Updated ruff to v0.7.2 and target-version to python39, also fixed various typos. [#2589](https://github.com/unit8co/darts/pull/2589) by [Greg DeVosNouri](https://github.com/gdevos010) and [Antoine Madrona](https://github.com/madtoinou).
- Replaced the deprecated `torch.nn.utils.weight_norm` function with `torch.nn.utils.parametrizations.weight_norm`. [#2593](https://github.com/unit8co/darts/pull/2593) by [Saeed Foroutan](https://github.com/SaeedForoutan).

## [0.31.0](https://github.com/unit8co/darts/tree/0.31.0) (2024-10-13)

### For users of the library:

**Improved**

- Improvements to `metrics`:
  - Added support for computing metrics on one or multiple quantiles `q`, either from probabilistic or quantile forecasts. [#2530](https://github.com/unit8co/darts/pull/2530) by [Dennis Bader](https://github.com/dennisbader).
  - Added quantile interval metrics `miw` (Mean Interval Width, time aggregated) and `iw` (Interval Width, per time step / non-aggregated) which compute the width of quantile intervals `q_intervals` (expected to be a tuple or sequence of tuples with (lower quantile, upper quantile)). [#2530](https://github.com/unit8co/darts/pull/2530) by [Dennis Bader](https://github.com/dennisbader).
- Improvements to `backtest()` and `residuals()`:
  - Added support for computing backtest and residuals on one or multiple quantiles `q` in the `metric_kwargs`, either from probabilistic or quantile forecasts. [#2530](https://github.com/unit8co/darts/pull/2530) by [Dennis Bader](https://github.com/dennisbader).
  - Added support for parameters `enable_optimization` and `predict_likelihood_parameters`. [#2530](https://github.com/unit8co/darts/pull/2530) by [Dennis Bader](https://github.com/dennisbader).
- Improvements to `TimeSeries`:
  - Added support for broadcasting TimeSeries on component and sample level for arithmetic operations. [#2476](https://github.com/unit8co/darts/pull/2476) by [Joel L.](https://github.com/Joelius300).
  - Added property `TimeSeries.shape` to get the shape of the time series. [#2530](https://github.com/unit8co/darts/pull/2530) by [Dennis Bader](https://github.com/dennisbader).
- Other improvements:
  - Added a new anomaly detector `IQRDetector`, that allows to detect anomalies using the Interquartile Range algorithm. [#2441](https://github.com/unit8co/darts/pull/2441) by [Igor Urbanik](https://github.com/u8-igor).
  - Added hyperparameters `temporal_hidden_size_past/future` controlling the hidden layer sizes for the feature encoders in `TiDEModel`. [#2408](https://github.com/unit8co/darts/pull/2408) by [eschibli](https://github.com/eschibli).
  - Added hyperparameter `activation` to `BlockRNNModel` to specify the activation function in case of a multi-layer output network. [#2504](https://github.com/unit8co/darts/pull/2504) by [Szymon Cogiel](https://github.com/SzymonCogiel).
  - Helper function `darts.utils.utils.generate_index()` now accepts datetime strings as `start` and `end` parameters to generate the pandas DatetimeIndex. [#2522](https://github.com/unit8co/darts/pull/2522) by [Dennis Bader](https://github.com/dennisbader).
- Improvements to the documentation:
  - Made README's forecasting model support table more colorblind-friendly. [#2433](https://github.com/unit8co/darts/pull/2433) by [Jatin Shridhar](https://github.com/jatins).
  - Updated the Ray Tune Hyperparameter Optimization example in the [user guide](https://unit8co.github.io/darts/userguide/hyperparameter_optimization.html) to work with the latest `ray` versions (`>=2.31.0`). [#2459](https://github.com/unit8co/darts/pull/2459) by [He Weilin](https://github.com/cnhwl).
  - Indicate that `multi_models=False` induce a lags shift for each step in `output_chunk_length` in `RegressionModel` and `LinearRegressionModel`. [#2511](https://github.com/unit8co/darts/pull/2511) by [Antoine Madrona](https://github.com/madtoinou).
  - Added reference to `timeseries_generation.datetime_attribute_timeseries` in `TimeSeries.add_datetime_attribute` (0-indexing of encoding is enforced). [#2511](https://github.com/unit8co/darts/pull/2511) by [Antoine Madrona](https://github.com/madtoinou).

**Fixed**

- Fixes to `RegressionModel`:
  - Fixed a bug when performing probabilistic optimized historical forecasts (`num_samples>1, retrain=False, enable_optimization=True`) with regression models, where reshaping the array resulted in a wrong order of samples across components and forecasts. [#2534](https://github.com/unit8co/darts/pull/2534) by [Dennis Bader](https://github.com/dennisbader).
  - Fixed a bug when predicting with `predict_likelihood_parameters=True`, `n > 1` and a `RegressionModel` with `multi_models=False` that uses a `likelihood`. The prediction now works without raising an exception. [#2545](https://github.com/unit8co/darts/pull/2545) by [Dennis Bader](https://github.com/dennisbader).
  - Fixed a bug when using `historical_forecasts()` with a pre-trained `RegressionModel` that has no target lags `lags=None` but uses static covariates. [#2426](https://github.com/unit8co/darts/pull/2426) by [Dennis Bader](https://github.com/dennisbader).
  - Fixed a bug when using `fit()` with a `RegressionModel` that uses an underlying `model` which does not support `sample_weight`. [#2445](https://github.com/unit8co/darts/pull/2445) by [He Weilin](https://github.com/cnhwl).
  - Fixed a bug when using `save()` and `load()` with a `RegressionEnsembleModel` that ensembles any `TorchForecastingModel`. [#2437](https://github.com/unit8co/darts/pull/2437) by [GeorgeXiaojie](https://github.com/GeorgeXiaojie).
  - Fixed a bug with `xgboost>=2.1.0`, where multi output regression was not properly handled. [#2426](https://github.com/unit8co/darts/pull/2426) by [Dennis Bader](https://github.com/dennisbader).
- Fixes to `TimeSeries`:
  - Fixed a bug when plotting a probabilistic multivariate series with `TimeSeries.plot()`, where all confidence intervals (starting from 2nd component) had the same color as the median line. [#2532](https://github.com/unit8co/darts/pull/2532) by [Dennis Bader](https://github.com/dennisbader).
  - Fixed a bug when using `TimeSeries.from_group_dataframe()` with a `time_col` of type integer, where the resulting time index was wrongly converted to a DatetimeIndex. [#2512](https://github.com/unit8co/darts/pull/2512) by [Alessio Pellegrini](https://github.com/AlessiopSymplectic)
  - Fixed a bug where passing an empty array to `TimeSeries.prepend/append_values()` raised an error. [#2522](https://github.com/unit8co/darts/pull/2522) by [Alessio Pellegrini](https://github.com/AlessiopSymplectic)
  - Fixed a bug with `TimeSeries.prepend/append_values()`, where the name of the (time) index was lost. [#2522](https://github.com/unit8co/darts/pull/2522) by [Alessio Pellegrini](https://github.com/AlessiopSymplectic)
- Other fixes:
  - Fixed a bug when using `ShapExplainer.explain()` with some selected `target_components` and a regression model that natively supports multi output regression: The target components were not properly mapped. [#2428](https://github.com/unit8co/darts/pull/2428) by [Dennis Bader](https://github.com/dennisbader).
  - Fixed a bug with `CrostonModel`, which actually does not support future covariates. [#2511](https://github.com/unit8co/darts/pull/2511) by [Antoine Madrona](https://github.com/madtoinou).
  - Fixed the comment of `scorers_are_univariate` in class `AnomalyModel`. [#2452](https://github.com/unit8co/darts/pull/2542) by [He Weilin](https://github.com/cnhwl).

**Dependencies**

- Bumped release requirements versions for jupyterlab and dependencies : [#2515](https://github.com/unit8co/darts/pull/2515) by [Dennis Bader](https://github.com/dennisbader).
  - Bumped `ipython` from 8.10.0 to 8.18.1
  - Bumped `ipykernel` from 5.3.4 to 6.29.5
  - Bumped `ipywidgets` from 7.5.1 to 8.1.5
  - Bumped `jupyterlab` from 4.0.11 to 4.2.5

### For developers of the library:

## [0.30.0](https://github.com/unit8co/darts/tree/0.30.0) (2024-06-19)

### For users of the library:

**Improved**

- 🚀🚀 All `GlobalForecastingModel` now support being trained with sample weights (regression-, ensemble-, and neural network models) : [#2404](https://github.com/unit8co/darts/pull/2404), [#2410](https://github.com/unit8co/darts/pull/2410), [#2417](https://github.com/unit8co/darts/pull/2417) and [#2418](https://github.com/unit8co/darts/pull/2418) by [Anton Ragot](https://github.com/AntonRagot) and [Dennis Bader](https://github.com/dennisbader).
  - Added parameters `sample_weight` and `val_sample_weight` to `fit()`, `historical_forecasts()`, `backtest()`, `residuals`, and `gridsearch()` to apply weights to each observation, label (each step in the output chunk), and target component in the training and evaluation set. Supported by both deterministic and probabilistic models. The sample weight can either be `TimeSeries` themselves or built-in weight generators "linear" and "exponential" decay. In case of a `TimeSeries` it is handled identically as the covariates (e.g. pass multiple weight series with multiple target series, relevant time frame extraction is handled automatically for you, ...). You can find an example [here](https://unit8co.github.io/darts/quickstart/00-quickstart.html#Sample-Weights).
- 🚀🚀 Improvements to the Anomaly Detection Module through major refactor. The refactor includes major performance optimization for the majority of processes and improvements to the API, consistency, reliability, and the documentation. Some of these necessary changes come at the cost of breaking changes : [#1477](https://github.com/unit8co/darts/pull/1477) by [Dennis Bader](https://github.com/dennisbader), [Samuele Giuliano Piazzetta](https://github.com/piaz97), [Antoine Madrona](https://github.com/madtoinou), [Julien Herzen](https://github.com/hrzn), [Julien Adda](https://github.com/julien12234).
  - Added an [example notebook](https://unit8co.github.io/darts/examples/22-anomaly-detection-examples.html) that showcases how to use Darts for Time Series Anomaly Detection.
  - Added a new dataset `TaxiNewYorkDataset` for anomaly detection with the number of taxi passengers in New York from the years 2014 and 2015.
  - `FittableWindowScorer` (KMeans, PyOD, and Wasserstein Scorers) now accept any of darts [&#34;per-time&#34; step metrics](https://unit8co.github.io/darts/generated_api/darts.metrics.html) as difference function `diff_fn`.
  - `ForecastingAnomalyModel` is now much faster in generating forecasts (input for the scorers) thanks to optimized historical forecasts. We also added more control over the historical forecasts generation through additional parameters in all model methods.
  - 🔴 Breaking changes:
    - `FittableWindowScorer` (KMeans, PyOD, and Wasserstein Scorers) now expects `diff_fn` to be one of Darts "per-time" step metrics
    - `ForecastingAnomalyModel` : `model` is now enforced to be a `GlobalForecastingModel`
    - `*.eval_accuracy()` : (Aggregators, Detectors, Filtering/Forecasting Anomaly Models, Scorers)
      - renamed method to `eval_metric()` :
      - renamed params `actual_anomalies` to `anomalies`, and `anomaly_score` to `pred_scores`
    - `*.show_anomalies()` : (Filtering/Forecasting Anomaly Models, Scorers)
      - renamed params `actual_anomalies` to `anomalies`
    - `*.fit()` (Filtering/Forecasting Anomaly Models)
      - renamed params `actual_anomalies` to `anomalies`
    - `Scorer.*_from_prediction()` (Scorers)
      - renamed method `eval_accuracy_from_prediction()` to `eval_metric_from_prediction()`
      - renamed params `actual_series` to `series`, and `actual_anomalies` to `anomalies`
    - `darts.ad.utils.eval_accuracy_from_scores` :
      - renamed function to `eval_metric_from_scores`
      - renamed params `actual_anoamlies` to `anomalies`, and `anomaly_score` to `pred_scores`
    - `darts.ad.utils.eval_accuracy_from_binary_prediction` :
      - renamed function to `eval_metric_from_binary_prediction`
      - renamed params `actual_anoamlies` to `anomalies`, and `binary_pred_anomalies` to `pred_anomalies`
    - `darts.ad.utils.show_anomalies_from_scores` :
      - renamed params `series` to `actual_series`, `actual_anomalies` to `anomalies`, `model_output` to `pred_series`, and `anomaly_scores` to `pred_scores`
- Improvements to `TorchForecastingModel` : [#2295](https://github.com/unit8co/darts/pull/2295) by [Bohdan Bilonoh](https://github.com/BohdanBilonoh).
  - Added `dataloader_kwargs` parameters to `fit*()`, `predict*()`, and `find_lr()` for more control over the PyTorch `DataLoader` setup.
  - 🔴 Removed parameter `num_loader_workers` from `fit*()`, `predict*()`, `find_lr()`. You can now set the parameter through the `dataloader_kwargs` dict.
- Improvements to `DataTransformers` :
  - Significant speed up when using `fit`, `fit_transform`, `transform`, and `inverse_transform` on a large number of series. The component masking logic was moved into the parallelized transform methods. [#2401](https://github.com/unit8co/darts/pull/2401) by [Dennis Bader](https://github.com/dennisbader).
- Improvements to `TimeSeries` : [#1477](https://github.com/unit8co/darts/pull/1477) by [Dennis Bader](https://github.com/dennisbader).
  - New method `with_times_and_values()`, which returns a new series with a new time index and new values but with identical columns and metadata as the series called from (static covariates, hierarchy).
  - New method `slice_intersect_times()`, which returns the sliced time index of a series, where the index has been intersected with another series.
  - Method `with_values()` now also acts on array-like `values` rather than only on numpy arrays.
- Improvements to quick start notebook : [#2418](https://github.com/unit8co/darts/pull/2418) by [Dennis Bader](https://github.com/dennisbader).
  - Added examples for using sample weights, forecast start shifting, direct likelihood parameter predictions.
  - Enhanced examples for historical forecasts, backtest and residuals.

**Fixed**

- Fixed a bug when using a `RegressionModel` (that supports validation series) with a validation set: encoders, static covariates, and component-specific lags are now correctly applied to the validation set. [#2383](https://github.com/unit8co/darts/pull/2383) by [Dennis Bader](https://github.com/dennisbader).
- Fixed a bug where `darts.utils.utils.n_steps_between()` did not work properly with custom business frequencies. This affected metrics computation. [#2357](https://github.com/unit8co/darts/pull/2357) by [Dennis Bader](https://github.com/dennisbader).
- Fixed a bug when calling `predict()` with a `MixedCovariatesTorchModel` (e.g. TiDE, N/DLinear, ...), `n<output_chunk_length` and a list of series with length `len(series) < n`, where the predictions did not return the correct number of series. [#2374](https://github.com/unit8co/darts/pull/2374) by [Dennis Bader](https://github.com/dennisbader).
- Fixed a bug when using a `TorchForecastingModel` with stateful torch metrics, where the metrics were incorrectly computed as non-stateful. [#2391](https://github.com/unit8co/darts/pull/2391) by [Tim Rosenflanz](https://github.com/tRosenflanz)

**Dependencies**

- We set an upper version cap on `numpy<2.0.0` until all dependencies have migrated. [#2413](https://github.com/unit8co/darts/pull/2413) by [Dennis Bader](https://github.com/dennisbader).

### For developers of the library:

**Dependencies**

- Improvements to linting via updated pre-commit configurations: [#2324](https://github.com/unit8co/darts/pull/2324) by [Jirka Borovec](https://github.com/borda).
- Improvements to unified linting by switch `isort` to Ruff's rule I. [#2339](https://github.com/unit8co/darts/pull/2339) by [Jirka Borovec](https://github.com/borda)
- Improvements to unified linting by switch `pyupgrade` to Ruff's rule UP. [#2340](https://github.com/unit8co/darts/pull/2340) by [Jirka Borovec](https://github.com/borda)
- Improvements to CI, running lint locally via pre-commit instead of particular tools. [#2327](https://github.com/unit8co/darts/pull/2327) by [Jirka Borovec](https://github.com/borda)

## [0.29.0](https://github.com/unit8co/darts/tree/0.29.0) (2024-04-17)

### For users of the library:

**Improved**

- 🚀🚀 New forecasting model: `TSMixerModel`  as proposed in [this paper](https://arxiv.org/abs/2303.06053). An MLP based model that combines temporal, static and cross-sectional feature information using stacked mixing layers. [#2293](https://github.com/unit8co/darts/pull/2293), by [Dennis Bader](https://github.com/dennisbader) and [Cristof Rojas](https://github.com/cristof-r).
- 🚀🚀 Improvements to metrics, historical forecasts, backtest, and residuals through major refactor. The refactor includes optimization of multiple process and improvements to consistency, reliability, and the documentation. Some of these necessary changes come at the cost of breaking changes. [#2284](https://github.com/unit8co/darts/pull/2284) by [Dennis Bader](https://github.com/dennisbader).
  - **Metrics**:
    - Optimized all metrics, which now run **> n * 20 times faster** than before for series with `n` components/columns. This boosts direct metric computations as well as backtest and residuals computation!
    - Added new metrics:
      - Time aggregated metric `merr()` (Mean Error)
      - Time aggregated scaled metrics  `rmsse()`, and `msse()` : The (Root) Mean Squared Scaled Error.
      - "Per time step" metrics that return a metric score per time step: `err()` (Error), `ae()` (Absolute Error), `se()` (Squared Error), `sle()` (Squared Log Error), `ase()` (Absolute Scaled Error), `sse` (Squared Scaled Error), `ape()` (Absolute Percentage Error), `sape()` (symmetric Absolute Percentage Error), `arre()` (Absolute Ranged Relative Error), `ql` (Quantile Loss)
    - All scaled metrics (`mase()`, ...) now accept `insample` series that can be overlapping into `pred_series` (before they had to end exactly one step before `pred_series`).  Darts will handle the correct time extraction for you.
    - Improvements to the documentation:
      - Added a summary list of all metrics to the [metrics documentation page](https://unit8co.github.io/darts/generated_api/darts.metrics.html)
      - Standardized the documentation of each metric (added formula, improved return documentation, ...)
    - 🔴 Breaking changes:
      - Improved metric output consistency based on the type of input `series`, and the applied reductions. For some scenarios, the output type changed compared to previous Darts versions. You can find a detailed description in the [metric API documentation](https://unit8co.github.io/darts/generated_api/darts.metrics.metrics.html#darts.metrics.metrics.mae).
      - Renamed metric parameter `reduction` to `component_reduction`.
      - Renamed metric parameter `inter_reduction` to `series_reduction`.
      - `quantile_loss()` :
        - Renamed to `mql()` (Mean Quantile Loss).
        - Renamed quantile parameter `tau` to `q`.
        - The metric is now multiplied by a factor `2` to make the loss more interpretable (e.g. for `q=0.5` it is identical to the `MAE`)
      - `rho_risk()` :
        - Renamed to `qr()` (Quantile Risk).
        - Renamed quantile parameter `rho` to `q`.
      - Scaled metrics do not allow seasonality inference anymore with `m=None`.
      - Custom metrics using decorators `multi_ts_support` and `multivariate_support` must now act on multivariate series (possibly containing missing values) instead of univariate series.
  - **Historical Forecasts**:
    - 🔴 Improved historical forecasts output consistency based on the type of input `series` : If `series` is a sequence, historical forecasts will now always return a sequence/list of the same length (instead of trying to reduce to a `TimeSeries` object). You can find a detailed description in the [historical forecasts API documentation](https://unit8co.github.io/darts/generated_api/darts.models.forecasting.linear_regression_model.html#darts.models.forecasting.linear_regression_model.LinearRegressionModel.historical_forecasts).
  - **Backtest**:
    - Metrics are now computed only once on all `series` and `historical_forecasts`, significantly speeding things up when using a large number of `series`.
    - Added support for scaled metrics as `metric` (such as `ase`, `mase`, ...). No extra code required, backtest extracts the correct `insample` series for you.
    - Added support for passing additional metric (-specific) arguments with parameter `metric_kwargs`. This allows for example to parallelize the metric computation with `n_jobs`, customize the metric reduction with `*_reduction`, specify seasonality `m` for scaled metrics, etc.
    - 🔴 Breaking changes:
      - Improved backtest output consistency based on the type of input `series`, `historical_forecast`, and the applied backtest reduction. For some scenarios, the output type changed compared to previous Darts versions. You can find a detailed description in the [backtest API documentation](https://unit8co.github.io/darts/generated_api/darts.models.forecasting.linear_regression_model.html#darts.models.forecasting.linear_regression_model.LinearRegressionModel.backtest).
      - `reduction` callable now acts on `axis=1` rather than `axis=0` to aggregate the metrics per series.
      - Backtest will now raise an error when user supplied `historical_forecasts` don't have the expected format based on input `series` and the `last_points_only` value.
  - **Residuals**: While the default behavior of `residuals()` remains identical, the method is now very similar to `backtest()` but that it computes any "per time step" `metric` on `historical_forecasts` :
    - Added support for multivariate `series`.
    - Added support for all `historical_forecasts()` parameters to generate the historical forecasts for the residuals computation.
    - Added support for pre-computed historical forecasts with parameter `historical_forecasts`.
    - Added support for computing the residuals with any of Darts' "per time step" metric with parameter `metric` (e.g. `err()`, `ae()`, `ape()`, ...). By default, uses `err()` (Error).
    - Added support for passing additional metric arguments with parameter `metric_kwargs`. This allows for example to parallelize the metric computation with `n_jobs`, specify seasonality `m` for scaled metrics, etc.
    - 🔴 Improved residuals output and consistency based on the type of input `series` and `historical_forecast`. For some scenarios, the output type changed compared to previous Darts versions. You can find a detailed description in the [residuals API documentation](https://unit8co.github.io/darts/generated_api/darts.models.forecasting.linear_regression_model.html#darts.models.forecasting.linear_regression_model.LinearRegressionModel.residuals).
- Improvements to `TimeSeries` :
  - `from_group_dataframe()` now supports parallelized creation over the `pandas.DataFrame` groups. This can be enabled with parameter `n_jobs`. [#2292](https://github.com/unit8co/darts/pull/2292) by [Bohdan Bilonoha](https://github.com/BohdanBilonoh).
  - New method `slice_intersect_values()`, which returns the sliced values of a series, where the time index has been intersected with another series. [#2284](https://github.com/unit8co/darts/pull/2284) by [Dennis Bader](https://github.com/dennisbader).
  - Performance boost for methods: `slice_intersect()`, `has_same_time_as()`. [#2284](https://github.com/unit8co/darts/pull/2284) by [Dennis Bader](https://github.com/dennisbader).
- Improvements to forecasting models:
  - Improvements to `RNNModel`, [#2329](https://github.com/unit8co/darts/pull/2329) by [Dennis Bader](https://github.com/dennisbader):
    - 🔴 Enforce `training_length>input_chunk_length` since otherwise, during training the model is never run for as many iterations as it will during prediction.
    - Historical forecasts now correctly infer all possible prediction start points for untrained and pre-trained `RNNModel`.
  - Added a progress bar to `RegressionModel` when performing optimized historical forecasts (`retrain=False` and no autoregression) to display the series-level progress. [#2320](https://github.com/unit8co/darts/pull/2320) by [Dennis Bader](https://github.com/dennisbader).
  - Renamed private `ForecastingModel._is_probabilistic` property to public `supports_probabilistic_prediction`. [#2269](https://github.com/unit8co/darts/pull/2269) by [Felix Divo](https://github.com/felixdivo).
- Other improvements:
  - All `InvertibleDataTransformer` now supports parallelized inverse transformation for `series` being a list of lists of `TimeSeries` (`Sequence[Sequence[TimeSeries]]`). This type represents the output of `historical_forecasts()` when using multiple series with `last_points_only=False`. [#2267](https://github.com/unit8co/darts/pull/2267) by [Alicja Krzeminska-Sciga](https://github.com/alicjakrzeminska).
  - Added [release notes](https://unit8co.github.io/darts/release_notes/RELEASE_NOTES.html) to the Darts Documentation. [#2333](https://github.com/unit8co/darts/pull/2333) by [Dennis Bader](https://github.com/dennisbader).
  - 🔴 Moved around utils functions to clearly separate Darts-specific from non-Darts-specific logic, [#2284](https://github.com/unit8co/darts/pull/2284) by [Dennis Bader](https://github.com/dennisbader):
    - Moved function `generate_index()` from `darts.utils.timeseries_generation` to `darts.utils.utils`
    - Moved functions `retain_period_common_to_all()`, `series2seq()`, `seq2series()`, `get_single_series()` from `darts.utils.utils` to `darts.utils.ts_utils`.

**Fixed**

- Fixed the order of the features when using component-specific lags so that they are grouped by values, then by components (before, they were grouped by components, then by values). [#2272](https://github.com/unit8co/darts/pull/2272) by [Antoine Madrona](https://github.com/madtoinou).
- Fixed a bug when using a dropout with a `TorchForecastingModel` and pytorch lightning versions >= 2.2.0, where the dropout was not properly activated during training. [#2312](https://github.com/unit8co/darts/pull/2312) by [Dennis Bader](https://github.com/dennisbader).
- Fixed a bug when performing historical forecasts with an untrained `TorchForecastingModel` and using covariates, where the historical forecastable time index generation did not take the covariates into account. [#2329](https://github.com/unit8co/darts/pull/2329) by [Dennis Bader](https://github.com/dennisbader).
- Fixed a bug in `quantile_loss`, where the loss was computed on all samples rather than only on the predicted quantiles. [#2284](https://github.com/unit8co/darts/pull/2284) by [Dennis Bader](https://github.com/dennisbader).
- Fixed a segmentation fault that some users were facing when importing a `LightGBMModel`. [#2304](https://github.com/unit8co/darts/pull/2304) by [Dennis Bader](https://github.com/dennisbader).
- Fixed type hint warning "Unexpected argument" when calling `historical_forecasts()` caused by the `_with_sanity_checks` decorator. The type hinting is now properly configured to expect any input arguments and return the output type of the method for which the sanity checks are performed for. [#2286](https://github.com/unit8co/darts/pull/2286) by [Dennis Bader](https://github.com/dennisbader).

### For developers of the library:

- Fixed failing docs build by adding new dependency `lxml_html_clean` for `nbsphinx`. [#2303](https://github.com/unit8co/darts/pull/2303) by [Dennis Bader](https://github.com/dennisbader).
- Bumped `black` from 24.1.1 to 24.3.0. [#2308](https://github.com/unit8co/darts/pull/2308) by [Dennis Bader](https://github.com/dennisbader).
- Bumped `codecov-action` from v2 to v4 and added codecov token as repository secret for codecov upload authentication in CI pipelines. [#2309](https://github.com/unit8co/darts/pull/2309) and [#2312](https://github.com/unit8co/darts/pull/2312) by [Dennis Bader](https://github.com/dennisbader).
- Improvements to linting, switch from `flake8` to Ruff. [#2323](https://github.com/unit8co/darts/pull/2323) by [Jirka Borovec](https://github.com/borda).

## [0.28.0](https://github.com/unit8co/darts/tree/0.28.0) (2024-03-05)

### For users of the library:

**Improved**

- Improvements to `GlobalForecastingModel` :
  - 🚀🚀🚀 All global models (regression and torch models) now support shifted predictions with model creation parameter `output_chunk_shift`. This will shift the output chunk for training and prediction by `output_chunk_shift` steps into the future. [#2176](https://github.com/unit8co/darts/pull/2176) by [Dennis Bader](https://github.com/dennisbader).
- Improvements to `TimeSeries`, [#2196](https://github.com/unit8co/darts/pull/2196) by [Dennis Bader](https://github.com/dennisbader):
  - 🚀🚀🚀 Significant performance boosts for several `TimeSeries` methods resulting increased efficiency across the entire `Darts` library. Up to 2x faster creation times for series indexed with "regular" frequencies (e.g. Daily, hourly, ...), and >100x for series indexed with "special" frequencies (e.g. "W-MON", ...). Affects:
    - All `TimeSeries` creation methods
    - Additional boosts for slicing with integers and Timestamps
    - Additional boosts for `from_group_dataframe()` by performing some of the heavy-duty computations on the entire DataFrame, rather than iteratively on the group level.
  - Added option to exclude some `group_cols` from being added as static covariates when using `TimeSeries.from_group_dataframe()` with parameter `drop_group_cols`.
- 🚀 New global baseline models that use fixed input and output chunks for prediction. This offers support for univariate, multivariate, single and multiple target series prediction, one-shot- or autoregressive/moving forecasts, optimized historical forecasts, batch prediction, prediction from datasets, and more. [#2261](https://github.com/unit8co/darts/pull/2261) by [Dennis Bader](https://github.com/dennisbader).
  - `GlobalNaiveAggregate` : Computes an aggregate (using a custom or built-in `torch` function) for each target component over the last `input_chunk_length` points, and repeats the values `output_chunk_length` times for prediction. Depending on the parameters, this model can be equivalent to `NaiveMean` and `NaiveMovingAverage`.
  - `GlobalNaiveDrift` : Takes the slope of each target component over the last `input_chunk_length` points and projects the trend over the next `output_chunk_length` points for prediction. Depending on the parameters, this model can be equivalent to `NaiveDrift`.
  - `GlobalNaiveSeasonal` : Takes the target component value at the `input_chunk_length`th point before the end of the target `series`, and repeats the values `output_chunk_length` times for prediction. Depending on the parameters, this model can be equivalent to `NaiveSeasonal`.
- Improvements to `TorchForecastingModel` :
  - Added support for additional lr scheduler configuration parameters for more control ("interval", "frequency", "monitor", "strict", "name"). [#2218](https://github.com/unit8co/darts/pull/2218) by [Dennis Bader](https://github.com/dennisbader).
- Improvements to `RegressionModel`, [#2246](https://github.com/unit8co/darts/pull/2246) by [Antoine Madrona](https://github.com/madtoinou):
  - Added a `get_estimator()` method to access the underlying estimator
  - Added attribute `lagged_label_names` to identify the forecasted step and component of each estimator
  - Updated the docstring of `get_multioutout_estimator()`
- Other improvements:
  - Added argument `keep_names` to `WindowTransformer` and `window_transform` to indicate whether the original component names should be kept. [#2207](https://github.com/unit8co/darts/pull/2207) by [Antoine Madrona](https://github.com/madtoinou).
  - Added new helper function `darts.utils.utils.n_steps_between()` to efficiently compute the number of time steps (periods) between two points with a given frequency. Improves efficiency for regression model tabularization by avoiding `pd.date_range()`. [#2176](https://github.com/unit8co/darts/pull/2176) by [Dennis Bader](https://github.com/dennisbader).
  - 🔴 Changed the default `start` value in `ForecastingModel.gridsearch()` from `0.5` to `None`, to make it consistent with `historical_forecasts` and other methods. [#2243](https://github.com/unit8co/darts/pull/2243) by [Thomas Kientz](https://github.com/thomktz).
  - Improvements to `ARIMA` documentation: Specified possible `p`, `d`, `P`, `D`, `trend` advanced options that are available in statsmodels. More explanations on the behaviour of the parameters were added. [#2142](https://github.com/unit8co/darts/pull/2142) by [MarcBresson](https://github.com/MarcBresson).

**Fixed**

- Fixed a bug when using `RegressionModel` with `lags=None`, some `lags_*covariates`, and the covariates starting after or at the same time as the first predictable time step; the lags were not extracted from the correct indices. [#2176](https://github.com/unit8co/darts/pull/2176) by [Dennis Bader](https://github.com/dennisbader).
- Fixed a bug when calling `window_transform` on a `TimeSeries` with a hierarchy. The hierarchy is now only preserved for single transformations applied to all components, or removed otherwise. [#2207](https://github.com/unit8co/darts/pull/2207) by [Antoine Madrona](https://github.com/madtoinou).
- Fixed a bug in probabilistic `LinearRegressionModel.fit()`, where the `model` attribute was not pointing to all underlying estimators. [#2205](https://github.com/unit8co/darts/pull/2205) by [Antoine Madrona](https://github.com/madtoinou).
- Raise an error in `RegressionEsembleModel` when the `regression_model` was created with `multi_models=False` (not supported). [#2205](https://github.com/unit8co/darts/pull/2205) by [Antoine Madrona](https://github.com/madtoinou).
- Fixed a bug in `coefficient_of_variation()` with `intersect=True`, where the coefficient was not computed on the intersection. [#2202](https://github.com/unit8co/darts/pull/2202) by [Antoine Madrona](https://github.com/madtoinou).
- Fixed a bug in `gridsearch()` with `use_fitted_values=True`, where the model was not properly instantiated for sanity checks. [#2222](https://github.com/unit8co/darts/pull/2222) by [Antoine Madrona](https://github.com/madtoinou).
- Fixed a bug in `TimeSeries.append/prepend_values()`, where the component names and the hierarchy were dropped. [#2237](https://github.com/unit8co/darts/pull/2237) by [Antoine Madrona](https://github.com/madtoinou).
- Fixed a bug in `get_multioutput_estimator()`, where the index of the estimator was incorrectly calculated. [#2246](https://github.com/unit8co/darts/pull/2246) by [Antoine Madrona](https://github.com/madtoinou).
- 🔴 Fixed a bug in `datetime_attribute_timeseries()`, where 1-indexed attributes were not properly handled. Also, 0-indexing is now enforced for all the generated encodings. [#2242](https://github.com/unit8co/darts/pull/2242) by [Antoine Madrona](https://github.com/madtoinou).

**Dependencies**

- Removed upper version cap (<=v2.1.2) for PyTorch Lightning. [#2251](https://github.com/unit8co/darts/pull/2251) by [Dennis Bader](https://github.com/dennisbader).

### For developers of the library:

- Updated pre-commit hooks to the latest version using `pre-commit autoupdate`. Change `pyupgrade` pre-commit hook argument to `--py38-plus`. [#2228](https://github.com/unit8co/darts/pull/2228)  by [MarcBresson](https://github.com/MarcBresson).
- Bumped dev dependencies to newest versions, [#2248](https://github.com/unit8co/darts/pull/2248) by [Dennis Bader](https://github.com/dennisbader):
  - black[jupyter]: from 22.3.0 to 24.1.1
  - flake8: from 4.0.1 to 7.0.0
  - isort: from 5.11.5 to 5.13.2
  - pyupgrade: 2.31.0 from to v3.15.0

## [0.27.2](https://github.com/unit8co/darts/tree/0.27.2) (2024-01-21)

### For users of the library:

**Improved**

- Added `darts.utils.statistics.plot_ccf` that can be used to plot the cross correlation between a time series (e.g. target series) and the lagged values of another time series (e.g. covariates series). [#2122](https://github.com/unit8co/darts/pull/2122) by [Dennis Bader](https://github.com/dennisbader).
- Improvements to `TimeSeries` : Improved the time series frequency inference when using slices or pandas DatetimeIndex as keys for `__getitem__`. [#2152](https://github.com/unit8co/darts/pull/2152) by [DavidKleindienst](https://github.com/DavidKleindienst).

**Fixed**

- Fixed a bug when using a `TorchForecastingModel` with `use_reversible_instance_norm=True` and predicting with `n > output_chunk_length`. The input normalized multiple times. [#2160](https://github.com/unit8co/darts/pull/2160) by [FourierMourier](https://github.com/FourierMourier).

### For developers of the library:

## [0.27.1](https://github.com/unit8co/darts/tree/0.27.1) (2023-12-10)

### For users of the library:

**Improved**

- 🔴 Added `CustomRNNModule` and `CustomBlockRNNModule` for defining custom RNN modules that can be used with `RNNModel` and `BlockRNNModel`. The custom `model` must now be a subclass of the custom modules. [#2088](https://github.com/unit8co/darts/pull/2088) by [Dennis Bader](https://github.com/dennisbader).

**Fixed**

- Fixed a bug in historical forecasts, where some `fit/predict_kwargs` were not passed to the underlying model's fit/predict methods. [#2103](https://github.com/unit8co/darts/pull/2103) by [Dennis Bader](https://github.com/dennisbader).
- Fixed an import error when trying to create a `TorchForecastingModel` with PyTorch Lightning v<2.0.0. [#2087](https://github.com/unit8co/darts/pull/2087) by [Eschibli](https://github.com/eschibli).
- Fixed a bug when creating a `RNNModel` with a custom `model`. [#2088](https://github.com/unit8co/darts/pull/2088) by [Dennis Bader](https://github.com/dennisbader).

### For developers of the library:

- Added a folder `docs/generated_api` to define custom .rst files for generating the documentation. [#2115](https://github.com/unit8co/darts/pull/2115) by [Dennis Bader](https://github.com/dennisbader).

## [0.27.0](https://github.com/unit8co/darts/tree/0.27.0) (2023-11-18)

### For users of the library:

**Improved**

- Improvements to `TorchForecastingModel` :
  - 🚀🚀 We optimized `historical_forecasts()` for pre-trained `TorchForecastingModel` running up to 20 times faster than before (and even more when tuning the batch size)!. [#2013](https://github.com/unit8co/darts/pull/2013) by [Dennis Bader](https://github.com/dennisbader).
  - Added callback `darts.utils.callbacks.TFMProgressBar` to customize at which model stages to display the progress bar. [#2020](https://github.com/unit8co/darts/pull/2020) by [Dennis Bader](https://github.com/dennisbader).
  - All `InferenceDataset`s now support strided forecasts with parameters `stride`, `bounds`. These datasets can be used with `TorchForecastingModel.predict_from_dataset()`. [#2013](https://github.com/unit8co/darts/pull/2013) by [Dennis Bader](https://github.com/dennisbader).
- Improvements to `RegressionModel` :
  - New example notebook for the `RegressionModels` explaining features such as (component-specific) lags, `output_chunk_length` in relation with `multi_models`, multivariate support, and more. [#2039](https://github.com/unit8co/darts/pull/2039) by [Antoine Madrona](https://github.com/madtoinou).
  - `XGBModel` now leverages XGBoost's native Quantile Regression support that was released in version 2.0.0 for improved probabilistic forecasts. [#2051](https://github.com/unit8co/darts/pull/2051) by [Dennis Bader](https://github.com/dennisbader).
- Improvements to `LocalForecastingModel`
  - Added optional keyword arguments dict `kwargs` to `ExponentialSmoothing` that will be passed to the constructor of the underlying `statsmodels.tsa.holtwinters.ExponentialSmoothing` model. [#2059](https://github.com/unit8co/darts/pull/2059) by [Antoine Madrona](https://github.com/madtoinou).
- General model improvements:
  - Added new arguments `fit_kwargs` and `predict_kwargs` to `historical_forecasts()`, `backtest()` and `gridsearch()` that will be passed to the model's `fit()` and / or `predict` methods. E.g., you can now set a batch size, static validation series, ... depending on the model support. [#2050](https://github.com/unit8co/darts/pull/2050) by [Antoine Madrona](https://github.com/madtoinou)
  - For transparency, we issue a (removable) warning when performing auto-regressive forecasts with past covariates (with `n >= output_chunk_length`) to inform users that future values of past covariates will be accessed. [#2049](https://github.com/unit8co/darts/pull/2049) by [Antoine Madrona](https://github.com/madtoinou)
- Other improvements:
  - Added support for time index time zone conversion with parameter `tz` before generating/computing holidays and datetime attributes. Support was added to all Time Axis Encoders, standalone encoders and forecasting models' `add_encoders`, time series generation utils functions `holidays_timeseries()` and `datetime_attribute_timeseries()`, and `TimeSeries` methods `add_datetime_attribute()` and `add_holidays()`. [#2054](https://github.com/unit8co/darts/pull/2054) by [Dennis Bader](https://github.com/dennisbader).
  - Added new data transformer: `MIDAS`, which uses mixed-data sampling to convert `TimeSeries` from high frequency to low frequency (and back). [#1820](https://github.com/unit8co/darts/pull/1820) by [Boyd Biersteker](https://github.com/Beerstabr), [Antoine Madrona](https://github.com/madtoinou) and [Dennis Bader](https://github.com/dennisbader).
  - Added new dataset `ElectricityConsumptionZurichDataset` : The dataset contains the electricity consumption of households in Zurich, Switzerland from 2015-2022 on different grid levels. We also added weather measurements for Zurich which can be used as covariates for modelling. [#2039](https://github.com/unit8co/darts/pull/2039) by [Antoine Madrona](https://github.com/madtoinou) and [Dennis Bader](https://github.com/dennisbader).
  - Adapted the example notebooks to properly apply data transformers and avoid look-ahead bias. [#2020](https://github.com/unit8co/darts/pull/2020) by [Samriddhi Singh](https://github.com/SimTheGreat).

**Fixed**

- Fixed a bug when calling `historical_forecasts()` and `overlap_end=False` that did not generate the last possible forecast. [#2013](https://github.com/unit8co/darts/pull/2013) by [Dennis Bader](https://github.com/dennisbader).
- Fixed a bug when calling optimized `historical_forecasts()` for a `RegressionModel` trained with varying component-specific lags. [#2040](https://github.com/unit8co/darts/pull/2040) by [Antoine Madrona](https://github.com/madtoinou).
- Fixed a bug when using encoders with `RegressionModel` and series with a non-evenly spaced frequency (e.g. Month Begin). This raised an error during lagged data creation when trying to divide a pd.Timedelta by the ambiguous frequency. [#2034](https://github.com/unit8co/darts/pull/2034) by [Antoine Madrona](https://github.com/madtoinou).
- Fixed a bug when loading the weights of a `TorchForecastingModel` that was trained with a precision other than `float64`. [#2046](https://github.com/unit8co/darts/pull/2046) by [Freddie Hsin-Fu Huang](https://github.com/Hsinfu).
- Fixed broken links in the `Transfer learning` example notebook with publicly hosted version of the three datasets. [#2067](https://github.com/unit8co/darts/pull/2067) by [Antoine Madrona](https://github.com/madtoinou).
- Fixed a bug when using `NLinearModel` on multivariate series with covariates and `normalize=True`. [#2072](https://github.com/unit8co/darts/pull/2072) by [Antoine Madrona](https://github.com/madtoinou).
- Fixed a bug when using `DLinearModel` and `NLinearModel` on multivariate series with static covariates shared across components and `use_static_covariates=True`. [#2070](https://github.com/unit8co/darts/pull/2070) by [Antoine Madrona](https://github.com/madtoinou).

### For developers of the library:

No changes.

## [0.26.0](https://github.com/unit8co/darts/tree/0.26.0) (2023-09-16)

### For users of the library:

**Improved**

- Improvements to `RegressionModel`, [#1962](https://github.com/unit8co/darts/pull/1962) by [Antoine Madrona](https://github.com/madtoinou):
  - 🚀🚀 All models now support component/column-specific lags for target, past, and future covariates series.
- Improvements to `TorchForecastingModel` :
  - 🚀 Added `RINorm` (Reversible Instance Norm) as an input normalization option for all models except `RNNModel`. Activate it with model creation parameter `use_reversible_instance_norm`. [#1969](https://github.com/unit8co/darts/pull/1969) by [Dennis Bader](https://github.com/dennisbader).
  - 🔴 Added past covariates feature projection to `TiDEModel` with parameter `temporal_width_past` following the advice of the model architect. Parameter `temporal_width` was renamed to `temporal_width_future`. Additionally, added the option to bypass the feature projection with `temporal_width_past/future=0`. [#1993](https://github.com/unit8co/darts/pull/1993) by [Dennis Bader](https://github.com/dennisbader).
- Improvements to `EnsembleModel`, [#1815](https://github.com/unit8co/darts/pull/#1815) by [Antoine Madrona](https://github.com/madtoinou) and [Dennis Bader](https://github.com/dennisbader):
  - 🔴 Renamed model constructor argument `models` to `forecasting_models`.
  - 🚀🚀 Added support for pre-trained `GlobalForecastingModel` as `forecasting_models` to avoid re-training when ensembling. This requires all models to be pre-trained global models.
  - 🚀 Added support for generating the `forecasting_model` forecasts (used to train the ensemble model) with historical forecasts rather than direct (auto-regressive) predictions. Enable it with `train_using_historical_forecasts=True` at model creation.
  - Added an example notebook for ensemble models.
- Improvements to historical forecasts, backtest and gridsearch, [#1866](https://github.com/unit8co/darts/pull/1866) by [Antoine Madrona](https://github.com/madtoinou):
  - Added support for negative `start` values to start historical forecasts relative to the end of the target series.
  - Added a new argument `start_format` that allows to use an integer `start` either as the index position or index value/label for `series` indexed with a `pd.RangeIndex`.
  - Added support for `TimeSeries` with a `RangeIndex` starting at a negative integer.
- Other improvements:
  - Reduced the size of the Darts docker image `unit8/darts:latest`, and included all optional models as well as dev requirements. [#1878](https://github.com/unit8co/darts/pull/1878) by [Alex Colpitts](https://github.com/alexcolpitts96).
  - Added short examples in the docstring of all the models, including covariates usage and some model-specific parameters. [#1956](https://github.com/unit8co/darts/pull/1956) by [Antoine Madrona](https://github.com/madtoinou).
  - Added method `TimeSeries.cumsum()` to get the cumulative sum of the time series along the time axis. [#1988](https://github.com/unit8co/darts/pull/1988) by [Eliot Zubkoff](https://github.com/Eliotdoesprogramming).

**Fixed**

- Fixed a bug in `TimeSeries.from_dataframe()` when using a pandas.DataFrame with `df.columns.name != None`. [#1938](https://github.com/unit8co/darts/pull/1938) by [Antoine Madrona](https://github.com/madtoinou).
- Fixed a bug in `RegressionEnsembleModel.extreme_lags` when the forecasting models have only covariates lags. [#1942](https://github.com/unit8co/darts/pull/1942) by [Antoine Madrona](https://github.com/madtoinou).
- Fixed a bug when using `TFTExplainer` with a `TFTModel` running on GPU. [#1949](https://github.com/unit8co/darts/pull/1949) by [Dennis Bader](https://github.com/dennisbader).
- Fixed a bug in `TorchForecastingModel.load_weights()` that raised an error when loading the weights from a valid architecture. [#1952](https://github.com/unit8co/darts/pull/1952) by [Antoine Madrona](https://github.com/madtoinou).
- Fixed a bug in `NLinearModel` where `normalize=True` and past covariates could not be used at the same time. [#1873](https://github.com/unit8co/darts/pull/1873) by [Eliot Zubkoff](https://github.com/Eliotdoesprogramming).
- Raise an error when an `EnsembleModel` containing at least one `LocalForecastingModel` is calling `historical_forecasts` with `retrain=False`.  [#1815](https://github.com/unit8co/darts/pull/#1815) by [Antoine Madrona](https://github.com/madtoinou).
- 🔴 Dropped support for lambda functions in `add_encoders`’s “custom” encoder in favor of named functions to ensure that models can be exported. [#1957](https://github.com/unit8co/darts/pull/1957) by [Antoine Madrona](https://github.com/madtoinou).

### For developers of the library:

**Improved**

- Refactored all tests to use pytest instead of unittest. [#1950](https://github.com/unit8co/darts/pull/1950) by [Dennis Bader](https://github.com/dennisbader).

## [0.25.0](https://github.com/unit8co/darts/tree/0.25.0) (2023-08-04)

### For users of the library:

**Installation**

- 🔴 Removed Prophet, LightGBM, and CatBoost dependencies from PyPI packages (`darts`, `u8darts`, `u8darts[torch]`), and conda-forge packages (`u8darts`, `u8darts-torch`)  to avoid installation issues that some users were facing (installation on Apple M1/M2 devices, ...). [#1589](https://github.com/unit8co/darts/pull/1589) by [Julien Herzen](https://github.com/hrzn) and [Dennis Bader](https://github.com/dennisbader).
  - The models are still supported by installing the required packages as described in our [installation guide](https://github.com/unit8co/darts/blob/master/INSTALL.md#enabling-optional-dependencies).
  - The Darts package including all dependencies can still be installed with PyPI package `u8darts[all]` or conda-forge package `u8darts-all`.
  - Added new PyPI flavor `u8darts[notorch]`, and conda-forge flavor `u8darts-notorch` which are equivalent to the old `u8darts` installation (all dependencies except neural networks).
- 🔴 Removed support for Python 3.7 [#1864](https://github.com/unit8co/darts/pull/1864) by [Dennis Bader](https://github.com/dennisbader).

**Improved**

- General model improvements:
  - 🚀🚀 Optimized `historical_forecasts()` for `RegressionModel` when `retrain=False` and `forecast_horizon <= output_chunk_length` by vectorizing the prediction. This can run up to 700 times faster than before! [#1885](https://github.com/unit8co/darts/pull/1885) by [Antoine Madrona](https://github.com/madtoinou).
  - Improved efficiency of `historical_forecasts()` and `backtest()` for all models giving significant process time reduction for larger number of predict iterations and series. [#1801](https://github.com/unit8co/darts/pull/1801) by [Dennis Bader](https://github.com/dennisbader).
  - 🚀🚀 Added support for direct prediction of the likelihood parameters to probabilistic models using a likelihood (regression and torch models). Set `predict_likelihood_parameters=True` when calling `predict()`. [#1811](https://github.com/unit8co/darts/pull/1811) by [Antoine Madrona](https://github.com/madtoinou).
  - 🚀🚀 New forecasting model: `TiDEModel`  as proposed in [this paper](https://arxiv.org/abs/2304.08424). An MLP based encoder-decoder model that is said to outperform many Transformer-based architectures. [#1727](https://github.com/unit8co/darts/pull/1727) by [Alex Colpitts](https://github.com/alexcolpitts96).
  - `Prophet` now supports conditional seasonalities, and properly handles all parameters passed to `Prophet.add_seasonality()` and model creation parameter `add_seasonalities` [#1829](https://github.com/unit8co/darts/pull/1829) by [Idan Shilon](https://github.com/id5h).
  - Added method `generate_fit_predict_encodings()` to generate the encodings (from `add_encoders` at model creation) required for training and prediction. [#1925](https://github.com/unit8co/darts/pull/1925) by [Dennis Bader](https://github.com/dennisbader).
  - Added support for `PathLike` to the `save()` and `load()` functions of all non-deep learning based models. [#1754](https://github.com/unit8co/darts/pull/1754) by [Simon Sudrich](https://github.com/sudrich).
  - Added model property `ForecastingModel.supports_multivariate` to indicate whether the model supports multivariate forecasting. [#1848](https://github.com/unit8co/darts/pull/1848) by [Felix Divo](https://github.com/felixdivo).
- Improvements to `EnsembleModel` :
  - Model creation parameter `forecasting_models` now supports a mix of `LocalForecastingModel` and `GlobalForecastingModel` (single `TimeSeries` training/inference only, due to the local models). [#1745](https://github.com/unit8co/darts/pull/1745) by [Antoine Madrona](https://github.com/madtoinou).
  - Future and past covariates can now be used even if `forecasting_models` have different covariates support. The covariates passed to `fit()`/`predict()` are used only by models that support it. [#1745](https://github.com/unit8co/darts/pull/1745) by [Antoine Madrona](https://github.com/madtoinou).
  - `RegressionEnsembleModel` and `NaiveEnsembleModel` can generate probabilistic forecasts, probabilistics `forecasting_models` can be sampled to train the `regression_model`, updated the documentation (stacking technique). [#1692](https://github.com/unit8co/darts/pull/1692) by [Antoine Madrona](https://github.com/madtoinou).
- Improvements to `Explainability` module:
  - 🚀🚀 New forecasting model explainer: `TFTExplainer` for `TFTModel`. You can now access and visualize the trained model's feature importances and self attention. [#1392](https://github.com/unit8co/darts/pull/1392) by [Sebastian Cattes](https://github.com/Cattes) and [Dennis Bader](https://github.com/dennisbader).
  - Added static covariates support to `ShapeExplainer`. [#1803](https://github.com/unit8co/darts/pull/1803) by [Anne de Vries](https://github.com/anne-devries) and [Dennis Bader](https://github.com/dennisbader).
- Improvements to documentation [#1904](https://github.com/unit8co/darts/pull/1904) by [Dennis Bader](https://github.com/dennisbader):
  - made model sections in README.md, covariates user guide and forecasting model API Reference more user friendly by adding model links and reorganizing them into model categories.
  - added the Dynamic Time Warping (DTW) module and improved its appearance.
- Other improvements:
  - Improved static covariates column naming when using `StaticCovariatesTransformer` with a `sklearn.preprocessing.OneHotEncoder`. [#1863](https://github.com/unit8co/darts/pull/1863) by [Anne de Vries](https://github.com/anne-devries).
  - Added `MSTL` (Season-Trend decomposition using LOESS for multiple seasonalities) as a `method` option for `extract_trend_and_seasonality()`. [#1879](https://github.com/unit8co/darts/pull/1879) by [Alex Colpitts](https://github.com/alexcolpitts96).
  - Added `RINorm` (Reversible Instance Norm) as a new input normalization option for `TorchForecastingModel`. So far only `TiDEModel` supports it with model creation parameter `use_reversible_instance_norm`. [#1865](https://github.com/unit8co/darts/pull/1856) by [Alex Colpitts](https://github.com/alexcolpitts96).
  - Improvements to `TimeSeries.plot()` : custom axes are now properly supported with parameter `ax`. Axis is now returned for downstream tasks. [#1916](https://github.com/unit8co/darts/pull/1916) by [Dennis Bader](https://github.com/dennisbader).

**Fixed**

- Fixed an issue not considering original component names for `TimeSeries.plot()` when providing a label prefix. [#1783](https://github.com/unit8co/darts/pull/1783) by [Simon Sudrich](https://github.com/sudrich).
- Fixed an issue with the string representation of `ForecastingModel` when using array-likes at model creation. [#1749](https://github.com/unit8co/darts/pull/1749) by [Antoine Madrona](https://github.com/madtoinou).
- Fixed an issue with `TorchForecastingModel.load_from_checkpoint()` not properly loading the loss function and metrics. [#1759](https://github.com/unit8co/darts/pull/1759) by [Antoine Madrona](https://github.com/madtoinou).
- Fixed a bug when loading the weights of a `TorchForecastingModel` trained with encoders or a Likelihood. [#1744](https://github.com/unit8co/darts/pull/1744) by [Antoine Madrona](https://github.com/madtoinou).
- Fixed a bug when using selected `target_components` with `ShapExplainer`. [#1803](https://github.com/unit8co/darts/pull/1803) by [Dennis Bader](https://github.com/dennisbader).
- Fixed `TimeSeries.__getitem__()` for series with a RangeIndex with start != 0 and freq != 1. [#1868](https://github.com/unit8co/darts/pull/1868) by [Dennis Bader](https://github.com/dennisbader).
- Fixed an issue where `DTWAlignment.plot_alignment()` was not plotting the alignment plot of series with a RangeIndex correctly. [#1880](https://github.com/unit8co/darts/pull/1880) by [Ahmet Zamanis](https://github.com/AhmetZamanis) and [Dennis Bader](https://github.com/dennisbader).
- Fixed an issue when calling `ARIMA.predict()` and `num_samples > 1` (probabilistic forecasting), where the start point of the simulation was not anchored to the end of the target series. [#1893](https://github.com/unit8co/darts/pull/1893) by [Dennis Bader](https://github.com/dennisbader).
- Fixed an issue when using `TFTModel.predict()` with `full_attention=True` where the attention mask was not applied properly. [#1392](https://github.com/unit8co/darts/pull/1392) by [Dennis Bader](https://github.com/dennisbader).

### For developers of the library:

**Improvements**

- Refactored the `ForecastingModelExplainer` and `ExplainabilityResult` to simplify implementation of new explainers. [#1392](https://github.com/unit8co/darts/pull/1392) by [Dennis Bader](https://github.com/dennisbader).
- Adapted all unit tests to run successfully on M1 devices. [#1933](https://github.com/unit8co/darts/pull/1933) by [Dennis Bader](https://github.com/dennisbader).

## [0.24.0](https://github.com/unit8co/darts/tree/0.24.0) (2023-04-12)

### For users of the library:

**Improved**

- General model improvements:
  - New baseline forecasting model `NaiveMovingAverage`. [#1557](https://github.com/unit8co/darts/pull/1557) by [Janek Fidor](https://github.com/JanFidor).
  - New models `StatsForecastAutoCES`, and `StatsForecastAutoTheta` from Nixtla's statsforecasts library as local forecasting models without covariates support. AutoTheta supports probabilistic forecasts. [#1476](https://github.com/unit8co/darts/pull/1476) by [Boyd Biersteker](https://github.com/Beerstabr).
  - Added support for future covariates, and probabilistic forecasts to `StatsForecastAutoETS`. [#1476](https://github.com/unit8co/darts/pull/1476) by [Boyd Biersteker](https://github.com/Beerstabr).
  - Added support for logistic growth to `Prophet` with parameters `growth`, `cap`, `floor`. [#1419](https://github.com/unit8co/darts/pull/1419) by [David Kleindienst](https://github.com/DavidKleindienst).
  - Improved the model string / object representation style similar to scikit-learn models. [#1590](https://github.com/unit8co/darts/pull/1590) by [Janek Fidor](https://github.com/JanFidor).
  - 🔴 Renamed `MovingAverage` to `MovingAverageFilter` to avoid confusion with new `NaiveMovingAverage` model. [#1557](https://github.com/unit8co/darts/pull/1557) by [Janek Fidor](https://github.com/JanFidor).
- Improvements to `RegressionModel` :
  - Optimized lagged data creation for fit/predict sets achieving a drastic speed-up. [#1399](https://github.com/unit8co/darts/pull/1399) by [Matt Bilton](https://github.com/mabilton).
  - Added support for categorical past/future/static covariates to `LightGBMModel` with model creation parameters `categorical_*_covariates`. [#1585](https://github.com/unit8co/darts/pull/1585) by [Rijk van der Meulen](https://github.com/rijkvandermeulen).
  - Added lagged feature names for better interpretability; accessible with model property `lagged_feature_names`. [#1679](https://github.com/unit8co/darts/pull/1679) by [Antoine Madrona](https://github.com/madtoinou).
  - 🔴 New `use_static_covariates` option for all models: When True (default), models use static covariates if available at fitting time and enforce identical static covariate shapes across all target `series` used for training or prediction; when False, models ignore static covariates. [#1700](https://github.com/unit8co/darts/pull/1700) by [Dennis Bader](https://github.com/dennisbader).
- Improvements to `TorchForecastingModel` :
  - New methods `load_weights()` and `load_weights_from_checkpoint()` for loading only the weights from a manually saved model or checkpoint. This allows to fine-tune the pre-trained models with different optimizers or learning rate schedulers. [#1501](https://github.com/unit8co/darts/pull/1501) by [Antoine Madrona](https://github.com/madtoinou).
  - New method `lr_find()` that helps to find a good initial learning rate for your forecasting problem. [#1609](https://github.com/unit8co/darts/pull/1609) by [Levente Szabados](https://github.com/solalatus) and [Dennis Bader](https://github.com/dennisbader).
  - Improved the [user guide](https://unit8co.github.io/darts/userguide/torch_forecasting_models.html) and added new sections about saving/loading (checkpoints, manual save/load, loading weights only), and callbacks. [#1661](https://github.com/unit8co/darts/pull/1661) by [Antoine Madrona](https://github.com/madtoinou).
  - 🔴 Replaced `":"` in save file names with `"_"` to avoid issues on some operating systems. For loading models saved on earlier Darts versions, try to rename the file names by replacing `":"` with `"_"`. [#1501](https://github.com/unit8co/darts/pull/1501) by [Antoine Madrona](https://github.com/madtoinou).
  - 🔴 New `use_static_covariates` option for `TFTModel`, `DLinearModel` and `NLinearModel` : When True (default), models use static covariates if available at fitting time and enforce identical static covariate shapes across all target `series` used for training or prediction; when False, models ignore static covariates. [#1700](https://github.com/unit8co/darts/pull/1700) by [Dennis Bader](https://github.com/dennisbader).
- Improvements to `TimeSeries` :
  - Added support for integer indexed input to `from_*` factory methods, if index can be converted to a pandas.RangeIndex. [#1527](https://github.com/unit8co/darts/pull/1527) by [Dennis Bader](https://github.com/dennisbader).
  - Added support for integer indexed input with step sizes (freq) other than 1. [#1527](https://github.com/unit8co/darts/pull/1527) by [Dennis Bader](https://github.com/dennisbader).
  - Optimized time series creation with `fill_missing_dates=True` achieving a drastic speed-up . [#1527](https://github.com/unit8co/darts/pull/1527) by [Dennis Bader](https://github.com/dennisbader).
  - `from_group_dataframe()` now warns the user if there is suspicion of a "bad" time index (monotonically increasing). [#1628](https://github.com/unit8co/darts/pull/1628) by [Dennis Bader](https://github.com/dennisbader).
- Added a parameter to give a custom function name to the transformed output of `WindowTransformer`; improved the explanation of the `window` parameter. [#1676](https://github.com/unit8co/darts/pull/1676) and [#1666](https://github.com/unit8co/darts/pull/1666) by [Jing Qiang Goh](https://github.com/JQGoh).
- Added `historical_forecasts` parameter to `backtest()` that allows to use precomputed historical forecasts from `historical_forecasts()`. [#1597](https://github.com/unit8co/darts/pull/1597) by [Janek Fidor](https://github.com/JanFidor).
- Added feature values and SHAP object to `ShapExplainabilityResult`, giving easy user access to all SHAP-specific explainability results. [#1545](https://github.com/unit8co/darts/pull/1545) by [Rijk van der Meulen](https://github.com/rijkvandermeulen).
- New `quantile_loss()` (pinball loss) metric for probabilistic forecasts. [#1559](https://github.com/unit8co/darts/pull/1559) by [Janek Fidor](https://github.com/JanFidor).

**Fixed**

- Fixed an issue in `BottomUp/TopDownReconciliator` where the order of the series components was not taken into account. [#1592](https://github.com/unit8co/darts/pull/1592) by [David Kleindienst](https://github.com/DavidKleindienst).
- Fixed an issue with `DLinearModel` not supporting even numbered `kernel_size`. [#1695](https://github.com/unit8co/darts/pull/1695) by [Antoine Madrona](https://github.com/madtoinou).
- Fixed an issue with `RegressionEnsembleModel` not using future covariates during training. [#1660](https://github.com/unit8co/darts/pull/1660) by [Rajesh Balakrishnan](https://github.com/Rajesh4AI).
- Fixed an issue where `NaiveEnsembleModel` prediction did not transfer the series' component name. [#1602](https://github.com/unit8co/darts/pull/1602) by [David Kleindienst](https://github.com/DavidKleindienst).
- Fixed an issue in `TorchForecastingModel` that prevented from using multi GPU training. [#1509](https://github.com/unit8co/darts/pull/1509) by [Levente Szabados](https://github.com/solalatus).
- Fixed a bug when saving a `FFT` model with `trend=None`. [#1594](https://github.com/unit8co/darts/pull/1594) by [Antoine Madrona](https://github.com/madtoinou).
- Fixed some issues with PyTorch-Lightning version 2.0.0. [#1651](https://github.com/unit8co/darts/pull/1651) by [Dennis Bader](https://github.com/dennisbader).
- Fixed a bug in `QuantileDetector` which raised an error when low and high quantiles had identical values. [#1553](https://github.com/unit8co/darts/pull/1553) by [Julien Adda](https://github.com/julien12234).
- Fixed an issue preventing `TimeSeries` from being empty. [#1359](https://github.com/unit8co/darts/pull/1359) by [Antoine Madrona](https://github.com/madtoinou).
- Fixed an issue when using `backtest()` on multiple series. [#1517](https://github.com/unit8co/darts/pull/1517) by [Julien Herzen](https://github.com/hrzn).
- General fixes to `historical_forecasts()`
  - Fixed issue where `retrain` functions were not handled properly; Improved handling of `start`, and `train_length` parameters; better interpretability with warnings and improved error messages (warnings can be turned of with `show_warnings=False`). By [#1675](https://github.com/unit8co/darts/pull/1675) by [Antoine Madrona](https://github.com/madtoinou) and [Dennis Bader](https://github.com/dennisbader).
  - Fixed an issue for several models (mainly ensemble and local models) where automatic `start` did not respect the minimum required training lengths. [#1616](https://github.com/unit8co/darts/pull/1616) by [Janek Fidor](https://github.com/JanFidor) and [Dennis Bader](https://github.com/dennisbader).
  - Fixed an issue when using a `RegressionModel` with future covariates lags only. [#1685](https://github.com/unit8co/darts/pull/1685) by [Maxime Dumonal](https://github.com/dumjax).

### For developers of the library:

**Improvements**

- Option to skip slow tests locally with `pytest . --no-cov -m "not slow"`. [#1625](https://github.com/unit8co/darts/pull/1625) by [Blazej Nowicki](https://github.com/BlazejNowicki).
- Major refactor of data transformers which simplifies implementation of new transformers. [#1409](https://github.com/unit8co/darts/pull/1409) by [Matt Bilton](https://github.com/mabilton).

## [0.23.1](https://github.com/unit8co/darts/tree/0.23.1) (2023-01-12)

Patch release

**Fixed**

- Fix an issue in `TimeSeries` which made it incompatible with Python 3.7.
  [#1449](https://github.com/unit8co/darts/pull/1449) by [Dennis Bader](https://github.com/dennisbader).
- Fix an issue with static covariates when series have variable lengths with `RegressionModel`s.
  [#1469](https://github.com/unit8co/darts/pull/1469) by [Eliane Maalouf](https://github.com/eliane-maalouf).
- Fix an issue with PyTorch Lightning trainer handling.
  [#1459](https://github.com/unit8co/darts/pull/1459) by [Dennis Bader](https://github.com/dennisbader).
- Fix an issue with `historical_forecasts()` retraining PyTorch models iteratively instead of from scratch.
  [#1465](https://github.com/unit8co/darts/pull/1465) by [Dennis Bader](https://github.com/dennisbader).
- Fix an issue with `historical_forecasts()` not working in some cases when `future_covariates`
  are provided and `start` is not specified. [#1481](https://github.com/unit8co/darts/pull/1481)
  by [Maxime Dumonal](https://github.com/dumjax).
- Fix an issue with `slice_n_points` functions on integer indexes.
  [#1482](https://github.com/unit8co/darts/pull/1482) by [Julien Herzen](https://github.com/hrzn).

## [0.23.0](https://github.com/unit8co/darts/tree/0.23.0) (2022-12-23)

### For users of the library:

**Improved**

- 🚀🚀🚀 Brand new Darts module dedicated to anomaly detection on time series: `darts.ad`.
  More info on the API doc page: https://unit8co.github.io/darts/generated_api/darts.ad.html.
  [#1256](https://github.com/unit8co/darts/pull/1256) by [Julien Adda](https://github.com/julien12234)
  and [Julien Herzen](https://github.com/hrzn).
- New forecasting models: `DLinearModel` and `NLinearModel` as proposed in [this paper](https://arxiv.org/pdf/2205.13504.pdf).
  [#1139](https://github.com/unit8co/darts/pull/1139)  by [Julien Herzen](https://github.com/hrzn) and [Greg DeVos](https://github.com/gdevos010).
- New forecasting model: `XGBModel` implementing XGBoost.
  [#1405](https://github.com/unit8co/darts/pull/1405) by [Julien Herzen](https://github.com/hrzn).
- New `multi_models` option for all `RegressionModel`s: when set to False, uses only a single underlying
  estimator for multi-step forecasting, which can drastically increase computational efficiency.
  [#1291](https://github.com/unit8co/darts/pull/1291) by [Eliane Maalouf](https://github.com/eliane-maalouf).
- All `RegressionModel`s (incl. LightGBM, Catboost, XGBoost, Random Forest, ...)
  now support static covariates.
  [#1412](https://github.com/unit8co/darts/pull/1412) by [Eliane Maalouf](https://github.com/eliane-maalouf).
- `historical_forecasts()` and `backtest()` now work on multiple series, too.
  [#1318](https://github.com/unit8co/darts/pull/1318) by [Maxime Dumonal](https://github.com/dumjax).
- New window transformation capabilities: `TimeSeries.window_transform()` and
  a new `WindowTransformer` which allow to easily create window features.
  [#1269](https://github.com/unit8co/darts/pull/1269) by [Eliane Maalouf](https://github.com/eliane-maalouf).
- 🔴 Improvements to `TorchForecastingModels` : Load models directly to CPU that were trained on GPU. Save file size reduced.
  Improved PyTorch Lightning Trainer handling fixing several minor issues.
  Removed deprecated methods `load_model` and `save_model`
  [#1371](https://github.com/unit8co/darts/pull/1371) by [Dennis Bader](https://github.com/dennisbader).
- Improvements to encoders: Added support for encoders to all models with covariate support through `add_encoders` at model creation.
  Encoders now generate the correct minimum required covariate time spans for all models.
  [#1338](https://github.com/unit8co/darts/pull/1338) by [Dennis Bader](https://github.com/dennisbader).
- New datasets available in `darts.datasets` (`ILINetDataset`, `ExchangeRateDataset`, `TrafficDataset`, `WeatherDataset`)
  [#1298](https://github.com/unit8co/darts/pull/1298) by [Kamil Wierciak](https://github.com/FEJTWOW).
  [#1291](https://github.com/unit8co/darts/pull/1291) by [Eliane Maalouf](https://github.com/eliane-maalouf).
- New `Diff` transformer, which can difference and "undifference" series
  [#1380](https://github.com/unit8co/darts/pull/1380) by [Matt Bilton](https://github.com/mabilton).
- Improvements to KalmanForecaster: The model now accepts different TimeSeries for prediction than the ones used to fit the model.
  [#1338](https://github.com/unit8co/darts/pull/1338) by [Dennis Bader](https://github.com/dennisbader).
- Backtest functions can now accept a list of metric functions [#1333](https://github.com/unit8co/darts/pull/1333)
  by [Antoine Madrona](https://github.com/madtoinou).
- Extension of baseline models to work on multivariate series
  [#1373](https://github.com/unit8co/darts/pull/1373) by [Błażej Nowicki](https://github.com/BlazejNowicki).
- Improvement to `TimeSeries.gaps()` [#1265](https://github.com/unit8co/darts/pull/1265) by
  [Antoine Madrona](https://github.com/madtoinou).
- Speedup of `TimeSeries.quantile_timeseries()` method
  [#1351](https://github.com/unit8co/darts/pull/1351) by [@tranquilitysmile](https://github.com/tranquilitysmile).
- Some dependencies which can be hard to install (LightGBM, Catboost, XGBoost, Prophet, Statsforecast)
  are not required anymore (if not installed the corresponding models will not be available)
  [#1360](https://github.com/unit8co/darts/pull/1360) by [Antoine Madrona](https://github.com/madtoinou).
- Removed `IPython` as a dependency. [#1331](https://github.com/unit8co/darts/pull/1331) by [Erik Hasse](https://github.com/erik-hasse)
- Allow the creation of empty `TimeSeries` [#1359](https://github.com/unit8co/darts/pull/1359)
  by [Antoine Madrona](https://github.com/madtoinou).

**Fixed**

- Fixed edge case in ShapExplainer for regression models where covariates series > target series
  [#1310](https://github.com/unit8co/darts/pull/1310) by [Rijk van der Meulen](https://github.com/rijkvandermeulen)
- Fixed a bug in `TimeSeries.resample()` [#1350](https://github.com/unit8co/darts/pull/1350)
  by [Antoine Madrona](https://github.com/madtoinou).
- Fixed splitting methods when split point is not in the series
  [#1415](https://github.com/unit8co/darts/pull/1415) by [@DavidKleindienst](https://github.com/DavidKleindienst)
- Fixed issues with `append_values()` and `prepend_values()` not correctly extending `RangeIndex`es
  [#1435](https://github.com/unit8co/darts/pull/1435) by [Matt Bilton](https://github.com/mabilton).
- Fixed some issues with time zones [#1343](https://github.com/unit8co/darts/pull/1343)
  by [Antoine Madrona](https://github.com/madtoinou).
- Fixed some issues when using a single target series with `RegressionEnsembleModel`
  [#1357](https://github.com/unit8co/darts/pull/1357) by [Dennis Bader](https://github.com/dennisbader).
- Fixed treatment of stochastic models in ensemble models
  [#1423](https://github.com/unit8co/darts/pull/1423) by [Eliane Maalouf](https://github.com/eliane-maalouf).

## [0.22.0](https://github.com/unit8co/darts/tree/0.22.0) (2022-10-04)

### For users of the library:

**Improved**

- New explainability feature. The class `ShapExplainer` in `darts.explainability` can provide Shap-values explanations of the importance of each lag and each dimension in producing each forecasting lag for `RegressionModel`s. [#909](https://github.com/unit8co/darts/pull/909) by [Maxime Dumonal](https://github.com/dumjax).
- New model: `StatsForecastsETS`. Similarly to `StatsForecastsAutoARIMA`, this model offers the ETS model from Nixtla's `statsforecasts` library as a local forecasting model supporting future covariates. [#1171](https://github.com/unit8co/darts/pull/1171) by [Julien Herzen](https://github.com/hrzn).
- Added support for past and future covariates to `residuals()` function. [#1223](https://github.com/unit8co/darts/pull/1223) by [Eliane Maalouf](https://github.com/eliane-maalouf).
- Added support for retraining model(s) every `n` iteration and on custom conditions in `historical_forecasts` method of `ForecastingModel`s. [#1139](https://github.com/unit8co/darts/pull/1139) by [Francesco Bruzzesi](https://github.com/fbruzzesi).
- Added support for beta-NLL in `GaussianLikelihood`s, as proposed in [this paper](https://arxiv.org/abs/2203.09168). [#1162](https://github.com/unit8co/darts/pull/1162) by [Julien Herzen](https://github.com/hrzn).
- New LayerNorm alternatives, RMSNorm and LayerNormNoBias [#1113](https://github.com/unit8co/darts/pull/1113) by [Greg DeVos](https://github.com/gdevos010).
- 🔴 Improvements to encoders: improve fitting behavior of encoders' transformers and solve a couple of issues. Remove support for absolute index encoding. [#1257](https://github.com/unit8co/darts/pull/1257) by [Dennis Bader](https://github.com/dennisbader).
- Overwrite min_train_series_length for Catboost and LightGBM [#1214](https://github.com/unit8co/darts/pull/1214) by [Anne de Vries](https://github.com/anne-devries).
- New example notebook showcasing and end-to-end example of hyperparameter optimization with Optuna [#1242](https://github.com/unit8co/darts/pull/1242) by [Julien Herzen](https://github.com/hrzn).
- New user guide section on hyperparameter optimization with Optuna and Ray Tune [#1242](https://github.com/unit8co/darts/pull/1242) by [Julien Herzen](https://github.com/hrzn).
- Documentation on model saving and loading. [#1210](https://github.com/unit8co/darts/pull/1210) by [Amadej Kocbek](https://github.com/amadejkocbek).
- 🔴 `torch_device_str` has been removed from all torch models in favor of Pytorch Lightning's `pl_trainer_kwargs` method [#1244](https://github.com/unit8co/darts/pull/1244) by [Greg DeVos](https://github.com/gdevos010).

**Fixed**

- An issue with `add_encoders` in `RegressionModel`s when fit/predict were called with a single target series. [#1193](https://github.com/unit8co/darts/pull/1193) by [Dennis Bader](https://github.com/dennisbader).
- Some issues with integer-indexed series. [#1191](https://github.com/unit8co/darts/pull/1191) by [Julien Herzen](https://github.com/hrzn).
- A bug when using the latest versions (>=1.1.1) of Prophet. [#1208](https://github.com/unit8co/darts/pull/1208) by [Julien Herzen](https://github.com/hrzn).
- An issue with calling `fit_transform()` on reconciliators. [#1165](https://github.com/unit8co/darts/pull/1165) by [Julien Herzen](https://github.com/hrzn).
- A bug in `GaussianLikelihood` object causing issues with confidence intervals. [#1162](https://github.com/unit8co/darts/pull/1162) by [Julien Herzen](https://github.com/hrzn).
- An issue which prevented plotting `TimeSeries` of length 1. [#1206](https://github.com/unit8co/darts/issues/1206) by [Julien Herzen](https://github.com/hrzn).
- Type hinting for ExponentialSmoothing model [#1185](https://github.com/unit8co/darts/pull/1185) by [Rijk van der Meulen](https://github.com/rijkvandermeulen)

## [0.21.0](https://github.com/unit8co/darts/tree/0.21.0) (2022-08-12)

### For users of the library:

**Improved**

- New model: Catboost, incl `quantile`, `poisson` and `gaussian` likelihoods support. [#1007](https://github.com/unit8co/darts/pull/1007), [#1044](https://github.com/unit8co/darts/pull/1044) by [Jonas Racine](https://github.com/jonasracine).
- Extension of the `add_encoders` option to `RegressionModel`s. It is now straightforward to add calendar based or custom past or future covariates to these models, similar to torch models. [#1093](https://github.com/unit8co/darts/pull/1093) by [Dennis Bader](https://github.com/dennisbader).
- Introduction of `StaticCovariatesTransformer`, categorical static covariate support for `TFTModel`, example and user-guide updates on static covariates. [#1081](https://github.com/unit8co/darts/pull/1081) by [Dennis Bader](https://github.com/dennisbader).
- ARIMA and VARIMA models now support being applied to a new series, different than the one used for training. [#1036](https://github.com/unit8co/darts/pull/1036) by [Samuele Giuliano Piazzetta](https://github.com/piaz97).
- All Darts forecasting models now have unified `save()` and `load()` methods. [#1070](https://github.com/unit8co/darts/pull/1070) by [Dustin Brunner](https://github.com/brunnedu).
- Improvements in logging. [#1034](https://github.com/unit8co/darts/pull/1034) by [Dustin Brunner](https://github.com/brunnedu).
- Re-integrating Prophet >= 1.1 in core dependencies (as it does not depend on PyStan anymore). [#1054](https://github.com/unit8co/darts/pull/1054) by [Julien Herzen](https://github.com/hrzn).
- Added a new `AustralianTourismDataset`. [#1141](https://github.com/unit8co/darts/pull/1141) by [Julien Herzen](https://github.com/hrzn).
- Added a new notebook demonstrating hierarchical reconciliation. [#1147](https://github.com/unit8co/darts/pull/1147) by [Julien Herzen](https://github.com/hrzn).
- Added `drop_columns()` method to `TimeSeries`. [#1040](https://github.com/unit8co/darts/pull/1040) by [@shaido987](https://github.com/shaido987)
- Speedup static covariates when no casting is needed. [#1053](https://github.com/unit8co/darts/pull/1053) by [Julien Herzen](https://github.com/hrzn).
- Implemented the min_train_series_length method for the FourTheta and Theta models that overwrites the minimum default of 3 training samples by 2*seasonal_period when appropriate. [#1101](https://github.com/unit8co/darts/pull/1101) by [Rijk van der Meulen](https://github.com/rijkvandermeulen).
- Make default formatting optional in plots. [#1056](https://github.com/unit8co/darts/pull/1056) by [Colin Delahunty](https://github.com/colin99d)
- Introduce `retrain` option in `residuals()` method. [#1066](https://github.com/unit8co/darts/pull/1066) by [Julien Herzen](https://github.com/hrzn).
- Improved error messages. [#1066](https://github.com/unit8co/darts/pull/1066) by [Julien Herzen](https://github.com/hrzn).
- Small readability improvements to user guide. [#1039](https://github.com/unit8co/darts/pull/1039), [#1046](https://github.com/unit8co/darts/pull/1046/files) by [Ryan Russell](https://github.com/ryanrussell)

**Fixed**

- Fixed an error when loading torch forecasting models. [#1124](https://github.com/unit8co/darts/pull/1124) by [Dennis Bader](https://github.com/dennisbader).
- 🔴 renamed `ignore_time_axes` into `ignore_time_axis` in `TimeSeries.concatenate()`. [#1073](https://github.com/unit8co/darts/pull/1073/files) by [Thomas KIENTZ](https://github.com/thomktz)
- Propagate static covs and hierarchy in missing value filler. [#1076](https://github.com/unit8co/darts/pull/1076) by [Julien Herzen](https://github.com/hrzn).
- Fixed an issue where num_stacks is used instead of self.num_stacks in the NBEATSModel. Also, a few mistakes in API reference docs. [#1103](https://github.com/unit8co/darts/pull/1103) by [Rijk van der Meulen](https://github.com/rijkvandermeulen).
- Fixed `univariate_component()` method to propagate static covariates and drop hierarchy. [#1128](https://github.com/unit8co/darts/pull/1128) by [Julien Herzen](https://github.com/hrzn).
- Fixed various issues. [#1106](https://github.com/unit8co/darts/pull/1106) by [Julien Herzen](https://github.com/hrzn).
- Fixed an issue with `residuals` on `RNNModel`. [#1066](https://github.com/unit8co/darts/pull/1066) by [Julien Herzen](https://github.com/hrzn).

## [0.20.0](https://github.com/unit8co/darts/tree/0.20.0) (2022-06-22)

### For users of the library:

**Improved**

- Added support for static covariates in `TimeSeries` class. [#966](https://github.com/unit8co/darts/pull/966) by [Dennis Bader](https://github.com/dennisbader).
- Added support for static covariates in TFT model. [#966](https://github.com/unit8co/darts/pull/966) by [Dennis Bader](https://github.com/dennisbader).
- Support for storing hierarchy of components in `TimeSeries` (in view of hierarchical reconciliation) [#1012](https://github.com/unit8co/darts/pull/1012) by [Julien Herzen](https://github.com/hrzn).
- New Reconciliation transformers for forecast reconciliation: bottom up, top down and MinT. [#1012](https://github.com/unit8co/darts/pull/1012) by [Julien Herzen](https://github.com/hrzn).
- Added support for Monte Carlo Dropout, as a way to capture model uncertainty with torch models at inference time. [#1013](https://github.com/unit8co/darts/pull/1013) by [Julien Herzen](https://github.com/hrzn).
- New datasets: ETT and Electricity. [#617](https://github.com/unit8co/darts/pull/617)
  by [Greg DeVos](https://github.com/gdevos010)
- New dataset, [Uber TLC](https://github.com/fivethirtyeight/uber-tlc-foil-response). [#1003](https://github.com/unit8co/darts/pull/1003) by [Greg DeVos](https://github.com/gdevos010).
- Model Improvements: Option for changing activation function for NHiTs and NBEATS. NBEATS support for dropout. NHiTs Support for AvgPooling1d. [#955](https://github.com/unit8co/darts/pull/955) by [Greg DeVos](https://github.com/gdevos010).
- Implemented [&#34;GLU Variants Improve Transformer&#34;](https://arxiv.org/abs/2002.05202) for transformer based models (transformer and TFT). [#968](https://github.com/unit8co/darts/pull/968) by [Greg DeVos](https://github.com/gdevos010).
- Added support for torch metrics during training and validation. [#996](https://github.com/unit8co/darts/pull/996) by [Greg DeVos](https://github.com/gdevos010).
- Better handling of logging [#1010](https://github.com/unit8co/darts/pull/1010) by [Dustin Brunner](https://github.com/brunnedu).
- Better support for Python 3.10, and dropping `prophet` as a dependency (`Prophet` model still works if `prophet` package is installed separately) [#1023](https://github.com/unit8co/darts/pull/1023) by [Julien Herzen](https://github.com/hrzn).
- Option to avoid global matplotlib configuration changes.
  [#924](https://github.com/unit8co/darts/pull/924) by [Mike Richman](https://github.com/zgana).
- 🔴 `HNiTSModel` renamed to `HNiTS` [#1000](https://github.com/unit8co/darts/pull/1000) by [Greg DeVos](https://github.com/gdevos010).

**Fixed**

- A bug with `tail()` and `head()` [#942](https://github.com/unit8co/darts/pull/942) by [Julien Herzen](https://github.com/hrzn).
- An issue with arguments being reverted for the `metric` function of gridsearch and backtest [#989](https://github.com/unit8co/darts/pull/989) by [Clara Grotehans](https://github.com/ClaraGrthns).
- An error checking whether `fit()` has been called in global models [#944](https://github.com/unit8co/darts/pull/944) by [Julien Herzen](https://github.com/hrzn).
- An error in Gaussian Process filter happening with newer versions of sklearn [#963](https://github.com/unit8co/darts/pull/963) by [Julien Herzen](https://github.com/hrzn).

### For developers of the library:

**Fixed**

- An issue with LinearLR scheduler in tests. [#928](https://github.com/unit8co/darts/pull/928) by [Dennis Bader](https://github.com/dennisbader).

## [0.19.0](https://github.com/unit8co/darts/tree/0.19.0) (2022-04-13)

### For users of the library:

**Improved**

- New model: `NHiTS` implementing the N-HiTS model.
  [#898](https://github.com/unit8co/darts/pull/898) by [Julien Herzen](https://github.com/hrzn).
- New model: `StatsForecastAutoARIMA` implementing the (faster) AutoARIMA version of
  [statsforecast](https://github.com/Nixtla/statsforecast).
  [#893](https://github.com/unit8co/darts/pull/893) by [Julien Herzen](https://github.com/hrzn).
- New model: `Croston` method.
  [#893](https://github.com/unit8co/darts/pull/893) by [Julien Herzen](https://github.com/hrzn).
- Better way to represent stochastic `TimeSeries` from distributions specified by quantiles.
  [#899](https://github.com/unit8co/darts/pull/899) by [Gian Wiher](https://github.com/gnwhr).
- Better sampling of trajectories for stochastic `RegressionModel`s.
  [#899](https://github.com/unit8co/darts/pull/899) by [Gian Wiher](https://github.com/gnwhr).
- Improved user guide with more sections. [#905](https://github.com/unit8co/darts/pull/905)
  by [Julien Herzen](https://github.com/hrzn).
- New notebook showcasing transfer learning and training forecasting models on large time
  series datasets. [#885](https://github.com/unit8co/darts/pull/885)
  by [Julien Herzen](https://github.com/hrzn).

**Fixed**

- Some issues with PyTorch Lightning >= 1.6.0 [#888](https://github.com/unit8co/darts/pull/888)
  by [Julien Herzen](https://github.com/hrzn).

## [0.18.0](https://github.com/unit8co/darts/tree/0.18.0) (2022-03-22)

### For users of the library:

**Improved**

- `LinearRegressionModel` and `LightGBMModel` can now be probabilistic, supporting quantile
  and poisson regression. [#831](https://github.com/unit8co/darts/pull/831),
  [#853](https://github.com/unit8co/darts/pull/853) by [Gian Wiher](https://github.com/gnwhr).
- New models: `BATS` and `TBATS`, based on [tbats](https://github.com/intive-DataScience/tbats).
  [#816](https://github.com/unit8co/darts/pull/816) by [Julien Herzen](https://github.com/hrzn).
- Handling of stochastic inputs in PyTorch based models. [#833](https://github.com/unit8co/darts/pull/833)
  by [Julien Herzen](https://github.com/hrzn).
- GPU and TPU user guide. [#826](https://github.com/unit8co/darts/pull/826)
  by [@gsamaras](https://github.com/gsamaras).
- Added train and validation loss to PyTorch Lightning progress bar.
  [#825](https://github.com/unit8co/darts/pull/825) by [Dennis Bader](https://github.com/dennisbader).
- More losses available in `darts.utils.losses` for PyTorch-based models:
  `SmapeLoss`, `MapeLoss` and `MAELoss`. [#845](https://github.com/unit8co/darts/pull/845)
  by [Julien Herzen](https://github.com/hrzn).
- Improvement to the seasonal decomposition [#862](https://github.com/unit8co/darts/pull/862).
  by [Gian Wiher](https://github.com/gnwhr).
- The `gridsearch()` method can now return best metric score.
  [#822](https://github.com/unit8co/darts/pull/822) by [@nlhkh](https://github.com/nlhkh).
- Removed needless checkpoint loading when predicting. [#821](https://github.com/unit8co/darts/pull/821)
  by [Dennis Bader](https://github.com/dennisbader).
- Changed default number of epochs for validation from 10 to 1.
  [#825](https://github.com/unit8co/darts/pull/825) by [Dennis Bader](https://github.com/dennisbader).

**Fixed**

- Fixed some issues with encoders in `fit_from_dataset()`.
  [#829](https://github.com/unit8co/darts/pull/829) by [Julien Herzen](https://github.com/hrzn).
- Fixed an issue with covariates slicing for `DualCovariatesForecastingModels`.
  [#858](https://github.com/unit8co/darts/pull/858) by [Dennis Bader](https://github.com/dennisbader).

## [0.17.1](https://github.com/unit8co/darts/tree/0.17.1) (2022-02-17)

Patch release

### For users of the library:

**Fixed**

- Fixed issues with (now deprecated) `torch_device_str` parameter, and improved documentation
  related to using devices with PyTorch Lightning. [#806](https://github.com/unit8co/darts/pull/806)
  by [Dennis Bader](https://github.com/dennisbader).
- Fixed an issue with `ReduceLROnPlateau`. [#806](https://github.com/unit8co/darts/pull/806)
  by [Dennis Bader](https://github.com/dennisbader).
- Fixed an issue with the periodic basis functions of N-BEATS. [#804](https://github.com/unit8co/darts/pull/804)
  by [Vladimir Chernykh](https://github.com/vladimir-chernykh).
- Relaxed requirements for `pandas`; from `pandas>=1.1.0` to `pandas>=1.0.5`.
  [#800](https://github.com/unit8co/darts/pull/800) by [@adelnick](https://github.com/adelnick).

## [0.17.0](https://github.com/unit8co/darts/tree/0.17.0) (2022-02-15)

### For users of the library:

**Improved**

- 🚀 Support for [PyTorch Lightning](https://github.com/PyTorchLightning/pytorch-lightning): All deep learning
  models are now implemented using PyTorch Lightning. This means that many more features are now available
  via PyTorch Lightning trainers functionalities; such as tailored callbacks, or multi-GPU training.
  [#702](https://github.com/unit8co/darts/pull/702) by [Dennis Bader](https://github.com/dennisbader).
- The `RegressionModel`s now accept an `output_chunk_length` parameter; meaning that they can be trained to
  predict more than one time step in advance (and used auto-regressively to predict on longer horizons).
  [#761](https://github.com/unit8co/darts/pull/761) by [Dustin Brunner](https://github.com/brunnedu).
- 🔴 `TimeSeries` "simple statistics" methods (such as `mean()`, `max()`, `min()` etc, ...) have been refactored
  to work natively on stochastic `TimeSeries`, and over configurable axes. [#773](https://github.com/unit8co/darts/pull/773)
  by [Gian Wiher](https://github.com/gnwhr).
- 🔴 `TimeSeries` now support only pandas `RangeIndex` as an integer index, and does not support `Int64Index` anymore,
  as it became deprecated with pandas 1.4.0. This also now brings the guarantee that `TimeSeries` do not have missing
  "dates" even when indexed with integers. [#777](https://github.com/unit8co/darts/pull/777)
  by [Julien Herzen](https://github.com/hrzn).
- New model: `KalmanForecaster` is a new probabilistic model, working on multivariate series, accepting future covariates,
  and which works by running the state-space model of a given Kalman filter into the future. The `fit()` function uses the
  N4SID algorithm for system identification. [#743](https://github.com/unit8co/darts/pull/743)
  by [Julien Herzen](https://github.com/hrzn).
- The `KalmanFilter` now also works on `TimeSeries` containing missing values. [#743](https://github.com/unit8co/darts/pull/743)
  by [Julien Herzen](https://github.com/hrzn).
- The estimators (forecasting and filtering models) now also return their own instance when calling `fit()`,
  which allows chaining calls. [#741](https://github.com/unit8co/darts/pull/741)
  by [Julien Herzen](https://github.com/hrzn).

**Fixed**

- Fixed an issue with tensorboard and gridsearch when `model_name` is provided.
  [#760](https://github.com/unit8co/darts/pull/760) by [@gdevos010](https://github.com/gdevos010).
- Fixed issues with pip-tools. [#762](https://github.com/unit8co/darts/pull/762)
  by [Tomas Van Pottelbergh](https://github.com/tomasvanpottelbergh).

### For developers of the library:

- Some linting checks have been added to the CI pipeline. [#749](https://github.com/unit8co/darts/pull/749)
  by [Tomas Van Pottelbergh](https://github.com/tomasvanpottelbergh).

## [0.16.1](https://github.com/unit8co/darts/tree/0.16.1) (2022-01-24)

Patch release

### For users of the library:

- Fixed an incompatibility with latest version of Pandas ([#752](https://github.com/unit8co/darts/pull/752))
  by [Julien Herzen](https://github.com/hrzn).
- Fixed non contiguous error when using lstm_layers > 1 on GPU. ([#740](https://github.com/unit8co/darts/pull/740))
  by [Dennis Bader](https://github.com/dennisbader).
- Small improvement in type annotations in API documentation ([#744](https://github.com/unit8co/darts/pull/744))
  by [Dustin Brunner](https://github.com/brunnedu).

### For developers of the library:

- Added flake8 tests to CI pipelines ([#749](https://github.com/unit8co/darts/pull/749),
  [#748](https://github.com/unit8co/darts/pull/748), [#745](https://github.com/unit8co/darts/pull/745))
  by [Tomas Van Pottelbergh](https://github.com/tomasvanpottelbergh)
  and [Dennis Bader](https://github.com/dennisbader).

## [0.16.0](https://github.com/unit8co/darts/tree/0.16.0) (2022-01-13)

### For users of the library:

**Improved**

- The [documentation page](https://unit8co.github.io/darts/index.html) has been revamped and now contains
  a brand new Quickstart guide, as well as a User Guide section, which will be populated over time.
- The [API documentation](https://unit8co.github.io/darts/generated_api/darts.html) has been revamped and improved,
  notably using `numpydoc`.
- The datasets building procedure has been improved in `RegressionModel`, which yields dramatic speed improvements.

**Added**

- The `KalmanFilter` can now do system identification using `fit()` (using [nfoursid](https://github.com/spmvg/nfoursid)).

**Fixed**

- Catch a [potentially problematic case](https://github.com/unit8co/darts/issues/724) in ensemble models.
- Fixed support for `ReduceLROnPlateau` scheduler.

### For developers of the library:

- We have switched to [black](https://black.readthedocs.io/en/stable/) for code formatting (this is checked
  by the CI pipeline).

## [0.15.0](https://github.com/unit8co/darts/tree/0.15.0) (2021-12-24)

### For users of the library:

**Added**:

- On-the-fly encoding of position and calendar information in Torch-based models.
  Torch-based models now accept an option `add_encoders` parameter, specifying how to
  use certain calendar and position information as past and/or future covariates on the-fly.

  Example:

  ```
  from darts.dataprocessing.transformers import Scaler
  add_encoders={
      'cyclic': {'future': ['month']},
      'datetime_attribute': {'past': ['hour', 'dayofweek']},
      'position': {'past': ['absolute'], 'future': ['relative']},
      'custom': {'past': [lambda idx: (idx.year - 1950) / 50]},
      'transformer': Scaler()
  }
  ```

  This will add a cyclic encoding of the month as future covariates, add some datetime
  attributes as past and future covariates, an absolute/relative position (index), and
  even some custom mapping of the index (such as a function of the year). A `Scaler` will
  be applied to fit/transform all of these covariates both during training and inference.
- The scalers can now also be applied on stochastic `TimeSeries`.
- There is now a new argument `max_samples_per_ts` to the :func:`fit()` method of Torch-based
  models, which can be used to limit the number of samples contained in the underlying
  training dataset, by taking (at most) the most recent `max_samples_per_ts` training samples
  per time series.
- All local forecasting models that support covariates (Prophet, ARIMA, VARIMA, AutoARIMA)
  now handle covariate slicing themselves; this means that you don't need to make sure your
  covariates have the exact right time span. As long as they contain the right time span, the
  models will slice them for you.
- `TimeSeries.map()` and mappers data transformers now work on stochastic `TimeSeries`.
- Granger causality function: `utils.statistics.granger_causality_tests` can test if one
  univariate `TimeSeries` "granger causes" another.
- New stationarity tests for univariate `TimeSeries` : `darts.utils.statistics.stationarity_tests`,
  `darts.utils.statistics.stationarity_test_adf` and `darts.utils.statistics.stationarity_test_kpss`.
- New test coverage badge 🦄

**Fixed**:

- Fixed various issues in different notebooks.
- Fixed a bug handling frequencies in Prophet model.
- Fixed an issue causing `PastCovariatesTorchModels` (such as `NBEATSModel`) prediction
  to fail when `n > output_chunk_length` AND `n` not being a multiple of `output_chunk_length`.
- Fixed an issue in backtesting which was causing untrained models
  not to be trained on the initial window when `retrain=False`.
- Fixed an issue causing `residuals()` to fail for Torch-based models.

### For developers of the library:

- Updated the [contribution guidelines](https://github.com/unit8co/darts/blob/master/CONTRIBUTING.md)
- The unit tests have been re-organised with submodules following that of the library.
- All relative import paths have been removed and replaced by absolute paths.
- pytest and pytest-cov are now used to run tests and compute coverage.

## [0.14.0](https://github.com/unit8co/darts/tree/0.14.0) (2021-11-28)

### For users of the library:

**Added**:

- Probabilistic N-BEATS: The `NBEATSModel` can now produce probabilistic forecasts,
  in a similar way as all the other deep learning models in Darts (specifying a `likelihood`
  and predicting with `num_samples` >> 1).
- We have improved the speed of the data loaing functionalities for PyTorch-based models.
  This should speedup training, typically by a few percents.
- Added `num_loader_workers` parameters to `fit()` and `predict()` methods of PyTorch-based models,
  in order to control the `num_workers` of PyTorch DataLoaders. This can sometimes result in drastic speedups.
- New method `TimeSeries.astype()` which allows to easily case (e.g. between `np.float64` and `np.float32`).
- Added `dtype` as an option to the time series generation modules.
- Added a small [performance guide](https://github.com/unit8co/darts/blob/master/guides/performance.md) for
  PyTorch-based models.
- Possibility to specify a (relative) time index to be used as future covariates in the TFT Model.
  Future covariates don't have to be specified when this is used.
- New TFT example notebook.
- Less strict dependencies: we have loosened the required dependencies versions.

**Fixed**:

- A small fix on the Temporal Fusion Transformer `TFTModel`, which should improve performance.
- A small fix in the random state of some unit tests.
- Fixed a typo in Transformer example notebook.

## [0.13.1](https://github.com/unit8co/darts/tree/0.13.1) (2021-11-08)

### For users of the library:

**Added**:

- Factory methods in `TimeSeries` are now `classmethods`, which makes inheritance of
  `TimeSeries` more convenient.

**Fixed**:

- An issue which was causing some of the flavours installations not to work

## [0.13.0](https://github.com/unit8co/darts/tree/0.13.0) (2021-11-07)

### For users of the library:

**Added**:

- New forecasting model, [Temporal Fusion Transformer](https://arxiv.org/abs/1912.09363) (`TFTModel`).
  A new deep learning model supporting both past and future covariates.
- Improved support for Facebook Prophet model (`Prophet`):
  - Added support for fit & predict with future covariates. For instance:
    `model.fit(train, future_covariates=train_covariates)` and
    `model.predict(n=len(test), num_sample=1, future_covariates=test_covariates)`
  - Added stochastic forecasting, for instance: `model.predict(n=len(test), num_samples=200)`
  - Added user-defined seasonalities either at model creation with kwarg
    `add_seasonality` (`Prophet(add_seasonality=kwargs_dict)`) or pre-fit with
    `model.add_seasonality(kwargs)`. For more information on how to add seasonalities,
    see the [Prophet docs](https://unit8co.github.io/darts/generated_api/darts.models.forecasting.prophet.html).
  - Added possibility to predict and return the base model's raw output with `model.predict_raw()`.
    Note that this returns a pd.DataFrame `pred_df`, which will not be supported for further
    processing with the Darts API. But it is possible to access Prophet's methods such as
    plots with `model.model.plot_compenents(pred_df)`.
- New `n_random_samples` in `gridsearch()` method, which allows to specify a number of (random)
  hyper parameters combinations to be tried, in order mainly to limit the gridsearch time.
- Improvements in the checkpointing and saving of Torch models.
  - Now models don't save checkpoints by default anymore. Set `save_checkpoints=True` to enable them.
  - Models can be manually saved with `YourTorchModel.save_model(file_path)`
    (file_path pointing to the .pth.tar file).
  - Models can be manually loaded with `YourTorchModel.load_model(file_path)` or
    the original method `YourTorchModel.load_from_checkpoint()`.
- New `QuantileRegression` Likelihood class in `darts.utils.likelihood_models`.
  Allows to apply quantile regression loss, and get probabilistic forecasts on all deep
  learning models supporting likelihoods.
  Used by default in the Temporal Fusion Transformer.

**Fixed:**

- Some issues with `darts.concatenate()`.
- Fixed some bugs with `RegressionModel`s applied on multivariate series.
- An issue with the confidence bounds computation in ACF plot.
- Added a check for some models that do not support `retrain=False` for `historical_forecasts()`.
- Small fixes in install instructions.
- Some rendering issues with bullet points lists in examples.

## [0.12.0](https://github.com/unit8co/darts/tree/0.12.0) (2021-09-25)

### For users of the library:

**Added**:

- Improved probabilistic forecasting with neural networks
  - Now all neural networks based forecasting models (except `NBEATSModel`) support probabilistic forecasting,
    by providing the `likelihood` parameter to the model's constructor method.
  - `darts.utils.likelihood_models` now contains many more distributions. The complete list of likelihoods
    available to train neural networks based models is
    available here: https://unit8co.github.io/darts/generated_api/darts.utils.likelihood_models.html
  - Many of the available likelihood models now offer the possibility to specify "priors" on the distribution's
    parameters. Specifying such priors will regularize the training loss to make the output distribution
    more like the one specified by the prior parameters values.
- Performance improvements on `TimeSeries` creation. creating `TimeSeries` is now be significantly faster,
  especially for large series, and filling missing dates has also been significantly sped up.
- New rho-risk metric for probabilistic forecasts.
- New method `darts.utils.statistics.plot_hist()` to plot histograms of time series data (e.g. backtest errors).
- New argument `fillna_value` to `TimeSeries` factory methods, allowing to specify a value to fill missing dates
  (instead of `np.nan`).
- Synthetic `TimeSeries` generated with `darts.utils.timeseries_generation` methods can now be integer-index
  (just pass an integer instead of a timestamp for the `start` argument).
- Removed some deprecation warnings
- Updated conda installation instructions

**Fixed:**

- Removed [extra 1x1 convolutions](https://github.com/unit8co/darts/pull/471) in TCN Model.
- Fixed an issue with linewidth parameter when plotting `TimeSeries`.
- Fixed a column name issue in datetime attribute time series.

### For developers of the library:

- We have removed the `develop` branch.
- We force sklearn<1.0 has we have observed issues with pmdarima and sklearn==1.0

## [0.11.0](https://github.com/unit8co/darts/tree/0.11.0) (2021-09-04)

### For users of the library:

**Added:**

- New model: `LightGBMModel` is a new regression model. Regression models allow to predict future values
  of the target, given arbitrary lags of the target as well as past and/or future covariates. `RegressionModel`
  already works with any scikit-learn regression model, and now `LightGBMModel` does the same with LightGBM.
  If you want to activate LightGBM support in Darts, please read the detailed install notes on
  the [README](https://github.com/unit8co/darts/blob/master/README.md) carefully.
- Added stride support to gridsearch

**Fixed:**

- A bug which was causing issues when training on a GPU with a validation set
- Some issues with custom-provided RNN modules in `RNNModel`.
- Properly handle `kwargs` in the `fit` function of `RegressionModel`s.
- Fixed an issue which was causing problems with latest versions of Matplotlib.
- An issue causing errors in the FFT notebook

## [0.10.1](https://github.com/unit8co/darts/tree/0.10.1) (2021-08-19)

### For users of the library:

**Fixed:**

- A bug with memory pinning that was causing issues with training models on GPUs.

**Changed:**

- Clarified conda support on the README

## [0.10.0](https://github.com/unit8co/darts/tree/0.10.0) (2021-08-13)

### For users of the library:

**Added:**

- 🔴 Improvement of the covariates support. Before, some models were accepting a `covariates` (or `exog`)
  argument, but it wasn't always clear whether this represented "past-observed" or "future-known" covariates.
  We have made this clearer. Now all covariate-aware models support `past_covariates` and/or `future_covariates` argument
  in their `fit()` and `predict()` methods, which makes it clear what series is used as a past or future covariate.
  We recommend [this article](https://medium.com/unit8-machine-learning-publication/time-series-forecasting-using-past-and-future-external-data-with-darts-1f0539585993)
  for more information and examples.
- 🔴 Significant improvement of `RegressionModel` (incl. `LinearRegressionModel` and `RandomForest`).
  These models now support training on multiple (possibly multivariate) time series. They also support both
  `past_covariates` and `future_covariates`. It makes it easier than ever to fit arbitrary regression models (e.g. from
  scikit-learn) on multiple series, to predict the future of a target series based on arbitrary lags of the target and
  the past/future covariates. The signature of these models changed: It's not using "`exog`" keyword arguments, but
  `past_covariates` and `future_covariates` instead.
- Dynamic Time Warping. There is a brand new `darts.dataprocessing.dtw` submodule that
  implements Dynamic Time Warping between two `TimeSeries`. It's also coming with a new `dtw`
  metric in `darts.metrics`. We recommend going over the
  [new DTW example notebook](https://github.com/unit8co/darts/blob/master/examples/13-Dynamic-Time-Warping-example.ipynb)
  for a good overview of the new functionalities
- Conda forge installation support (fully supported with Python 3.7 only for now). You can now
  `conda install u8darts-all`.
- `TimeSeries.from_csv()` allows to obtain a `TimeSeries` from a CSV file directly.
- Optional cyclic encoding of the datetime attributes future covariates; for instance it's now possible to call
  `my_series.add_datetime_attribute('weekday', cyclic=True)`, which will add two columns containing a sin/cos
  encoding of the weekday.
- Default seasonality inference in `ExponentialSmoothing`. If left to `None`, the `seasonal_periods` is inferred
  from the `freq` of the provided series.
- Various documentation improvements.

**Fixed:**

- Now transformations and forecasting maintain the columns' names of the `TimeSeries`.
  The generation module `darts.utils.timeseries_generation` also comes with better default columns names.
- Some issues with our Docker build process
- A bug with GPU usage

**Changed:**

- For probabilistic PyTorch based models, the generation of multiple samples (and series) at prediction time is now
  vectorized, which improves inference performance.

## [0.9.1](https://github.com/unit8co/darts/tree/0.9.1) (2021-07-17)

### For users of the library:

**Added:**

- Improved `GaussianProcessFilter`, now handling missing values, and better handling
  time series indexed by datetimes.
- Improved Gaussian Process notebook.

**Fixed:**

- `TimeSeries` now supports indexing using `pandas.Int64Index` and not just `pandas.RangeIndex`,
  which solves some indexing issues.
- We have changed all factory methods of `TimeSeries` to have `fill_missing_dates=False` by
  default. This is because in some cases inferring the frequency for missing dates and
  resampling the series is causing significant performance overhead.
- Fixed backtesting to make it work with integer-indexed series.
- Fixed a bug that was causing inference to crash on GPUs for some models.
- Fixed the default folder name, which was causing issues on Windows systems.
- We have slightly improved the documentation rendering and fixed the titles
  of the documentation pages for `RNNModel` and `BlockRNNModel` to distinguish them.

**Changed:**

- The dependencies are not pinned to some exact versions anymore.

### For developers of the library:

- We have fixed the building process.

## [0.9.0](https://github.com/unit8co/darts/tree/0.9.0) (2021-07-09)

### For users of the library:

**Added:**

- Multiple forecasting models can now produce probabilistic forecasts by specifying a `num_samples` parameter when calling `predict()`. Stochastic forecasts are stored by utilizing the new `samples` dimension in the refactored `TimeSeries` class (see 'Changed' section). Models supporting probabilistic predictions so far are `ARIMA`, `ExponentialSmoothing`, `RNNModel` and `TCNModel`.
- Introduced `LikelihoodModel` class which is used by probabilistic `TorchForecastingModel` classes in order to make predictions in the form of parametrized distributions of different types.
- Added new abstract class `TorchParametricProbabilisticForecastingModel` to serve as parent class for probabilistic models.
- Introduced new `FilteringModel` abstract class alongside `MovingAverage`, `KalmanFilter` and `GaussianProcessFilter` as concrete implementations.
- Future covariates are now utilized by `TorchForecastingModels` when the forecasting horizon exceeds the `output_chunk_length` of the model. Before, `TorchForecastingModel` instances could only predict beyond their `output_chunk_length` if they were not trained on covariates, i.e. if they predicted all the data they need as input. This restriction has now been lifted by letting a model not only consume its own output when producing long predictions, but also utilizing the covariates known in the future, if available.
- Added a new `RNNModel` class which utilizes and rnn module as both encoder and decoder. This new class natively supports the use of the most recent future covariates when making a forecast. See documentation for more details.
- Introduced optional `epochs` parameter to the `TorchForecastingModel.predict()` method which, if provided, overrides the `n_epochs` attribute in that particular model instance and training session.
- Added support for `TimeSeries` with a `pandas.RangeIndex` instead of just allowing `pandas.DatetimeIndex`.
- `ForecastingModel.gridsearch` now makes use of parallel computation.
- Introduced a new `force_reset` parameter to `TorchForecastingModel.__init__()` which, if left to False, will prevent the user from overriding model data with the same name and directory.

**Fixed:**

- Solved bug occurring when training `NBEATSModel` on a GPU.
- Fixed crash when running `NBEATSModel` with `log_tensorboard=True`
- Solved bug occurring when training a `TorchForecastingModel` instance with a `batch_size` bigger than the available number of training samples.
- Some fixes in the documentation, including adding more details
- Other minor bug fixes

**Changed:**

- 🔴 The `TimeSeries` class has been refactored to support stochastic time series representation by adding an additional dimension to a time series, namely `samples`. A time series is now based on a 3-dimensional `xarray.DataArray` with shape `(n_timesteps, n_components, n_samples)`. This overhaul also includes a change of the constructor which is incompatible with the old one. However, factory methods have been added to create a `TimeSeries` instance from a variety of data types, including `pd.DataFrame`. Please refer to the documentation of `TimeSeries` for more information.
- 🔴 The old version of `RNNModel` has been renamed to `BlockRNNModel`.
- The `historical_forecast()` and `backtest()` methods of `ForecastingModel` have been reorganized a bit by making use of new wrapper methods to fit and predict models.
- Updated `README.md` to reflect the new additions to the library.

## [0.8.1](https://github.com/unit8co/darts/tree/0.8.1) (2021-05-22)

**Fixed:**

- Some fixes in the documentation

**Changed:**

- The way to instantiate Dataset classes; datasets should now be used like this

```
from darts.datasets import AirPassengers
ts: TimeSeries = AirPassengers().load()
```

## [0.8.0](https://github.com/unit8co/darts/tree/0.8.0) (2021-05-21)

### For users of the library:

**Added:**

- `RandomForest` algorithm implemented. Uses the scikit-learn `RandomForestRegressor` to predict future values from (lagged) exogenous
  variables and lagged values of the target.
- `darts.datasets` is a new submodule allowing to easily download, cache and import some commonly used time series.
- Better support for processing sequences of `TimeSeries`.
  * The Transformers, Pipelines and metrics have been adapted to be used on sequences of `TimeSeries`
    (rather than isolated series).
  * The inference of neural networks on sequences of series has been improved
- There is a new utils function `darts.utils.model_selection.train_test_split` which allows to split a `TimeSeries`
  or a sequence of `TimeSeries` into train and test sets; either along the sample axis or along the time axis.
  It also optionally allows to do "model-aware" splitting, where the split reclaims as much data as possible for the
  training set.
- Our implementation of N-BEATS, `NBEATSModel`, now supports multivariate time series, as well as covariates.

**Changed**

- `RegressionModel` is now a user exposed class. It acts as a wrapper around any regression model with a `fit()` and `predict()`
  method. It enables the flexible usage of lagged values of the target variable as well as lagged values of multiple exogenous
  variables. Allowed values for the `lags` argument are positive integers or a list of positive integers indicating which lags
  should be used during training and prediction, e.g. `lags=12` translates to training with the last 12 lagged values of the target variable.
  `lags=[1, 4, 8, 12]` translates to training with the previous value, the value at lag 4, lag 8 and lag 12.
- 🔴 `StandardRegressionModel` is now called `LinearRegressionModel`. It implements a linear regression model
  from `sklearn.linear_model.LinearRegression`. Users who still need to use the former `StandardRegressionModel` with
  another sklearn model should use the `RegressionModel` now.

**Fixed**

- We have fixed a bug arising when multiple scalers were used.
- We have fixed a small issue in the TCN architecture, which makes our implementation follow the original paper
  more closely.

### For developers of the library:

**Added:**

- We have added some [contribution guidelines](https://github.com/unit8co/darts/blob/master/CONTRIBUTE.md).

## [0.7.0](https://github.com/unit8co/darts/tree/0.7.0) (2021-04-14)

[Full Changelog](https://github.com/unit8co/darts/compare/0.6.0...0.7.0)

### For users of the library:

**Added:**

- `darts` Pypi package. It is now possible to `pip install darts`. The older name `u8darts` is still maintained
  and provides the different flavours for lighter installs.
- New forecasting model available: VARIMA (Vector Autoregressive moving average).
- Support for exogeneous variables in ARIMA, AutoARIMA and VARIMA (optional `exog` parameter in `fit()` and `predict()`
  methods).
- New argument `dummy_index` for `TimeSeries` creation. If a series is just composed of a sequence of numbers
  without timestamps, setting this flag will allow to create a `TimeSeries` which uses a "dummy time index" behind the
  scenes. This simplifies the creation of `TimeSeries` in such cases, and makes it possible to use all forecasting models,
  except those that explicitly rely on dates.
- New method `TimeSeries.diff()` returning differenced `TimeSeries`.
- Added an example of `RegressionEnsembleModel` in intro notebook.

**Changed:**

- Improved N-BEATS example notebook.
- Methods `TimeSeries.split_before()` and `split_after()` now also accept integer or float arguments (in addition to
  timestamp) for the breaking point (e.g. specify 0.8 in order to obtain a 80%/20% split).
- Argument `value_cols` no longer has to be provided if not necessary when creating a `TimeSeries` from a `DataFrame`.
- Update of dependency requirements to more recent versions.

**Fixed:**

- Fix issue with MAX_TORCH_SEED_VALUE on 32-bit architectures (https://github.com/unit8co/darts/issues/235).
- Corrected a bug in TCN inference, which should improve accuracy.
- Fix historical forecasts not returning last point.
- Fixed bug when calling the `TimeSeries.gaps()` function for non-regular time frequencies.
- Many small bug fixes.

## [0.6.0](https://github.com/unit8co/darts/tree/0.6.0) (2021-02-02)

[Full Changelog](https://github.com/unit8co/darts/compare/0.5.0...0.6.0)

### For users of the library:

**Added:**

- `Pipeline.invertible()` a getter which returns whether the pipeline is invertible or not.
- `TimeSeries.to_json()` and `TimeSeries.from_json()` methods to convert `TimeSeries` to/from a `JSON` string.
- New base class `GlobalForecastingModel` for all models supporting training on multiple time series, as well
  as covariates. All PyTorch models are now `GlobalForecastingModel`s.
- As a consequence of the above, the `fit()` function of PyTorch models (all neural networks) can optionally be called
  with a sequence of time series (instead of a single time series).
- Similarly, the `predict()` function of these models also accepts a specification of which series should be forecasted
- A new `TrainingDataset` base class.
- Some implementations of `TrainingDataset` containing some slicing logic for the training of neural networks on
  several time series.
- A new `TimeSeriesInferenceDataset` base class.
- An implementation `SimpleInferenceDataset` of `TimeSeriesInferenceDataset`.
- All PyTorch models have a new `fit_from_dataset()` method which allows to directly fit the model from a specified
  `TrainingDataset` instance (instead of using a default instance when going via the :func:`fit()` method).
- A new explanatory notebooks for global models:
  https://github.com/unit8co/darts/blob/master/examples/02-multi-time-series-and-covariates.ipynb

**Changed:**

- 🔴 removed the arguments `training_series` and `target_series` in `ForecastingModel`s. Please consult
  the API documentation of forecasting models to see the new signatures.
- 🔴 removed `UnivariateForecastingModel` and `MultivariateForecastingModel` base classes. This distinction does
  not exist anymore. Instead, now some models are "global" (can be trained on multiple series) or "local" (they cannot).
  All implementations of `GlobalForecastingModel`s support multivariate time series out of the box, except N-BEATS.
- Improved the documentation and README.
- Re-ordered the example notebooks to improve the flow of examples.

**Fixed:**

- Many small bug fixes.
- Unit test speedup by about 15x.

## [0.5.0](https://github.com/unit8co/darts/tree/0.5.0) (2020-11-09)

[Full Changelog](https://github.com/unit8co/darts/compare/0.4.0...0.5.0)

### For users of the library:

**Added:**

- Ensemble models, a new kind of `ForecastingModel` which allows to ensemble multiple models to make predictions:
  - `EnsembleModel` is the abstract base class for ensemble models. Classes deriving from `EnsembleModel` must implement the `ensemble()` method, which takes in a `List[TimeSeries]` of predictions from the constituent models, and returns the ensembled prediction (a single `TimeSeries` object)
  - `RegressionEnsembleModel`, a concrete implementation of `EnsembleModel `which allows to specify any regression model (providing `fit()` and `predict()` methods) to use to ensemble the constituent models' predictions.
- A new method to `TorchForecastingModel` : `untrained_model()` returns the model as it was initially created, allowing to retrain the exact same model from scratch. Works both when specifying a `random_state` or not.
- New `ForecastingModel.backtest()` and `RegressionModel.backtest()` functions which by default compute a single error score from the historical forecasts the model would have produced.
  - A new `reduction` parameter allows to specify whether to compute the mean/median/… of errors or (when `reduction` is set to `None`) to return a list of historical errors.
  - The previous `backtest()` functionality still exists but has been renamed `historical_forecasts()`
- Added a new `last_points_only` parameter to `historical_forecasts()`, `backtest()` and `gridsearch()`

**Changed:**

- 🔴 Renamed `backtest()` into `historical_forecasts()`
- `fill_missing_values()` and `MissingValuesFiller` used to remove the variable names when used with `fill='auto'` – not anymore.
- Modified the default plotting style to increase contrast and make plots lighter.

**Fixed:**

- Small mistake in the `NaiveDrift` model implementation which caused the first predicted value to repeat the last training value.

### For developers of the library:

**Changed:**

- `@random_method` decorator now always assigns a `_random_instance` field to decorated methods (seeded with a random seed). This doesn't change the observed behavior, but allows to deterministically "reset" `TorchForecastingModel` by saving `_random_instance` along with the other parameters of the model upon creation.

## [0.4.0](https://github.com/unit8co/darts/tree/0.4.0) (2020-10-28)

[Full Changelog](https://github.com/unit8co/darts/compare/0.3.0...0.4.0)

### For users of the library:

**Added:**

- Data (pre) processing abilities using `DataTransformer`, `Pipeline` :
  - `DataTransformer` provide a unified interface to apply transformations on `TimeSeries`, using their `transform()` method
  - `Pipeline` :
    - allow chaining of `DataTransformers`
    - provide `fit()`, `transform()`, `fit_transform()` and `inverse_transform()` methods.
  - Implementing your own data transformers:
    - Data transformers which need to be fitted first should derive from the `FittableDataTransformer` base class and implement a `fit()` method. Fittable transformers also provide a `fit_transform()` method, which fits the transformer and then transforms the data with a single call.
    - Data transformers which perform an invertible transformation should derive from the `InvertibleDataTransformer` base class and implement a `inverse_transform()` method.
    - Data transformers which are neither fittable nor invertible should derive from the `BaseDataTransformer` base class
    - All data transformers must implement a `transform()` method.
- Concrete `DataTransformer` implementations:
  - `MissingValuesFiller` wraps around `fill_missing_value()` and allows to fill missing values using either a constant value or the `pd.interpolate()` method.
  - `Mapper` and `InvertibleMapper` allow to easily perform the equivalent of a `map()` function on a TimeSeries, and can be made part of a `Pipeline`
  - `BoxCox` allows to apply a BoxCox transformation to the data
- Extended `map()` on `TimeSeries` to accept functions which use both a value and its timestamp to compute a new value e.g.`f(timestamp, datapoint) = new_datapoint`
- Two new forecasting models:
  - `TransformerModel`, an implementation based on the architecture described in [Attention Is All You Need](https://arxiv.org/abs/1706.03762) by Vaswani et al. (2017)
  - `NBEATSModel`, an implementation based on the N-BEATS architecture described in [N-BEATS: Neural basis expansion analysis for interpretable time series forecasting](https://openreview.net/forum?id=r1ecqn4YwB) by Boris N. Oreshkin et al. (2019)

**Changed:**

- 🔴 Removed `cols` parameter from `map()`. Using indexing on `TimeSeries` is preferred.
  ```python
  # Assuming a multivariate TimeSeries named series with 3 columns or variables.
  # To apply fn to columns with names '0' and '2':

  #old syntax
  series.map(fn, cols=['0', '2']) # returned a time series with 3 columns
  #new syntax
  series[['0', '2']].map(fn) # returns a time series with only 2 columns
  ```
- 🔴 Renamed `ScalerWrapper` into `Scaler`
- 🔴 Renamed the `preprocessing` module into `dataprocessing`
- 🔴 Unified `auto_fillna()` and `fillna()` into a single `fill_missing_value()` function
  ```python
  #old syntax
  fillna(series, fill=0)

  #new syntax
  fill_missing_values(series, fill=0)

  #old syntax
  auto_fillna(series, **interpolate_kwargs)

  #new syntax
  fill_missing_values(series, fill='auto', **interpolate_kwargs)
  fill_missing_values(series, **interpolate_kwargs) # fill='auto' by default
  ```

### For developers of the library

**Changed:**

- GitHub release workflow is now triggered manually from the GitHub "Actions" tab in the repository, providing a `#major`, `#minor`, or `#patch` argument. [#211](https://github.com/unit8co/darts/pull/211)
- (A limited number of) notebook examples are now run as part of the GitHub PR workflow.

## [0.3.0](https://github.com/unit8co/darts/tree/0.3.0) (2020-10-05)

[Full Changelog](https://github.com/unit8co/darts/compare/0.2.3...0.3.0)

### For users of the library:

**Added:**

- Better indexing on TimeSeries (support for column/component indexing) [#150](https://github.com/unit8co/darts/pull/150)
- New `FourTheta` forecasting model [#123](https://github.com/unit8co/darts/pull/123), [#156](https://github.com/unit8co/darts/pull/156)
- `map()` method for TimeSeries [#163](https://github.com/unit8co/darts/pull/163), [#166](https://github.com/unit8co/darts/pull/166)
- Further improved the backtesting functions [#111](https://github.com/unit8co/darts/pull/111):
  - Added support for multivariate TimeSeries and models
  - Added `retrain` and `stride` parameters
- Custom style for matplotlib plots [#191](https://github.com/unit8co/darts/pull/191)
- sMAPE metric [#129](https://github.com/unit8co/darts/pull/129)
- Option to specify a `random_state` at model creation using the `@random_method` decorator on models using neural networks to allow reproducibility of results [#118](https://github.com/unit8co/darts/pull/118)

**Changed:**

- 🔴 **Refactored backtesting** [#184](https://github.com/unit8co/darts/pull/184)
  - Moved backtesting functionalities inside `ForecastingModel` and `RegressionModel`
    ```python
    # old syntax:
    backtest_forecasting(forecasting_model, *args, **kwargs)

    # new syntax:
    forecasting_model.backtest(*args, **kwargs)

    # old syntax:
    backtest_regression(regression_model, *args, **kwargs)

    # new syntax:
    regression_model.backtest(*args, **kwargs)
    ```
  - Consequently removed the `backtesting` module
- 🔴 `ForecastingModel` `fit()` **method syntax** using TimeSeries indexing instead of additional parameters [#161](https://github.com/unit8co/darts/pull/161)
  ```python
  # old syntax:
  multivariate_model.fit(multivariate_series, target_indices=[0, 1])

  # new syntax:
  multivariate_model.fit(multivariate_series, multivariate_series[["0", "1"]])

  # old syntax:
  univariate_model.fit(multivariate_series, component_index=2)

  # new syntax:
  univariate_model.fit(multivariate_series["2"])
  ```

**Fixed:**

- Solved issue of TorchForecastingModel.predict(n) throwing an error at n=1. [#108](https://github.com/unit8co/darts/pull/108)
- Fixed MASE metrics [#129](https://github.com/unit8co/darts/pull/129)
- BUG ForecastingModel.backtest: Can bypass sanity checks [#189](https://github.com/unit8co/darts/pull/189)
- `ForecastingModel.backtest()` fails if `forecast_horizon` isn't provided [#186](https://github.com/unit8co/darts/issues/186)

### For developers of the library

**Added:**

- Gradle to build docs, docker image, run tests, … [#112](https://github.com/unit8co/darts/pull/112), [#127](https://github.com/unit8co/darts/pull/127), [#159](https://github.com/unit8co/darts/pull/159)
- M4 competition benchmark and notebook to the examples [#138](https://github.com/unit8co/darts/pull/138)
- Check of test coverage [#141](https://github.com/unit8co/darts/pull/141)

**Changed:**

- Dependencies' versions are now fixed [#173](https://github.com/unit8co/darts/pull/173)
- Workflow: tests trigger on Pull Request [#165](https://github.com/unit8co/darts/pull/165)

**Fixed:**

- Passed the `freq` parameter to the `TimeSeries` constructor in all TimeSeries generating functions [#157](https://github.com/unit8co/darts/pull/157)

## Older releases

[Full Changelog](https://github.com/unit8co/darts/compare/f618c4536bf7ed6e3b6a2239fbca4e3089736426...0.2.3)<|MERGE_RESOLUTION|>--- conflicted
+++ resolved
@@ -11,11 +11,8 @@
 
 **Improved**
 
-<<<<<<< HEAD
+- 🔴 Added future and static covariates support to `BlockRNNModel`. This improvement required changes to the underlying model architecture which means that saved model instances from older Darts versions cannot be loaded any longer. [#2845](https://github.com/unit8co/darts/pull/2845) by [Gabriel Margaria](https://github.com/Jaco-Pastorius).
 - `from_group_dataframe()` now supports creating `TimeSeries` from **additional DataFrame backends** (Polars, PyArrow, ...). We leverage `narwhals` as the compatibility layer between DataFrame libraries. See their [documentation](https://narwhals-dev.github.io/narwhals/) for all supported backends. [#2766](https://github.com/unit8co/darts/pull/2766) by [He Weilin](https://github.com/cnhwl).
-=======
-- 🔴 Added future and static covariates support to `BlockRNNModel`. This improvement required changes to the underlying model architecture which means that saved model instances from older Darts versions cannot be loaded any longer. [#2845](https://github.com/unit8co/darts/pull/2845) by [Gabriel Margaria](https://github.com/Jaco-Pastorius).
->>>>>>> 033fafeb
 
 **Fixed**
 
