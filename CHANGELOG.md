# Changelog

Darts is still in an early development phase and we cannot always guarantee backwards compatibility. Changes that may **break code which uses a previous release of Darts** are marked with a "&#x1F534;".

## [Unreleased](https://github.com/unit8co/darts/tree/develop)

[Full Changelog](https://github.com/unit8co/darts/compare/0.3.0...develop)

### For users of the library:
**Added:**
- Data (pre) processing abilities using `DataTransformer`, `Pipeline` and `Validator`:
  - `Validator` are used by data transformers to perform data validation at run time. They are built with a `validation_function()` that is applied on the data, and allow to specify a `reason` that will be displayed if the validation fails.
  - `DataTransformer`:
    - provide a unified interface to apply transformations on `TimeSeries`, using their `transform()` method
    - allow to automatically perform checks by specifiying a sequence of `Validator` entities
  - `Pipeline`:
    - allow chaining of `DataTransformers`
    - provide `fit()`, `transform()`, `fit_transform()` and `inverse_transform()` methods.
  - Implementing your own data transformers:
    - Data transformers which need to be fitted first should derive from the `FittableDataTransformer` base class and implement a `fit()` method. Fittable transformers also provide a `fit_transform()` method, which fits the transformer and then transforms the data with a single call.
    - Data transformers which perform an invertible transformation should derive from the `InvertibleDataTransformer` base class and implement a `inverse_transform()` method.
    - Data transformers wich are neither fittable nor invertible should derive from the `BaseDataTransformer` base class
    - All data transformers must implement a `transform()` method.
- Concrete `DataTransformer` implementations:
  - `MissingValuesFiller` wraps around `fill_missing_value()` and allows to fill missing values using either a constant value or the `pd.interpolate()` method.
  - `Mapper` and `InvertibleMapper` allow to easily perform the equivalent of a `map()` function on a TimeSeries, and can be made part of a `Pipeline`
<<<<<<< HEAD
=======
  - `BoxCox` allows to apply a BoxCox transformation to the data
>>>>>>> 154f2f49
- Extended `map()` on `TimeSeries` to accept functions which use both a value and its timestamp to compute a new value e.g.`f(timestamp, datapoint) = new_datapoint`

**Changed:**
- &#x1F534; Removed `cols` parameter from `map()`. Using indexing on `TimeSeries` is preferred.
  ```python
  # Assuming a multivariate TimeSeries named series with 3 columns or variables.
  # To apply fn to columns with names '0' and '2':

  #old syntax
  series.map(fn, cols=['0', '2']) # returned a time series with 3 columns
  #new syntax
  series[['0', '2']].map(fn) # returns a time series with only 2 columns
  ```
- &#x1F534; Renamed `ScalerWrapper` into `Scaler`
- &#x1F534; Unified `auto_fillna()` and `fillna()` into a single `fill_missing_value()` function
  ```python
  #old syntax
  fillna(series, fill=0)

  #new syntax
  fill_missing_values(series, fill=0)

  #old syntax
  auto_fillna(series, **interpolate_kwargs)

  #new syntax
  fill_missing_values(series, fill='auto', **interpolate_kwargs)
  fill_missing_values(series, **interpolate_kwargs) # fill='auto' by default
  ```

## [0.3.0](https://github.com/unit8co/darts/tree/0.3.0) (2020-10-05)

[Full Changelog](https://github.com/unit8co/darts/compare/0.2.3...0.3.0)

### For users of the library:
**Added:**

- Better indexing on TimeSeries (support for column/component indexing) [\#150](https://github.com/unit8co/darts/pull/150)
- New `FourTheta` forecasting model [\#123](https://github.com/unit8co/darts/pull/123), [\#156](https://github.com/unit8co/darts/pull/156)
- `map()` method for TimeSeries [\#121](https://github.com/unit8co/darts/issues/121), [\#166](https://github.com/unit8co/darts/pull/166)
- Further improved the backtesting functions [\#111](https://github.com/unit8co/darts/pull/111):
  - Added support for multivariate TimeSeries and models
  - Added `retrain` and `stride` parameters
- Custom style for matplotlib plots [\#191](https://github.com/unit8co/darts/pull/191)
- sMAPE metric [\#129](https://github.com/unit8co/darts/pull/129)
- Option to specify a `random_state` at model creation using the `@random_method` decorator on models using neural networks to allow reproducibility of results [\#118](https://github.com/unit8co/darts/pull/118)

**Changed:**

- &#x1F534; **Refactored backtesting** [\#184](https://github.com/unit8co/darts/pull/184)
  - Moved backtesting functionalities inside `ForecastingModel` and `RegressionModel`
    ```python
    # old syntax:
    backtest_forecasting(forecasting_model, *args, **kwargs)

    # new syntax:
    forecasting_model.backtest(*args, **kwargs)

    # old syntax:
    backtest_regression(regression_model, *args, **kwargs)

    # new syntax:
    regression_model.backtest(*args, **kwargs)
    ```
  - Consequently removed the `backtesting` module
- &#x1F534; `ForecastingModel` `fit()` **method syntax** using TimeSeries indexing instead of additional parameters [\#161](https://github.com/unit8co/darts/pull/161)
  ```python
  # old syntax:
  multivariate_model.fit(multivariate_series, target_indices=[0, 1])

  # new syntax:
  multivariate_model.fit(multivariate_series, multivariate_series[["0", "1"]])

  # old syntax:
  univariate_model.fit(multivariate_series, component_index=2)

  # new syntax:
  univariate_model.fit(multivariate_series["2"])
  ```

**Fixed:**
- Solved issue of TorchForecastingModel.predict(n) throwing an error at n=1. [\#108](https://github.com/unit8co/darts/pull/108)
- Fixed MASE metrics [\#129](https://github.com/unit8co/darts/pull/129)
- \[BUG\] ForecastingModel.backtest: Can bypass sanity checks [\#188](https://github.com/unit8co/darts/issues/188)
- ForecastingModel.backtest\(\) fails if forecast\_horizon isn't provided [\#186](https://github.com/unit8co/darts/issues/186)

### For developers of the library

**Added:**
- Gradle to build docs, docker image, run tests, … [\#112](https://github.com/unit8co/darts/pull/112), [\#127](https://github.com/unit8co/darts/pull/127), [\#159](https://github.com/unit8co/darts/pull/159)
- M4 competition benchmark and notebook to the examples [\#138](https://github.com/unit8co/darts/pull/138)
- Check of test coverage [\#141](https://github.com/unit8co/darts/pull/141)

**Changed:**
- Dependencies' versions are now fixed [\#173](https://github.com/unit8co/darts/pull/173)
- Workflow: tests trigger on Pull Request [\#165](https://github.com/unit8co/darts/pull/165)

**Fixed:**
- Passed the `freq` parameter to the `TimeSeries` constructor in all TimeSeries generating functions [\#157](https://github.com/unit8co/darts/pull/157)

## Older releases

[Full Changelog](https://github.com/unit8co/darts/compare/f618c4536bf7ed6e3b6a2239fbca4e3089736426...0.2.3)<|MERGE_RESOLUTION|>--- conflicted
+++ resolved
@@ -24,10 +24,7 @@
 - Concrete `DataTransformer` implementations:
   - `MissingValuesFiller` wraps around `fill_missing_value()` and allows to fill missing values using either a constant value or the `pd.interpolate()` method.
   - `Mapper` and `InvertibleMapper` allow to easily perform the equivalent of a `map()` function on a TimeSeries, and can be made part of a `Pipeline`
-<<<<<<< HEAD
-=======
   - `BoxCox` allows to apply a BoxCox transformation to the data
->>>>>>> 154f2f49
 - Extended `map()` on `TimeSeries` to accept functions which use both a value and its timestamp to compute a new value e.g.`f(timestamp, datapoint) = new_datapoint`
 
 **Changed:**
