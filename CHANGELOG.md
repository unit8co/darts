# Changelog

We do our best to avoid the introduction of breaking changes,
but cannot always guarantee backwards compatibility. Changes that may **break code which uses a previous release of Darts** are marked with a "🔴".

## [Unreleased](https://github.com/unit8co/darts/tree/master)

[Full Changelog](https://github.com/unit8co/darts/compare/0.30.0...master)

### For users of the library:
**Improved**

**Fixed**

**Dependencies**

### For developers of the library:

## [0.30.0](https://github.com/unit8co/darts/tree/0.30.0) (2024-06-07)
### For users of the library:
**Improved**
- 🚀🚀 Improvements to `GlobalForecastingModel` (regression-, ensemble-, and neural network models) : [#2404](https://github.com/unit8co/darts/pull/2404), [#2410](https://github.com/unit8co/darts/pull/2410) and [#2417](https://github.com/unit8co/darts/pull/2417) by [Anton Ragot](https://github.com/AntonRagot) and [Dennis Bader](https://github.com/dennisbader).
  - Added parameters `sample_weight` and `val_sample_weight` to `fit()`, `historical_forecasts()`, `backtest()`, `residuals`, and `gridsearch()` to apply weights to each observation, label (each step in the output chunk), and target component in the training and evaluation set. Supported by both deterministic and probabilistic models. The sample weight can either be `TimeSeries` themselves or built-in weight generators "linear" and "exponential" decay. In case of a `TimeSeries` it is handled identically as the covariates (e.g. pass multiple weight series with multiple target series, relevant time frame extraction is handled automatically for you, ...).
- 🚀🚀 Improvements to the Anomaly Detection Module through major refactor. The refactor includes major performance optimization for the majority of processes and improvements to the API, consistency, reliability, and the documentation. Some of these necessary changes come at the cost of breaking changes : [#1477](https://github.com/unit8co/darts/pull/1477) by [Dennis Bader](https://github.com/dennisbader), [Samuele Giuliano Piazzetta](https://github.com/piaz97), [Antoine Madrona](https://github.com/madtoinou), [Julien Herzen](https://github.com/hrzn), [Julien Adda](https://github.com/julien12234).
  - Added an example notebook that showcases how to use Darts for Time Series Anomaly Detection
  - Added a new dataset for anomaly detection with the number of taxi passengers in New York from the year 2014 to 2015.
  - `FittableWindowScorer` (KMeans, PyOD, and Wasserstein Scorers) now accept any of darts ["per-time" step metrics](https://unit8co.github.io/darts/generated_api/darts.metrics.html) as difference function `diff_fn`.
  - `ForecastingAnomalyModel` is now much faster in generating forecasts (input for the scorers) thanks to optimized historical forecasts. We also added more control over the historical forecasts generation through additional parameters in all model methods.
  - 🔴 Breaking changes:
    - `FittableWindowScorer` (KMeans, PyOD, and Wasserstein Scorers) now expects `diff_fn` to be one of Darts "per-time" step metrics
    - `ForecastingAnomalyModel` : `model` is now enforced to be a `GlobalForecastingModel`
    - `*.eval_accuracy()` : (Aggregators, Detectors, Filtering/Forecasting Anomaly Models, Scorers)
      - renamed method to `eval_metric()` :
      - renamed params `actual_anomalies` to `anomalies`, and `anomaly_score` to `pred_scores`
    - `*.show_anomalies()` : (Filtering/Forecasting Anomaly Models, Scorers)
      - renamed params `actual_anomalies` to `anomalies`
    - `*.fit()` (Filtering/Forecasting Anomaly Models)
      - renamed params `actual_anomalies` to `anomalies`
    - `Scorer.*_from_prediction()` (Scorers)
      - renamed method `eval_accuracy_from_prediction()` to `eval_metric_from_prediction()`
      - renamed params `actual_series` to `series`, and `actual_anomalies` to `anomalies`
    - `darts.ad.utils.eval_accuracy_from_scores` :
      - renamed function to `eval_metric_from_scores`
      - renamed params `actual_anoamlies` to `anomalies`, and `anomaly_score` to `pred_scores`
    - `darts.ad.utils.eval_accuracy_from_binary_prediction` :
      - renamed function to `eval_metric_from_binary_prediction`
      - renamed params `actual_anoamlies` to `anomalies`, and `binary_pred_anomalies` to `pred_anomalies`
    - `darts.ad.utils.show_anomalies_from_scores` :
      - renamed params `series` to `actual_series`, `actual_anomalies` to `anomalies`, `model_output` to `pred_series`, and `anomaly_scores` to `pred_scores`
- Improvements to `TorchForecastingModel` : [#2295](https://github.com/unit8co/darts/pull/2295) by [Bohdan Bilonoh](https://github.com/BohdanBilonoh).
  - Added `dataloader_kwargs` parameters to `fit*()`, `predict*()`, and `find_lr()` for more control over the PyTorch `DataLoader` setup.
  - 🔴 Removed parameter `num_loader_workers` from `fit*()`, `predict*()`, `find_lr()`. You can now set the parameter through the `dataloader_kwargs` dict.
- Improvements to `DataTransformers` :
  - Significant speed up when using `fit`, `fit_transform`, `transform`, and `inverse_transform` on a large number of series. The component masking logic was moved into the parallelized transform methods. [#2401](https://github.com/unit8co/darts/pull/2401) by [Dennis Bader](https://github.com/dennisbader).
- Improvements to `TimeSeries` : [#1477](https://github.com/unit8co/darts/pull/1477) by [Dennis Bader](https://github.com/dennisbader).
  - New method `with_times_and_values()`, which returns a new series with a new time index and new values but with identical columns and metadata as the series called from (static covariates, hierarchy).
  - New method `slice_intersect_times()`, which returns the sliced time index of a series, where the index has been intersected with another series.
  - Method `with_values()` now also acts on array-like `values` rather than only on numpy arrays.
<<<<<<< HEAD
=======
- Improvements to `TorchForecastingModel`: [#2295](https://github.com/unit8co/darts/pull/2295) by [Bohdan Bilonoh](https://github.com/BohdanBilonoh).
  - Added `dataloader_kwargs` parameters to `fit*()`, `predict*()`, and `find_lr()` for more control over the PyTorch `DataLoader` setup.
  - 🔴 Removed parameter `num_loader_workers` from `fit*()`, `predict*()`, `find_lr()`. You can now set the parameter through the `dataloader_kwargs` dict.
- Improvements to `DataTransformers`:
  - Significant speed up when using `fit`, `fit_transform`, `transform`, and `inverse_transform` with a large number of series. The component masking logic was moved into the parallelized transform methods. [#2401](https://github.com/unit8co/darts/pull/2401) by [Dennis Bader](https://github.com/dennisbader).
- Improvements to quick start notebook : [#2418](https://github.com/unit8co/darts/pull/2418) by [Dennis Bader](https://github.com/dennisbader).
  - Added examples for using sample weights, forecast start shifting, direct likelihood parameter predictions.
  - Enhanced examples for historical forecasts, backtest and residuals.
>>>>>>> b07fb2f2

**Fixed**
- Fixed a bug when using a `RegressionModel` (that supports validation series) with a validation set: encoders, static covariates, and component-specific lags are now correctly applied to the validation set. [#2383](https://github.com/unit8co/darts/pull/2383) by [Dennis Bader](https://github.com/dennisbader).
- Fixed a bug where `darts.utils.utils.n_steps_between()` did not work properly with custom business frequencies. This affected metrics computation. [#2357](https://github.com/unit8co/darts/pull/2357) by [Dennis Bader](https://github.com/dennisbader).
- Fixed a bug when calling `predict()` with a `MixedCovariatesTorchModel` (e.g. TiDE, N/DLinear, ...), `n<output_chunk_length` and a list of series with length `len(series) < n`, where the predictions did not return the correct number of series. [#2374](https://github.com/unit8co/darts/pull/2374) by [Dennis Bader](https://github.com/dennisbader).
- Fixed a bug when using a `TorchForecastingModel` with stateful torch metrics, where the metrics were incorrectly computed as non-stateful. [#2391](https://github.com/unit8co/darts/pull/2391) by [Tim Rosenflanz](https://github.com/tRosenflanz)

### For developers of the library:
**Dependencies**
- Improvements to linting via updated pre-commit configurations: [#2324](https://github.com/unit8co/darts/pull/2324) by [Jirka Borovec](https://github.com/borda).
- Improvements to unified linting by switch `isort` to Ruff's rule I. [#2339](https://github.com/unit8co/darts/pull/2339) by [Jirka Borovec](https://github.com/borda)
- Improvements to unified linting by switch `pyupgrade` to Ruff's rule UP. [#2340](https://github.com/unit8co/darts/pull/2340) by [Jirka Borovec](https://github.com/borda)
- Improvements to CI, running lint locally via pre-commit instead of particular tools. [#2327](https://github.com/unit8co/darts/pull/2327) by [Jirka Borovec](https://github.com/borda)
- We set an upper version cap on `numpy<2.0.0` until all dependencies have migrated. [#2413](https://github.com/unit8co/darts/pull/2413) by [Dennis Bader](https://github.com/dennisbader).

## [0.29.0](https://github.com/unit8co/darts/tree/0.29.0) (2024-04-17)
### For users of the library:
**Improved**
- 🚀🚀 New forecasting model: `TSMixerModel`  as proposed in [this paper](https://arxiv.org/abs/2303.06053). An MLP based model that combines temporal, static and cross-sectional feature information using stacked mixing layers. [#2293](https://github.com/unit8co/darts/pull/2293), by [Dennis Bader](https://github.com/dennisbader) and [Cristof Rojas](https://github.com/cristof-r).
- 🚀🚀 Improvements to metrics, historical forecasts, backtest, and residuals through major refactor. The refactor includes optimization of multiple process and improvements to consistency, reliability, and the documentation. Some of these necessary changes come at the cost of breaking changes. [#2284](https://github.com/unit8co/darts/pull/2284) by [Dennis Bader](https://github.com/dennisbader).
  - **Metrics**:
    - Optimized all metrics, which now run **> n * 20 times faster** than before for series with `n` components/columns. This boosts direct metric computations as well as backtest and residuals computation!
    - Added new metrics:
      - Time aggregated metric `merr()` (Mean Error)
      - Time aggregated scaled metrics  `rmsse()`, and `msse()` : The (Root) Mean Squared Scaled Error.
      - "Per time step" metrics that return a metric score per time step: `err()` (Error), `ae()` (Absolute Error), `se()` (Squared Error), `sle()` (Squared Log Error), `ase()` (Absolute Scaled Error), `sse` (Squared Scaled Error), `ape()` (Absolute Percentage Error), `sape()` (symmetric Absolute Percentage Error), `arre()` (Absolute Ranged Relative Error), `ql` (Quantile Loss)
    - All scaled metrics (`mase()`, ...) now accept `insample` series that can be overlapping into `pred_series` (before they had to end exactly one step before `pred_series`).  Darts will handle the correct time extraction for you.
    - Improvements to the documentation:
      - Added a summary list of all metrics to the [metrics documentation page](https://unit8co.github.io/darts/generated_api/darts.metrics.html)
      - Standardized the documentation of each metric (added formula, improved return documentation, ...)
    - 🔴 Breaking changes:
      - Improved metric output consistency based on the type of input `series`, and the applied reductions. For some scenarios, the output type changed compared to previous Darts versions. You can find a detailed description in the [metric API documentation](https://unit8co.github.io/darts/generated_api/darts.metrics.metrics.html#darts.metrics.metrics.mae).
      - Renamed metric parameter `reduction` to `component_reduction`.
      - Renamed metric parameter `inter_reduction` to `series_reduction`.
      - `quantile_loss()` :
        - Renamed to `mql()` (Mean Quantile Loss).
        - Renamed quantile parameter `tau` to `q`.
        - The metric is now multiplied by a factor `2` to make the loss more interpretable (e.g. for `q=0.5` it is identical to the `MAE`)
      - `rho_risk()` :
          - Renamed to `qr()` (Quantile Risk).
        - Renamed quantile parameter `rho` to `q`.
      - Scaled metrics do not allow seasonality inference anymore with `m=None`.
      - Custom metrics using decorators `multi_ts_support` and `multivariate_support` must now act on multivariate series (possibly containing missing values) instead of univariate series.
  - **Historical Forecasts**:
    - 🔴 Improved historical forecasts output consistency based on the type of input `series` : If `series` is a sequence, historical forecasts will now always return a sequence/list of the same length (instead of trying to reduce to a `TimeSeries` object). You can find a detailed description in the [historical forecasts API documentation](https://unit8co.github.io/darts/generated_api/darts.models.forecasting.linear_regression_model.html#darts.models.forecasting.linear_regression_model.LinearRegressionModel.historical_forecasts).
  - **Backtest**:
    - Metrics are now computed only once on all `series` and `historical_forecasts`, significantly speeding things up when using a large number of `series`.
    - Added support for scaled metrics as `metric` (such as `ase`, `mase`, ...). No extra code required, backtest extracts the correct `insample` series for you.
    - Added support for passing additional metric (-specific) arguments with parameter `metric_kwargs`. This allows for example to parallelize the metric computation with `n_jobs`, customize the metric reduction with `*_reduction`, specify seasonality `m` for scaled metrics, etc.
    - 🔴 Breaking changes:
      - Improved backtest output consistency based on the type of input `series`, `historical_forecast`, and the applied backtest reduction. For some scenarios, the output type changed compared to previous Darts versions. You can find a detailed description in the [backtest API documentation](https://unit8co.github.io/darts/generated_api/darts.models.forecasting.linear_regression_model.html#darts.models.forecasting.linear_regression_model.LinearRegressionModel.backtest).
      - `reduction` callable now acts on `axis=1` rather than `axis=0` to aggregate the metrics per series.
      - Backtest will now raise an error when user supplied `historical_forecasts` don't have the expected format based on input `series` and the `last_points_only` value.
  - **Residuals**: While the default behavior of `residuals()` remains identical, the method is now very similar to `backtest()` but that it computes any "per time step" `metric` on `historical_forecasts` :
    - Added support for multivariate `series`.
    - Added support for all `historical_forecasts()` parameters to generate the historical forecasts for the residuals computation.
    - Added support for pre-computed historical forecasts with parameter `historical_forecasts`.
    - Added support for computing the residuals with any of Darts' "per time step" metric with parameter `metric` (e.g. `err()`, `ae()`, `ape()`, ...). By default, uses `err()` (Error).
    - Added support for passing additional metric arguments with parameter `metric_kwargs`. This allows for example to parallelize the metric computation with `n_jobs`, specify seasonality `m` for scaled metrics, etc.
    - 🔴 Improved residuals output and consistency based on the type of input `series` and `historical_forecast`. For some scenarios, the output type changed compared to previous Darts versions. You can find a detailed description in the [residuals API documentation](https://unit8co.github.io/darts/generated_api/darts.models.forecasting.linear_regression_model.html#darts.models.forecasting.linear_regression_model.LinearRegressionModel.residuals).
- Improvements to `TimeSeries` :
  - `from_group_dataframe()` now supports parallelized creation over the `pandas.DataFrame` groups. This can be enabled with parameter `n_jobs`. [#2292](https://github.com/unit8co/darts/pull/2292) by [Bohdan Bilonoha](https://github.com/BohdanBilonoh).
  - New method `slice_intersect_values()`, which returns the sliced values of a series, where the time index has been intersected with another series. [#2284](https://github.com/unit8co/darts/pull/2284) by [Dennis Bader](https://github.com/dennisbader).
  - Performance boost for methods: `slice_intersect()`, `has_same_time_as()`. [#2284](https://github.com/unit8co/darts/pull/2284) by [Dennis Bader](https://github.com/dennisbader).
- Improvements to forecasting models:
  - Improvements to `RNNModel`, [#2329](https://github.com/unit8co/darts/pull/2329) by [Dennis Bader](https://github.com/dennisbader):
    - 🔴 Enforce `training_length>input_chunk_length` since otherwise, during training the model is never run for as many iterations as it will during prediction.
    - Historical forecasts now correctly infer all possible prediction start points for untrained and pre-trained `RNNModel`.
  - Added a progress bar to `RegressionModel` when performing optimized historical forecasts (`retrain=False` and no autoregression) to display the series-level progress. [#2320](https://github.com/unit8co/darts/pull/2320) by [Dennis Bader](https://github.com/dennisbader).
  - Renamed private `ForecastingModel._is_probabilistic` property to public `supports_probabilistic_prediction`. [#2269](https://github.com/unit8co/darts/pull/2269) by [Felix Divo](https://github.com/felixdivo).
- Other improvements:
  - All `InvertibleDataTransformer` now supports parallelized inverse transformation for `series` being a list of lists of `TimeSeries` (`Sequence[Sequence[TimeSeries]]`). This type represents the output of `historical_forecasts()` when using multiple series with `last_points_only=False`. [#2267](https://github.com/unit8co/darts/pull/2267) by [Alicja Krzeminska-Sciga](https://github.com/alicjakrzeminska).
  - Added [release notes](https://unit8co.github.io/darts/release_notes/RELEASE_NOTES.html) to the Darts Documentation. [#2333](https://github.com/unit8co/darts/pull/2333) by [Dennis Bader](https://github.com/dennisbader).
  - 🔴 Moved around utils functions to clearly separate Darts-specific from non-Darts-specific logic, [#2284](https://github.com/unit8co/darts/pull/2284) by [Dennis Bader](https://github.com/dennisbader):
    - Moved function `generate_index()` from `darts.utils.timeseries_generation` to `darts.utils.utils`
    - Moved functions `retain_period_common_to_all()`, `series2seq()`, `seq2series()`, `get_single_series()` from `darts.utils.utils` to `darts.utils.ts_utils`.

**Fixed**
- Fixed the order of the features when using component-specific lags so that they are grouped by values, then by components (before, they were grouped by components, then by values). [#2272](https://github.com/unit8co/darts/pull/2272) by [Antoine Madrona](https://github.com/madtoinou).
- Fixed a bug when using a dropout with a `TorchForecastingModel` and pytorch lightning versions >= 2.2.0, where the dropout was not properly activated during training. [#2312](https://github.com/unit8co/darts/pull/2312) by [Dennis Bader](https://github.com/dennisbader).
- Fixed a bug when performing historical forecasts with an untrained `TorchForecastingModel` and using covariates, where the historical forecastable time index generation did not take the covariates into account. [#2329](https://github.com/unit8co/darts/pull/2329) by [Dennis Bader](https://github.com/dennisbader).
- Fixed a bug in `quantile_loss`, where the loss was computed on all samples rather than only on the predicted quantiles. [#2284](https://github.com/unit8co/darts/pull/2284) by [Dennis Bader](https://github.com/dennisbader).
- Fixed a segmentation fault that some users were facing when importing a `LightGBMModel`. [#2304](https://github.com/unit8co/darts/pull/2304) by [Dennis Bader](https://github.com/dennisbader).
- Fixed type hint warning "Unexpected argument" when calling `historical_forecasts()` caused by the `_with_sanity_checks` decorator. The type hinting is now properly configured to expect any input arguments and return the output type of the method for which the sanity checks are performed for. [#2286](https://github.com/unit8co/darts/pull/2286) by [Dennis Bader](https://github.com/dennisbader).

### For developers of the library:
- Fixed failing docs build by adding new dependency `lxml_html_clean` for `nbsphinx`. [#2303](https://github.com/unit8co/darts/pull/2303) by [Dennis Bader](https://github.com/dennisbader).
- Bumped `black` from 24.1.1 to 24.3.0. [#2308](https://github.com/unit8co/darts/pull/2308) by [Dennis Bader](https://github.com/dennisbader).
- Bumped `codecov-action` from v2 to v4 and added codecov token as repository secret for codecov upload authentication in CI pipelines. [#2309](https://github.com/unit8co/darts/pull/2309) and [#2312](https://github.com/unit8co/darts/pull/2312) by [Dennis Bader](https://github.com/dennisbader).
- Improvements to linting, switch from `flake8` to Ruff. [#2323](https://github.com/unit8co/darts/pull/2323) by [Jirka Borovec](https://github.com/borda).

## [0.28.0](https://github.com/unit8co/darts/tree/0.28.0) (2024-03-05)
### For users of the library:
**Improved**
- Improvements to `GlobalForecastingModel` :
  - 🚀🚀🚀 All global models (regression and torch models) now support shifted predictions with model creation parameter `output_chunk_shift`. This will shift the output chunk for training and prediction by `output_chunk_shift` steps into the future. [#2176](https://github.com/unit8co/darts/pull/2176) by [Dennis Bader](https://github.com/dennisbader).
- Improvements to `TimeSeries`, [#2196](https://github.com/unit8co/darts/pull/2196) by [Dennis Bader](https://github.com/dennisbader):
  - 🚀🚀🚀 Significant performance boosts for several `TimeSeries` methods resulting increased efficiency across the entire `Darts` library. Up to 2x faster creation times for series indexed with "regular" frequencies (e.g. Daily, hourly, ...), and >100x for series indexed with "special" frequencies (e.g. "W-MON", ...). Affects:
    - All `TimeSeries` creation methods
    - Additional boosts for slicing with integers and Timestamps
    - Additional boosts for `from_group_dataframe()` by performing some of the heavy-duty computations on the entire DataFrame, rather than iteratively on the group level.
  - Added option to exclude some `group_cols` from being added as static covariates when using `TimeSeries.from_group_dataframe()` with parameter `drop_group_cols`.
- 🚀 New global baseline models that use fixed input and output chunks for prediction. This offers support for univariate, multivariate, single and multiple target series prediction, one-shot- or autoregressive/moving forecasts, optimized historical forecasts, batch prediction, prediction from datasets, and more. [#2261](https://github.com/unit8co/darts/pull/2261) by [Dennis Bader](https://github.com/dennisbader).
  - `GlobalNaiveAggregate` : Computes an aggregate (using a custom or built-in `torch` function) for each target component over the last `input_chunk_length` points, and repeats the values `output_chunk_length` times for prediction. Depending on the parameters, this model can be equivalent to `NaiveMean` and `NaiveMovingAverage`.
  - `GlobalNaiveDrift` : Takes the slope of each target component over the last `input_chunk_length` points and projects the trend over the next `output_chunk_length` points for prediction. Depending on the parameters, this model can be equivalent to `NaiveDrift`.
  - `GlobalNaiveSeasonal` : Takes the target component value at the `input_chunk_length`th point before the end of the target `series`, and repeats the values `output_chunk_length` times for prediction. Depending on the parameters, this model can be equivalent to `NaiveSeasonal`.
- Improvements to `TorchForecastingModel` :
  - Added support for additional lr scheduler configuration parameters for more control ("interval", "frequency", "monitor", "strict", "name"). [#2218](https://github.com/unit8co/darts/pull/2218) by [Dennis Bader](https://github.com/dennisbader).
- Improvements to `RegressionModel`, [#2246](https://github.com/unit8co/darts/pull/2246) by [Antoine Madrona](https://github.com/madtoinou):
  - Added a `get_estimator()` method to access the underlying estimator
  - Added attribute `lagged_label_names` to identify the forecasted step and component of each estimator
  - Updated the docstring of `get_multioutout_estimator()`
- Other improvements:
  - Added argument `keep_names` to `WindowTransformer` and `window_transform` to indicate whether the original component names should be kept. [#2207](https://github.com/unit8co/darts/pull/2207) by [Antoine Madrona](https://github.com/madtoinou).
  - Added new helper function `darts.utils.utils.n_steps_between()` to efficiently compute the number of time steps (periods) between two points with a given frequency. Improves efficiency for regression model tabularization by avoiding `pd.date_range()`. [#2176](https://github.com/unit8co/darts/pull/2176) by [Dennis Bader](https://github.com/dennisbader).
  - 🔴 Changed the default `start` value in `ForecastingModel.gridsearch()` from `0.5` to `None`, to make it consistent with `historical_forecasts` and other methods. [#2243](https://github.com/unit8co/darts/pull/2243) by [Thomas Kientz](https://github.com/thomktz).
  - Improvements to `ARIMA` documentation: Specified possible `p`, `d`, `P`, `D`, `trend` advanced options that are available in statsmodels. More explanations on the behaviour of the parameters were added. [#2142](https://github.com/unit8co/darts/pull/2142) by [MarcBresson](https://github.com/MarcBresson).

**Fixed**
- Fixed a bug when using `RegressionModel` with `lags=None`, some `lags_*covariates`, and the covariates starting after or at the same time as the first predictable time step; the lags were not extracted from the correct indices. [#2176](https://github.com/unit8co/darts/pull/2176) by [Dennis Bader](https://github.com/dennisbader).
- Fixed a bug when calling `window_transform` on a `TimeSeries` with a hierarchy. The hierarchy is now only preseved for single transformations applied to all components, or removed otherwise. [#2207](https://github.com/unit8co/darts/pull/2207) by [Antoine Madrona](https://github.com/madtoinou).
- Fixed a bug in probabilistic `LinearRegressionModel.fit()`, where the `model` attribute was not pointing to all underlying estimators. [#2205](https://github.com/unit8co/darts/pull/2205) by [Antoine Madrona](https://github.com/madtoinou).
- Raise an error in `RegressionEsembleModel` when the `regression_model` was created with `multi_models=False` (not supported). [#2205](https://github.com/unit8co/darts/pull/2205) by [Antoine Madrona](https://github.com/madtoinou).
- Fixed a bug in `coefficient_of_variation()` with `intersect=True`, where the coefficient was not computed on the intersection. [#2202](https://github.com/unit8co/darts/pull/2202) by [Antoine Madrona](https://github.com/madtoinou).
- Fixed a bug in `gridsearch()` with `use_fitted_values=True`, where the model was not propely instantiated for sanity checks. [#2222](https://github.com/unit8co/darts/pull/2222) by [Antoine Madrona](https://github.com/madtoinou).
- Fixed a bug in `TimeSeries.append/prepend_values()`, where the component names and the hierarchy were dropped. [#2237](https://github.com/unit8co/darts/pull/2237) by [Antoine Madrona](https://github.com/madtoinou).
- Fixed a bug in `get_multioutput_estimator()`, where the index of the estimator was incorrectly calculated. [#2246](https://github.com/unit8co/darts/pull/2246) by [Antoine Madrona](https://github.com/madtoinou).
- 🔴 Fixed a bug in `datetime_attribute_timeseries()`, where 1-indexed attributes were not properly handled. Also, 0-indexing is now enforced for all the generated encodings. [#2242](https://github.com/unit8co/darts/pull/2242) by [Antoine Madrona](https://github.com/madtoinou).

**Dependencies**
- Removed upper version cap (<=v2.1.2) for PyTorch Lightning. [#2251](https://github.com/unit8co/darts/pull/2251) by [Dennis Bader](https://github.com/dennisbader).

### For developers of the library:
- Updated pre-commit hooks to the latest version using `pre-commit autoupdate`. Change `pyupgrade` pre-commit hook argument to `--py38-plus`. [#2228](https://github.com/unit8co/darts/pull/2228)  by [MarcBresson](https://github.com/MarcBresson).
- Bumped dev dependencies to newest versions, [#2248](https://github.com/unit8co/darts/pull/2248) by [Dennis Bader](https://github.com/dennisbader):
  - black[jupyter]: from 22.3.0 to 24.1.1
  - flake8: from 4.0.1 to 7.0.0
  - isort: from 5.11.5 to 5.13.2
  - pyupgrade: 2.31.0 from to v3.15.0

## [0.27.2](https://github.com/unit8co/darts/tree/0.27.2) (2024-01-21)
### For users of the library:
**Improved**
- Added `darts.utils.statistics.plot_ccf` that can be used to plot the cross correlation between a time series (e.g. target series) and the lagged values of another time series (e.g. covariates series). [#2122](https://github.com/unit8co/darts/pull/2122) by [Dennis Bader](https://github.com/dennisbader).
- Improvements to `TimeSeries` : Improved the time series frequency inference when using slices or pandas DatetimeIndex as keys for `__getitem__`. [#2152](https://github.com/unit8co/darts/pull/2152) by [DavidKleindienst](https://github.com/DavidKleindienst).

**Fixed**
- Fixed a bug when using a `TorchForecastingModel` with `use_reversible_instance_norm=True` and predicting with `n > output_chunk_length`. The input normalized multiple times. [#2160](https://github.com/unit8co/darts/pull/2160) by [FourierMourier](https://github.com/FourierMourier).

### For developers of the library:

## [0.27.1](https://github.com/unit8co/darts/tree/0.27.1) (2023-12-10)
### For users of the library:
**Improved**
- 🔴 Added `CustomRNNModule` and `CustomBlockRNNModule` for defining custom RNN modules that can be used with `RNNModel` and `BlockRNNModel`. The custom `model` must now be a subclass of the custom modules. [#2088](https://github.com/unit8co/darts/pull/2088) by [Dennis Bader](https://github.com/dennisbader).

**Fixed**
- Fixed a bug in historical forecasts, where some `fit/predict_kwargs` were not passed to the underlying model's fit/predict methods. [#2103](https://github.com/unit8co/darts/pull/2103) by [Dennis Bader](https://github.com/dennisbader).
- Fixed an import error when trying to create a `TorchForecastingModel` with PyTorch Lightning v<2.0.0. [#2087](https://github.com/unit8co/darts/pull/2087) by [Eschibli](https://github.com/eschibli).
- Fixed a bug when creating a `RNNModel` with a custom `model`. [#2088](https://github.com/unit8co/darts/pull/2088) by [Dennis Bader](https://github.com/dennisbader).

### For developers of the library:
- Added a folder `docs/generated_api` to define custom .rst files for generating the documentation. [#2115](https://github.com/unit8co/darts/pull/2115) by [Dennis Bader](https://github.com/dennisbader).

## [0.27.0](https://github.com/unit8co/darts/tree/0.27.0) (2023-11-18)
### For users of the library:
**Improved**
- Improvements to `TorchForecastingModel` :
  - 🚀🚀 We optimized `historical_forecasts()` for pre-trained `TorchForecastingModel` running up to 20 times faster than before (and even more when tuning the batch size)!. [#2013](https://github.com/unit8co/darts/pull/2013) by [Dennis Bader](https://github.com/dennisbader).
  - Added callback `darts.utils.callbacks.TFMProgressBar` to customize at which model stages to display the progress bar. [#2020](https://github.com/unit8co/darts/pull/2020) by [Dennis Bader](https://github.com/dennisbader).
  - All `InferenceDataset`s now support strided forecasts with parameters `stride`, `bounds`. These datasets can be used with `TorchForecastingModel.predict_from_dataset()`. [#2013](https://github.com/unit8co/darts/pull/2013) by [Dennis Bader](https://github.com/dennisbader).
- Improvements to `RegressionModel` :
  - New example notebook for the `RegressionModels` explaining features such as (component-specific) lags, `output_chunk_length` in relation with `multi_models`, multivariate support, and more. [#2039](https://github.com/unit8co/darts/pull/2039) by [Antoine Madrona](https://github.com/madtoinou).
  - `XGBModel` now leverages XGBoost's native Quantile Regression support that was released in version 2.0.0 for improved probabilistic forecasts. [#2051](https://github.com/unit8co/darts/pull/2051) by [Dennis Bader](https://github.com/dennisbader).
- Improvements to `LocalForecastingModel`
  - Added optional keyword arguments dict `kwargs` to `ExponentialSmoothing` that will be passed to the constructor of the underlying `statsmodels.tsa.holtwinters.ExponentialSmoothing` model. [#2059](https://github.com/unit8co/darts/pull/2059) by [Antoine Madrona](https://github.com/madtoinou).
- General model improvements:
  - Added new arguments `fit_kwargs` and `predict_kwargs` to `historical_forecasts()`, `backtest()` and `gridsearch()` that will be passed to the model's `fit()` and / or `predict` methods. E.g., you can now set a batch size, static validation series, ... depending on the model support. [#2050](https://github.com/unit8co/darts/pull/2050) by [Antoine Madrona](https://github.com/madtoinou)
  - For transparency, we issue a (removable) warning when performing auto-regressive forecasts with past covariates (with `n >= output_chunk_length`) to inform users that future values of past covariates will be accessed. [#2049](https://github.com/unit8co/darts/pull/2049) by [Antoine Madrona](https://github.com/madtoinou)
- Other improvements:
  - Added support for time index time zone conversion with parameter `tz` before generating/computing holidays and datetime attributes. Support was added to all Time Axis Encoders, standalone encoders and forecasting models' `add_encoders`, time series generation utils functions `holidays_timeseries()` and `datetime_attribute_timeseries()`, and `TimeSeries` methods `add_datetime_attribute()` and `add_holidays()`. [#2054](https://github.com/unit8co/darts/pull/2054) by [Dennis Bader](https://github.com/dennisbader).
  - Added new data transformer: `MIDAS`, which uses mixed-data sampling to convert `TimeSeries` from high frequency to low frequency (and back). [#1820](https://github.com/unit8co/darts/pull/1820) by [Boyd Biersteker](https://github.com/Beerstabr), [Antoine Madrona](https://github.com/madtoinou) and [Dennis Bader](https://github.com/dennisbader).
  - Added new dataset `ElectricityConsumptionZurichDataset` : The dataset contains the electricity consumption of households in Zurich, Switzerland from 2015-2022 on different grid levels. We also added weather measurements for Zurich which can be used as covariates for modelling. [#2039](https://github.com/unit8co/darts/pull/2039) by [Antoine Madrona](https://github.com/madtoinou) and [Dennis Bader](https://github.com/dennisbader).
  - Adapted the example notebooks to properly apply data transformers and avoid look-ahead bias. [#2020](https://github.com/unit8co/darts/pull/2020) by [Samriddhi Singh](https://github.com/SimTheGreat).

**Fixed**
- Fixed a bug when calling `historical_forecasts()` and `overlap_end=False` that did not generate the last possible forecast. [#2013](https://github.com/unit8co/darts/pull/2013) by [Dennis Bader](https://github.com/dennisbader).
- Fixed a bug when calling optimized `historical_forecasts()` for a `RegressionModel` trained with varying component-specific lags. [#2040](https://github.com/unit8co/darts/pull/2040) by [Antoine Madrona](https://github.com/madtoinou).
- Fixed a bug when using encoders with `RegressionModel` and series with a non-evenly spaced frequency (e.g. Month Begin). This raised an error during lagged data creation when trying to divide a pd.Timedelta by the ambiguous frequency. [#2034](https://github.com/unit8co/darts/pull/2034) by [Antoine Madrona](https://github.com/madtoinou).
- Fixed a bug when loading the weights of a `TorchForecastingModel` that was trained with a precision other than `float64`. [#2046](https://github.com/unit8co/darts/pull/2046) by [Freddie Hsin-Fu Huang](https://github.com/Hsinfu).
- Fixed broken links in the `Transfer learning` example notebook with publicly hosted version of the three datasets. [#2067](https://github.com/unit8co/darts/pull/2067) by [Antoine Madrona](https://github.com/madtoinou).
- Fixed a bug when using `NLinearModel` on multivariate series with covariates and `normalize=True`. [#2072](https://github.com/unit8co/darts/pull/2072) by [Antoine Madrona](https://github.com/madtoinou).
- Fixed a bug when using `DLinearModel` and `NLinearModel` on multivariate series with static covariates shared across components and `use_static_covariates=True`. [#2070](https://github.com/unit8co/darts/pull/2070) by [Antoine Madrona](https://github.com/madtoinou).

### For developers of the library:
No changes.

## [0.26.0](https://github.com/unit8co/darts/tree/0.26.0) (2023-09-16)
### For users of the library:

**Improved**
- Improvements to `RegressionModel`, [#1962](https://github.com/unit8co/darts/pull/1962) by [Antoine Madrona](https://github.com/madtoinou):
  - 🚀🚀 All models now support component/column-specific lags for target, past, and future covariates series.
- Improvements to `TorchForecastingModel` :
  - 🚀 Added `RINorm` (Reversible Instance Norm) as an input normalization option for all models except `RNNModel`. Activate it with model creation parameter `use_reversible_instance_norm`. [#1969](https://github.com/unit8co/darts/pull/1969) by [Dennis Bader](https://github.com/dennisbader).
  - 🔴 Added past covariates feature projection to `TiDEModel` with parameter `temporal_width_past` following the advice of the model architect. Parameter `temporal_width` was renamed to `temporal_width_future`. Additionally, added the option to bypass the feature projection with `temporal_width_past/future=0`. [#1993](https://github.com/unit8co/darts/pull/1993) by [Dennis Bader](https://github.com/dennisbader).
- Improvements to `EnsembleModel`, [#1815](https://github.com/unit8co/darts/pull/#1815) by [Antoine Madrona](https://github.com/madtoinou) and [Dennis Bader](https://github.com/dennisbader):
  - 🔴 Renamed model constructor argument `models` to `forecasting_models`.
  - 🚀🚀 Added support for pre-trained `GlobalForecastingModel` as `forecasting_models` to avoid re-training when ensembling. This requires all models to be pre-trained global models.
  - 🚀 Added support for generating the `forecasting_model` forecasts (used to train the ensemble model) with historical forecasts rather than direct (auto-regressive) predictions. Enable it with `train_using_historical_forecasts=True` at model creation.
  - Added an example notebook for ensemble models.
- Improvements to historical forecasts, backtest and gridsearch, [#1866](https://github.com/unit8co/darts/pull/1866) by [Antoine Madrona](https://github.com/madtoinou):
  - Added support for negative `start` values to start historical forecasts relative to the end of the target series.
  - Added a new argument `start_format` that allows to use an integer `start` either as the index position or index value/label for `series` indexed with a `pd.RangeIndex`.
  - Added support for `TimeSeries` with a `RangeIndex` starting at a negative integer.
- Other improvements:
  - Reduced the size of the Darts docker image `unit8/darts:latest`, and included all optional models as well as dev requirements. [#1878](https://github.com/unit8co/darts/pull/1878) by [Alex Colpitts](https://github.com/alexcolpitts96).
  - Added short examples in the docstring of all the models, including covariates usage and some model-specific parameters. [#1956](https://github.com/unit8co/darts/pull/1956) by [Antoine Madrona](https://github.com/madtoinou).
  - Added method `TimeSeries.cumsum()` to get the cumulative sum of the time series along the time axis. [#1988](https://github.com/unit8co/darts/pull/1988) by [Eliot Zubkoff](https://github.com/Eliotdoesprogramming).

**Fixed**
- Fixed a bug in `TimeSeries.from_dataframe()` when using a pandas.DataFrame with `df.columns.name != None`. [#1938](https://github.com/unit8co/darts/pull/1938) by [Antoine Madrona](https://github.com/madtoinou).
- Fixed a bug in `RegressionEnsembleModel.extreme_lags` when the forecasting models have only covariates lags. [#1942](https://github.com/unit8co/darts/pull/1942) by [Antoine Madrona](https://github.com/madtoinou).
- Fixed a bug when using `TFTExplainer` with a `TFTModel` running on GPU. [#1949](https://github.com/unit8co/darts/pull/1949) by [Dennis Bader](https://github.com/dennisbader).
- Fixed a bug in `TorchForecastingModel.load_weights()` that raised an error when loading the weights from a valid architecture. [#1952](https://github.com/unit8co/darts/pull/1952) by [Antoine Madrona](https://github.com/madtoinou).
- Fixed a bug in `NLinearModel` where `normalize=True` and past covariates could not be used at the same time. [#1873](https://github.com/unit8co/darts/pull/1873) by [Eliot Zubkoff](https://github.com/Eliotdoesprogramming).
- Raise an error when an `EnsembleModel` containing at least one `LocalForecastingModel` is calling `historical_forecasts` with `retrain=False`.  [#1815](https://github.com/unit8co/darts/pull/#1815) by [Antoine Madrona](https://github.com/madtoinou).
- 🔴 Dropped support for lambda functions in `add_encoders`’s “custom” encoder in favor of named functions to ensure that models can be exported. [#1957](https://github.com/unit8co/darts/pull/1957) by [Antoine Madrona](https://github.com/madtoinou).

### For developers of the library:

**Improved**
- Refactored all tests to use pytest instead of unittest. [#1950](https://github.com/unit8co/darts/pull/1950) by [Dennis Bader](https://github.com/dennisbader).

## [0.25.0](https://github.com/unit8co/darts/tree/0.25.0) (2023-08-04)
### For users of the library:

**Installation**
- 🔴 Removed Prophet, LightGBM, and CatBoost dependencies from PyPI packages (`darts`, `u8darts`, `u8darts[torch]`), and conda-forge packages (`u8darts`, `u8darts-torch`)  to avoid installation issues that some users were facing (installation on Apple M1/M2 devices, ...). [#1589](https://github.com/unit8co/darts/pull/1589) by [Julien Herzen](https://github.com/hrzn) and [Dennis Bader](https://github.com/dennisbader).
  - The models are still supported by installing the required packages as described in our [installation guide](https://github.com/unit8co/darts/blob/master/INSTALL.md#enabling-optional-dependencies).
  - The Darts package including all dependencies can still be installed with PyPI package `u8darts[all]` or conda-forge package `u8darts-all`.
  - Added new PyPI flavor `u8darts[notorch]`, and conda-forge flavor `u8darts-notorch` which are equivalent to the old `u8darts` installation (all dependencies except neural networks).
- 🔴 Removed support for Python 3.7 [#1864](https://github.com/unit8co/darts/pull/1864) by [Dennis Bader](https://github.com/dennisbader).

**Improved**
- General model improvements:
  - 🚀🚀 Optimized `historical_forecasts()` for `RegressionModel` when `retrain=False` and `forecast_horizon <= output_chunk_length` by vectorizing the prediction. This can run up to 700 times faster than before! [#1885](https://github.com/unit8co/darts/pull/1885) by [Antoine Madrona](https://github.com/madtoinou).
  - Improved efficiency of `historical_forecasts()` and `backtest()` for all models giving significant process time reduction for larger number of predict iterations and series. [#1801](https://github.com/unit8co/darts/pull/1801) by [Dennis Bader](https://github.com/dennisbader).
  - 🚀🚀 Added support for direct prediction of the likelihood parameters to probabilistic models using a likelihood (regression and torch models). Set `predict_likelihood_parameters=True` when calling `predict()`. [#1811](https://github.com/unit8co/darts/pull/1811) by [Antoine Madrona](https://github.com/madtoinou).
  - 🚀🚀 New forecasting model: `TiDEModel`  as proposed in [this paper](https://arxiv.org/abs/2304.08424). An MLP based encoder-decoder model that is said to outperform many Transformer-based architectures. [#1727](https://github.com/unit8co/darts/pull/1727) by [Alex Colpitts](https://github.com/alexcolpitts96).
  - `Prophet` now supports conditional seasonalities, and properly handles all parameters passed to `Prophet.add_seasonality()` and model creation parameter `add_seasonalities` [#1829](https://github.com/unit8co/darts/pull/1829) by [Idan Shilon](https://github.com/id5h).
  - Added method `generate_fit_predict_encodings()` to generate the encodings (from `add_encoders` at model creation) required for training and prediction. [#1925](https://github.com/unit8co/darts/pull/1925) by [Dennis Bader](https://github.com/dennisbader).
  - Added support for `PathLike` to the `save()` and `load()` functions of all non-deep learning based models. [#1754](https://github.com/unit8co/darts/pull/1754) by [Simon Sudrich](https://github.com/sudrich).
  - Added model property `ForecastingModel.supports_multivariate` to indicate whether the model supports multivariate forecasting. [#1848](https://github.com/unit8co/darts/pull/1848) by [Felix Divo](https://github.com/felixdivo).
- Improvements to `EnsembleModel` :
  - Model creation parameter `forecasting_models` now supports a mix of `LocalForecastingModel` and `GlobalForecastingModel` (single `TimeSeries` training/inference only, due to the local models). [#1745](https://github.com/unit8co/darts/pull/1745) by [Antoine Madrona](https://github.com/madtoinou).
  - Future and past covariates can now be used even if `forecasting_models` have different covariates support. The covariates passed to `fit()`/`predict()` are used only by models that support it. [#1745](https://github.com/unit8co/darts/pull/1745) by [Antoine Madrona](https://github.com/madtoinou).
  - `RegressionEnsembleModel` and `NaiveEnsembleModel` can generate probabilistic forecasts, probabilistics `forecasting_models` can be sampled to train the `regression_model`, updated the documentation (stacking technique). [#1692](https://github.com/unit8co/darts/pull/1692) by [Antoine Madrona](https://github.com/madtoinou).
- Improvements to `Explainability` module:
  - 🚀🚀 New forecasting model explainer: `TFTExplainer` for `TFTModel`. You can now access and visualize the trained model's feature importances and self attention. [#1392](https://github.com/unit8co/darts/issues/1392) by [Sebastian Cattes](https://github.com/Cattes) and [Dennis Bader](https://github.com/dennisbader).
  - Added static covariates support to `ShapeExplainer`. [#1803](https://github.com/unit8co/darts/pull/1803) by [Anne de Vries](https://github.com/anne-devries) and [Dennis Bader](https://github.com/dennisbader).
- Improvements to documentation [#1904](https://github.com/unit8co/darts/pull/1904) by [Dennis Bader](https://github.com/dennisbader):
  - made model sections in README.md, covariates user guide and forecasting model API Reference more user friendly by adding model links and reorganizing them into model categories.
  - added the Dynamic Time Warping (DTW) module and improved its appearance.
- Other improvements:
  - Improved static covariates column naming when using `StaticCovariatesTransformer` with a `sklearn.preprocessing.OneHotEncoder`. [#1863](https://github.com/unit8co/darts/pull/1863) by [Anne de Vries](https://github.com/anne-devries).
  - Added `MSTL` (Season-Trend decomposition using LOESS for multiple seasonalities) as a `method` option for `extract_trend_and_seasonality()`. [#1879](https://github.com/unit8co/darts/pull/1879) by [Alex Colpitts](https://github.com/alexcolpitts96).
  - Added `RINorm` (Reversible Instance Norm) as a new input normalization option for `TorchForecastingModel`. So far only `TiDEModel` supports it with model creation parameter `use_reversible_instance_norm`. [#1865](https://github.com/unit8co/darts/issues/1856) by [Alex Colpitts](https://github.com/alexcolpitts96).
  - Improvements to `TimeSeries.plot()` : custom axes are now properly supported with parameter `ax`. Axis is now returned for downstream tasks. [#1916](https://github.com/unit8co/darts/pull/1916) by [Dennis Bader](https://github.com/dennisbader).

**Fixed**
- Fixed an issue not considering original component names for `TimeSeries.plot()` when providing a label prefix. [#1783](https://github.com/unit8co/darts/pull/1783) by [Simon Sudrich](https://github.com/sudrich).
- Fixed an issue with the string representation of `ForecastingModel` when using array-likes at model creation. [#1749](https://github.com/unit8co/darts/pull/1749) by [Antoine Madrona](https://github.com/madtoinou).
- Fixed an issue with `TorchForecastingModel.load_from_checkpoint()` not properly loading the loss function and metrics. [#1759](https://github.com/unit8co/darts/pull/1759) by [Antoine Madrona](https://github.com/madtoinou).
- Fixed a bug when loading the weights of a `TorchForecastingModel` trained with encoders or a Likelihood. [#1744](https://github.com/unit8co/darts/pull/1744) by [Antoine Madrona](https://github.com/madtoinou).
- Fixed a bug when using selected `target_components` with `ShapExplainer`. [#1803](https://github.com/unit8co/darts/pull/1803) by [Dennis Bader](https://github.com/dennisbader).
- Fixed `TimeSeries.__getitem__()` for series with a RangeIndex with start != 0 and freq != 1. [#1868](https://github.com/unit8co/darts/pull/1868) by [Dennis Bader](https://github.com/dennisbader).
- Fixed an issue where `DTWAlignment.plot_alignment()` was not plotting the alignment plot of series with a RangeIndex correctly. [#1880](https://github.com/unit8co/darts/pull/1880) by [Ahmet Zamanis](https://github.com/AhmetZamanis) and [Dennis Bader](https://github.com/dennisbader).
- Fixed an issue when calling `ARIMA.predict()` and `num_samples > 1` (probabilistic forecasting), where the start point of the simulation was not anchored to the end of the target series. [#1893](https://github.com/unit8co/darts/pull/1893) by [Dennis Bader](https://github.com/dennisbader).
- Fixed an issue when using `TFTModel.predict()` with `full_attention=True` where the attention mask was not applied properly. [#1392](https://github.com/unit8co/darts/issues/1392) by [Dennis Bader](https://github.com/dennisbader).

### For developers of the library:

**Improvements**
- Refactored the `ForecastingModelExplainer` and `ExplainabilityResult` to simplify implementation of new explainers. [#1392](https://github.com/unit8co/darts/issues/1392) by [Dennis Bader](https://github.com/dennisbader).
- Adapted all unit tests to run successfully on M1 devices. [#1933](https://github.com/unit8co/darts/issues/1933) by [Dennis Bader](https://github.com/dennisbader).

## [0.24.0](https://github.com/unit8co/darts/tree/0.24.0) (2023-04-12)
### For users of the library:

**Improved**
- General model improvements:
  - New baseline forecasting model `NaiveMovingAverage`. [#1557](https://github.com/unit8co/darts/pull/1557) by [Janek Fidor](https://github.com/JanFidor).
  - New models `StatsForecastAutoCES`, and `StatsForecastAutoTheta` from Nixtla's statsforecasts library as local forecasting models without covariates support. AutoTheta supports probabilistic forecasts. [#1476](https://github.com/unit8co/darts/pull/1476) by [Boyd Biersteker](https://github.com/Beerstabr).
  - Added support for future covariates, and probabilistic forecasts to `StatsForecastAutoETS`. [#1476](https://github.com/unit8co/darts/pull/1476) by [Boyd Biersteker](https://github.com/Beerstabr).
  - Added support for logistic growth to `Prophet` with parameters `growth`, `cap`, `floor`. [#1419](https://github.com/unit8co/darts/pull/1419) by [David Kleindienst](https://github.com/DavidKleindienst).
  - Improved the model string / object representation style similar to scikit-learn models. [#1590](https://github.com/unit8co/darts/pull/1590) by [Janek Fidor](https://github.com/JanFidor).
  - 🔴 Renamed `MovingAverage` to `MovingAverageFilter` to avoid confusion with new `NaiveMovingAverage` model. [#1557](https://github.com/unit8co/darts/pull/1557) by [Janek Fidor](https://github.com/JanFidor).
- Improvements to `RegressionModel` :
    - Optimized lagged data creation for fit/predict sets achieving a drastic speed-up. [#1399](https://github.com/unit8co/darts/pull/1399) by [Matt Bilton](https://github.com/mabilton).
    - Added support for categorical past/future/static covariates to `LightGBMModel` with model creation parameters `categorical_*_covariates`. [#1585](https://github.com/unit8co/darts/pull/1585) by [Rijk van der Meulen](https://github.com/rijkvandermeulen).
    - Added lagged feature names for better interpretability; accessible with model property `lagged_feature_names`. [#1679](https://github.com/unit8co/darts/pull/1679) by [Antoine Madrona](https://github.com/madtoinou).
    - 🔴 New `use_static_covariates` option for all models: When True (default), models use static covariates if available at fitting time and enforce identical static covariate shapes across all target `series` used for training or prediction; when False, models ignore static covariates. [#1700](https://github.com/unit8co/darts/pull/1700) by [Dennis Bader](https://github.com/dennisbader).
- Improvements to `TorchForecastingModel` :
  - New methods `load_weights()` and `load_weights_from_checkpoint()` for loading only the weights from a manually saved model or checkpoint. This allows to fine-tune the pre-trained models with different optimizers or learning rate schedulers. [#1501](https://github.com/unit8co/darts/pull/1501) by [Antoine Madrona](https://github.com/madtoinou).
  - New method `lr_find()` that helps to find a good initial learning rate for your forecasting problem. [#1609](https://github.com/unit8co/darts/pull/1609) by [Levente Szabados](https://github.com/solalatus) and [Dennis Bader](https://github.com/dennisbader).
  - Improved the [user guide](https://unit8co.github.io/darts/userguide/torch_forecasting_models.html) and added new sections about saving/loading (checkpoints, manual save/load, loading weights only), and callbacks. [#1661](https://github.com/unit8co/darts/pull/1661) by [Antoine Madrona](https://github.com/madtoinou).
  - 🔴 Replaced `":"` in save file names with `"_"` to avoid issues on some operating systems. For loading models saved on earlier Darts versions, try to rename the file names by replacing `":"` with `"_"`. [#1501](https://github.com/unit8co/darts/pull/1501) by [Antoine Madrona](https://github.com/madtoinou).
  - 🔴 New `use_static_covariates` option for `TFTModel`, `DLinearModel` and `NLinearModel` : When True (default), models use static covariates if available at fitting time and enforce identical static covariate shapes across all target `series` used for training or prediction; when False, models ignore static covariates. [#1700](https://github.com/unit8co/darts/pull/1700) by [Dennis Bader](https://github.com/dennisbader).
- Improvements to `TimeSeries` :
  - Added support for integer indexed input to `from_*` factory methods, if index can be converted to a pandas.RangeIndex. [#1527](https://github.com/unit8co/darts/pull/1527) by [Dennis Bader](https://github.com/dennisbader).
  - Added support for integer indexed input with step sizes (freq) other than 1. [#1527](https://github.com/unit8co/darts/pull/1527) by [Dennis Bader](https://github.com/dennisbader).
  - Optimized time series creation with `fill_missing_dates=True` achieving a drastic speed-up . [#1527](https://github.com/unit8co/darts/pull/1527) by [Dennis Bader](https://github.com/dennisbader).
  - `from_group_dataframe()` now warns the user if there is suspicion of a "bad" time index (monotonically increasing). [#1628](https://github.com/unit8co/darts/pull/1628) by [Dennis Bader](https://github.com/dennisbader).
- Added a parameter to give a custom function name to the transformed output of `WindowTransformer`; improved the explanation of the `window` parameter. [#1676](https://github.com/unit8co/darts/pull/1676) and [#1666](https://github.com/unit8co/darts/pull/1666) by [Jing Qiang Goh](https://github.com/JQGoh).
- Added `historical_forecasts` parameter to `backtest()` that allows to use precomputed historical forecasts from `historical_forecasts()`. [#1597](https://github.com/unit8co/darts/pull/1597) by [Janek Fidor](https://github.com/JanFidor).
- Added feature values and SHAP object to `ShapExplainabilityResult`, giving easy user access to all SHAP-specific explainability results. [#1545](https://github.com/unit8co/darts/pull/1545) by [Rijk van der Meulen](https://github.com/rijkvandermeulen).
- New `quantile_loss()` (pinball loss) metric for probabilistic forecasts. [#1559](https://github.com/unit8co/darts/pull/1559) by [Janek Fidor](https://github.com/JanFidor).

**Fixed**
- Fixed an issue in `BottomUp/TopDownReconciliator` where the order of the series components was not taken into account. [#1592](https://github.com/unit8co/darts/pull/1592) by [David Kleindienst](https://github.com/DavidKleindienst).
- Fixed an issue with `DLinearModel` not supporting even numbered `kernel_size`. [#1695](https://github.com/unit8co/darts/pull/1695) by [Antoine Madrona](https://github.com/madtoinou).
- Fixed an issue with `RegressionEnsembleModel` not using future covariates during training. [#1660](https://github.com/unit8co/darts/pull/1660) by [Rajesh Balakrishnan](https://github.com/Rajesh4AI).
- Fixed an issue where `NaiveEnsembleModel` prediction did not transfer the series' component name. [#1602](https://github.com/unit8co/darts/pull/1602) by [David Kleindienst](https://github.com/DavidKleindienst).
- Fixed an issue in `TorchForecastingModel` that prevented from using multi GPU training. [#1509](https://github.com/unit8co/darts/pull/1509) by [Levente Szabados](https://github.com/solalatus).
- Fixed a bug when saving a `FFT` model with `trend=None`. [#1594](https://github.com/unit8co/darts/pull/1594) by [Antoine Madrona](https://github.com/madtoinou).
- Fixed some issues with PyTorch-Lightning version 2.0.0. [#1651](https://github.com/unit8co/darts/pull/1651) by [Dennis Bader](https://github.com/dennisbader).
- Fixed a bug in `QuantileDetector` which raised an error when low and high quantiles had identical values. [#1553](https://github.com/unit8co/darts/pull/1553) by [Julien Adda](https://github.com/julien12234).
- Fixed an issue preventing `TimeSeries` from being empty. [#1359](https://github.com/unit8co/darts/pull/1359) by [Antoine Madrona](https://github.com/madtoinou).
- Fixed an issue when using `backtest()` on multiple series. [#1517](https://github.com/unit8co/darts/pull/1517) by [Julien Herzen](https://github.com/hrzn).
- General fixes to `historical_forecasts()`
  - Fixed issue where `retrain` functions were not handled properly; Improved handling of `start`, and `train_length` parameters; better interpretability with warnings and improved error messages (warnings can be turned of with `show_warnings=False`). By [#1675](https://github.com/unit8co/darts/pull/1675) by [Antoine Madrona](https://github.com/madtoinou) and [Dennis Bader](https://github.com/dennisbader).
  - Fixed an issue for several models (mainly ensemble and local models) where automatic `start` did not respect the minimum required training lengths. [#1616](https://github.com/unit8co/darts/pull/1616) by [Janek Fidor](https://github.com/JanFidor) and [Dennis Bader](https://github.com/dennisbader).
  - Fixed an issue when using a `RegressionModel` with future covariates lags only. [#1685](https://github.com/unit8co/darts/pull/1685) by [Maxime Dumonal](https://github.com/dumjax).

### For developers of the library:

**Improvements**
- Option to skip slow tests locally with `pytest . --no-cov -m "not slow"`. [#1625](https://github.com/unit8co/darts/pull/1625) by [Blazej Nowicki](https://github.com/BlazejNowicki).
- Major refactor of data transformers which simplifies implementation of new transformers. [#1409](https://github.com/unit8co/darts/pull/1409) by [Matt Bilton](https://github.com/mabilton).


## [0.23.1](https://github.com/unit8co/darts/tree/0.23.1) (2023-01-12)
Patch release

**Fixed**
- Fix an issue in `TimeSeries` which made it incompatible with Python 3.7.
  [#1449](https://github.com/unit8co/darts/pull/1449) by [Dennis Bader](https://github.com/dennisbader).
- Fix an issue with static covariates when series have variable lengths with `RegressionModel`s.
  [#1469](https://github.com/unit8co/darts/pull/1469) by [Eliane Maalouf](https://github.com/eliane-maalouf).
- Fix an issue with PyTorch Lightning trainer handling.
  [#1459](https://github.com/unit8co/darts/pull/1459) by [Dennis Bader](https://github.com/dennisbader).
- Fix an issue with `historical_forecasts()` retraining PyTorch models iteratively instead of from scratch.
  [#1465](https://github.com/unit8co/darts/pull/1465) by [Dennis Bader](https://github.com/dennisbader).
- Fix an issue with `historical_forecasts()` not working in some cases when `future_covariates`
  are provided and `start` is not specified. [#1481](https://github.com/unit8co/darts/pull/1481)
  by [Maxime Dumonal](https://github.com/dumjax).
- Fix an issue with `slice_n_points` functions on integer indexes.
  [#1482](https://github.com/unit8co/darts/pull/1482) by [Julien Herzen](https://github.com/hrzn).


## [0.23.0](https://github.com/unit8co/darts/tree/0.23.0) (2022-12-23)
### For users of the library:

**Improved**
- 🚀🚀🚀 Brand new Darts module dedicated to anomaly detection on time series: `darts.ad`.
  More info on the API doc page: https://unit8co.github.io/darts/generated_api/darts.ad.html.
  [#1256](https://github.com/unit8co/darts/pull/1256) by [Julien Adda](https://github.com/julien12234)
  and [Julien Herzen](https://github.com/hrzn).
- New forecasting models: `DLinearModel` and `NLinearModel` as proposed in [this paper](https://arxiv.org/pdf/2205.13504.pdf).
  [#1139](https://github.com/unit8co/darts/pull/1139)  by [Julien Herzen](https://github.com/hrzn) and [Greg DeVos](https://github.com/gdevos010).
- New forecasting model: `XGBModel` implementing XGBoost.
  [#1405](https://github.com/unit8co/darts/pull/1405) by [Julien Herzen](https://github.com/hrzn).
- New `multi_models` option for all `RegressionModel`s: when set to False, uses only a single underlying
  estimator for multi-step forecasting, which can drastically increase computational efficiency.
  [#1291](https://github.com/unit8co/darts/pull/1291) by [Eliane Maalouf](https://github.com/eliane-maalouf).
- All `RegressionModel`s (incl. LightGBM, Catboost, XGBoost, Random Forest, ...)
  now support static covariates.
  [#1412](https://github.com/unit8co/darts/pull/1412) by [Eliane Maalouf](https://github.com/eliane-maalouf).
- `historical_forecasts()` and `backtest()` now work on multiple series, too.
  [#1318](https://github.com/unit8co/darts/pull/1318) by [Maxime Dumonal](https://github.com/dumjax).
- New window transformation capabilities: `TimeSeries.window_transform()` and
  a new `WindowTransformer` which allow to easily create window features.
  [#1269](https://github.com/unit8co/darts/pull/1269) by [Eliane Maalouf](https://github.com/eliane-maalouf).
- 🔴 Improvements to `TorchForecastingModels` : Load models directly to CPU that were trained on GPU. Save file size reduced.
  Improved PyTorch Lightning Trainer handling fixing several minor issues.
  Removed deprecated methods `load_model` and `save_model`
  [#1371](https://github.com/unit8co/darts/pull/1371) by [Dennis Bader](https://github.com/dennisbader).
- Improvements to encoders: Added support for encoders to all models with covariate support through `add_encoders` at model creation.
  Encoders now generate the correct minimum required covariate time spans for all models.
  [#1338](https://github.com/unit8co/darts/pull/1338) by [Dennis Bader](https://github.com/dennisbader).
- New datasets available in `darts.datasets` (`ILINetDataset`, `ExchangeRateDataset`, `TrafficDataset`, `WeatherDataset`)
  [#1298](https://github.com/unit8co/darts/pull/1298) by [Kamil Wierciak](https://github.com/FEJTWOW).
  [#1291](https://github.com/unit8co/darts/pull/1291) by [Eliane Maalouf](https://github.com/eliane-maalouf).
- New `Diff` transformer, which can difference and "undifference" series
  [#1380](https://github.com/unit8co/darts/pull/1380) by [Matt Bilton](https://github.com/mabilton).
- Improvements to KalmanForecaster: The model now accepts different TimeSeries for prediction than the ones used to fit the model.
  [#1338](https://github.com/unit8co/darts/pull/1338) by [Dennis Bader](https://github.com/dennisbader).
- Backtest functions can now accept a list of metric functions [#1333](https://github.com/unit8co/darts/pull/1333)
  by [Antoine Madrona](https://github.com/madtoinou).
- Extension of baseline models to work on multivariate series
  [#1373](https://github.com/unit8co/darts/pull/1373) by [Błażej Nowicki](https://github.com/BlazejNowicki).
- Improvement to `TimeSeries.gaps()` [#1265](https://github.com/unit8co/darts/pull/1265) by
  [Antoine Madrona](https://github.com/madtoinou).
- Speedup of `TimeSeries.quantile_timeseries()` method
  [#1351](https://github.com/unit8co/darts/pull/1351) by [@tranquilitysmile](https://github.com/tranquilitysmile).
- Some dependencies which can be hard to install (LightGBM, Catboost, XGBoost, Prophet, Statsforecast)
  are not required anymore (if not installed the corresponding models will not be available)
  [#1360](https://github.com/unit8co/darts/pull/1360) by [Antoine Madrona](https://github.com/madtoinou).
- Removed `IPython` as a dependency. [#1331](https://github.com/unit8co/darts/pull/1331) by [Erik Hasse](https://github.com/erik-hasse)
- Allow the creation of empty `TimeSeries` [#1359](https://github.com/unit8co/darts/pull/1359)
  by [Antoine Madrona](https://github.com/madtoinou).


**Fixed**
- Fixed edge case in ShapExplainer for regression models where covariates series > target series
  [#1310](https://https://github.com/unit8co/darts/pull/1310) by [Rijk van der Meulen](https://github.com/rijkvandermeulen)
- Fixed a bug in `TimeSeries.resample()` [#1350](https://github.com/unit8co/darts/pull/1350)
  by [Antoine Madrona](https://github.com/madtoinou).
- Fixed splitting methods when split point is not in the series
  [#1415](https://github.com/unit8co/darts/pull/1415) by [@DavidKleindienst](https://github.com/DavidKleindienst)
- Fixed issues with `append_values()` and `prepend_values()` not correctly extending `RangeIndex`es
  [#1435](https://github.com/unit8co/darts/pull/1435) by [Matt Bilton](https://github.com/mabilton).
- Fixed some issues with time zones [#1343](https://github.com/unit8co/darts/pull/1343)
  by [Antoine Madrona](https://github.com/madtoinou).
- Fixed some issues when using a single target series with `RegressionEnsembleModel`
  [#1357](https://github.com/unit8co/darts/pull/1357) by [Dennis Bader](https://github.com/dennisbader).
- Fixed treatment of stochastic models in ensemble models
  [#1423](https://github.com/unit8co/darts/pull/1423) by [Eliane Maalouf](https://github.com/eliane-maalouf).


## [0.22.0](https://github.com/unit8co/darts/tree/0.22.0) (2022-10-04)
### For users of the library:

**Improved**
- New explainability feature. The class `ShapExplainer` in `darts.explainability` can provide Shap-values explanations of the importance of each lag and each dimension in producing each forecasting lag for `RegressionModel`s. [#909](https://github.com/unit8co/darts/pull/909) by [Maxime Dumonal](https://github.com/dumjax).
- New model: `StatsForecastsETS`. Similarly to `StatsForecastsAutoARIMA`, this model offers the ETS model from Nixtla's `statsforecasts` library as a local forecasting model supporting future covariates. [#1171](https://github.com/unit8co/darts/pull/1171) by [Julien Herzen](https://github.com/hrzn).
- Added support for past and future covariates to `residuals()` function. [#1223](https://github.com/unit8co/darts/pull/1223) by [Eliane Maalouf](https://github.com/eliane-maalouf).
- Added support for retraining model(s) every `n` iteration and on custom conditions in `historical_forecasts` method of `ForecastingModel`s. [#1139](https://github.com/unit8co/darts/pull/1139) by [Francesco Bruzzesi](https://github.com/fbruzzesi).
- Added support for beta-NLL in `GaussianLikelihood`s, as proposed in [this paper](https://arxiv.org/abs/2203.09168). [#1162](https://github.com/unit8co/darts/pull/1162) by [Julien Herzen](https://github.com/hrzn).
- New LayerNorm alternatives, RMSNorm and LayerNormNoBias [#1113](https://github.com/unit8co/darts/issues/1113) by [Greg DeVos](https://github.com/gdevos010).
- 🔴 Improvements to encoders: improve fitting behavior of encoders' transformers and solve a couple of issues. Remove support for absolute index encoding. [#1257](https://github.com/unit8co/darts/pull/1257) by [Dennis Bader](https://github.com/dennisbader).
- Overwrite min_train_series_length for Catboost and LightGBM [#1214](https://https://github.com/unit8co/darts/pull/1214) by [Anne de Vries](https://github.com/anne-devries).
- New example notebook showcasing and end-to-end example of hyperparameter optimization with Optuna [#1242](https://github.com/unit8co/darts/pull/1242) by [Julien Herzen](https://github.com/hrzn).
- New user guide section on hyperparameter optimization with Optuna and Ray Tune [#1242](https://github.com/unit8co/darts/pull/1242) by [Julien Herzen](https://github.com/hrzn).
- Documentation on model saving and loading. [#1210](https://github.com/unit8co/darts/pull/1210) by [Amadej Kocbek](https://github.com/amadejkocbek).
- 🔴 `torch_device_str` has been removed from all torch models in favor of Pytorch Lightning's `pl_trainer_kwargs` method [#1244](https://github.com/unit8co/darts/pull/1244) by [Greg DeVos](https://github.com/gdevos010).

**Fixed**
- An issue with `add_encoders` in `RegressionModel`s when fit/predict were called with a single target series. [#1193](https://github.com/unit8co/darts/pull/1193) by [Dennis Bader](https://github.com/dennisbader).
- Some issues with integer-indexed series. [#1191](https://github.com/unit8co/darts/pull/1191) by [Julien Herzen](https://github.com/hrzn).
- A bug when using the latest versions (>=1.1.1) of Prophet. [#1208](https://github.com/unit8co/darts/pull/1208) by [Julien Herzen](https://github.com/hrzn).
- An issue with calling `fit_transform()` on reconciliators. [#1165](https://github.com/unit8co/darts/pull/1165) by [Julien Herzen](https://github.com/hrzn).
- A bug in `GaussianLikelihood` object causing issues with confidence intervals. [#1162](https://github.com/unit8co/darts/pull/1162) by [Julien Herzen](https://github.com/hrzn).
- An issue which prevented plotting `TimeSeries` of length 1. [#1206](https://github.com/unit8co/darts/issues/1206) by [Julien Herzen](https://github.com/hrzn).
- Type hinting for ExponentialSmoothing model [#1185](https://https://github.com/unit8co/darts/pull/1185) by [Rijk van der Meulen](https://github.com/rijkvandermeulen)

## [0.21.0](https://github.com/unit8co/darts/tree/0.21.0) (2022-08-12)

### For users of the library:

**Improved**
- New model: Catboost, incl `quantile`, `poisson` and `gaussian` likelihoods support. [#1007](https://github.com/unit8co/darts/pull/1007), [#1044](https://github.com/unit8co/darts/pull/1044) by [Jonas Racine](https://github.com/jonasracine).
- Extension of the `add_encoders` option to `RegressionModel`s. It is now straightforward to add calendar based or custom past or future covariates to these models, similar to torch models. [#1093](https://github.com/unit8co/darts/pull/1093) by [Dennis Bader](https://github.com/dennisbader).
- Introduction of `StaticCovariatesTransformer`, categorical static covariate support for `TFTModel`, example and user-guide updates on static covariates. [#1081](https://github.com/unit8co/darts/pull/1081) by [Dennis Bader](https://github.com/dennisbader).
- ARIMA and VARIMA models now support being applied to a new series, different than the one used for training. [#1036](https://github.com/unit8co/darts/pull/1036) by [Samuele Giuliano Piazzetta](https://github.com/piaz97).
- All Darts forecasting models now have unified `save()` and `load()` methods. [#1070](https://github.com/unit8co/darts/pull/1070) by [Dustin Brunner](https://github.com/brunnedu).
- Improvements in logging. [#1034](https://github.com/unit8co/darts/pull/1034) by [Dustin Brunner](https://github.com/brunnedu).
- Re-integrating Prophet >= 1.1 in core dependencies (as it does not depend on PyStan anymore). [#1054](https://github.com/unit8co/darts/pull/1054) by [Julien Herzen](https://github.com/hrzn).
- Added a new `AustralianTourismDataset`. [#1141](https://github.com/unit8co/darts/pull/1141) by [Julien Herzen](https://github.com/hrzn).
- Added a new notebook demonstrating hierarchical reconciliation. [#1147](https://github.com/unit8co/darts/pull/1147) by [Julien Herzen](https://github.com/hrzn).
- Added `drop_columns()` method to `TimeSeries`. [#1040](https://github.com/unit8co/darts/pull/1040) by [@shaido987](https://github.com/shaido987)
- Speedup static covariates when no casting is needed. [#1053](https://github.com/unit8co/darts/pull/1053) by [Julien Herzen](https://github.com/hrzn).
- Implemented the min_train_series_length method for the FourTheta and Theta models that overwrites the minimum default of 3 training samples by 2*seasonal_period when appropriate. [#1101](https://github.com/unit8co/darts/pull/1101) by [Rijk van der Meulen](https://github.com/rijkvandermeulen).
- Make default formatting optional in plots. [#1056](https://github.com/unit8co/darts/pull/1056) by [Colin Delahunty](https://github.com/colin99d)
- Introduce `retrain` option in `residuals()` method. [#1066](https://github.com/unit8co/darts/pull/1066) by [Julien Herzen](https://github.com/hrzn).
- Improved error messages. [#1066](https://github.com/unit8co/darts/pull/1066) by [Julien Herzen](https://github.com/hrzn).
- Small readability improvements to user guide. [#1039](https://github.com/unit8co/darts/pull/1039), [#1046](https://github.com/unit8co/darts/pull/1046/files) by [Ryan Russell](https://github.com/ryanrussell)

**Fixed**
- Fixed an error when loading torch forecasting models. [#1124](https://github.com/unit8co/darts/pull/1124) by [Dennis Bader](https://github.com/dennisbader).
- 🔴 renamed `ignore_time_axes` into `ignore_time_axis` in `TimeSeries.concatenate()`. [#1073](https://github.com/unit8co/darts/pull/1073/files) by [Thomas KIENTZ](https://github.com/thomktz)
- Propagate static covs and hierarchy in missing value filler. [#1076](https://github.com/unit8co/darts/pull/1076) by [Julien Herzen](https://github.com/hrzn).
- Fixed an issue where num_stacks is used instead of self.num_stacks in the NBEATSModel. Also, a few mistakes in API reference docs. [#1103](https://github.com/unit8co/darts/pull/1103) by [Rijk van der Meulen](https://github.com/rijkvandermeulen).
- Fixed `univariate_component()` method to propagate static covariates and drop hierarchy. [#1128](https://github.com/unit8co/darts/pull/1128) by [Julien Herzen](https://github.com/hrzn).
- Fixed various issues. [#1106](https://github.com/unit8co/darts/pull/1106) by [Julien Herzen](https://github.com/hrzn).
- Fixed an issue with `residuals` on `RNNModel`. [#1066](https://github.com/unit8co/darts/pull/1066) by [Julien Herzen](https://github.com/hrzn).

## [0.20.0](https://github.com/unit8co/darts/tree/0.20.0) (2022-06-22)

### For users of the library:

**Improved**
- Added support for static covariates in `TimeSeries` class. [#966](https://github.com/unit8co/darts/pull/966) by [Dennis Bader](https://github.com/dennisbader).
- Added support for static covariates in TFT model. [#966](https://github.com/unit8co/darts/pull/966) by [Dennis Bader](https://github.com/dennisbader).
- Support for storing hierarchy of components in `TimeSeries` (in view of hierarchical reconciliation) [#1012](https://github.com/unit8co/darts/pull/1012) by [Julien Herzen](https://github.com/hrzn).
- New Reconciliation transformers for forecast reconciliation: bottom up, top down and MinT. [#1012](https://github.com/unit8co/darts/pull/1012) by [Julien Herzen](https://github.com/hrzn).
- Added support for Monte Carlo Dropout, as a way to capture model uncertainty with torch models at inference time. [#1013](https://github.com/unit8co/darts/pull/1013) by [Julien Herzen](https://github.com/hrzn).
- New datasets: ETT and Electricity. [#617](https://github.com/unit8co/darts/pull/617)
  by [Greg DeVos](https://github.com/gdevos010)
- New dataset, [Uber TLC](https://github.com/fivethirtyeight/uber-tlc-foil-response). [#1003](https://github.com/unit8co/darts/pull/1003) by [Greg DeVos](https://github.com/gdevos010).
- Model Improvements: Option for changing activation function for NHiTs and NBEATS. NBEATS support for dropout. NHiTs Support for AvgPooling1d. [#955](https://github.com/unit8co/darts/pull/955) by [Greg DeVos](https://github.com/gdevos010).
- Implemented ["GLU Variants Improve Transformer"](https://arxiv.org/abs/2002.05202) for transformer based models (transformer and TFT). [#959](https://github.com/unit8co/darts/issues/959) by [Greg DeVos](https://github.com/gdevos010).
- Added support for torch metrics during training and validation. [#996](https://github.com/unit8co/darts/pull/996) by [Greg DeVos](https://github.com/gdevos010).
- Better handling of logging [#1010](https://github.com/unit8co/darts/pull/1010) by [Dustin Brunner](https://github.com/brunnedu).
- Better support for Python 3.10, and dropping `prophet` as a dependency (`Prophet` model still works if `prophet` package is installed separately) [#1023](https://github.com/unit8co/darts/pull/1023) by [Julien Herzen](https://github.com/hrzn).
- Option to avoid global matplotlib configuration changes.
[#924](https://github.com/unit8co/darts/pull/924) by [Mike Richman](https://github.com/zgana).
- 🔴 `HNiTSModel` renamed to `HNiTS` [#1000](https://github.com/unit8co/darts/pull/1000) by [Greg DeVos](https://github.com/gdevos010).

**Fixed**
- A bug with `tail()` and `head()` [#942](https://github.com/unit8co/darts/pull/942) by [Julien Herzen](https://github.com/hrzn).
- An issue with arguments being reverted for the `metric` function of gridsearch and backtest [#989](https://github.com/unit8co/darts/pull/989) by [Clara Grotehans](https://github.com/ClaraGrthns).
- An error checking whether `fit()` has been called in global models [#944](https://github.com/unit8co/darts/pull/944) by [Julien Herzen](https://github.com/hrzn).
- An error in Gaussian Process filter happening with newer versions of sklearn [#963](https://github.com/unit8co/darts/pull/963) by [Julien Herzen](https://github.com/hrzn).

### For developers of the library:

**Fixed**
- An issue with LinearLR scheduler in tests. [#928](https://github.com/unit8co/darts/pull/928) by [Dennis Bader](https://github.com/dennisbader).


## [0.19.0](https://github.com/unit8co/darts/tree/0.19.0) (2022-04-13)
### For users of the library:

**Improved**
- New model: `NHiTS` implementing the N-HiTS model.
  [#898](https://github.com/unit8co/darts/pull/898) by [Julien Herzen](https://github.com/hrzn).
- New model: `StatsForecastAutoARIMA` implementing the (faster) AutoARIMA version of
  [statsforecast](https://github.com/Nixtla/statsforecast).
  [#893](https://github.com/unit8co/darts/pull/893) by [Julien Herzen](https://github.com/hrzn).
- New model: `Croston` method.
  [#893](https://github.com/unit8co/darts/pull/893) by [Julien Herzen](https://github.com/hrzn).
- Better way to represent stochastic `TimeSeries` from distributions specified by quantiles.
  [#899](https://github.com/unit8co/darts/pull/899) by [Gian Wiher](https://github.com/gnwhr).
- Better sampling of trajectories for stochastic `RegressionModel`s.
  [#899](https://github.com/unit8co/darts/pull/899) by [Gian Wiher](https://github.com/gnwhr).
- Improved user guide with more sections. [#905](https://github.com/unit8co/darts/pull/905)
  by [Julien Herzen](https://github.com/hrzn).
- New notebook showcasing transfer learning and training forecasting models on large time
  series datasets. [#885](https://github.com/unit8co/darts/pull/885)
  by [Julien Herzen](https://github.com/hrzn).


**Fixed**
- Some issues with PyTorch Lightning >= 1.6.0 [#888](https://github.com/unit8co/darts/pull/888)
  by [Julien Herzen](https://github.com/hrzn).

## [0.18.0](https://github.com/unit8co/darts/tree/0.18.0) (2022-03-22)
### For users of the library:

**Improved**
- `LinearRegressionModel` and `LightGBMModel` can now be probabilistic, supporting quantile
  and poisson regression. [#831](https://github.com/unit8co/darts/pull/831),
  [#853](https://github.com/unit8co/darts/pull/853) by [Gian Wiher](https://github.com/gnwhr).
- New models: `BATS` and `TBATS`, based on [tbats](https://github.com/intive-DataScience/tbats).
  [#816](https://github.com/unit8co/darts/pull/816) by [Julien Herzen](https://github.com/hrzn).
- Handling of stochastic inputs in PyTorch based models. [#833](https://github.com/unit8co/darts/pull/833)
  by [Julien Herzen](https://github.com/hrzn).
- GPU and TPU user guide. [#826](https://github.com/unit8co/darts/pull/826)
  by [@gsamaras](https://github.com/gsamaras).
- Added train and validation loss to PyTorch Lightning progress bar.
  [#825](https://github.com/unit8co/darts/pull/825) by [Dennis Bader](https://github.com/dennisbader).
- More losses available in `darts.utils.losses` for PyTorch-based models:
  `SmapeLoss`, `MapeLoss` and `MAELoss`. [#845](https://github.com/unit8co/darts/pull/845)
  by [Julien Herzen](https://github.com/hrzn).
- Improvement to the seasonal decomposition [#862](https://github.com/unit8co/darts/pull/862).
  by [Gian Wiher](https://github.com/gnwhr).
- The `gridsearch()` method can now return best metric score.
  [#822](https://github.com/unit8co/darts/pull/822) by [@nlhkh](https://github.com/nlhkh).
- Removed needless checkpoint loading when predicting. [#821](https://github.com/unit8co/darts/pull/821)
  by [Dennis Bader](https://github.com/dennisbader).
- Changed default number of epochs for validation from 10 to 1.
  [#825](https://github.com/unit8co/darts/pull/825) by [Dennis Bader](https://github.com/dennisbader).

**Fixed**
- Fixed some issues with encoders in `fit_from_dataset()`.
  [#829](https://github.com/unit8co/darts/pull/829) by [Julien Herzen](https://github.com/hrzn).
- Fixed an issue with covariates slicing for `DualCovariatesForecastingModels`.
  [#858](https://github.com/unit8co/darts/pull/858) by [Dennis Bader](https://github.com/dennisbader).


## [0.17.1](https://github.com/unit8co/darts/tree/0.17.1) (2022-02-17)
Patch release

### For users of the library:
**Fixed**
- Fixed issues with (now deprecated) `torch_device_str` parameter, and improved documentation
  related to using devices with PyTorch Lightning. [#806](https://github.com/unit8co/darts/pull/806)
  by [Dennis Bader](https://github.com/dennisbader).
- Fixed an issue with `ReduceLROnPlateau`. [#806](https://github.com/unit8co/darts/pull/806)
  by [Dennis Bader](https://github.com/dennisbader).
- Fixed an issue with the periodic basis functions of N-BEATS. [#804](https://github.com/unit8co/darts/pull/804)
  by [Vladimir Chernykh](https://github.com/vladimir-chernykh).
- Relaxed requirements for `pandas`; from `pandas>=1.1.0` to `pandas>=1.0.5`.
  [#800](https://github.com/unit8co/darts/pull/800) by [@adelnick](https://github.com/adelnick).


## [0.17.0](https://github.com/unit8co/darts/tree/0.17.0) (2022-02-15)
### For users of the library:

**Improved**
- 🚀 Support for [PyTorch Lightning](https://github.com/PyTorchLightning/pytorch-lightning): All deep learning
  models are now implemented using PyTorch Lightning. This means that many more features are now available
  via PyTorch Lightning trainers functionalities; such as tailored callbacks, or multi-GPU training.
  [#702](https://github.com/unit8co/darts/pull/702) by [Dennis Bader](https://github.com/dennisbader).
- The `RegressionModel`s now accept an `output_chunk_length` parameter; meaning that they can be trained to
  predict more than one time step in advance (and used auto-regressively to predict on longer horizons).
  [#761](https://github.com/unit8co/darts/pull/761) by [Dustin Brunner](https://github.com/brunnedu).
- 🔴 `TimeSeries` "simple statistics" methods (such as `mean()`, `max()`, `min()` etc, ...) have been refactored
  to work natively on stochastic `TimeSeries`, and over configurable axes. [#773](https://github.com/unit8co/darts/pull/773)
  by [Gian Wiher](https://github.com/gnwhr).
- 🔴 `TimeSeries` now support only pandas `RangeIndex` as an integer index, and does not support `Int64Index` anymore,
  as it became deprecated with pandas 1.4.0. This also now brings the guarantee that `TimeSeries` do not have missing
  "dates" even when indexed with integers. [#777](https://github.com/unit8co/darts/pull/777)
  by [Julien Herzen](https://github.com/hrzn).
- New model: `KalmanForecaster` is a new probabilistic model, working on multivariate series, accepting future covariates,
  and which works by running the state-space model of a given Kalman filter into the future. The `fit()` function uses the
  N4SID algorithm for system identification. [#743](https://github.com/unit8co/darts/pull/743)
  by [Julien Herzen](https://github.com/hrzn).
- The `KalmanFilter` now also works on `TimeSeries` containing missing values. [#743](https://github.com/unit8co/darts/pull/743)
  by [Julien Herzen](https://github.com/hrzn).
- The estimators (forecasting and filtering models) now also return their own instance when calling `fit()`,
  which allows chaining calls. [#741](https://github.com/unit8co/darts/pull/741)
  by [Julien Herzen](https://github.com/hrzn).


**Fixed**
- Fixed an issue with tensorboard and gridsearch when `model_name` is provided.
  [#759](https://github.com/unit8co/darts/issues/759) by [@gdevos010](https://github.com/gdevos010).
- Fixed issues with pip-tools. [#762](https://github.com/unit8co/darts/pull/762)
  by [Tomas Van Pottelbergh](https://github.com/tomasvanpottelbergh).

### For developers of the library:
- Some linting checks have been added to the CI pipeline. [#749](https://github.com/unit8co/darts/pull/749)
  by [Tomas Van Pottelbergh](https://github.com/tomasvanpottelbergh).

## [0.16.1](https://github.com/unit8co/darts/tree/0.16.1) (2022-01-24)
Patch release

### For users of the library:
- Fixed an incompatibility with latest version of Pandas ([#752](https://github.com/unit8co/darts/pull/752))
  by [Julien Herzen](https://github.com/hrzn).
- Fixed non contiguous error when using lstm_layers > 1 on GPU. ([#740](https://github.com/unit8co/darts/pull/740))
  by [Dennis Bader](https://github.com/dennisbader).
- Small improvement in type annotations in API documentation ([#744](https://github.com/unit8co/darts/pull/744))
  by [Dustin Brunner](https://github.com/brunnedu).

### For developers of the library:
- Added flake8 tests to CI pipelines ([#749](https://github.com/unit8co/darts/pull/749),
  [#748](https://github.com/unit8co/darts/pull/748), [#745](https://github.com/unit8co/darts/pull/745))
  by [Tomas Van Pottelbergh](https://github.com/tomasvanpottelbergh)
  and [Dennis Bader](https://github.com/dennisbader).


## [0.16.0](https://github.com/unit8co/darts/tree/0.16.0) (2022-01-13)

### For users of the library:

**Improved**
- The [documentation page](https://unit8co.github.io/darts/index.html) has been revamped and now contains
  a brand new Quickstart guide, as well as a User Guide section, which will be populated over time.
- The [API documentation](https://unit8co.github.io/darts/generated_api/darts.html) has been revamped and improved,
  notably using `numpydoc`.
- The datasets building procedure has been improved in `RegressionModel`, which yields dramatic speed improvements.

**Added**
- The `KalmanFilter` can now do system identification using `fit()` (using [nfoursid](https://github.com/spmvg/nfoursid)).

**Fixed**
- Catch a [potentially problematic case](https://github.com/unit8co/darts/issues/724) in ensemble models.
- Fixed support for `ReduceLROnPlateau` scheduler.


### For developers of the library:
- We have switched to [black](https://black.readthedocs.io/en/stable/) for code formatting (this is checked
  by the CI pipeline).


## [0.15.0](https://github.com/unit8co/darts/tree/0.15.0) (2021-12-24)
### For users of the library:

**Added**:
- On-the-fly encoding of position and calendar information in Torch-based models.
  Torch-based models now accept an option `add_encoders` parameter, specifying how to
  use certain calendar and position information as past and/or future covariates on the-fly.

  Example:
  ```
  from darts.dataprocessing.transformers import Scaler
  add_encoders={
      'cyclic': {'future': ['month']},
      'datetime_attribute': {'past': ['hour', 'dayofweek']},
      'position': {'past': ['absolute'], 'future': ['relative']},
      'custom': {'past': [lambda idx: (idx.year - 1950) / 50]},
      'transformer': Scaler()
  }
  ```
  This will add a cyclic encoding of the month as future covariates, add some datetime
  attributes as past and future covariates, an absolute/relative position (index), and
  even some custom mapping of the index (such as a function of the year). A `Scaler` will
  be applied to fit/transform all of these covariates both during training and inference.
- The scalers can now also be applied on stochastic `TimeSeries`.
- There is now a new argument `max_samples_per_ts` to the :func:`fit()` method of Torch-based
  models, which can be used to limit the number of samples contained in the underlying
  training dataset, by taking (at most) the most recent `max_samples_per_ts` training samples
  per time series.
- All local forecasting models that support covariates (Prophet, ARIMA, VARIMA, AutoARIMA)
  now handle covariate slicing themselves; this means that you don't need to make sure your
  covariates have the exact right time span. As long as they contain the right time span, the
  models will slice them for you.
- `TimeSeries.map()` and mappers data transformers now work on stochastic `TimeSeries`.
- Granger causality function: `utils.statistics.granger_causality_tests` can test if one
  univariate `TimeSeries` "granger causes" another.
- New stationarity tests for univariate `TimeSeries` : `darts.utils.statistics.stationarity_tests`,
  `darts.utils.statistics.stationarity_test_adf` and `darts.utils.statistics.stationarity_test_kpss`.
- New test coverage badge 🦄


**Fixed**:
- Fixed various issues in different notebooks.
- Fixed a bug handling frequencies in Prophet model.
- Fixed an issue causing `PastCovariatesTorchModels` (such as `NBEATSModel`) prediction
  to fail when `n > output_chunk_length` AND `n` not being a multiple of `output_chunk_length`.
- Fixed an issue in backtesting which was causing untrained models
  not to be trained on the initial window when `retrain=False`.
- Fixed an issue causing `residuals()` to fail for Torch-based models.

### For developers of the library:
- Updated the [contribution guidelines](https://github.com/unit8co/darts/blob/master/CONTRIBUTING.md)
- The unit tests have been re-organised with submodules following that of the library.
- All relative import paths have been removed and replaced by absolute paths.
- pytest and pytest-cov are now used to run tests and compute coverage.


## [0.14.0](https://github.com/unit8co/darts/tree/0.14.0) (2021-11-28)
### For users of the library:

**Added**:
- Probabilistic N-BEATS: The `NBEATSModel` can now produce probabilistic forecasts,
in a similar way as all the other deep learning models in Darts (specifying a `likelihood`
and predicting with `num_samples` >> 1).
- We have improved the speed of the data loaing functionalities for PyTorch-based models.
This should speedup training, typically by a few percents.
- Added `num_loader_workers` parameters to `fit()` and `predict()` methods of PyTorch-based models,
in order to control the `num_workers` of PyTorch DataLoaders. This can sometimes result in drastic speedups.
- New method `TimeSeries.astype()` which allows to easily case (e.g. between `np.float64` and `np.float32`).
- Added `dtype` as an option to the time series generation modules.
- Added a small [performance guide](https://github.com/unit8co/darts/blob/master/guides/performance.md) for
PyTorch-based models.
- Possibility to specify a (relative) time index to be used as future covariates in the TFT Model.
Future covariates don't have to be specified when this is used.
- New TFT example notebook.
- Less strict dependencies: we have loosened the required dependencies versions.

**Fixed**:
- A small fix on the Temporal Fusion Transformer `TFTModel`, which should improve performance.
- A small fix in the random state of some unit tests.
- Fixed a typo in Transformer example notebook.


## [0.13.1](https://github.com/unit8co/darts/tree/0.13.1) (2021-11-08)
### For users of the library:

**Added**:
- Factory methods in `TimeSeries` are now `classmethods`, which makes inheritance of
  `TimeSeries` more convenient.

**Fixed**:
- An issue which was causing some of the flavours installations not to work

## [0.13.0](https://github.com/unit8co/darts/tree/0.13.0) (2021-11-07)
### For users of the library:

**Added**:
- New forecasting model, [Temporal Fusion Transformer](https://arxiv.org/abs/1912.09363) (`TFTModel`).
  A new deep learning model supporting both past and future covariates.
- Improved support for Facebook Prophet model (`Prophet`):
    - Added support for fit & predict with future covariates. For instance:
      `model.fit(train, future_covariates=train_covariates)` and
      `model.predict(n=len(test), num_sample=1, future_covariates=test_covariates)`
    - Added stochastic forecasting, for instance: `model.predict(n=len(test), num_samples=200)`
    - Added user-defined seasonalities either at model creation with kwarg
      `add_seasonality` (`Prophet(add_seasonality=kwargs_dict)`) or pre-fit with
      `model.add_seasonality(kwargs)`. For more information on how to add seasonalities,
       see the [Prophet docs](https://unit8co.github.io/darts/generated_api/darts.models.forecasting.prophet.html).
    - Added possibility to predict and return the base model's raw output with `model.predict_raw()`.
      Note that this returns a pd.DataFrame `pred_df`, which will not be supported for further
      processing with the Darts API. But it is possible to access Prophet's methods such as
      plots with `model.model.plot_compenents(pred_df)`.
- New `n_random_samples` in `gridsearch()` method, which allows to specify a number of (random)
  hyper parameters combinations to be tried, in order mainly to limit the gridsearch time.
- Improvements in the checkpointing and saving of Torch models.
    - Now models don't save checkpoints by default anymore. Set `save_checkpoints=True` to enable them.
    - Models can be manually saved with `YourTorchModel.save_model(file_path)`
      (file_path pointing to the .pth.tar file).
    - Models can be manually loaded with `YourTorchModel.load_model(file_path)` or
      the original method `YourTorchModel.load_from_checkpoint()`.
- New `QuantileRegression` Likelihood class in `darts.utils.likelihood_models`.
  Allows to apply quantile regression loss, and get probabilistic forecasts on all deep
  learning models supporting likelihoods.
  Used by default in the Temporal Fusion Transformer.

**Fixed:**
- Some issues with `darts.concatenate()`.
- Fixed some bugs with `RegressionModel`s applied on multivariate series.
- An issue with the confidence bounds computation in ACF plot.
- Added a check for some models that do not support `retrain=False` for `historical_forecasts()`.
- Small fixes in install instructions.
- Some rendering issues with bullet points lists in examples.

## [0.12.0](https://github.com/unit8co/darts/tree/0.12.0) (2021-09-25)
### For users of the library:

**Added**:
- Improved probabilistic forecasting with neural networks
  - Now all neural networks based forecasting models (except `NBEATSModel`) support probabilistic forecasting,
    by providing the `likelihood` parameter to the model's constructor method.
  - `darts.utils.likelihood_models` now contains many more distributions. The complete list of likelihoods
    available to train neural networks based models is
    available here: https://unit8co.github.io/darts/generated_api/darts.utils.likelihood_models.html
  - Many of the available likelihood models now offer the possibility to specify "priors" on the distribution's
    parameters. Specifying such priors will regularize the training loss to make the output distribution
    more like the one specified by the prior parameters values.
- Performance improvements on `TimeSeries` creation. creating `TimeSeries` is now be significantly faster,
  especially for large series, and filling missing dates has also been significantly sped up.
- New rho-risk metric for probabilistic forecasts.
- New method `darts.utils.statistics.plot_hist()` to plot histograms of time series data (e.g. backtest errors).
- New argument `fillna_value` to `TimeSeries` factory methods, allowing to specify a value to fill missing dates
(instead of `np.nan`).
- Synthetic `TimeSeries` generated with `darts.utils.timeseries_generation` methods can now be integer-index
(just pass an integer instead of a timestamp for the `start` argument).
- Removed some deprecation warnings
- Updated conda installation instructions

**Fixed:**
- Removed [extra 1x1 convolutions](https://github.com/unit8co/darts/issues/470) in TCN Model.
- Fixed an issue with linewidth parameter when plotting `TimeSeries`.
- Fixed a column name issue in datetime attribute time series.

### For developers of the library:
- We have removed the `develop` branch.
- We force sklearn<1.0 has we have observed issues with pmdarima and sklearn==1.0

## [0.11.0](https://github.com/unit8co/darts/tree/0.11.0) (2021-09-04)
### For users of the library:

**Added:**
- New model: `LightGBMModel` is a new regression model. Regression models allow to predict future values
of the target, given arbitrary lags of the target as well as past and/or future covariates. `RegressionModel`
already works with any scikit-learn regression model, and now `LightGBMModel` does the same with LightGBM.
If you want to activate LightGBM support in Darts, please read the detailed install notes on
the [README](https://github.com/unit8co/darts/blob/master/README.md) carefully.
- Added stride support to gridsearch

**Fixed:**
- A bug which was causing issues when training on a GPU with a validation set
- Some issues with custom-provided RNN modules in `RNNModel`.
- Properly handle `kwargs` in the `fit` function of `RegressionModel`s.
- Fixed an issue which was causing problems with latest versions of Matplotlib.
- An issue causing errors in the FFT notebook

## [0.10.1](https://github.com/unit8co/darts/tree/0.10.1) (2021-08-19)
### For users of the library:

**Fixed:**
- A bug with memory pinning that was causing issues with training models on GPUs.

**Changed:**
- Clarified conda support on the README

## [0.10.0](https://github.com/unit8co/darts/tree/0.10.0) (2021-08-13)
### For users of the library:

**Added:**
- 🔴 Improvement of the covariates support. Before, some models were accepting a `covariates` (or `exog`)
argument, but it wasn't always clear whether this represented "past-observed" or "future-known" covariates.
We have made this clearer. Now all covariate-aware models support `past_covariates` and/or `future_covariates` argument
in their `fit()` and `predict()` methods, which makes it clear what series is used as a past or future covariate.
We recommend [this article](https://medium.com/unit8-machine-learning-publication/time-series-forecasting-using-past-and-future-external-data-with-darts-1f0539585993)
for more information and examples.

- 🔴 Significant improvement of `RegressionModel` (incl. `LinearRegressionModel` and `RandomForest`).
These models now support training on multiple (possibly multivariate) time series. They also support both
`past_covariates` and `future_covariates`. It makes it easier than ever to fit arbitrary regression models (e.g. from
scikit-learn) on multiple series, to predict the future of a target series based on arbitrary lags of the target and
the past/future covariates. The signature of these models changed: It's not using "`exog`" keyword arguments, but
`past_covariates` and `future_covariates` instead.

- Dynamic Time Warping. There is a brand new `darts.dataprocessing.dtw` submodule that
implements Dynamic Time Warping between two `TimeSeries`. It's also coming with a new `dtw`
metric in `darts.metrics`. We recommend going over the
[new DTW example notebook](https://github.com/unit8co/darts/blob/master/examples/13-Dynamic-Time-Warping-example.ipynb)
for a good overview of the new functionalities

- Conda forge installation support (fully supported with Python 3.7 only for now). You can now
`conda install u8darts-all`.

- `TimeSeries.from_csv()` allows to obtain a `TimeSeries` from a CSV file directly.

- Optional cyclic encoding of the datetime attributes future covariates; for instance it's now possible to call
`my_series.add_datetime_attribute('weekday', cyclic=True)`, which will add two columns containing a sin/cos
encoding of the weekday.

- Default seasonality inference in `ExponentialSmoothing`. If left to `None`, the `seasonal_periods` is inferred
from the `freq` of the provided series.

- Various documentation improvements.

**Fixed:**
- Now transformations and forecasting maintain the columns' names of the `TimeSeries`.
The generation module `darts.utils.timeseries_generation` also comes with better default columns names.
- Some issues with our Docker build process
- A bug with GPU usage

**Changed:**
- For probabilistic PyTorch based models, the generation of multiple samples (and series) at prediction time is now
vectorized, which improves inference performance.

## [0.9.1](https://github.com/unit8co/darts/tree/0.9.1) (2021-07-17)
### For users of the library:

**Added:**
- Improved `GaussianProcessFilter`, now handling missing values, and better handling
time series indexed by datetimes.
- Improved Gaussian Process notebook.

**Fixed:**
- `TimeSeries` now supports indexing using `pandas.Int64Index` and not just `pandas.RangeIndex`,
which solves some indexing issues.
- We have changed all factory methods of `TimeSeries` to have `fill_missing_dates=False` by
default. This is because in some cases inferring the frequency for missing dates and
resampling the series is causing significant performance overhead.
- Fixed backtesting to make it work with integer-indexed series.
- Fixed a bug that was causing inference to crash on GPUs for some models.
- Fixed the default folder name, which was causing issues on Windows systems.
- We have slightly improved the documentation rendering and fixed the titles
of the documentation pages for `RNNModel` and `BlockRNNModel` to distinguish them.

**Changed:**
- The dependencies are not pinned to some exact versions anymore.

### For developers of the library:
- We have fixed the building process.

## [0.9.0](https://github.com/unit8co/darts/tree/0.9.0) (2021-07-09)
### For users of the library:

**Added:**
- Multiple forecasting models can now produce probabilistic forecasts by specifying a `num_samples` parameter when calling `predict()`. Stochastic forecasts are stored by utilizing the new `samples` dimension in the refactored `TimeSeries` class (see 'Changed' section). Models supporting probabilistic predictions so far are `ARIMA`, `ExponentialSmoothing`, `RNNModel` and `TCNModel`.
- Introduced `LikelihoodModel` class which is used by probabilistic `TorchForecastingModel` classes in order to make predictions in the form of parametrized distributions of different types.
- Added new abstract class `TorchParametricProbabilisticForecastingModel` to serve as parent class for probabilistic models.
- Introduced new `FilteringModel` abstract class alongside `MovingAverage`, `KalmanFilter` and `GaussianProcessFilter` as concrete implementations.
- Future covariates are now utilized by `TorchForecastingModels` when the forecasting horizon exceeds the `output_chunk_length` of the model. Before, `TorchForecastingModel` instances could only predict beyond their `output_chunk_length` if they were not trained on covariates, i.e. if they predicted all the data they need as input. This restriction has now been lifted by letting a model not only consume its own output when producing long predictions, but also utilizing the covariates known in the future, if available.
- Added a new `RNNModel` class which utilizes and rnn module as both encoder and decoder. This new class natively supports the use of the most recent future covariates when making a forecast. See documentation for more details.
- Introduced optional `epochs` parameter to the `TorchForecastingModel.predict()` method which, if provided, overrides the `n_epochs` attribute in that particular model instance and training session.
- Added support for `TimeSeries` with a `pandas.RangeIndex` instead of just allowing `pandas.DatetimeIndex`.
- `ForecastingModel.gridsearch` now makes use of parallel computation.
- Introduced a new `force_reset` parameter to `TorchForecastingModel.__init__()` which, if left to False, will prevent the user from overriding model data with the same name and directory.


**Fixed:**
- Solved bug occurring when training `NBEATSModel` on a GPU.
- Fixed crash when running `NBEATSModel` with `log_tensorboard=True`
- Solved bug occurring when training a `TorchForecastingModel` instance with a `batch_size` bigger than the available number of training samples.
- Some fixes in the documentation, including adding more details
- Other minor bug fixes

**Changed:**
- 🔴 The `TimeSeries` class has been refactored to support stochastic time series representation by adding an additional dimension to a time series, namely `samples`. A time series is now based on a 3-dimensional `xarray.DataArray` with shape `(n_timesteps, n_components, n_samples)`. This overhaul also includes a change of the constructor which is incompatible with the old one. However, factory methods have been added to create a `TimeSeries` instance from a variety of data types, including `pd.DataFrame`. Please refer to the documentation of `TimeSeries` for more information.
- 🔴 The old version of `RNNModel` has been renamed to `BlockRNNModel`.
- The `historical_forecast()` and `backtest()` methods of `ForecastingModel` have been reorganized a bit by making use of new wrapper methods to fit and predict models.
- Updated `README.md` to reflect the new additions to the library.

## [0.8.1](https://github.com/unit8co/darts/tree/0.8.1) (2021-05-22)
**Fixed:**
- Some fixes in the documentation

**Changed:**
- The way to instantiate Dataset classes; datasets should now be used like this
```
from darts.datasets import AirPassengers
ts: TimeSeries = AirPassengers().load()
```

## [0.8.0](https://github.com/unit8co/darts/tree/0.8.0) (2021-05-21)

### For users of the library:
**Added:**
- `RandomForest` algorithm implemented. Uses the scikit-learn `RandomForestRegressor` to predict future values from (lagged) exogenous
variables and lagged values of the target.
- `darts.datasets` is a new submodule allowing to easily download, cache and import some commonly used time series.
- Better support for processing sequences of `TimeSeries`.
  * The Transformers, Pipelines and metrics have been adapted to be used on sequences of `TimeSeries`
  (rather than isolated series).
  * The inference of neural networks on sequences of series has been improved
- There is a new utils function `darts.utils.model_selection.train_test_split` which allows to split a `TimeSeries`
or a sequence of `TimeSeries` into train and test sets; either along the sample axis or along the time axis.
It also optionally allows to do "model-aware" splitting, where the split reclaims as much data as possible for the
training set.
- Our implementation of N-BEATS, `NBEATSModel`, now supports multivariate time series, as well as covariates.

**Changed**
- `RegressionModel` is now a user exposed class. It acts as a wrapper around any regression model with a `fit()` and `predict()`
method. It enables the flexible usage of lagged values of the target variable as well as lagged values of multiple exogenous
variables. Allowed values for the `lags` argument are positive integers or a list of positive integers indicating which lags
should be used during training and prediction, e.g. `lags=12` translates to training with the last 12 lagged values of the target variable.
`lags=[1, 4, 8, 12]` translates to training with the previous value, the value at lag 4, lag 8 and lag 12.
- 🔴 `StandardRegressionModel` is now called `LinearRegressionModel`. It implements a linear regression model
from `sklearn.linear_model.LinearRegression`. Users who still need to use the former `StandardRegressionModel` with
another sklearn model should use the `RegressionModel` now.

**Fixed**
- We have fixed a bug arising when multiple scalers were used.
- We have fixed a small issue in the TCN architecture, which makes our implementation follow the original paper
more closely.

### For developers of the library:
**Added:**
- We have added some [contribution guidelines](https://github.com/unit8co/darts/blob/master/CONTRIBUTE.md).

## [0.7.0](https://github.com/unit8co/darts/tree/0.7.0) (2021-04-14)

[Full Changelog](https://github.com/unit8co/darts/compare/0.6.0...0.7.0)
### For users of the library:

**Added:**
- `darts` Pypi package. It is now possible to `pip install darts`. The older name `u8darts` is still maintained
and provides the different flavours for lighter installs.
- New forecasting model available: VARIMA (Vector Autoregressive moving average).
- Support for exogeneous variables in ARIMA, AutoARIMA and VARIMA (optional `exog` parameter in `fit()` and `predict()`
methods).
- New argument `dummy_index` for `TimeSeries` creation. If a series is just composed of a sequence of numbers
without timestamps, setting this flag will allow to create a `TimeSeries` which uses a "dummy time index" behind the
scenes. This simplifies the creation of `TimeSeries` in such cases, and makes it possible to use all forecasting models,
except those that explicitly rely on dates.
- New method `TimeSeries.diff()` returning differenced `TimeSeries`.
- Added an example of `RegressionEnsembleModel` in intro notebook.

**Changed:**
- Improved N-BEATS example notebook.
- Methods `TimeSeries.split_before()` and `split_after()` now also accept integer or float arguments (in addition to
timestamp) for the breaking point (e.g. specify 0.8 in order to obtain a 80%/20% split).
- Argument `value_cols` no longer has to be provided if not necessary when creating a `TimeSeries` from a `DataFrame`.
- Update of dependency requirements to more recent versions.

**Fixed:**
- Fix issue with MAX_TORCH_SEED_VALUE on 32-bit architectures (https://github.com/unit8co/darts/issues/235).
- Corrected a bug in TCN inference, which should improve accuracy.
- Fix historical forecasts not returning last point.
- Fixed bug when calling the `TimeSeries.gaps()` function for non-regular time frequencies.
- Many small bug fixes.


## [0.6.0](https://github.com/unit8co/darts/tree/0.6.0) (2021-02-02)

[Full Changelog](https://github.com/unit8co/darts/compare/0.5.0...0.6.0)
### For users of the library:
**Added:**
- `Pipeline.invertible()` a getter which returns whether the pipeline is invertible or not.
- `TimeSeries.to_json()` and `TimeSeries.from_json()` methods to convert `TimeSeries` to/from a `JSON` string.
- New base class `GlobalForecastingModel` for all models supporting training on multiple time series, as well
as covariates. All PyTorch models are now `GlobalForecastingModel`s.
- As a consequence of the above, the `fit()` function of PyTorch models (all neural networks) can optionally be called
with a sequence of time series (instead of a single time series).
- Similarly, the `predict()` function of these models also accepts a specification of which series should be forecasted
- A new `TrainingDataset` base class.
- Some implementations of `TrainingDataset` containing some slicing logic for the training of neural networks on
several time series.
- A new `TimeSeriesInferenceDataset` base class.
- An implementation `SimpleInferenceDataset` of `TimeSeriesInferenceDataset`.
- All PyTorch models have a new `fit_from_dataset()` method which allows to directly fit the model from a specified
`TrainingDataset` instance (instead of using a default instance when going via the :func:`fit()` method).
- A new explanatory notebooks for global models:
https://github.com/unit8co/darts/blob/master/examples/02-multi-time-series-and-covariates.ipynb

**Changed:**
- 🔴 removed the arguments `training_series` and `target_series` in `ForecastingModel`s. Please consult
the API documentation of forecasting models to see the new signatures.
- 🔴 removed `UnivariateForecastingModel` and `MultivariateForecastingModel` base classes. This distinction does
not exist anymore. Instead, now some models are "global" (can be trained on multiple series) or "local" (they cannot).
All implementations of `GlobalForecastingModel`s support multivariate time series out of the box, except N-BEATS.
- Improved the documentation and README.
- Re-ordered the example notebooks to improve the flow of examples.

**Fixed:**
- Many small bug fixes.
- Unit test speedup by about 15x.

## [0.5.0](https://github.com/unit8co/darts/tree/0.5.0) (2020-11-09)

[Full Changelog](https://github.com/unit8co/darts/compare/0.4.0...0.5.0)
### For users of the library:
**Added:**
- Ensemble models, a new kind of `ForecastingModel` which allows to ensemble multiple models to make predictions:
  - `EnsembleModel` is the abstract base class for ensemble models. Classes deriving from `EnsembleModel` must implement the `ensemble()` method, which takes in a `List[TimeSeries]` of predictions from the constituent models, and returns the ensembled prediction (a single `TimeSeries` object)
  - `RegressionEnsembleModel`, a concrete implementation of `EnsembleModel `which allows to specify any regression model (providing `fit()` and `predict()` methods) to use to ensemble the constituent models' predictions.
- A new method to `TorchForecastingModel` : `untrained_model()` returns the model as it was initially created, allowing to retrain the exact same model from scratch. Works both when specifying a `random_state` or not.
- New `ForecastingModel.backtest()` and `RegressionModel.backtest()` functions which by default compute a single error score from the historical forecasts the model would have produced.
  - A new `reduction` parameter allows to specify whether to compute the mean/median/… of errors or (when `reduction` is set to `None`) to return a list of historical errors.
  - The previous `backtest()` functionality still exists but has been renamed `historical_forecasts()`
- Added a new `last_points_only` parameter to `historical_forecasts()`, `backtest()` and `gridsearch()`

**Changed:**
- 🔴 Renamed `backtest()` into `historical_forecasts()`
- `fill_missing_values()` and `MissingValuesFiller` used to remove the variable names when used with `fill='auto'` – not anymore.
- Modified the default plotting style to increase contrast and make plots lighter.

**Fixed:**
- Small mistake in the `NaiveDrift` model implementation which caused the first predicted value to repeat the last training value.

### For developers of the library:
**Changed:**
- `@random_method` decorator now always assigns a `_random_instance` field to decorated methods (seeded with a random seed). This doesn't change the observed behavior, but allows to deterministically "reset" `TorchForecastingModel` by saving `_random_instance` along with the other parameters of the model upon creation.

## [0.4.0](https://github.com/unit8co/darts/tree/0.4.0) (2020-10-28)

[Full Changelog](https://github.com/unit8co/darts/compare/0.3.0...0.4.0)

### For users of the library:
**Added:**
- Data (pre) processing abilities using `DataTransformer`, `Pipeline` :
  - `DataTransformer` provide a unified interface to apply transformations on `TimeSeries`, using their `transform()` method
  - `Pipeline` :
    - allow chaining of `DataTransformers`
    - provide `fit()`, `transform()`, `fit_transform()` and `inverse_transform()` methods.
  - Implementing your own data transformers:
    - Data transformers which need to be fitted first should derive from the `FittableDataTransformer` base class and implement a `fit()` method. Fittable transformers also provide a `fit_transform()` method, which fits the transformer and then transforms the data with a single call.
    - Data transformers which perform an invertible transformation should derive from the `InvertibleDataTransformer` base class and implement a `inverse_transform()` method.
    - Data transformers which are neither fittable nor invertible should derive from the `BaseDataTransformer` base class
    - All data transformers must implement a `transform()` method.
- Concrete `DataTransformer` implementations:
  - `MissingValuesFiller` wraps around `fill_missing_value()` and allows to fill missing values using either a constant value or the `pd.interpolate()` method.
  - `Mapper` and `InvertibleMapper` allow to easily perform the equivalent of a `map()` function on a TimeSeries, and can be made part of a `Pipeline`
  - `BoxCox` allows to apply a BoxCox transformation to the data
- Extended `map()` on `TimeSeries` to accept functions which use both a value and its timestamp to compute a new value e.g.`f(timestamp, datapoint) = new_datapoint`
- Two new forecasting models:
  - `TransformerModel`, an implementation based on the architecture described in [Attention Is All You Need](https://arxiv.org/abs/1706.03762) by Vaswani et al. (2017)
  - `NBEATSModel`, an implementation based on the N-BEATS architecture described in [N-BEATS: Neural basis expansion analysis for interpretable time series forecasting](https://openreview.net/forum?id=r1ecqn4YwB) by Boris N. Oreshkin et al. (2019)

**Changed:**
- 🔴 Removed `cols` parameter from `map()`. Using indexing on `TimeSeries` is preferred.
  ```python
  # Assuming a multivariate TimeSeries named series with 3 columns or variables.
  # To apply fn to columns with names '0' and '2':

  #old syntax
  series.map(fn, cols=['0', '2']) # returned a time series with 3 columns
  #new syntax
  series[['0', '2']].map(fn) # returns a time series with only 2 columns
  ```
- 🔴 Renamed `ScalerWrapper` into `Scaler`
- 🔴 Renamed the `preprocessing` module into `dataprocessing`
- 🔴 Unified `auto_fillna()` and `fillna()` into a single `fill_missing_value()` function
  ```python
  #old syntax
  fillna(series, fill=0)

  #new syntax
  fill_missing_values(series, fill=0)

  #old syntax
  auto_fillna(series, **interpolate_kwargs)

  #new syntax
  fill_missing_values(series, fill='auto', **interpolate_kwargs)
  fill_missing_values(series, **interpolate_kwargs) # fill='auto' by default
  ```

### For developers of the library
**Changed:**
- GitHub release workflow is now triggered manually from the GitHub "Actions" tab in the repository, providing a `#major`, `#minor`, or `#patch` argument. [\#211](https://github.com/unit8co/darts/pull/211)
- (A limited number of) notebook examples are now run as part of the GitHub PR workflow.

## [0.3.0](https://github.com/unit8co/darts/tree/0.3.0) (2020-10-05)

[Full Changelog](https://github.com/unit8co/darts/compare/0.2.3...0.3.0)

### For users of the library:
**Added:**

- Better indexing on TimeSeries (support for column/component indexing) [\#150](https://github.com/unit8co/darts/pull/150)
- New `FourTheta` forecasting model [\#123](https://github.com/unit8co/darts/pull/123), [\#156](https://github.com/unit8co/darts/pull/156)
- `map()` method for TimeSeries [\#121](https://github.com/unit8co/darts/issues/121), [\#166](https://github.com/unit8co/darts/pull/166)
- Further improved the backtesting functions [\#111](https://github.com/unit8co/darts/pull/111):
  - Added support for multivariate TimeSeries and models
  - Added `retrain` and `stride` parameters
- Custom style for matplotlib plots [\#191](https://github.com/unit8co/darts/pull/191)
- sMAPE metric [\#129](https://github.com/unit8co/darts/pull/129)
- Option to specify a `random_state` at model creation using the `@random_method` decorator on models using neural networks to allow reproducibility of results [\#118](https://github.com/unit8co/darts/pull/118)

**Changed:**

- 🔴 **Refactored backtesting** [\#184](https://github.com/unit8co/darts/pull/184)
  - Moved backtesting functionalities inside `ForecastingModel` and `RegressionModel`
    ```python
    # old syntax:
    backtest_forecasting(forecasting_model, *args, **kwargs)

    # new syntax:
    forecasting_model.backtest(*args, **kwargs)

    # old syntax:
    backtest_regression(regression_model, *args, **kwargs)

    # new syntax:
    regression_model.backtest(*args, **kwargs)
    ```
  - Consequently removed the `backtesting` module
- 🔴 `ForecastingModel` `fit()` **method syntax** using TimeSeries indexing instead of additional parameters [\#161](https://github.com/unit8co/darts/pull/161)
  ```python
  # old syntax:
  multivariate_model.fit(multivariate_series, target_indices=[0, 1])

  # new syntax:
  multivariate_model.fit(multivariate_series, multivariate_series[["0", "1"]])

  # old syntax:
  univariate_model.fit(multivariate_series, component_index=2)

  # new syntax:
  univariate_model.fit(multivariate_series["2"])
  ```

**Fixed:**
- Solved issue of TorchForecastingModel.predict(n) throwing an error at n=1. [\#108](https://github.com/unit8co/darts/pull/108)
- Fixed MASE metrics [\#129](https://github.com/unit8co/darts/pull/129)
- \[BUG\] ForecastingModel.backtest: Can bypass sanity checks [\#188](https://github.com/unit8co/darts/issues/188)
- ForecastingModel.backtest\(\) fails if forecast\_horizon isn't provided [\#186](https://github.com/unit8co/darts/issues/186)

### For developers of the library

**Added:**
- Gradle to build docs, docker image, run tests, … [\#112](https://github.com/unit8co/darts/pull/112), [\#127](https://github.com/unit8co/darts/pull/127), [\#159](https://github.com/unit8co/darts/pull/159)
- M4 competition benchmark and notebook to the examples [\#138](https://github.com/unit8co/darts/pull/138)
- Check of test coverage [\#141](https://github.com/unit8co/darts/pull/141)

**Changed:**
- Dependencies' versions are now fixed [\#173](https://github.com/unit8co/darts/pull/173)
- Workflow: tests trigger on Pull Request [\#165](https://github.com/unit8co/darts/pull/165)

**Fixed:**
- Passed the `freq` parameter to the `TimeSeries` constructor in all TimeSeries generating functions [\#157](https://github.com/unit8co/darts/pull/157)

## Older releases

[Full Changelog](https://github.com/unit8co/darts/compare/f618c4536bf7ed6e3b6a2239fbca4e3089736426...0.2.3)<|MERGE_RESOLUTION|>--- conflicted
+++ resolved
@@ -19,7 +19,7 @@
 ## [0.30.0](https://github.com/unit8co/darts/tree/0.30.0) (2024-06-07)
 ### For users of the library:
 **Improved**
-- 🚀🚀 Improvements to `GlobalForecastingModel` (regression-, ensemble-, and neural network models) : [#2404](https://github.com/unit8co/darts/pull/2404), [#2410](https://github.com/unit8co/darts/pull/2410) and [#2417](https://github.com/unit8co/darts/pull/2417) by [Anton Ragot](https://github.com/AntonRagot) and [Dennis Bader](https://github.com/dennisbader).
+- 🚀🚀 Improvements to `GlobalForecastingModel` (regression-, ensemble-, and neural network models) : [#2404](https://github.com/unit8co/darts/pull/2404), [#2410](https://github.com/unit8co/darts/pull/2410), [#2417](https://github.com/unit8co/darts/pull/2417) and [#2418](https://github.com/unit8co/darts/pull/2418) by [Anton Ragot](https://github.com/AntonRagot) and [Dennis Bader](https://github.com/dennisbader).
   - Added parameters `sample_weight` and `val_sample_weight` to `fit()`, `historical_forecasts()`, `backtest()`, `residuals`, and `gridsearch()` to apply weights to each observation, label (each step in the output chunk), and target component in the training and evaluation set. Supported by both deterministic and probabilistic models. The sample weight can either be `TimeSeries` themselves or built-in weight generators "linear" and "exponential" decay. In case of a `TimeSeries` it is handled identically as the covariates (e.g. pass multiple weight series with multiple target series, relevant time frame extraction is handled automatically for you, ...).
 - 🚀🚀 Improvements to the Anomaly Detection Module through major refactor. The refactor includes major performance optimization for the majority of processes and improvements to the API, consistency, reliability, and the documentation. Some of these necessary changes come at the cost of breaking changes : [#1477](https://github.com/unit8co/darts/pull/1477) by [Dennis Bader](https://github.com/dennisbader), [Samuele Giuliano Piazzetta](https://github.com/piaz97), [Antoine Madrona](https://github.com/madtoinou), [Julien Herzen](https://github.com/hrzn), [Julien Adda](https://github.com/julien12234).
   - Added an example notebook that showcases how to use Darts for Time Series Anomaly Detection
@@ -56,17 +56,9 @@
   - New method `with_times_and_values()`, which returns a new series with a new time index and new values but with identical columns and metadata as the series called from (static covariates, hierarchy).
   - New method `slice_intersect_times()`, which returns the sliced time index of a series, where the index has been intersected with another series.
   - Method `with_values()` now also acts on array-like `values` rather than only on numpy arrays.
-<<<<<<< HEAD
-=======
-- Improvements to `TorchForecastingModel`: [#2295](https://github.com/unit8co/darts/pull/2295) by [Bohdan Bilonoh](https://github.com/BohdanBilonoh).
-  - Added `dataloader_kwargs` parameters to `fit*()`, `predict*()`, and `find_lr()` for more control over the PyTorch `DataLoader` setup.
-  - 🔴 Removed parameter `num_loader_workers` from `fit*()`, `predict*()`, `find_lr()`. You can now set the parameter through the `dataloader_kwargs` dict.
-- Improvements to `DataTransformers`:
-  - Significant speed up when using `fit`, `fit_transform`, `transform`, and `inverse_transform` with a large number of series. The component masking logic was moved into the parallelized transform methods. [#2401](https://github.com/unit8co/darts/pull/2401) by [Dennis Bader](https://github.com/dennisbader).
 - Improvements to quick start notebook : [#2418](https://github.com/unit8co/darts/pull/2418) by [Dennis Bader](https://github.com/dennisbader).
   - Added examples for using sample weights, forecast start shifting, direct likelihood parameter predictions.
   - Enhanced examples for historical forecasts, backtest and residuals.
->>>>>>> b07fb2f2
 
 **Fixed**
 - Fixed a bug when using a `RegressionModel` (that supports validation series) with a validation set: encoders, static covariates, and component-specific lags are now correctly applied to the validation set. [#2383](https://github.com/unit8co/darts/pull/2383) by [Dennis Bader](https://github.com/dennisbader).
