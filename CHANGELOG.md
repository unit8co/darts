--- conflicted
+++ resolved
@@ -91,11 +91,8 @@
 **Fixed**
 - Fixed a bug in `quantile_loss`, where the loss was computed on all samples rather than only on the predicted quantiles. [#2284](https://github.com/unit8co/darts/pull/2284) by [Dennis Bader](https://github.com/dennisbader).
 - Fixed type hint warning "Unexpected argument" when calling `historical_forecasts()` caused by the `_with_sanity_checks` decorator. The type hinting is now properly configured to expect any input arguments and return the output type of the method for which the sanity checks are performed for. [#2286](https://github.com/unit8co/darts/pull/2286) by [Dennis Bader](https://github.com/dennisbader).
-<<<<<<< HEAD
 - Fixed the order of the features when using component-wise lags so that they are grouped by values, then by components (before, were grouped by components, then by values). [#2272](https://github.com/unit8co/darts/pull/2272) by [Antoine Madrona](https://github.com/madtoinou).
-=======
 - Fixed a segmentation fault that some users were facing when importing a `LightGBMModel`. [#2304](https://github.com/unit8co/darts/pull/2304) by [Dennis Bader](https://github.com/dennisbader).
->>>>>>> 0cdb4a53
 
 **Dependencies**
 
