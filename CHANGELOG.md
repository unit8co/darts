# Changelog

We do our best to avoid the introduction of breaking changes,
but cannot always guarantee backwards compatibility. Changes that may **break code which uses a previous release of Darts** are marked with a "🔴".

## [Unreleased](https://github.com/unit8co/darts/tree/master)

[Full Changelog](https://github.com/unit8co/darts/compare/0.28.0...master)

### For users of the library:
**Improved**
- 🚀🚀 New forecasting model: `TSMixerModel`  as proposed in [this paper](https://arxiv.org/abs/2303.06053). An MLP based model that combines temporal, static and cross-sectional feature information using stacked mixing layers. [#1807](https://https://github.com/unit8co/darts/pull/001), by [Dennis Bader](https://github.com/dennisbader) and [Cristof Rojas](https://github.com/cristof-r).
- 🚀🚀 Improvements to metrics, historical forecasts, backtest, and residuals through major refactor. The refactor includes optimization of multiple process and improvemenets to consistency, reliability, and the documentation. Some of these necessary changes come at the cost of breaking changes. [#2284](https://github.com/unit8co/darts/pull/2284) by [Dennis Bader](https://github.com/dennisbader).
  - Metrics:
    - Optimized all metrics, which now run **> n * 20 times faster** than before for series with `n` components/columns. This boosts direct metric computations as well as backtesting and residuals computation!
    - Added new metrics:
      - Time aggregated metric `merr()` (Mean Error)
      - Time aggregated scaled metrics  `rmsse()`, and `msse()`: The (Root) Mean Squared Scaled Error.
      - "Per time step" metrics that return a metric score per time step: `err()` (Error), `ae()` (Absolute Error), `se()` (Squared Error), `sle()` (Squared Log Error), `ase()` (Absolute Scaled Error), `sse` (Squared Scaled Error), `ape()` (Absolute Percentage Error), `sape()` (symmetric Absolute Percentage Error), `arre()` (Absolute Ranged Relative Error), `ql` (Quantile Loss)
    - All scaled metrics now accept `insample` series that can be overlapping into `pred_series` (before they had to end exactly one step before `pred_series`).  Darts will handle the correct time extraction for you.  
    - Improvements to the documentation:
      - Added a summary list of all metrics to the [metrics documentation page](https://unit8co.github.io/darts/generated_api/darts.metrics.html)
      - Standardized the documentation of each metric (added formula, improved return documentation, ...) 
    - 🔴 Improved metric output consistency based on the type of input `series`, and the applied reductions:
      - `float`: A single metric score for:
        - single univariate series
        - single multivariate series with `component_reduction`
        - sequence (list) of uni/multivariate series with `series_reduction` and `component_reduction` (and `time_reduction` for "per time step metrics")
      - `np.ndarray`: A numpy array of metric scores. The array has shape (n time steps, n components) without time and component reductions. The time dimension is only available for "per time step" metrics. For: 
        - single multivariate series and at least `component_reduction=None` for time aggregated metrics.
        - single uni/multivariate series and at least `time_reduction=None` for "per time step metrics"
        - sequence of uni/multivariate series including `series_reduction` and at least one of `component_reduction=None` or `time_reduction=None` for "per time step metrics"
      - `List[float]`: Same as for type `float` but for a sequence of series
      - `List[np.ndarray]` Same as for type `np.ndarray` but for a sequence of series
    - 🔴 Other breaking changes: 
      - `quantile_loss()`:
        - renamed to `mql()` (Mean Quantile Loss)
        - renamed quantile parameter `tau` to `q`
        - the metric is now multiplied by a factor `2` to make the loss more interpretable (e.g. for `q=0.5` it is identical to the `MAE`)
      - `rho_risk()`:
          - renamed to `qr()` (Quantile Risk)
        - renamed quantile parameter `rho` to `q`
      - Renamed metric parameter `reduction` to `series_reduction`
      - Renamed metric parameter `inter_reduction` to `component_reduction`
      - Scaled metrics do not allow seasonality inference anymore with `m=None`.
      - Custom metrics using decorators `multi_ts_support` and `multivariate_support` must now act on multivariate series (possibly containing missing values) instead of univariate series.
  - `ForecastingModel.historical_forecasts()`:
    - 🔴 Improved historical forecasts output consistency based on the type of input `series`: If `series` is a sequence, historical forecasts will always return a sequence/list of the same length (instead of trying to reduce to a `TimeSeries` object).
      - `TimeSeries`: A single historical forecast for a single `series` and `last_points_only=True`: it contains only the predictions at step `forecast_horizon` from all historical forecasts.
      - `List[TimeSeries]` A list of historical forecasts for:
        - a sequence (list) of `series` and `last_points_only=True`: for each series, it contains only the predictions at step `forecast_horizon` from all historical forecasts.
        - a single `series` and `last_points_only=False`: for each historical forecast, it contains the entire horizon `forecast_horizon`.
      - `List[List[TimeSeries]]` A list of lists of historical forecasts for a sequence of `series` and `last_points_only=False`. For each series, and historical forecast, it contains the entire horizon `forecast_horizon`. The outer list is over the series provided in the input sequence, and the inner lists contain the historical forecasts for each series.
  - `ForecastingModel.backtest()`:
    - Metrics are now computed only once between all `series` and `historical_forecasts`, significantly speeding things up when using a large number of `series`.
    - Added support for scaled metrics as `metric` (such as `ase`, `mase`, ...). No extra code required, backtest extracts the correct `insample` series for you.   
    - Added support for passing additional metric (-specific) arguments with parameter `metric_kwargs`. This allows for example parallelization of the metric computation with `n_jobs`, customize the metric reduction with `*_reduction`, specify seasonality `m` for scaled metrics, etc..  
    - 🔴 Improved backtest output consistency based on the type of input `series`, `historical_forecast`, and the applied backtest reduction:
      - `float`: A single backtest score for single uni/multivariate series, a single `metric` function and:
        - `historical_forecasts` generated with `last_points_only=True`
        - `historical_forecasts` generated with `last_points_only=False` and using a backtest `reduction`
      - `np.ndarray`: An numpy array of backtest scores. For single series and one of: 
        - a single `metric` function, `historical_forecasts` generated with `last_points_only=False` and backtest `reduction=None`. The output has shape (n forecasts,).
        - multiple `metric` functions and `historical_forecasts` generated with `last_points_only=False`. The output has shape (n metrics,) when using a backtest `reduction`, and (n metrics, n forecasts) when `reduction=None`
        - multiple uni/multivariate series including `series_reduction` and at least one of `component_reduction=None` or `time_reduction=None` for "per time step metrics"
      - `List[float]`: Same as for type `float` but for a sequence of series. The returned metric list has length `len(series)` with the `float` metric for each input `series`.
      - `List[np.ndarray]` Same as for type `np.ndarray` but for a sequence of series. The returned metric list has length `len(series)` with the `np.ndarray` metrics for each input `series`.
    - 🔴 Other breaking changes:
      - `reduction` callable now acts on `axis=1` rather than `axis=0` to aggregate the metrics per series.
      - backtest will now raise an error when user supplied `historical_forecasts` don't have the expected format based on input `series` and the `last_points_only` value.
  - `ForecastingModel.residuals()`. While the default behavior of `residuals()` remains identical, the method is now very similar to `backtest()` but that it computes a "per time step" `metric` on `historical_forecasts`:
    - Added support for multivariate `series`.
    - Added support for all `historical_forecasts()` parameters to generate the historical forecasts for the residuals computation.
    - Added support for pre-computed historical forecasts with parameter `historical_forecasts`.
    - Added support for computing the residuals with any of Darts' "per time step" metric with parameter `metric` (e.g. `err()`, `ae()`, `ape()`, ...). By default uses `err()` (Error).
    - Added support for parallelizing the metric computation across historical forecasts with parameter `n_jobs`.
    - 🔴 Improved residuals output and consistency based on the type of input `series` and `historical_forecast`:
      - `TimeSeries`: Residual `TimeSeries` for a single `series` and `historical_forecasts` generated with `last_points_only=True`.
      - `List[TimeSeries]` A list of residual `TimeSeries` for a sequence (list) of `series` with `last_points_only=True`. The residual list has length `len(series)`.
      - `List[List[TimeSeries]]` A list of lists of residual `TimeSeries` for a sequence of `series` with `last_points_only=False`. The outer residual list has length `len(series)`. The inner lists consist of the residuals from all possible series-specific historical forecasts.
- Improvements to `TimeSeries`:
  - `from_group_dataframe()` now supports parallelized creation from a grouped `pandas.DataFrame`. This can be enabled with parameter `n_jobs`. [#2292](https://github.com/unit8co/darts/pull/2292) by [Bohdan Bilonoha](https://github.com/BohdanBilonoh).
  - Performance boost for methods: `slice_intersect()`, `has_same_time_as()`. [#2284](https://github.com/unit8co/darts/pull/2284) by [Dennis Bader](https://github.com/dennisbader).
  - New method `slice_intersect_values()`, which returns the sliced values of a series, where the time index has been intersected with another series. [#2284](https://github.com/unit8co/darts/pull/2284) by [Dennis Bader](https://github.com/dennisbader).
- 🔴 Moved utils functions to clearly separate Darts-specific from non-Darts-specific logic: [#2284](https://github.com/unit8co/darts/pull/2284) by [Dennis Bader](https://github.com/dennisbader).
  - Moved function `generate_index()` from `darts.utils.timeseries_generation` to `darts.utils.utils`
  - Moved functions `retain_period_common_to_all()`, `series2seq()`, `seq2series()`, `get_single_series()` from `darts.utils.utils` to `darts.utils.ts_utils`.
- Improvements to `ForecastingModel`: [#2269](https://github.com/unit8co/darts/pull/2269) by [Felix Divo](https://github.com/felixdivo).
  - Renamed the private `_is_probabilistic` property to a public `supports_probabilistic_prediction`.
- Improvements to `RegressionModel`: [#2320](https://github.com/unit8co/darts/pull/2320) by [Felix Divo](https://github.com/felixdivo).
  - Added a progress bar when performing optimized historical forecasts (`retrain=False` and no autoregression) to display the series-level progress.
- Improvements to `DataTransformer`: [#2267](https://github.com/unit8co/darts/pull/2267) by [Alicja Krzeminska-Sciga](https://github.com/alicjakrzeminska).
  - `InvertibleDataTransformer` now supports parallelized inverse transformation for `series` being a list of lists of `TimeSeries` (`Sequence[Sequence[TimeSeries]]`). This `series` type represents for example the output from `historical_forecasts()` when using multiple series.
<<<<<<< HEAD
- Improvements to CI, running lint locally via pre-commit instead of particular tools. [#2327](https://github.com/unit8co/darts/pull/2327) by [Jirka Borovec](https://github.com/borda)
=======
- Improvements to `RNNModel`: [#2329](https://github.com/unit8co/darts/pull/2329) by [Dennis Bader](https://github.com/dennisbader).
  - 🔴 Enforce `training_length>input_chunk_length` since otherwise, during training the model is never run for as many iterations as it will during prediction.
  - Historical forecasts now correctly infer all possible prediction start points for untrained and pre-trained `RNNModel`.
>>>>>>> db570e6b

**Fixed**
- Fixed a bug in `quantile_loss`, where the loss was computed on all samples rather than only on the predicted quantiles. [#2284](https://github.com/unit8co/darts/pull/2284) by [Dennis Bader](https://github.com/dennisbader).
- Fixed type hint warning "Unexpected argument" when calling `historical_forecasts()` caused by the `_with_sanity_checks` decorator. The type hinting is now properly configured to expect any input arguments and return the output type of the method for which the sanity checks are performed for. [#2286](https://github.com/unit8co/darts/pull/2286) by [Dennis Bader](https://github.com/dennisbader).
- Fixed the order of the features when using component-wise lags so that they are grouped by values, then by components (before, were grouped by components, then by values). [#2272](https://github.com/unit8co/darts/pull/2272) by [Antoine Madrona](https://github.com/madtoinou).
- Fixed a segmentation fault that some users were facing when importing a `LightGBMModel`. [#2304](https://github.com/unit8co/darts/pull/2304) by [Dennis Bader](https://github.com/dennisbader).
- Fixed a bug when using a dropout with a `TorchForecastingModel` and pytorch lightning versions >= 2.2.0, where the dropout was not properly activated during training. [#2312](https://github.com/unit8co/darts/pull/2312) by [Dennis Bader](https://github.com/dennisbader).
- Fixed a bug when performing historical forecasts with an untrained `TorchForecastingModel` and using covariates, where the historical forecastable time index generation did not take the covariates into account. [#2329](https://github.com/unit8co/darts/pull/2329) by [Dennis Bader](https://github.com/dennisbader).

**Dependencies**

### For developers of the library:
- Fixed failing docs build by adding new dependency `lxml_html_clean` for `nbsphinx`. [#2303](https://github.com/unit8co/darts/pull/2303) by [Dennis Bader](https://github.com/dennisbader).
- Bumped `black` from 24.1.1 to 24.3.0. [#2308](https://github.com/unit8co/darts/pull/2308) by [Dennis Bader](https://github.com/dennisbader).
- Bumped `codecov-action` from v2 to v4 and added codecov token as repository secret for codecov upload authentication in CI pipelines. [#2309](https://github.com/unit8co/darts/pull/2309) and [#2312](https://github.com/unit8co/darts/pull/2312) by [Dennis Bader](https://github.com/dennisbader).

## [0.28.0](https://github.com/unit8co/darts/tree/0.28.0) (2024-03-05)
### For users of the library:
**Improved**
- Improvements to `GlobalForecastingModel`:
  - 🚀🚀🚀 All global models (regression and torch models) now support shifted predictions with model creation parameter `output_chunk_shift`. This will shift the output chunk for training and prediction by `output_chunk_shift` steps into the future. [#2176](https://github.com/unit8co/darts/pull/2176) by [Dennis Bader](https://github.com/dennisbader).
- Improvements to `TimeSeries`: [#2196](https://github.com/unit8co/darts/pull/2196) by [Dennis Bader](https://github.com/dennisbader).
  - 🚀🚀🚀 Significant performance boosts for several `TimeSeries` methods resulting increased efficiency across the entire `Darts` library. Up to 2x faster creation times for series indexed with "regular" frequencies (e.g. Daily, hourly, ...), and >100x for series indexed with "special" frequencies (e.g. "W-MON", ...). Affects:
    - All `TimeSeries` creation methods     
    - Additional boosts for slicing with integers and Timestamps
    - Additional boosts for `from_group_dataframe()` by performing some of the heavy-duty computations on the entire DataFrame, rather than iteratively on the group level.
  - Added option to exclude some `group_cols` from being added as static covariates when using `TimeSeries.from_group_dataframe()` with parameter `drop_group_cols`.
- 🚀 New global baseline models that use fixed input and output chunks for prediction. This offers support for univariate, multivariate, single and multiple target series prediction, one-shot- or autoregressive/moving forecasts, optimized historical forecasts, batch prediction, prediction from datasets, and more. [#2261](https://github.com/unit8co/darts/pull/2261) by [Dennis Bader](https://github.com/dennisbader).
  - `GlobalNaiveAggregate`: Computes an aggregate (using a custom or built-in `torch` function) for each target component over the last `input_chunk_length` points, and repeats the values `output_chunk_length` times for prediction. Depending on the parameters, this model can be equivalent to `NaiveMean` and `NaiveMovingAverage`. 
  - `GlobalNaiveDrift`: Takes the slope of each target component over the last `input_chunk_length` points and projects the trend over the next `output_chunk_length` points for prediction. Depending on the parameters, this model can be equivalent to `NaiveDrift`. 
  - `GlobalNaiveSeasonal`: Takes the target component value at the `input_chunk_length`th point before the end of the target `series`, and repeats the values `output_chunk_length` times for prediction. Depending on the parameters, this model can be equivalent to `NaiveSeasonal`.
- Improvements to `TorchForecastingModel`:
  - Added support for additional lr scheduler configuration parameters for more control ("interval", "frequency", "monitor", "strict", "name"). [#2218](https://github.com/unit8co/darts/pull/2218) by [Dennis Bader](https://github.com/dennisbader).
- Improvements to `RegressionModel`: [#2246](https://github.com/unit8co/darts/pull/2246) by [Antoine Madrona](https://github.com/madtoinou).
  - Added a `get_estimator()` method to access the underlying estimator
  - Added attribute `lagged_label_names` to identify the forecasted step and component of each estimator
  - Updated the docstring of `get_multioutout_estimator()`
- Other improvements:
  - Added argument `keep_names` to `WindowTransformer` and `window_transform` to indicate whether the original component names should be kept. [#2207](https://github.com/unit8co/darts/pull/2207) by [Antoine Madrona](https://github.com/madtoinou).
  - Added new helper function `darts.utils.utils.n_steps_between()` to efficiently compute the number of time steps (periods) between two points with a given frequency. Improves efficiency for regression model tabularization by avoiding `pd.date_range()`. [#2176](https://github.com/unit8co/darts/pull/2176) by [Dennis Bader](https://github.com/dennisbader).
  - 🔴 Changed the default `start` value in `ForecastingModel.gridsearch()` from `0.5` to `None`, to make it consistent with `historical_forecasts` and other methods. [#2243](https://github.com/unit8co/darts/pull/2243) by [Thomas Kientz](https://github.com/thomktz).
  - Improvements to `ARIMA` documentation: Specified possible `p`, `d`, `P`, `D`, `trend` advanced options that are available in statsmodels. More explanations on the behaviour of the parameters were added. [#2142](https://github.com/unit8co/darts/pull/2142) by [MarcBresson](https://github.com/MarcBresson).

**Fixed**
- Fixed a bug when using `RegressionModel` with `lags=None`, some `lags_*covariates`, and the covariates starting after or at the same time as the first predictable time step; the lags were not extracted from the correct indices. [#2176](https://github.com/unit8co/darts/pull/2176) by [Dennis Bader](https://github.com/dennisbader).
- Fixed a bug when calling `window_transform` on a `TimeSeries` with a hierarchy. The hierarchy is now only preseved for single transformations applied to all components, or removed otherwise. [#2207](https://github.com/unit8co/darts/pull/2207) by [Antoine Madrona](https://github.com/madtoinou).
- Fixed a bug in probabilistic `LinearRegressionModel.fit()`, where the `model` attribute was not pointing to all underlying estimators. [#2205](https://github.com/unit8co/darts/pull/2205) by [Antoine Madrona](https://github.com/madtoinou).
- Raise an error in `RegressionEsembleModel` when the `regression_model` was created with `multi_models=False` (not supported). [#2205](https://github.com/unit8co/darts/pull/2205) by [Antoine Madrona](https://github.com/madtoinou).
- Fixed a bug in `coefficient_of_variation()` with `intersect=True`, where the coefficient was not computed on the intersection. [#2202](https://github.com/unit8co/darts/pull/2202) by [Antoine Madrona](https://github.com/madtoinou).
- Fixed a bug in `gridsearch()` with `use_fitted_values=True`, where the model was not propely instantiated for sanity checks. [#2222](https://github.com/unit8co/darts/pull/2222) by [Antoine Madrona](https://github.com/madtoinou).
- Fixed a bug in `TimeSeries.append/prepend_values()`, where the component names and the hierarchy were dropped. [#2237](https://github.com/unit8co/darts/pull/2237) by [Antoine Madrona](https://github.com/madtoinou).
- Fixed a bug in `get_multioutput_estimator()`, where the index of the estimator was incorrectly calculated. [#2246](https://github.com/unit8co/darts/pull/2246) by [Antoine Madrona](https://github.com/madtoinou).
- 🔴 Fixed a bug in `datetime_attribute_timeseries()`, where 1-indexed attributes were not properly handled. Also, 0-indexing is now enforced for all the generated encodings. [#2242](https://github.com/unit8co/darts/pull/2242) by [Antoine Madrona](https://github.com/madtoinou).

**Dependencies**
- Removed upper version cap (<=v2.1.2) for PyTorch Lightning. [#2251](https://github.com/unit8co/darts/pull/2251) by [Dennis Bader](https://github.com/dennisbader).

### For developers of the library:
- Updated pre-commit hooks to the latest version using `pre-commit autoupdate`. Change `pyupgrade` pre-commit hook argument to `--py38-plus`. [#2228](https://github.com/unit8co/darts/pull/2228)  by [MarcBresson](https://github.com/MarcBresson).
- Bumped dev dependencies to newest versions: [#2248](https://github.com/unit8co/darts/pull/2248) by [Dennis Bader](https://github.com/dennisbader).
  - black[jupyter]: from 22.3.0 to 24.1.1
  - flake8: from 4.0.1 to 7.0.0
  - isort: from 5.11.5 to 5.13.2
  - pyupgrade: 2.31.0 from to v3.15.0

## [0.27.2](https://github.com/unit8co/darts/tree/0.27.2) (2024-01-21)
### For users of the library:
**Improved**
- Added `darts.utils.statistics.plot_ccf` that can be used to plot the cross correlation between a time series (e.g. target series) and the lagged values of another time series (e.g. covariates series). [#2122](https://github.com/unit8co/darts/pull/2122) by [Dennis Bader](https://github.com/dennisbader).
- Improvements to `TimeSeries`: Improved the time series frequency inference when using slices or pandas DatetimeIndex as keys for `__getitem__`. [#2152](https://github.com/unit8co/darts/pull/2152) by [DavidKleindienst](https://github.com/DavidKleindienst).

**Fixed**
- Fixed a bug when using a `TorchForecastingModel` with `use_reversible_instance_norm=True` and predicting with `n > output_chunk_length`. The input normalized multiple times. [#2160](https://github.com/unit8co/darts/pull/2160) by [FourierMourier](https://github.com/FourierMourier).

### For developers of the library:

## [0.27.1](https://github.com/unit8co/darts/tree/0.27.1) (2023-12-10)
### For users of the library:
**Improved**
- 🔴 Added `CustomRNNModule` and `CustomBlockRNNModule` for defining custom RNN modules that can be used with `RNNModel` and `BlockRNNModel`. The custom `model` must now be a subclass of the custom modules. [#2088](https://github.com/unit8co/darts/pull/2088) by [Dennis Bader](https://github.com/dennisbader).

**Fixed**
- Fixed a bug in historical forecasts, where some `fit/predict_kwargs` were not passed to the underlying model's fit/predict methods. [#2103](https://github.com/unit8co/darts/pull/2103) by [Dennis Bader](https://github.com/dennisbader).
- Fixed an import error when trying to create a `TorchForecastingModel` with PyTorch Lightning v<2.0.0. [#2087](https://github.com/unit8co/darts/pull/2087) by [Eschibli](https://github.com/eschibli).
- Fixed a bug when creating a `RNNModel` with a custom `model`. [#2088](https://github.com/unit8co/darts/pull/2088) by [Dennis Bader](https://github.com/dennisbader).

### For developers of the library:
- Added a folder `docs/generated_api` to define custom .rst files for generating the documentation. [#2115](https://github.com/unit8co/darts/pull/2115) by [Dennis Bader](https://github.com/dennisbader).

## [0.27.0](https://github.com/unit8co/darts/tree/0.27.0) (2023-11-18)
### For users of the library:
**Improved**
- Improvements to `TorchForecastingModel`:
  - 🚀🚀 We optimized `historical_forecasts()` for pre-trained `TorchForecastingModel` running up to 20 times faster than before (and even more when tuning the batch size)!. [#2013](https://github.com/unit8co/darts/pull/2013) by [Dennis Bader](https://github.com/dennisbader).
  - Added callback `darts.utils.callbacks.TFMProgressBar` to customize at which model stages to display the progress bar. [#2020](https://github.com/unit8co/darts/pull/2020) by [Dennis Bader](https://github.com/dennisbader).
  - All `InferenceDataset`s now support strided forecasts with parameters `stride`, `bounds`. These datasets can be used with `TorchForecastingModel.predict_from_dataset()`. [#2013](https://github.com/unit8co/darts/pull/2013) by [Dennis Bader](https://github.com/dennisbader).
- Improvements to `RegressionModel`:
  - New example notebook for the `RegressionModels` explaining features such as (component-specific) lags, `output_chunk_length` in relation with `multi_models`, multivariate support, and more. [#2039](https://github.com/unit8co/darts/pull/2039) by [Antoine Madrona](https://github.com/madtoinou).
  - `XGBModel` now leverages XGBoost's native Quantile Regression support that was released in version 2.0.0 for improved probabilistic forecasts. [#2051](https://github.com/unit8co/darts/pull/2051) by [Dennis Bader](https://github.com/dennisbader).
- Improvements to `LocalForecastingModel`
  - Added optional keyword arguments dict `kwargs` to `ExponentialSmoothing` that will be passed to the constructor of the underlying `statsmodels.tsa.holtwinters.ExponentialSmoothing` model. [#2059](https://github.com/unit8co/darts/pull/2059) by [Antoine Madrona](https://github.com/madtoinou).
- General model improvements:
  - Added new arguments `fit_kwargs` and `predict_kwargs` to `historical_forecasts()`, `backtest()` and `gridsearch()` that will be passed to the model's `fit()` and / or `predict` methods. E.g., you can now set a batch size, static validation series, ... depending on the model support. [#2050](https://github.com/unit8co/darts/pull/2050) by [Antoine Madrona](https://github.com/madtoinou)
  - For transparency, we issue a (removable) warning when performing auto-regressive forecasts with past covariates (with `n >= output_chunk_length`) to inform users that future values of past covariates will be accessed. [#2049](https://github.com/unit8co/darts/pull/2049) by [Antoine Madrona](https://github.com/madtoinou)
- Other improvements:
  - Added support for time index time zone conversion with parameter `tz` before generating/computing holidays and datetime attributes. Support was added to all Time Axis Encoders, standalone encoders and forecasting models' `add_encoders`, time series generation utils functions `holidays_timeseries()` and `datetime_attribute_timeseries()`, and `TimeSeries` methods `add_datetime_attribute()` and `add_holidays()`. [#2054](https://github.com/unit8co/darts/pull/2054) by [Dennis Bader](https://github.com/dennisbader).
  - Added new data transformer: `MIDAS`, which uses mixed-data sampling to convert `TimeSeries` from high frequency to low frequency (and back). [#1820](https://github.com/unit8co/darts/pull/1820) by [Boyd Biersteker](https://github.com/Beerstabr), [Antoine Madrona](https://github.com/madtoinou) and [Dennis Bader](https://github.com/dennisbader).
  - Added new dataset `ElectricityConsumptionZurichDataset`: The dataset contains the electricity consumption of households in Zurich, Switzerland from 2015-2022 on different grid levels. We also added weather measurements for Zurich which can be used as covariates for modelling. [#2039](https://github.com/unit8co/darts/pull/2039) by [Antoine Madrona](https://github.com/madtoinou) and [Dennis Bader](https://github.com/dennisbader).
  - Adapted the example notebooks to properly apply data transformers and avoid look-ahead bias. [#2020](https://github.com/unit8co/darts/pull/2020) by [Samriddhi Singh](https://github.com/SimTheGreat).

**Fixed**
- Fixed a bug when calling `historical_forecasts()` and `overlap_end=False` that did not generate the last possible forecast. [#2013](https://github.com/unit8co/darts/pull/2013) by [Dennis Bader](https://github.com/dennisbader).
- Fixed a bug when calling optimized `historical_forecasts()` for a `RegressionModel` trained with varying component-specific lags. [#2040](https://github.com/unit8co/darts/pull/2040) by [Antoine Madrona](https://github.com/madtoinou).
- Fixed a bug when using encoders with `RegressionModel` and series with a non-evenly spaced frequency (e.g. Month Begin). This raised an error during lagged data creation when trying to divide a pd.Timedelta by the ambiguous frequency. [#2034](https://github.com/unit8co/darts/pull/2034) by [Antoine Madrona](https://github.com/madtoinou).
- Fixed a bug when loading the weights of a `TorchForecastingModel` that was trained with a precision other than `float64`. [#2046](https://github.com/unit8co/darts/pull/2046) by [Freddie Hsin-Fu Huang](https://github.com/Hsinfu).
- Fixed broken links in the `Transfer learning` example notebook with publicly hosted version of the three datasets. [#2067](https://github.com/unit8co/darts/pull/2067) by [Antoine Madrona](https://github.com/madtoinou).
- Fixed a bug when using `NLinearModel` on multivariate series with covariates and `normalize=True`. [#2072](https://github.com/unit8co/darts/pull/2072) by [Antoine Madrona](https://github.com/madtoinou).
- Fixed a bug when using `DLinearModel` and `NLinearModel` on multivariate series with static covariates shared across components and `use_static_covariates=True`. [#2070](https://github.com/unit8co/darts/pull/2070) by [Antoine Madrona](https://github.com/madtoinou).

### For developers of the library:
No changes.

## [0.26.0](https://github.com/unit8co/darts/tree/0.26.0) (2023-09-16)
### For users of the library:

**Improved**
- Improvements to `RegressionModel`: [#1962](https://github.com/unit8co/darts/pull/1962) by [Antoine Madrona](https://github.com/madtoinou).
  - 🚀🚀 All models now support component/column-specific lags for target, past, and future covariates series.
- Improvements to `TorchForecastingModel`:
  - 🚀 Added `RINorm` (Reversible Instance Norm) as an input normalization option for all models except `RNNModel`. Activate it with model creation parameter `use_reversible_instance_norm`. [#1969](https://github.com/unit8co/darts/pull/1969) by [Dennis Bader](https://github.com/dennisbader).
  - 🔴 Added past covariates feature projection to `TiDEModel` with parameter `temporal_width_past` following the advice of the model architect. Parameter `temporal_width` was renamed to `temporal_width_future`. Additionally, added the option to bypass the feature projection with `temporal_width_past/future=0`. [#1993](https://github.com/unit8co/darts/pull/1993) by [Dennis Bader](https://github.com/dennisbader).
- Improvements to `EnsembleModel`:  [#1815](https://github.com/unit8co/darts/pull/#1815) by [Antoine Madrona](https://github.com/madtoinou) and [Dennis Bader](https://github.com/dennisbader).
  - 🔴 Renamed model constructor argument `models` to `forecasting_models`.
  - 🚀🚀 Added support for pre-trained `GlobalForecastingModel` as `forecasting_models` to avoid re-training when ensembling. This requires all models to be pre-trained global models.
  - 🚀 Added support for generating the `forecasting_model` forecasts (used to train the ensemble model) with historical forecasts rather than direct (auto-regressive) predictions. Enable it with `train_using_historical_forecasts=True` at model creation. 
  - Added an example notebook for ensemble models.
- Improvements to historical forecasts, backtest and gridsearch:  [#1866](https://github.com/unit8co/darts/pull/1866) by [Antoine Madrona](https://github.com/madtoinou).
  - Added support for negative `start` values to start historical forecasts relative to the end of the target series. 
  - Added a new argument `start_format` that allows to use an integer `start` either as the index position or index value/label for `series` indexed with a `pd.RangeIndex`.
  - Added support for `TimeSeries` with a `RangeIndex` starting at a negative integer.
- Other improvements:
  - Reduced the size of the Darts docker image `unit8/darts:latest`, and included all optional models as well as dev requirements. [#1878](https://github.com/unit8co/darts/pull/1878) by [Alex Colpitts](https://github.com/alexcolpitts96).
  - Added short examples in the docstring of all the models, including covariates usage and some model-specific parameters. [#1956](https://github.com/unit8co/darts/pull/1956) by [Antoine Madrona](https://github.com/madtoinou).
  - Added method `TimeSeries.cumsum()` to get the cumulative sum of the time series along the time axis. [#1988](https://github.com/unit8co/darts/pull/1988) by [Eliot Zubkoff](https://github.com/Eliotdoesprogramming).

**Fixed**
- Fixed a bug in `TimeSeries.from_dataframe()` when using a pandas.DataFrame with `df.columns.name != None`. [#1938](https://github.com/unit8co/darts/pull/1938) by [Antoine Madrona](https://github.com/madtoinou).
- Fixed a bug in `RegressionEnsembleModel.extreme_lags` when the forecasting models have only covariates lags. [#1942](https://github.com/unit8co/darts/pull/1942) by [Antoine Madrona](https://github.com/madtoinou).
- Fixed a bug when using `TFTExplainer` with a `TFTModel` running on GPU. [#1949](https://github.com/unit8co/darts/pull/1949) by [Dennis Bader](https://github.com/dennisbader).
- Fixed a bug in `TorchForecastingModel.load_weights()` that raised an error when loading the weights from a valid architecture. [#1952](https://github.com/unit8co/darts/pull/1952) by [Antoine Madrona](https://github.com/madtoinou).
- Fixed a bug in `NLinearModel` where `normalize=True` and past covariates could not be used at the same time. [#1873](https://github.com/unit8co/darts/pull/1873) by [Eliot Zubkoff](https://github.com/Eliotdoesprogramming).
- Raise an error when an `EnsembleModel` containing at least one `LocalForecastingModel` is calling `historical_forecasts` with `retrain=False`.  [#1815](https://github.com/unit8co/darts/pull/#1815) by [Antoine Madrona](https://github.com/madtoinou).
- 🔴 Dropped support for lambda functions in `add_encoders`’s “custom” encoder in favor of named functions to ensure that models can be exported. [#1957](https://github.com/unit8co/darts/pull/1957) by [Antoine Madrona](https://github.com/madtoinou).

### For developers of the library:

**Improved**
- Refactored all tests to use pytest instead of unittest. [#1950](https://github.com/unit8co/darts/pull/1950) by [Dennis Bader](https://github.com/dennisbader).

## [0.25.0](https://github.com/unit8co/darts/tree/0.25.0) (2023-08-04)
### For users of the library:

**Installation**
- 🔴 Removed Prophet, LightGBM, and CatBoost dependencies from PyPI packages (`darts`, `u8darts`, `u8darts[torch]`), and conda-forge packages (`u8darts`, `u8darts-torch`)  to avoid installation issues that some users were facing (installation on Apple M1/M2 devices, ...). [#1589](https://github.com/unit8co/darts/pull/1589) by [Julien Herzen](https://github.com/hrzn) and [Dennis Bader](https://github.com/dennisbader).
  - The models are still supported by installing the required packages as described in our [installation guide](https://github.com/unit8co/darts/blob/master/INSTALL.md#enabling-optional-dependencies).
  - The Darts package including all dependencies can still be installed with PyPI package `u8darts[all]` or conda-forge package `u8darts-all`. 
  - Added new PyPI flavor `u8darts[notorch]`, and conda-forge flavor `u8darts-notorch` which are equivalent to the old `u8darts` installation (all dependencies except neural networks).
- 🔴 Removed support for Python 3.7 [#1864](https://github.com/unit8co/darts/pull/1864) by [Dennis Bader](https://github.com/dennisbader).

**Improved**
- General model improvements:
  - 🚀🚀 Optimized `historical_forecasts()` for `RegressionModel` when `retrain=False` and `forecast_horizon <= output_chunk_length` by vectorizing the prediction. This can run up to 700 times faster than before! [#1885](https://github.com/unit8co/darts/pull/1885) by [Antoine Madrona](https://github.com/madtoinou).
  - Improved efficiency of `historical_forecasts()` and `backtest()` for all models giving significant process time reduction for larger number of predict iterations and series. [#1801](https://github.com/unit8co/darts/pull/1801) by [Dennis Bader](https://github.com/dennisbader).
  - 🚀🚀 Added support for direct prediction of the likelihood parameters to probabilistic models using a likelihood (regression and torch models). Set `predict_likelihood_parameters=True` when calling `predict()`. [#1811](https://github.com/unit8co/darts/pull/1811) by [Antoine Madrona](https://github.com/madtoinou).
  - 🚀🚀 New forecasting model: `TiDEModel`  as proposed in [this paper](https://arxiv.org/abs/2304.08424). An MLP based encoder-decoder model that is said to outperform many Transformer-based architectures. [#1727](https://github.com/unit8co/darts/pull/1727) by [Alex Colpitts](https://github.com/alexcolpitts96).
  - `Prophet` now supports conditional seasonalities, and properly handles all parameters passed to `Prophet.add_seasonality()` and model creation parameter `add_seasonalities` [#1829](https://github.com/unit8co/darts/pull/1829) by [Idan Shilon](https://github.com/id5h).
  - Added method `generate_fit_predict_encodings()` to generate the encodings (from `add_encoders` at model creation) required for training and prediction. [#1925](https://github.com/unit8co/darts/pull/1925) by [Dennis Bader](https://github.com/dennisbader).
  - Added support for `PathLike` to the `save()` and `load()` functions of all non-deep learning based models. [#1754](https://github.com/unit8co/darts/pull/1754) by [Simon Sudrich](https://github.com/sudrich).
  - Added model property `ForecastingModel.supports_multivariate` to indicate whether the model supports multivariate forecasting. [#1848](https://github.com/unit8co/darts/pull/1848) by [Felix Divo](https://github.com/felixdivo).
- Improvements to `EnsembleModel`:
  - Model creation parameter `forecasting_models` now supports a mix of `LocalForecastingModel` and `GlobalForecastingModel` (single `TimeSeries` training/inference only, due to the local models). [#1745](https://github.com/unit8co/darts/pull/1745) by [Antoine Madrona](https://github.com/madtoinou).
  - Future and past covariates can now be used even if `forecasting_models` have different covariates support. The covariates passed to `fit()`/`predict()` are used only by models that support it. [#1745](https://github.com/unit8co/darts/pull/1745) by [Antoine Madrona](https://github.com/madtoinou).
  - `RegressionEnsembleModel` and `NaiveEnsembleModel` can generate probabilistic forecasts, probabilistics `forecasting_models` can be sampled to train the `regression_model`, updated the documentation (stacking technique). [#1692](https://github.com/unit8co/darts/pull/1692) by [Antoine Madrona](https://github.com/madtoinou).
- Improvements to `Explainability` module:
  - 🚀🚀 New forecasting model explainer: `TFTExplainer` for `TFTModel`. You can now access and visualize the trained model's feature importances and self attention. [#1392](https://github.com/unit8co/darts/issues/1392) by [Sebastian Cattes](https://github.com/Cattes) and [Dennis Bader](https://github.com/dennisbader).
  - Added static covariates support to `ShapeExplainer`. [#1803](https://github.com/unit8co/darts/pull/1803) by [Anne de Vries](https://github.com/anne-devries) and [Dennis Bader](https://github.com/dennisbader).
- Improvements to documentation [#1904](https://github.com/unit8co/darts/pull/1904) by [Dennis Bader](https://github.com/dennisbader):
  - made model sections in README.md, covariates user guide and forecasting model API Reference more user friendly by adding model links and reorganizing them into model categories.
  - added the Dynamic Time Warping (DTW) module and improved its appearance.
- Other improvements:
  - Improved static covariates column naming when using `StaticCovariatesTransformer` with a `sklearn.preprocessing.OneHotEncoder`. [#1863](https://github.com/unit8co/darts/pull/1863) by [Anne de Vries](https://github.com/anne-devries).
  - Added `MSTL` (Season-Trend decomposition using LOESS for multiple seasonalities) as a `method` option for `extract_trend_and_seasonality()`. [#1879](https://github.com/unit8co/darts/pull/1879) by [Alex Colpitts](https://github.com/alexcolpitts96).
  - Added `RINorm` (Reversible Instance Norm) as a new input normalization option for `TorchForecastingModel`. So far only `TiDEModel` supports it with model creation parameter `use_reversible_instance_norm`. [#1865](https://github.com/unit8co/darts/issues/1856) by [Alex Colpitts](https://github.com/alexcolpitts96).
  - Improvements to `TimeSeries.plot()`: custom axes are now properly supported with parameter `ax`. Axis is now returned for downstream tasks. [#1916](https://github.com/unit8co/darts/pull/1916) by [Dennis Bader](https://github.com/dennisbader).

**Fixed**
- Fixed an issue not considering original component names for `TimeSeries.plot()` when providing a label prefix. [#1783](https://github.com/unit8co/darts/pull/1783) by [Simon Sudrich](https://github.com/sudrich).
- Fixed an issue with the string representation of `ForecastingModel` when using array-likes at model creation. [#1749](https://github.com/unit8co/darts/pull/1749) by [Antoine Madrona](https://github.com/madtoinou).
- Fixed an issue with `TorchForecastingModel.load_from_checkpoint()` not properly loading the loss function and metrics. [#1759](https://github.com/unit8co/darts/pull/1759) by [Antoine Madrona](https://github.com/madtoinou).
- Fixed a bug when loading the weights of a `TorchForecastingModel` trained with encoders or a Likelihood. [#1744](https://github.com/unit8co/darts/pull/1744) by [Antoine Madrona](https://github.com/madtoinou).
- Fixed a bug when using selected `target_components` with `ShapExplainer`. [#1803](https://github.com/unit8co/darts/pull/1803) by [Dennis Bader](https://github.com/dennisbader).
- Fixed `TimeSeries.__getitem__()` for series with a RangeIndex with start != 0 and freq != 1. [#1868](https://github.com/unit8co/darts/pull/1868) by [Dennis Bader](https://github.com/dennisbader).
- Fixed an issue where `DTWAlignment.plot_alignment()` was not plotting the alignment plot of series with a RangeIndex correctly. [#1880](https://github.com/unit8co/darts/pull/1880) by [Ahmet Zamanis](https://github.com/AhmetZamanis) and [Dennis Bader](https://github.com/dennisbader).
- Fixed an issue when calling `ARIMA.predict()` and `num_samples > 1` (probabilistic forecasting), where the start point of the simulation was not anchored to the end of the target series. [#1893](https://github.com/unit8co/darts/pull/1893) by [Dennis Bader](https://github.com/dennisbader).
- Fixed an issue when using `TFTModel.predict()` with `full_attention=True` where the attention mask was not applied properly. [#1392](https://github.com/unit8co/darts/issues/1392) by [Dennis Bader](https://github.com/dennisbader).

### For developers of the library:

**Improvements**
- Refactored the `ForecastingModelExplainer` and `ExplainabilityResult` to simplify implementation of new explainers. [#1392](https://github.com/unit8co/darts/issues/1392) by [Dennis Bader](https://github.com/dennisbader).
- Adapted all unit tests to run successfully on M1 devices. [#1933](https://github.com/unit8co/darts/issues/1933) by [Dennis Bader](https://github.com/dennisbader).

## [0.24.0](https://github.com/unit8co/darts/tree/0.24.0) (2023-04-12)
### For users of the library:

**Improved**
- General model improvements:
  - New baseline forecasting model `NaiveMovingAverage`. [#1557](https://github.com/unit8co/darts/pull/1557) by [Janek Fidor](https://github.com/JanFidor).
  - New models `StatsForecastAutoCES`, and `StatsForecastAutoTheta` from Nixtla's statsforecasts library as local forecasting models without covariates support. AutoTheta supports probabilistic forecasts. [#1476](https://github.com/unit8co/darts/pull/1476) by [Boyd Biersteker](https://github.com/Beerstabr).
  - Added support for future covariates, and probabilistic forecasts to `StatsForecastAutoETS`. [#1476](https://github.com/unit8co/darts/pull/1476) by [Boyd Biersteker](https://github.com/Beerstabr).
  - Added support for logistic growth to `Prophet` with parameters `growth`, `cap`, `floor`. [#1419](https://github.com/unit8co/darts/pull/1419) by [David Kleindienst](https://github.com/DavidKleindienst). 
  - Improved the model string / object representation style similar to scikit-learn models. [#1590](https://github.com/unit8co/darts/pull/1590) by [Janek Fidor](https://github.com/JanFidor).
  - 🔴 Renamed `MovingAverage` to `MovingAverageFilter` to avoid confusion with new `NaiveMovingAverage` model. [#1557](https://github.com/unit8co/darts/pull/1557) by [Janek Fidor](https://github.com/JanFidor).
- Improvements to `RegressionModel`:
    - Optimized lagged data creation for fit/predict sets achieving a drastic speed-up. [#1399](https://github.com/unit8co/darts/pull/1399) by [Matt Bilton](https://github.com/mabilton).
    - Added support for categorical past/future/static covariates to `LightGBMModel` with model creation parameters `categorical_*_covariates`. [#1585](https://github.com/unit8co/darts/pull/1585) by [Rijk van der Meulen](https://github.com/rijkvandermeulen).
    - Added lagged feature names for better interpretability; accessible with model property `lagged_feature_names`. [#1679](https://github.com/unit8co/darts/pull/1679) by [Antoine Madrona](https://github.com/madtoinou).
    - 🔴 New `use_static_covariates` option for all models: When True (default), models use static covariates if available at fitting time and enforce identical static covariate shapes across all target `series` used for training or prediction; when False, models ignore static covariates. [#1700](https://github.com/unit8co/darts/pull/1700) by [Dennis Bader](https://github.com/dennisbader).
- Improvements to `TorchForecastingModel`:
  - New methods `load_weights()` and `load_weights_from_checkpoint()` for loading only the weights from a manually saved model or checkpoint. This allows to fine-tune the pre-trained models with different optimizers or learning rate schedulers. [#1501](https://github.com/unit8co/darts/pull/1501) by [Antoine Madrona](https://github.com/madtoinou).
  - New method `lr_find()` that helps to find a good initial learning rate for your forecasting problem. [#1609](https://github.com/unit8co/darts/pull/1609) by [Levente Szabados](https://github.com/solalatus) and [Dennis Bader](https://github.com/dennisbader).
  - Improved the [user guide](https://unit8co.github.io/darts/userguide/torch_forecasting_models.html) and added new sections about saving/loading (checkpoints, manual save/load, loading weights only), and callbacks. [#1661](https://github.com/unit8co/darts/pull/1661) by [Antoine Madrona](https://github.com/madtoinou).
  - 🔴 Replaced `":"` in save file names with `"_"` to avoid issues on some operating systems. For loading models saved on earlier Darts versions, try to rename the file names by replacing `":"` with `"_"`. [#1501](https://github.com/unit8co/darts/pull/1501) by [Antoine Madrona](https://github.com/madtoinou).
  - 🔴 New `use_static_covariates` option for `TFTModel`, `DLinearModel` and `NLinearModel`: When True (default), models use static covariates if available at fitting time and enforce identical static covariate shapes across all target `series` used for training or prediction; when False, models ignore static covariates. [#1700](https://github.com/unit8co/darts/pull/1700) by [Dennis Bader](https://github.com/dennisbader).
- Improvements to `TimeSeries`:
  - Added support for integer indexed input to `from_*` factory methods, if index can be converted to a pandas.RangeIndex. [#1527](https://github.com/unit8co/darts/pull/1527) by [Dennis Bader](https://github.com/dennisbader).
  - Added support for integer indexed input with step sizes (freq) other than 1. [#1527](https://github.com/unit8co/darts/pull/1527) by [Dennis Bader](https://github.com/dennisbader).
  - Optimized time series creation with `fill_missing_dates=True` achieving a drastic speed-up . [#1527](https://github.com/unit8co/darts/pull/1527) by [Dennis Bader](https://github.com/dennisbader).
  - `from_group_dataframe()` now warns the user if there is suspicion of a "bad" time index (monotonically increasing). [#1628](https://github.com/unit8co/darts/pull/1628) by [Dennis Bader](https://github.com/dennisbader).
- Added a parameter to give a custom function name to the transformed output of `WindowTransformer`; improved the explanation of the `window` parameter. [#1676](https://github.com/unit8co/darts/pull/1676) and [#1666](https://github.com/unit8co/darts/pull/1666) by [Jing Qiang Goh](https://github.com/JQGoh).
- Added `historical_forecasts` parameter to `backtest()` that allows to use precomputed historical forecasts from `historical_forecasts()`. [#1597](https://github.com/unit8co/darts/pull/1597) by [Janek Fidor](https://github.com/JanFidor).
- Added feature values and SHAP object to `ShapExplainabilityResult`, giving easy user access to all SHAP-specific explainability results. [#1545](https://github.com/unit8co/darts/pull/1545) by [Rijk van der Meulen](https://github.com/rijkvandermeulen).
- New `quantile_loss()` (pinball loss) metric for probabilistic forecasts. [#1559](https://github.com/unit8co/darts/pull/1559) by [Janek Fidor](https://github.com/JanFidor).

**Fixed**
- Fixed an issue in `BottomUp/TopDownReconciliator` where the order of the series components was not taken into account. [#1592](https://github.com/unit8co/darts/pull/1592) by [David Kleindienst](https://github.com/DavidKleindienst).
- Fixed an issue with `DLinearModel` not supporting even numbered `kernel_size`. [#1695](https://github.com/unit8co/darts/pull/1695) by [Antoine Madrona](https://github.com/madtoinou).
- Fixed an issue with `RegressionEnsembleModel` not using future covariates during training. [#1660](https://github.com/unit8co/darts/pull/1660) by [Rajesh Balakrishnan](https://github.com/Rajesh4AI).
- Fixed an issue where `NaiveEnsembleModel` prediction did not transfer the series' component name. [#1602](https://github.com/unit8co/darts/pull/1602) by [David Kleindienst](https://github.com/DavidKleindienst).
- Fixed an issue in `TorchForecastingModel` that prevented from using multi GPU training. [#1509](https://github.com/unit8co/darts/pull/1509) by [Levente Szabados](https://github.com/solalatus).
- Fixed a bug when saving a `FFT` model with `trend=None`. [#1594](https://github.com/unit8co/darts/pull/1594) by [Antoine Madrona](https://github.com/madtoinou).
- Fixed some issues with PyTorch-Lightning version 2.0.0. [#1651](https://github.com/unit8co/darts/pull/1651) by [Dennis Bader](https://github.com/dennisbader).
- Fixed a bug in `QuantileDetector` which raised an error when low and high quantiles had identical values. [#1553](https://github.com/unit8co/darts/pull/1553) by [Julien Adda](https://github.com/julien12234).
- Fixed an issue preventing `TimeSeries` from being empty. [#1359](https://github.com/unit8co/darts/pull/1359) by [Antoine Madrona](https://github.com/madtoinou).
- Fixed an issue when using `backtest()` on multiple series. [#1517](https://github.com/unit8co/darts/pull/1517) by [Julien Herzen](https://github.com/hrzn).
- General fixes to `historical_forecasts()`
  - Fixed issue where `retrain` functions were not handled properly; Improved handling of `start`, and `train_length` parameters; better interpretability with warnings and improved error messages (warnings can be turned of with `show_warnings=False`). By [#1675](https://github.com/unit8co/darts/pull/1675) by [Antoine Madrona](https://github.com/madtoinou) and [Dennis Bader](https://github.com/dennisbader).
  - Fixed an issue for several models (mainly ensemble and local models) where automatic `start` did not respect the minimum required training lengths. [#1616](https://github.com/unit8co/darts/pull/1616) by [Janek Fidor](https://github.com/JanFidor) and [Dennis Bader](https://github.com/dennisbader).
  - Fixed an issue when using a `RegressionModel` with future covariates lags only. [#1685](https://github.com/unit8co/darts/pull/1685) by [Maxime Dumonal](https://github.com/dumjax).

### For developers of the library:

**Improvements**
- Option to skip slow tests locally with `pytest . --no-cov -m "not slow"`. [#1625](https://github.com/unit8co/darts/pull/1625) by [Blazej Nowicki](https://github.com/BlazejNowicki).
- Major refactor of data transformers which simplifies implementation of new transformers. [#1409](https://github.com/unit8co/darts/pull/1409) by [Matt Bilton](https://github.com/mabilton).


## [0.23.1](https://github.com/unit8co/darts/tree/0.23.1) (2023-01-12)
Patch release

**Fixed**
- Fix an issue in `TimeSeries` which made it incompatible with Python 3.7.
  [#1449](https://github.com/unit8co/darts/pull/1449) by [Dennis Bader](https://github.com/dennisbader).
- Fix an issue with static covariates when series have variable lengths with `RegressionModel`s.
  [#1469](https://github.com/unit8co/darts/pull/1469) by [Eliane Maalouf](https://github.com/eliane-maalouf).
- Fix an issue with PyTorch Lightning trainer handling.
  [#1459](https://github.com/unit8co/darts/pull/1459) by [Dennis Bader](https://github.com/dennisbader).
- Fix an issue with `historical_forecasts()` retraining PyTorch models iteratively instead of from scratch.
  [#1465](https://github.com/unit8co/darts/pull/1465) by [Dennis Bader](https://github.com/dennisbader).
- Fix an issue with `historical_forecasts()` not working in some cases when `future_covariates`
  are provided and `start` is not specified. [#1481](https://github.com/unit8co/darts/pull/1481)
  by [Maxime Dumonal](https://github.com/dumjax).
- Fix an issue with `slice_n_points` functions on integer indexes.
  [#1482](https://github.com/unit8co/darts/pull/1482) by [Julien Herzen](https://github.com/hrzn).


## [0.23.0](https://github.com/unit8co/darts/tree/0.23.0) (2022-12-23)
### For users of the library:

**Improved**
- 🚀🚀🚀 Brand new Darts module dedicated to anomaly detection on time series: `darts.ad`.
  More info on the API doc page: https://unit8co.github.io/darts/generated_api/darts.ad.html.
  [#1256](https://github.com/unit8co/darts/pull/1256) by [Julien Adda](https://github.com/julien12234)
  and [Julien Herzen](https://github.com/hrzn).
- New forecasting models: `DLinearModel` and `NLinearModel` as proposed in [this paper](https://arxiv.org/pdf/2205.13504.pdf).
  [#1139](https://github.com/unit8co/darts/pull/1139)  by [Julien Herzen](https://github.com/hrzn) and [Greg DeVos](https://github.com/gdevos010).
- New forecasting model: `XGBModel` implementing XGBoost.
  [#1405](https://github.com/unit8co/darts/pull/1405) by [Julien Herzen](https://github.com/hrzn).
- New `multi_models` option for all `RegressionModel`s: when set to False, uses only a single underlying
  estimator for multi-step forecasting, which can drastically increase computational efficiency.
  [#1291](https://github.com/unit8co/darts/pull/1291) by [Eliane Maalouf](https://github.com/eliane-maalouf).
- All `RegressionModel`s (incl. LightGBM, Catboost, XGBoost, Random Forest, ...)
  now support static covariates.
  [#1412](https://github.com/unit8co/darts/pull/1412) by [Eliane Maalouf](https://github.com/eliane-maalouf).
- `historical_forecasts()` and `backtest()` now work on multiple series, too.
  [#1318](https://github.com/unit8co/darts/pull/1318) by [Maxime Dumonal](https://github.com/dumjax).
- New window transformation capabilities: `TimeSeries.window_transform()` and
  a new `WindowTransformer` which allow to easily create window features.
  [#1269](https://github.com/unit8co/darts/pull/1269) by [Eliane Maalouf](https://github.com/eliane-maalouf).
- 🔴 Improvements to `TorchForecastingModels`: Load models directly to CPU that were trained on GPU. Save file size reduced.
  Improved PyTorch Lightning Trainer handling fixing several minor issues.
  Removed deprecated methods `load_model` and `save_model`
  [#1371](https://github.com/unit8co/darts/pull/1371) by [Dennis Bader](https://github.com/dennisbader).
- Improvements to encoders: Added support for encoders to all models with covariate support through `add_encoders` at model creation.
  Encoders now generate the correct minimum required covariate time spans for all models.
  [#1338](https://github.com/unit8co/darts/pull/1338) by [Dennis Bader](https://github.com/dennisbader).
- New datasets available in `darts.datasets` (`ILINetDataset`, `ExchangeRateDataset`, `TrafficDataset`, `WeatherDataset`)
  [#1298](https://github.com/unit8co/darts/pull/1298) by [Kamil Wierciak](https://github.com/FEJTWOW).
  [#1291](https://github.com/unit8co/darts/pull/1291) by [Eliane Maalouf](https://github.com/eliane-maalouf).
- New `Diff` transformer, which can difference and "undifference" series
  [#1380](https://github.com/unit8co/darts/pull/1380) by [Matt Bilton](https://github.com/mabilton).
- Improvements to KalmanForecaster: The model now accepts different TimeSeries for prediction than the ones used to fit the model.
  [#1338](https://github.com/unit8co/darts/pull/1338) by [Dennis Bader](https://github.com/dennisbader).
- Backtest functions can now accept a list of metric functions [#1333](https://github.com/unit8co/darts/pull/1333)
  by [Antoine Madrona](https://github.com/madtoinou).
- Extension of baseline models to work on multivariate series
  [#1373](https://github.com/unit8co/darts/pull/1373) by [Błażej Nowicki](https://github.com/BlazejNowicki).
- Improvement to `TimeSeries.gaps()` [#1265](https://github.com/unit8co/darts/pull/1265) by
  [Antoine Madrona](https://github.com/madtoinou).
- Speedup of `TimeSeries.quantile_timeseries()` method
  [#1351](https://github.com/unit8co/darts/pull/1351) by [@tranquilitysmile](https://github.com/tranquilitysmile).
- Some dependencies which can be hard to install (LightGBM, Catboost, XGBoost, Prophet, Statsforecast)
  are not required anymore (if not installed the corresponding models will not be available)
  [#1360](https://github.com/unit8co/darts/pull/1360) by [Antoine Madrona](https://github.com/madtoinou).
- Removed `IPython` as a dependency. [#1331](https://github.com/unit8co/darts/pull/1331) by [Erik Hasse](https://github.com/erik-hasse)
- Allow the creation of empty `TimeSeries` [#1359](https://github.com/unit8co/darts/pull/1359)
  by [Antoine Madrona](https://github.com/madtoinou).


**Fixed**
- Fixed edge case in ShapExplainer for regression models where covariates series > target series
  [#1310](https://https://github.com/unit8co/darts/pull/1310) by [Rijk van der Meulen](https://github.com/rijkvandermeulen)
- Fixed a bug in `TimeSeries.resample()` [#1350](https://github.com/unit8co/darts/pull/1350)
  by [Antoine Madrona](https://github.com/madtoinou).
- Fixed splitting methods when split point is not in the series
  [#1415](https://github.com/unit8co/darts/pull/1415) by [@DavidKleindienst](https://github.com/DavidKleindienst)
- Fixed issues with `append_values()` and `prepend_values()` not correctly extending `RangeIndex`es
  [#1435](https://github.com/unit8co/darts/pull/1435) by [Matt Bilton](https://github.com/mabilton).
- Fixed some issues with time zones [#1343](https://github.com/unit8co/darts/pull/1343)
  by [Antoine Madrona](https://github.com/madtoinou).
- Fixed some issues when using a single target series with `RegressionEnsembleModel`
  [#1357](https://github.com/unit8co/darts/pull/1357) by [Dennis Bader](https://github.com/dennisbader).
- Fixed treatment of stochastic models in ensemble models
  [#1423](https://github.com/unit8co/darts/pull/1423) by [Eliane Maalouf](https://github.com/eliane-maalouf).


## [0.22.0](https://github.com/unit8co/darts/tree/0.22.0) (2022-10-04)
### For users of the library:

**Improved**
- New explainability feature. The class `ShapExplainer` in `darts.explainability` can provide Shap-values explanations of the importance of each lag and each dimension in producing each forecasting lag for `RegressionModel`s. [#909](https://github.com/unit8co/darts/pull/909) by [Maxime Dumonal](https://github.com/dumjax).
- New model: `StatsForecastsETS`. Similarly to `StatsForecastsAutoARIMA`, this model offers the ETS model from Nixtla's `statsforecasts` library as a local forecasting model supporting future covariates. [#1171](https://github.com/unit8co/darts/pull/1171) by [Julien Herzen](https://github.com/hrzn).
- Added support for past and future covariates to `residuals()` function. [#1223](https://github.com/unit8co/darts/pull/1223) by [Eliane Maalouf](https://github.com/eliane-maalouf).
- Added support for retraining model(s) every `n` iteration and on custom conditions in `historical_forecasts` method of `ForecastingModel`s. [#1139](https://github.com/unit8co/darts/pull/1139) by [Francesco Bruzzesi](https://github.com/fbruzzesi).
- Added support for beta-NLL in `GaussianLikelihood`s, as proposed in [this paper](https://arxiv.org/abs/2203.09168). [#1162](https://github.com/unit8co/darts/pull/1162) by [Julien Herzen](https://github.com/hrzn).
- New LayerNorm alternatives, RMSNorm and LayerNormNoBias [#1113](https://github.com/unit8co/darts/issues/1113) by [Greg DeVos](https://github.com/gdevos010).
- 🔴 Improvements to encoders: improve fitting behavior of encoders' transformers and solve a couple of issues. Remove support for absolute index encoding. [#1257](https://github.com/unit8co/darts/pull/1257) by [Dennis Bader](https://github.com/dennisbader).
- Overwrite min_train_series_length for Catboost and LightGBM [#1214](https://https://github.com/unit8co/darts/pull/1214) by [Anne de Vries](https://github.com/anne-devries).
- New example notebook showcasing and end-to-end example of hyperparameter optimization with Optuna [#1242](https://github.com/unit8co/darts/pull/1242) by [Julien Herzen](https://github.com/hrzn).
- New user guide section on hyperparameter optimization with Optuna and Ray Tune [#1242](https://github.com/unit8co/darts/pull/1242) by [Julien Herzen](https://github.com/hrzn).
- Documentation on model saving and loading. [#1210](https://github.com/unit8co/darts/pull/1210) by [Amadej Kocbek](https://github.com/amadejkocbek).
- 🔴 `torch_device_str` has been removed from all torch models in favor of Pytorch Lightning's `pl_trainer_kwargs` method [#1244](https://github.com/unit8co/darts/pull/1244) by [Greg DeVos](https://github.com/gdevos010).

**Fixed**
- An issue with `add_encoders` in `RegressionModel`s when fit/predict were called with a single target series. [#1193](https://github.com/unit8co/darts/pull/1193) by [Dennis Bader](https://github.com/dennisbader).
- Some issues with integer-indexed series. [#1191](https://github.com/unit8co/darts/pull/1191) by [Julien Herzen](https://github.com/hrzn).
- A bug when using the latest versions (>=1.1.1) of Prophet. [#1208](https://github.com/unit8co/darts/pull/1208) by [Julien Herzen](https://github.com/hrzn).
- An issue with calling `fit_transform()` on reconciliators. [#1165](https://github.com/unit8co/darts/pull/1165) by [Julien Herzen](https://github.com/hrzn).
- A bug in `GaussianLikelihood` object causing issues with confidence intervals. [#1162](https://github.com/unit8co/darts/pull/1162) by [Julien Herzen](https://github.com/hrzn).
- An issue which prevented plotting `TimeSeries` of length 1. [#1206](https://github.com/unit8co/darts/issues/1206) by [Julien Herzen](https://github.com/hrzn).
- Type hinting for ExponentialSmoothing model [#1185](https://https://github.com/unit8co/darts/pull/1185) by [Rijk van der Meulen](https://github.com/rijkvandermeulen)

## [0.21.0](https://github.com/unit8co/darts/tree/0.21.0) (2022-08-12)

### For users of the library:

**Improved**
- New model: Catboost, incl `quantile`, `poisson` and `gaussian` likelihoods support. [#1007](https://github.com/unit8co/darts/pull/1007), [#1044](https://github.com/unit8co/darts/pull/1044) by [Jonas Racine](https://github.com/jonasracine).
- Extension of the `add_encoders` option to `RegressionModel`s. It is now straightforward to add calendar based or custom past or future covariates to these models, similar to torch models. [#1093](https://github.com/unit8co/darts/pull/1093) by [Dennis Bader](https://github.com/dennisbader).
- Introduction of `StaticCovariatesTransformer`, categorical static covariate support for `TFTModel`, example and user-guide updates on static covariates. [#1081](https://github.com/unit8co/darts/pull/1081) by [Dennis Bader](https://github.com/dennisbader).
- ARIMA and VARIMA models now support being applied to a new series, different than the one used for training. [#1036](https://github.com/unit8co/darts/pull/1036) by [Samuele Giuliano Piazzetta](https://github.com/piaz97).
- All Darts forecasting models now have unified `save()` and `load()` methods. [#1070](https://github.com/unit8co/darts/pull/1070) by [Dustin Brunner](https://github.com/brunnedu).
- Improvements in logging. [#1034](https://github.com/unit8co/darts/pull/1034) by [Dustin Brunner](https://github.com/brunnedu).
- Re-integrating Prophet >= 1.1 in core dependencies (as it does not depend on PyStan anymore). [#1054](https://github.com/unit8co/darts/pull/1054) by [Julien Herzen](https://github.com/hrzn).
- Added a new `AustralianTourismDataset`. [#1141](https://github.com/unit8co/darts/pull/1141) by [Julien Herzen](https://github.com/hrzn).
- Added a new notebook demonstrating hierarchical reconciliation. [#1147](https://github.com/unit8co/darts/pull/1147) by [Julien Herzen](https://github.com/hrzn).
- Added `drop_columns()` method to `TimeSeries`. [#1040](https://github.com/unit8co/darts/pull/1040) by [@shaido987](https://github.com/shaido987)
- Speedup static covariates when no casting is needed. [#1053](https://github.com/unit8co/darts/pull/1053) by [Julien Herzen](https://github.com/hrzn).
- Implemented the min_train_series_length method for the FourTheta and Theta models that overwrites the minimum default of 3 training samples by 2*seasonal_period when appropriate. [#1101](https://github.com/unit8co/darts/pull/1101) by [Rijk van der Meulen](https://github.com/rijkvandermeulen).
- Make default formatting optional in plots. [#1056](https://github.com/unit8co/darts/pull/1056) by [Colin Delahunty](https://github.com/colin99d)
- Introduce `retrain` option in `residuals()` method. [#1066](https://github.com/unit8co/darts/pull/1066) by [Julien Herzen](https://github.com/hrzn).
- Improved error messages. [#1066](https://github.com/unit8co/darts/pull/1066) by [Julien Herzen](https://github.com/hrzn).
- Small readability improvements to user guide. [#1039](https://github.com/unit8co/darts/pull/1039), [#1046](https://github.com/unit8co/darts/pull/1046/files) by [Ryan Russell](https://github.com/ryanrussell)

**Fixed**
- Fixed an error when loading torch forecasting models. [#1124](https://github.com/unit8co/darts/pull/1124) by [Dennis Bader](https://github.com/dennisbader).
- 🔴 renamed `ignore_time_axes` into `ignore_time_axis` in `TimeSeries.concatenate()`. [#1073](https://github.com/unit8co/darts/pull/1073/files) by [Thomas KIENTZ](https://github.com/thomktz)
- Propagate static covs and hierarchy in missing value filler. [#1076](https://github.com/unit8co/darts/pull/1076) by [Julien Herzen](https://github.com/hrzn).
- Fixed an issue where num_stacks is used instead of self.num_stacks in the NBEATSModel. Also, a few mistakes in API reference docs. [#1103](https://github.com/unit8co/darts/pull/1103) by [Rijk van der Meulen](https://github.com/rijkvandermeulen).
- Fixed `univariate_component()` method to propagate static covariates and drop hierarchy. [#1128](https://github.com/unit8co/darts/pull/1128) by [Julien Herzen](https://github.com/hrzn).
- Fixed various issues. [#1106](https://github.com/unit8co/darts/pull/1106) by [Julien Herzen](https://github.com/hrzn).
- Fixed an issue with `residuals` on `RNNModel`. [#1066](https://github.com/unit8co/darts/pull/1066) by [Julien Herzen](https://github.com/hrzn).

## [0.20.0](https://github.com/unit8co/darts/tree/0.20.0) (2022-06-22)

### For users of the library:

**Improved**
- Added support for static covariates in `TimeSeries` class. [#966](https://github.com/unit8co/darts/pull/966) by [Dennis Bader](https://github.com/dennisbader).
- Added support for static covariates in TFT model. [#966](https://github.com/unit8co/darts/pull/966) by [Dennis Bader](https://github.com/dennisbader).
- Support for storing hierarchy of components in `TimeSeries` (in view of hierarchical reconciliation) [#1012](https://github.com/unit8co/darts/pull/1012) by [Julien Herzen](https://github.com/hrzn).
- New Reconciliation transformers for forecast reconciliation: bottom up, top down and MinT. [#1012](https://github.com/unit8co/darts/pull/1012) by [Julien Herzen](https://github.com/hrzn).
- Added support for Monte Carlo Dropout, as a way to capture model uncertainty with torch models at inference time. [#1013](https://github.com/unit8co/darts/pull/1013) by [Julien Herzen](https://github.com/hrzn).
- New datasets: ETT and Electricity. [#617](https://github.com/unit8co/darts/pull/617)
  by [Greg DeVos](https://github.com/gdevos010)
- New dataset: [Uber TLC](https://github.com/fivethirtyeight/uber-tlc-foil-response). [#1003](https://github.com/unit8co/darts/pull/1003) by [Greg DeVos](https://github.com/gdevos010).
- Model Improvements: Option for changing activation function for NHiTs and NBEATS. NBEATS support for dropout. NHiTs Support for AvgPooling1d. [#955](https://github.com/unit8co/darts/pull/955) by [Greg DeVos](https://github.com/gdevos010).
- Implemented ["GLU Variants Improve Transformer"](https://arxiv.org/abs/2002.05202) for transformer based models (transformer and TFT). [#959](https://github.com/unit8co/darts/issues/959) by [Greg DeVos](https://github.com/gdevos010).
- Added support for torch metrics during training and validation. [#996](https://github.com/unit8co/darts/pull/996) by [Greg DeVos](https://github.com/gdevos010).
- Better handling of logging [#1010](https://github.com/unit8co/darts/pull/1010) by [Dustin Brunner](https://github.com/brunnedu).
- Better support for Python 3.10, and dropping `prophet` as a dependency (`Prophet` model still works if `prophet` package is installed separately) [#1023](https://github.com/unit8co/darts/pull/1023) by [Julien Herzen](https://github.com/hrzn).
- Option to avoid global matplotlib configuration changes.
[#924](https://github.com/unit8co/darts/pull/924) by [Mike Richman](https://github.com/zgana).
- 🔴 `HNiTSModel` renamed to `HNiTS` [#1000](https://github.com/unit8co/darts/pull/1000) by [Greg DeVos](https://github.com/gdevos010).

**Fixed**
- A bug with `tail()` and `head()` [#942](https://github.com/unit8co/darts/pull/942) by [Julien Herzen](https://github.com/hrzn).
- An issue with arguments being reverted for the `metric` function of gridsearch and backtest [#989](https://github.com/unit8co/darts/pull/989) by [Clara Grotehans](https://github.com/ClaraGrthns).
- An error checking whether `fit()` has been called in global models [#944](https://github.com/unit8co/darts/pull/944) by [Julien Herzen](https://github.com/hrzn).
- An error in Gaussian Process filter happening with newer versions of sklearn [#963](https://github.com/unit8co/darts/pull/963) by [Julien Herzen](https://github.com/hrzn).

### For developers of the library:

**Fixed**
- An issue with LinearLR scheduler in tests. [#928](https://github.com/unit8co/darts/pull/928) by [Dennis Bader](https://github.com/dennisbader).


## [0.19.0](https://github.com/unit8co/darts/tree/0.19.0) (2022-04-13)
### For users of the library:

**Improved**
- New model: `NHiTS` implementing the N-HiTS model.
  [#898](https://github.com/unit8co/darts/pull/898) by [Julien Herzen](https://github.com/hrzn).
- New model: `StatsForecastAutoARIMA` implementing the (faster) AutoARIMA version of
  [statsforecast](https://github.com/Nixtla/statsforecast).
  [#893](https://github.com/unit8co/darts/pull/893) by [Julien Herzen](https://github.com/hrzn).
- New model: `Croston` method.
  [#893](https://github.com/unit8co/darts/pull/893) by [Julien Herzen](https://github.com/hrzn).
- Better way to represent stochastic `TimeSeries` from distributions specified by quantiles.
  [#899](https://github.com/unit8co/darts/pull/899) by [Gian Wiher](https://github.com/gnwhr).
- Better sampling of trajectories for stochastic `RegressionModel`s.
  [#899](https://github.com/unit8co/darts/pull/899) by [Gian Wiher](https://github.com/gnwhr).
- Improved user guide with more sections. [#905](https://github.com/unit8co/darts/pull/905)
  by [Julien Herzen](https://github.com/hrzn).
- New notebook showcasing transfer learning and training forecasting models on large time
  series datasets. [#885](https://github.com/unit8co/darts/pull/885) 
  by [Julien Herzen](https://github.com/hrzn).


**Fixed**
- Some issues with PyTorch Lightning >= 1.6.0 [#888](https://github.com/unit8co/darts/pull/888)
  by [Julien Herzen](https://github.com/hrzn).

## [0.18.0](https://github.com/unit8co/darts/tree/0.18.0) (2022-03-22)
### For users of the library:

**Improved**
- `LinearRegressionModel` and `LightGBMModel` can now be probabilistic, supporting quantile
  and poisson regression. [#831](https://github.com/unit8co/darts/pull/831), 
  [#853](https://github.com/unit8co/darts/pull/853) by [Gian Wiher](https://github.com/gnwhr).
- New models: `BATS` and `TBATS`, based on [tbats](https://github.com/intive-DataScience/tbats).
  [#816](https://github.com/unit8co/darts/pull/816) by [Julien Herzen](https://github.com/hrzn).
- Handling of stochastic inputs in PyTorch based models. [#833](https://github.com/unit8co/darts/pull/833)
  by [Julien Herzen](https://github.com/hrzn).
- GPU and TPU user guide. [#826](https://github.com/unit8co/darts/pull/826)
  by [@gsamaras](https://github.com/gsamaras).
- Added train and validation loss to PyTorch Lightning progress bar.
  [#825](https://github.com/unit8co/darts/pull/825) by [Dennis Bader](https://github.com/dennisbader).
- More losses available in `darts.utils.losses` for PyTorch-based models: 
  `SmapeLoss`, `MapeLoss` and `MAELoss`. [#845](https://github.com/unit8co/darts/pull/845)
  by [Julien Herzen](https://github.com/hrzn).
- Improvement to the seasonal decomposition [#862](https://github.com/unit8co/darts/pull/862).
  by [Gian Wiher](https://github.com/gnwhr).
- The `gridsearch()` method can now return best metric score.
  [#822](https://github.com/unit8co/darts/pull/822) by [@nlhkh](https://github.com/nlhkh).
- Removed needless checkpoint loading when predicting. [#821](https://github.com/unit8co/darts/pull/821)
  by [Dennis Bader](https://github.com/dennisbader).
- Changed default number of epochs for validation from 10 to 1.
  [#825](https://github.com/unit8co/darts/pull/825) by [Dennis Bader](https://github.com/dennisbader).

**Fixed**
- Fixed some issues with encoders in `fit_from_dataset()`.
  [#829](https://github.com/unit8co/darts/pull/829) by [Julien Herzen](https://github.com/hrzn).
- Fixed an issue with covariates slicing for `DualCovariatesForecastingModels`.
  [#858](https://github.com/unit8co/darts/pull/858) by [Dennis Bader](https://github.com/dennisbader).


## [0.17.1](https://github.com/unit8co/darts/tree/0.17.1) (2022-02-17)
Patch release

### For users of the library:
**Fixed**
- Fixed issues with (now deprecated) `torch_device_str` parameter, and improved documentation
  related to using devices with PyTorch Lightning. [#806](https://github.com/unit8co/darts/pull/806)
  by [Dennis Bader](https://github.com/dennisbader).
- Fixed an issue with `ReduceLROnPlateau`. [#806](https://github.com/unit8co/darts/pull/806)
  by [Dennis Bader](https://github.com/dennisbader).
- Fixed an issue with the periodic basis functions of N-BEATS. [#804](https://github.com/unit8co/darts/pull/804)
  by [Vladimir Chernykh](https://github.com/vladimir-chernykh).
- Relaxed requirements for `pandas`; from `pandas>=1.1.0` to `pandas>=1.0.5`. 
  [#800](https://github.com/unit8co/darts/pull/800) by [@adelnick](https://github.com/adelnick).


## [0.17.0](https://github.com/unit8co/darts/tree/0.17.0) (2022-02-15)
### For users of the library:

**Improved**
- 🚀 Support for [PyTorch Lightning](https://github.com/PyTorchLightning/pytorch-lightning): All deep learning
  models are now implemented using PyTorch Lightning. This means that many more features are now available
  via PyTorch Lightning trainers functionalities; such as tailored callbacks, or multi-GPU training.
  [#702](https://github.com/unit8co/darts/pull/702) by [Dennis Bader](https://github.com/dennisbader).
- The `RegressionModel`s now accept an `output_chunk_length` parameter; meaning that they can be trained to
  predict more than one time step in advance (and used auto-regressively to predict on longer horizons).
  [#761](https://github.com/unit8co/darts/pull/761) by [Dustin Brunner](https://github.com/brunnedu).
- &#x1F534; `TimeSeries` "simple statistics" methods (such as `mean()`, `max()`, `min()` etc, ...) have been refactored
  to work natively on stochastic `TimeSeries`, and over configurable axes. [#773](https://github.com/unit8co/darts/pull/773)
  by [Gian Wiher](https://github.com/gnwhr).
- &#x1F534; `TimeSeries` now support only pandas `RangeIndex` as an integer index, and does not support `Int64Index` anymore,
  as it became deprecated with pandas 1.4.0. This also now brings the guarantee that `TimeSeries` do not have missing
  "dates" even when indexed with integers. [#777](https://github.com/unit8co/darts/pull/777)
  by [Julien Herzen](https://github.com/hrzn).
- New model: `KalmanForecaster` is a new probabilistic model, working on multivariate series, accepting future covariates,
  and which works by running the state-space model of a given Kalman filter into the future. The `fit()` function uses the
  N4SID algorithm for system identification. [#743](https://github.com/unit8co/darts/pull/743)
  by [Julien Herzen](https://github.com/hrzn).
- The `KalmanFilter` now also works on `TimeSeries` containing missing values. [#743](https://github.com/unit8co/darts/pull/743)
  by [Julien Herzen](https://github.com/hrzn).
- The estimators (forecasting and filtering models) now also return their own instance when calling `fit()`,
  which allows chaining calls. [#741](https://github.com/unit8co/darts/pull/741)
  by [Julien Herzen](https://github.com/hrzn).


**Fixed**
- Fixed an issue with tensorboard and gridsearch when `model_name` is provided. 
  [#759](https://github.com/unit8co/darts/issues/759) by [@gdevos010](https://github.com/gdevos010).
- Fixed issues with pip-tools. [#762](https://github.com/unit8co/darts/pull/762)
  by [Tomas Van Pottelbergh](https://github.com/tomasvanpottelbergh).

### For developers of the library:
- Some linting checks have been added to the CI pipeline. [#749](https://github.com/unit8co/darts/pull/749)
  by [Tomas Van Pottelbergh](https://github.com/tomasvanpottelbergh).

## [0.16.1](https://github.com/unit8co/darts/tree/0.16.1) (2022-01-24)
Patch release

### For users of the library:
- Fixed an incompatibility with latest version of Pandas ([#752](https://github.com/unit8co/darts/pull/752))
  by [Julien Herzen](https://github.com/hrzn).
- Fixed non contiguous error when using lstm_layers > 1 on GPU. ([#740](https://github.com/unit8co/darts/pull/740))
  by [Dennis Bader](https://github.com/dennisbader).
- Small improvement in type annotations in API documentation ([#744](https://github.com/unit8co/darts/pull/744))
  by [Dustin Brunner](https://github.com/brunnedu).

### For developers of the library:
- Added flake8 tests to CI pipelines ([#749](https://github.com/unit8co/darts/pull/749),
  [#748](https://github.com/unit8co/darts/pull/748), [#745](https://github.com/unit8co/darts/pull/745))
  by [Tomas Van Pottelbergh](https://github.com/tomasvanpottelbergh)
  and [Dennis Bader](https://github.com/dennisbader).


## [0.16.0](https://github.com/unit8co/darts/tree/0.16.0) (2022-01-13)

### For users of the library:

**Improved**
- The [documentation page](https://unit8co.github.io/darts/index.html) has been revamped and now contains
  a brand new Quickstart guide, as well as a User Guide section, which will be populated over time.
- The [API documentation](https://unit8co.github.io/darts/generated_api/darts.html) has been revamped and improved,
  notably using `numpydoc`.
- The datasets building procedure has been improved in `RegressionModel`, which yields dramatic speed improvements.

**Added**
- The `KalmanFilter` can now do system identification using `fit()` (using [nfoursid](https://github.com/spmvg/nfoursid)).

**Fixed**
- Catch a [potentially problematic case](https://github.com/unit8co/darts/issues/724) in ensemble models.
- Fixed support for `ReduceLROnPlateau` scheduler.


### For developers of the library:
- We have switched to [black](https://black.readthedocs.io/en/stable/) for code formatting (this is checked
  by the CI pipeline).


## [0.15.0](https://github.com/unit8co/darts/tree/0.15.0) (2021-12-24)
### For users of the library:

**Added**:
- On-the-fly encoding of position and calendar information in Torch-based models.
  Torch-based models now accept an option `add_encoders` parameter, specifying how to
  use certain calendar and position information as past and/or future covariates on the-fly.

  Example:
  ```
  from darts.dataprocessing.transformers import Scaler
  add_encoders={
      'cyclic': {'future': ['month']},
      'datetime_attribute': {'past': ['hour', 'dayofweek']},
      'position': {'past': ['absolute'], 'future': ['relative']},
      'custom': {'past': [lambda idx: (idx.year - 1950) / 50]},
      'transformer': Scaler()
  }
  ```
  This will add a cyclic encoding of the month as future covariates, add some datetime
  attributes as past and future covariates, an absolute/relative position (index), and
  even some custom mapping of the index (such as a function of the year). A `Scaler` will
  be applied to fit/transform all of these covariates both during training and inference.
- The scalers can now also be applied on stochastic `TimeSeries`.
- There is now a new argument `max_samples_per_ts` to the :func:`fit()` method of Torch-based
  models, which can be used to limit the number of samples contained in the underlying
  training dataset, by taking (at most) the most recent `max_samples_per_ts` training samples
  per time series.
- All local forecasting models that support covariates (Prophet, ARIMA, VARIMA, AutoARIMA)
  now handle covariate slicing themselves; this means that you don't need to make sure your
  covariates have the exact right time span. As long as they contain the right time span, the
  models will slice them for you.
- `TimeSeries.map()` and mappers data transformers now work on stochastic `TimeSeries`.
- Granger causality function: `utils.statistics.granger_causality_tests` can test if one
  univariate `TimeSeries` "granger causes" another.
- New stationarity tests for univariate `TimeSeries`: `darts.utils.statistics.stationarity_tests`,
  `darts.utils.statistics.stationarity_test_adf` and `darts.utils.statistics.stationarity_test_kpss`.
- New test coverage badge 🦄


**Fixed**:
- Fixed various issues in different notebooks.
- Fixed a bug handling frequencies in Prophet model.
- Fixed an issue causing `PastCovariatesTorchModels` (such as `NBEATSModel`) prediction
  to fail when `n > output_chunk_length` AND `n` not being a multiple of `output_chunk_length`.
- Fixed an issue in backtesting which was causing untrained models
  not to be trained on the initial window when `retrain=False`.
- Fixed an issue causing `residuals()` to fail for Torch-based models.

### For developers of the library:
- Updated the [contribution guidelines](https://github.com/unit8co/darts/blob/master/CONTRIBUTING.md)
- The unit tests have been re-organised with submodules following that of the library.
- All relative import paths have been removed and replaced by absolute paths.
- pytest and pytest-cov are now used to run tests and compute coverage.


## [0.14.0](https://github.com/unit8co/darts/tree/0.14.0) (2021-11-28)
### For users of the library:

**Added**:
- Probabilistic N-BEATS: The `NBEATSModel` can now produce probabilistic forecasts,
in a similar way as all the other deep learning models in Darts (specifying a `likelihood`
and predicting with `num_samples` >> 1).
- We have improved the speed of the data loaing functionalities for PyTorch-based models.
This should speedup training, typically by a few percents.
- Added `num_loader_workers` parameters to `fit()` and `predict()` methods of PyTorch-based models,
in order to control the `num_workers` of PyTorch DataLoaders. This can sometimes result in drastic speedups.
- New method `TimeSeries.astype()` which allows to easily case (e.g. between `np.float64` and `np.float32`).
- Added `dtype` as an option to the time series generation modules.
- Added a small [performance guide](https://github.com/unit8co/darts/blob/master/guides/performance.md) for
PyTorch-based models.
- Possibility to specify a (relative) time index to be used as future covariates in the TFT Model.
Future covariates don't have to be specified when this is used.
- New TFT example notebook.
- Less strict dependencies: we have loosened the required dependencies versions.

**Fixed**:
- A small fix on the Temporal Fusion Transformer `TFTModel`, which should improve performance.
- A small fix in the random state of some unit tests.
- Fixed a typo in Transformer example notebook.


## [0.13.1](https://github.com/unit8co/darts/tree/0.13.1) (2021-11-08)
### For users of the library:

**Added**:
- Factory methods in `TimeSeries` are now `classmethods`, which makes inheritance of
  `TimeSeries` more convenient.

**Fixed**:
- An issue which was causing some of the flavours installations not to work

## [0.13.0](https://github.com/unit8co/darts/tree/0.13.0) (2021-11-07)
### For users of the library:

**Added**:
- New forecasting model: [Temporal Fusion Transformer](https://arxiv.org/abs/1912.09363) (`TFTModel`).
  A new deep learning model supporting both past and future covariates.
- Improved support for Facebook Prophet model (`Prophet`):
    - Added support for fit & predict with future covariates. For instance:
      `model.fit(train, future_covariates=train_covariates)` and
      `model.predict(n=len(test), num_sample=1, future_covariates=test_covariates)`
    - Added stochastic forecasting, for instance: `model.predict(n=len(test), num_samples=200)`
    - Added user-defined seasonalities either at model creation with kwarg
      `add_seasonality` (`Prophet(add_seasonality=kwargs_dict)`) or pre-fit with
      `model.add_seasonality(kwargs)`. For more information on how to add seasonalities,
       see the [Prophet docs](https://unit8co.github.io/darts/generated_api/darts.models.forecasting.prophet.html).
    - Added possibility to predict and return the base model's raw output with `model.predict_raw()`.
      Note that this returns a pd.DataFrame `pred_df`, which will not be supported for further
      processing with the Darts API. But it is possible to access Prophet's methods such as
      plots with `model.model.plot_compenents(pred_df)`.
- New `n_random_samples` in `gridsearch()` method, which allows to specify a number of (random)
  hyper parameters combinations to be tried, in order mainly to limit the gridsearch time.
- Improvements in the checkpointing and saving of Torch models.
    - Now models don't save checkpoints by default anymore. Set `save_checkpoints=True` to enable them.
    - Models can be manually saved with `YourTorchModel.save_model(file_path)`
      (file_path pointing to the .pth.tar file).
    - Models can be manually loaded with `YourTorchModel.load_model(file_path)` or
      the original method `YourTorchModel.load_from_checkpoint()`.
- New `QuantileRegression` Likelihood class in `darts.utils.likelihood_models`.
  Allows to apply quantile regression loss, and get probabilistic forecasts on all deep
  learning models supporting likelihoods.
  Used by default in the Temporal Fusion Transformer.

**Fixed:**
- Some issues with `darts.concatenate()`.
- Fixed some bugs with `RegressionModel`s applied on multivariate series.
- An issue with the confidence bounds computation in ACF plot.
- Added a check for some models that do not support `retrain=False` for `historical_forecasts()`.
- Small fixes in install instructions.
- Some rendering issues with bullet points lists in examples.

## [0.12.0](https://github.com/unit8co/darts/tree/0.12.0) (2021-09-25)
### For users of the library:

**Added**:
- Improved probabilistic forecasting with neural networks
  - Now all neural networks based forecasting models (except `NBEATSModel`) support probabilistic forecasting,
    by providing the `likelihood` parameter to the model's constructor method.
  - `darts.utils.likelihood_models` now contains many more distributions. The complete list of likelihoods
    available to train neural networks based models is
    available here: https://unit8co.github.io/darts/generated_api/darts.utils.likelihood_models.html
  - Many of the available likelihood models now offer the possibility to specify "priors" on the distribution's
    parameters. Specifying such priors will regularize the training loss to make the output distribution
    more like the one specified by the prior parameters values.
- Performance improvements on `TimeSeries` creation. creating `TimeSeries` is now be significantly faster,
  especially for large series, and filling missing dates has also been significantly sped up.
- New rho-risk metric for probabilistic forecasts.
- New method `darts.utils.statistics.plot_hist()` to plot histograms of time series data (e.g. backtest errors).
- New argument `fillna_value` to `TimeSeries` factory methods, allowing to specify a value to fill missing dates
(instead of `np.nan`).
- Synthetic `TimeSeries` generated with `darts.utils.timeseries_generation` methods can now be integer-index
(just pass an integer instead of a timestamp for the `start` argument).
- Removed some deprecation warnings
- Updated conda installation instructions

**Fixed:**
- Removed [extra 1x1 convolutions](https://github.com/unit8co/darts/issues/470) in TCN Model.
- Fixed an issue with linewidth parameter when plotting `TimeSeries`.
- Fixed a column name issue in datetime attribute time series.

### For developers of the library:
- We have removed the `develop` branch.
- We force sklearn<1.0 has we have observed issues with pmdarima and sklearn==1.0

## [0.11.0](https://github.com/unit8co/darts/tree/0.11.0) (2021-09-04)
### For users of the library:

**Added:**
- New model: `LightGBMModel` is a new regression model. Regression models allow to predict future values
of the target, given arbitrary lags of the target as well as past and/or future covariates. `RegressionModel`
already works with any scikit-learn regression model, and now `LightGBMModel` does the same with LightGBM.
If you want to activate LightGBM support in Darts, please read the detailed install notes on
the [README](https://github.com/unit8co/darts/blob/master/README.md) carefully.
- Added stride support to gridsearch

**Fixed:**
- A bug which was causing issues when training on a GPU with a validation set
- Some issues with custom-provided RNN modules in `RNNModel`.
- Properly handle `kwargs` in the `fit` function of `RegressionModel`s.
- Fixed an issue which was causing problems with latest versions of Matplotlib.
- An issue causing errors in the FFT notebook

## [0.10.1](https://github.com/unit8co/darts/tree/0.10.1) (2021-08-19)
### For users of the library:

**Fixed:**
- A bug with memory pinning that was causing issues with training models on GPUs.

**Changed:**
- Clarified conda support on the README

## [0.10.0](https://github.com/unit8co/darts/tree/0.10.0) (2021-08-13)
### For users of the library:

**Added:**
- &#x1F534; Improvement of the covariates support. Before, some models were accepting a `covariates` (or `exog`)
argument, but it wasn't always clear whether this represented "past-observed" or "future-known" covariates.
We have made this clearer. Now all covariate-aware models support `past_covariates` and/or `future_covariates` argument
in their `fit()` and `predict()` methods, which makes it clear what series is used as a past or future covariate.
We recommend [this article](https://medium.com/unit8-machine-learning-publication/time-series-forecasting-using-past-and-future-external-data-with-darts-1f0539585993)
for more information and examples.

- &#x1F534; Significant improvement of `RegressionModel` (incl. `LinearRegressionModel` and `RandomForest`).
These models now support training on multiple (possibly multivariate) time series. They also support both
`past_covariates` and `future_covariates`. It makes it easier than ever to fit arbitrary regression models (e.g. from
scikit-learn) on multiple series, to predict the future of a target series based on arbitrary lags of the target and
the past/future covariates. The signature of these models changed: It's not using "`exog`" keyword arguments, but
`past_covariates` and `future_covariates` instead.

- Dynamic Time Warping. There is a brand new `darts.dataprocessing.dtw` submodule that
implements Dynamic Time Warping between two `TimeSeries`. It's also coming with a new `dtw`
metric in `darts.metrics`. We recommend going over the
[new DTW example notebook](https://github.com/unit8co/darts/blob/master/examples/13-Dynamic-Time-Warping-example.ipynb)
for a good overview of the new functionalities

- Conda forge installation support (fully supported with Python 3.7 only for now). You can now
`conda install u8darts-all`.

- `TimeSeries.from_csv()` allows to obtain a `TimeSeries` from a CSV file directly.

- Optional cyclic encoding of the datetime attributes future covariates; for instance it's now possible to call
`my_series.add_datetime_attribute('weekday', cyclic=True)`, which will add two columns containing a sin/cos
encoding of the weekday.

- Default seasonality inference in `ExponentialSmoothing`. If left to `None`, the `seasonal_periods` is inferred
from the `freq` of the provided series.

- Various documentation improvements.

**Fixed:**
- Now transformations and forecasting maintain the columns' names of the `TimeSeries`.
The generation module `darts.utils.timeseries_generation` also comes with better default columns names.
- Some issues with our Docker build process
- A bug with GPU usage

**Changed:**
- For probabilistic PyTorch based models, the generation of multiple samples (and series) at prediction time is now
vectorized, which improves inference performance.

## [0.9.1](https://github.com/unit8co/darts/tree/0.9.1) (2021-07-17)
### For users of the library:

**Added:**
- Improved `GaussianProcessFilter`, now handling missing values, and better handling
time series indexed by datetimes.
- Improved Gaussian Process notebook.

**Fixed:**
- `TimeSeries` now supports indexing using `pandas.Int64Index` and not just `pandas.RangeIndex`,
which solves some indexing issues.
- We have changed all factory methods of `TimeSeries` to have `fill_missing_dates=False` by
default. This is because in some cases inferring the frequency for missing dates and
resampling the series is causing significant performance overhead.
- Fixed backtesting to make it work with integer-indexed series.
- Fixed a bug that was causing inference to crash on GPUs for some models.
- Fixed the default folder name, which was causing issues on Windows systems.
- We have slightly improved the documentation rendering and fixed the titles
of the documentation pages for `RNNModel` and `BlockRNNModel` to distinguish them.

**Changed:**
- The dependencies are not pinned to some exact versions anymore.

### For developers of the library:
- We have fixed the building process.

## [0.9.0](https://github.com/unit8co/darts/tree/0.9.0) (2021-07-09)
### For users of the library:

**Added:**
- Multiple forecasting models can now produce probabilistic forecasts by specifying a `num_samples` parameter when calling `predict()`. Stochastic forecasts are stored by utilizing the new `samples` dimension in the refactored `TimeSeries` class (see 'Changed' section). Models supporting probabilistic predictions so far are `ARIMA`, `ExponentialSmoothing`, `RNNModel` and `TCNModel`.
- Introduced `LikelihoodModel` class which is used by probabilistic `TorchForecastingModel` classes in order to make predictions in the form of parametrized distributions of different types.
- Added new abstract class `TorchParametricProbabilisticForecastingModel` to serve as parent class for probabilistic models.
- Introduced new `FilteringModel` abstract class alongside `MovingAverage`, `KalmanFilter` and `GaussianProcessFilter` as concrete implementations.
- Future covariates are now utilized by `TorchForecastingModels` when the forecasting horizon exceeds the `output_chunk_length` of the model. Before, `TorchForecastingModel` instances could only predict beyond their `output_chunk_length` if they were not trained on covariates, i.e. if they predicted all the data they need as input. This restriction has now been lifted by letting a model not only consume its own output when producing long predictions, but also utilizing the covariates known in the future, if available.
- Added a new `RNNModel` class which utilizes and rnn module as both encoder and decoder. This new class natively supports the use of the most recent future covariates when making a forecast. See documentation for more details.
- Introduced optional `epochs` parameter to the `TorchForecastingModel.predict()` method which, if provided, overrides the `n_epochs` attribute in that particular model instance and training session.
- Added support for `TimeSeries` with a `pandas.RangeIndex` instead of just allowing `pandas.DatetimeIndex`.
- `ForecastingModel.gridsearch` now makes use of parallel computation.
- Introduced a new `force_reset` parameter to `TorchForecastingModel.__init__()` which, if left to False, will prevent the user from overriding model data with the same name and directory.


**Fixed:**
- Solved bug occurring when training `NBEATSModel` on a GPU.
- Fixed crash when running `NBEATSModel` with `log_tensorboard=True`
- Solved bug occurring when training a `TorchForecastingModel` instance with a `batch_size` bigger than the available number of training samples.
- Some fixes in the documentation, including adding more details
- Other minor bug fixes

**Changed:**
- &#x1F534; The `TimeSeries` class has been refactored to support stochastic time series representation by adding an additional dimension to a time series, namely `samples`. A time series is now based on a 3-dimensional `xarray.DataArray` with shape `(n_timesteps, n_components, n_samples)`. This overhaul also includes a change of the constructor which is incompatible with the old one. However, factory methods have been added to create a `TimeSeries` instance from a variety of data types, including `pd.DataFrame`. Please refer to the documentation of `TimeSeries` for more information.
- &#x1F534; The old version of `RNNModel` has been renamed to `BlockRNNModel`.
- The `historical_forecast()` and `backtest()` methods of `ForecastingModel` have been reorganized a bit by making use of new wrapper methods to fit and predict models.
- Updated `README.md` to reflect the new additions to the library.

## [0.8.1](https://github.com/unit8co/darts/tree/0.8.1) (2021-05-22)
**Fixed:**
- Some fixes in the documentation

**Changed:**
- The way to instantiate Dataset classes; datasets should now be used like this
```
from darts.datasets import AirPassengers
ts: TimeSeries = AirPassengers().load()
```

## [0.8.0](https://github.com/unit8co/darts/tree/0.8.0) (2021-05-21)

### For users of the library:
**Added:**
- `RandomForest` algorithm implemented. Uses the scikit-learn `RandomForestRegressor` to predict future values from (lagged) exogenous
variables and lagged values of the target.
- `darts.datasets` is a new submodule allowing to easily download, cache and import some commonly used time series.
- Better support for processing sequences of `TimeSeries`.
  * The Transformers, Pipelines and metrics have been adapted to be used on sequences of `TimeSeries`
  (rather than isolated series).
  * The inference of neural networks on sequences of series has been improved
- There is a new utils function `darts.utils.model_selection.train_test_split` which allows to split a `TimeSeries`
or a sequence of `TimeSeries` into train and test sets; either along the sample axis or along the time axis.
It also optionally allows to do "model-aware" splitting, where the split reclaims as much data as possible for the
training set.
- Our implementation of N-BEATS, `NBEATSModel`, now supports multivariate time series, as well as covariates.

**Changed**
- `RegressionModel` is now a user exposed class. It acts as a wrapper around any regression model with a `fit()` and `predict()`
method. It enables the flexible usage of lagged values of the target variable as well as lagged values of multiple exogenous
variables. Allowed values for the `lags` argument are positive integers or a list of positive integers indicating which lags
should be used during training and prediction, e.g. `lags=12` translates to training with the last 12 lagged values of the target variable.
`lags=[1, 4, 8, 12]` translates to training with the previous value, the value at lag 4, lag 8 and lag 12.
- &#x1F534; `StandardRegressionModel` is now called `LinearRegressionModel`. It implements a linear regression model
from `sklearn.linear_model.LinearRegression`. Users who still need to use the former `StandardRegressionModel` with
another sklearn model should use the `RegressionModel` now.

**Fixed**
- We have fixed a bug arising when multiple scalers were used.
- We have fixed a small issue in the TCN architecture, which makes our implementation follow the original paper
more closely.

### For developers of the library:
**Added:**
- We have added some [contribution guidelines](https://github.com/unit8co/darts/blob/master/CONTRIBUTE.md).

## [0.7.0](https://github.com/unit8co/darts/tree/0.7.0) (2021-04-14)

[Full Changelog](https://github.com/unit8co/darts/compare/0.6.0...0.7.0)
### For users of the library:

**Added:**
- `darts` Pypi package. It is now possible to `pip install darts`. The older name `u8darts` is still maintained
and provides the different flavours for lighter installs.
- New forecasting model available: VARIMA (Vector Autoregressive moving average).
- Support for exogeneous variables in ARIMA, AutoARIMA and VARIMA (optional `exog` parameter in `fit()` and `predict()`
methods).
- New argument `dummy_index` for `TimeSeries` creation. If a series is just composed of a sequence of numbers
without timestamps, setting this flag will allow to create a `TimeSeries` which uses a "dummy time index" behind the
scenes. This simplifies the creation of `TimeSeries` in such cases, and makes it possible to use all forecasting models,
except those that explicitly rely on dates.
- New method `TimeSeries.diff()` returning differenced `TimeSeries`.
- Added an example of `RegressionEnsembleModel` in intro notebook.

**Changed:**
- Improved N-BEATS example notebook.
- Methods `TimeSeries.split_before()` and `split_after()` now also accept integer or float arguments (in addition to
timestamp) for the breaking point (e.g. specify 0.8 in order to obtain a 80%/20% split).
- Argument `value_cols` no longer has to be provided if not necessary when creating a `TimeSeries` from a `DataFrame`.
- Update of dependency requirements to more recent versions.

**Fixed:**
- Fix issue with MAX_TORCH_SEED_VALUE on 32-bit architectures (https://github.com/unit8co/darts/issues/235).
- Corrected a bug in TCN inference, which should improve accuracy.
- Fix historical forecasts not returning last point.
- Fixed bug when calling the `TimeSeries.gaps()` function for non-regular time frequencies.
- Many small bug fixes.


## [0.6.0](https://github.com/unit8co/darts/tree/0.6.0) (2021-02-02)

[Full Changelog](https://github.com/unit8co/darts/compare/0.5.0...0.6.0)
### For users of the library:
**Added:**
- `Pipeline.invertible()` a getter which returns whether the pipeline is invertible or not.
- `TimeSeries.to_json()` and `TimeSeries.from_json()` methods to convert `TimeSeries` to/from a `JSON` string.
- New base class `GlobalForecastingModel` for all models supporting training on multiple time series, as well
as covariates. All PyTorch models are now `GlobalForecastingModel`s.
- As a consequence of the above, the `fit()` function of PyTorch models (all neural networks) can optionally be called
with a sequence of time series (instead of a single time series).
- Similarly, the `predict()` function of these models also accepts a specification of which series should be forecasted
- A new `TrainingDataset` base class.
- Some implementations of `TrainingDataset` containing some slicing logic for the training of neural networks on
several time series.
- A new `TimeSeriesInferenceDataset` base class.
- An implementation `SimpleInferenceDataset` of `TimeSeriesInferenceDataset`.
- All PyTorch models have a new `fit_from_dataset()` method which allows to directly fit the model from a specified
`TrainingDataset` instance (instead of using a default instance when going via the :func:`fit()` method).
- A new explanatory notebooks for global models:
https://github.com/unit8co/darts/blob/master/examples/02-multi-time-series-and-covariates.ipynb

**Changed:**
- &#x1F534; removed the arguments `training_series` and `target_series` in `ForecastingModel`s. Please consult
the API documentation of forecasting models to see the new signatures.
- &#x1F534; removed `UnivariateForecastingModel` and `MultivariateForecastingModel` base classes. This distinction does
not exist anymore. Instead, now some models are "global" (can be trained on multiple series) or "local" (they cannot).
All implementations of `GlobalForecastingModel`s support multivariate time series out of the box, except N-BEATS.
- Improved the documentation and README.
- Re-ordered the example notebooks to improve the flow of examples.

**Fixed:**
- Many small bug fixes.
- Unit test speedup by about 15x.

## [0.5.0](https://github.com/unit8co/darts/tree/0.5.0) (2020-11-09)

[Full Changelog](https://github.com/unit8co/darts/compare/0.4.0...0.5.0)
### For users of the library:
**Added:**
- Ensemble models, a new kind of `ForecastingModel` which allows to ensemble multiple models to make predictions:
  - `EnsembleModel` is the abstract base class for ensemble models. Classes deriving from `EnsembleModel` must implement the `ensemble()` method, which takes in a `List[TimeSeries]` of predictions from the constituent models, and returns the ensembled prediction (a single `TimeSeries` object)
  - `RegressionEnsembleModel`, a concrete implementation of `EnsembleModel `which allows to specify any regression model (providing `fit()` and `predict()` methods) to use to ensemble the constituent models' predictions.
- A new method to `TorchForecastingModel`: `untrained_model()` returns the model as it was initially created, allowing to retrain the exact same model from scratch. Works both when specifying a `random_state` or not.
- New `ForecastingModel.backtest()` and `RegressionModel.backtest()` functions which by default compute a single error score from the historical forecasts the model would have produced.
  - A new `reduction` parameter allows to specify whether to compute the mean/median/… of errors or (when `reduction` is set to `None`) to return a list of historical errors.
  - The previous `backtest()` functionality still exists but has been renamed `historical_forecasts()`
- Added a new `last_points_only` parameter to `historical_forecasts()`, `backtest()` and `gridsearch()`

**Changed:**
- &#x1F534; Renamed `backtest()` into `historical_forecasts()`
- `fill_missing_values()` and `MissingValuesFiller` used to remove the variable names when used with `fill='auto'` – not anymore.
- Modified the default plotting style to increase contrast and make plots lighter.

**Fixed:**
- Small mistake in the `NaiveDrift` model implementation which caused the first predicted value to repeat the last training value.

### For developers of the library:
**Changed:**
- `@random_method` decorator now always assigns a `_random_instance` field to decorated methods (seeded with a random seed). This doesn't change the observed behavior, but allows to deterministically "reset" `TorchForecastingModel` by saving `_random_instance` along with the other parameters of the model upon creation.

## [0.4.0](https://github.com/unit8co/darts/tree/0.4.0) (2020-10-28)

[Full Changelog](https://github.com/unit8co/darts/compare/0.3.0...0.4.0)

### For users of the library:
**Added:**
- Data (pre) processing abilities using `DataTransformer`, `Pipeline`:
  - `DataTransformer` provide a unified interface to apply transformations on `TimeSeries`, using their `transform()` method
  - `Pipeline`:
    - allow chaining of `DataTransformers`
    - provide `fit()`, `transform()`, `fit_transform()` and `inverse_transform()` methods.
  - Implementing your own data transformers:
    - Data transformers which need to be fitted first should derive from the `FittableDataTransformer` base class and implement a `fit()` method. Fittable transformers also provide a `fit_transform()` method, which fits the transformer and then transforms the data with a single call.
    - Data transformers which perform an invertible transformation should derive from the `InvertibleDataTransformer` base class and implement a `inverse_transform()` method.
    - Data transformers which are neither fittable nor invertible should derive from the `BaseDataTransformer` base class
    - All data transformers must implement a `transform()` method.
- Concrete `DataTransformer` implementations:
  - `MissingValuesFiller` wraps around `fill_missing_value()` and allows to fill missing values using either a constant value or the `pd.interpolate()` method.
  - `Mapper` and `InvertibleMapper` allow to easily perform the equivalent of a `map()` function on a TimeSeries, and can be made part of a `Pipeline`
  - `BoxCox` allows to apply a BoxCox transformation to the data
- Extended `map()` on `TimeSeries` to accept functions which use both a value and its timestamp to compute a new value e.g.`f(timestamp, datapoint) = new_datapoint`
- Two new forecasting models:
  - `TransformerModel`, an implementation based on the architecture described in [Attention Is All You Need](https://arxiv.org/abs/1706.03762) by Vaswani et al. (2017)
  - `NBEATSModel`, an implementation based on the N-BEATS architecture described in [N-BEATS: Neural basis expansion analysis for interpretable time series forecasting](https://openreview.net/forum?id=r1ecqn4YwB) by Boris N. Oreshkin et al. (2019)

**Changed:**
- &#x1F534; Removed `cols` parameter from `map()`. Using indexing on `TimeSeries` is preferred.
  ```python
  # Assuming a multivariate TimeSeries named series with 3 columns or variables.
  # To apply fn to columns with names '0' and '2':

  #old syntax
  series.map(fn, cols=['0', '2']) # returned a time series with 3 columns
  #new syntax
  series[['0', '2']].map(fn) # returns a time series with only 2 columns
  ```
- &#x1F534; Renamed `ScalerWrapper` into `Scaler`
- &#x1F534; Renamed the `preprocessing` module into `dataprocessing`
- &#x1F534; Unified `auto_fillna()` and `fillna()` into a single `fill_missing_value()` function
  ```python
  #old syntax
  fillna(series, fill=0)

  #new syntax
  fill_missing_values(series, fill=0)

  #old syntax
  auto_fillna(series, **interpolate_kwargs)

  #new syntax
  fill_missing_values(series, fill='auto', **interpolate_kwargs)
  fill_missing_values(series, **interpolate_kwargs) # fill='auto' by default
  ```

### For developers of the library
**Changed:**
- GitHub release workflow is now triggered manually from the GitHub "Actions" tab in the repository, providing a `#major`, `#minor`, or `#patch` argument. [\#211](https://github.com/unit8co/darts/pull/211)
- (A limited number of) notebook examples are now run as part of the GitHub PR workflow.

## [0.3.0](https://github.com/unit8co/darts/tree/0.3.0) (2020-10-05)

[Full Changelog](https://github.com/unit8co/darts/compare/0.2.3...0.3.0)

### For users of the library:
**Added:**

- Better indexing on TimeSeries (support for column/component indexing) [\#150](https://github.com/unit8co/darts/pull/150)
- New `FourTheta` forecasting model [\#123](https://github.com/unit8co/darts/pull/123), [\#156](https://github.com/unit8co/darts/pull/156)
- `map()` method for TimeSeries [\#121](https://github.com/unit8co/darts/issues/121), [\#166](https://github.com/unit8co/darts/pull/166)
- Further improved the backtesting functions [\#111](https://github.com/unit8co/darts/pull/111):
  - Added support for multivariate TimeSeries and models
  - Added `retrain` and `stride` parameters
- Custom style for matplotlib plots [\#191](https://github.com/unit8co/darts/pull/191)
- sMAPE metric [\#129](https://github.com/unit8co/darts/pull/129)
- Option to specify a `random_state` at model creation using the `@random_method` decorator on models using neural networks to allow reproducibility of results [\#118](https://github.com/unit8co/darts/pull/118)

**Changed:**

- &#x1F534; **Refactored backtesting** [\#184](https://github.com/unit8co/darts/pull/184)
  - Moved backtesting functionalities inside `ForecastingModel` and `RegressionModel`
    ```python
    # old syntax:
    backtest_forecasting(forecasting_model, *args, **kwargs)

    # new syntax:
    forecasting_model.backtest(*args, **kwargs)

    # old syntax:
    backtest_regression(regression_model, *args, **kwargs)

    # new syntax:
    regression_model.backtest(*args, **kwargs)
    ```
  - Consequently removed the `backtesting` module
- &#x1F534; `ForecastingModel` `fit()` **method syntax** using TimeSeries indexing instead of additional parameters [\#161](https://github.com/unit8co/darts/pull/161)
  ```python
  # old syntax:
  multivariate_model.fit(multivariate_series, target_indices=[0, 1])

  # new syntax:
  multivariate_model.fit(multivariate_series, multivariate_series[["0", "1"]])

  # old syntax:
  univariate_model.fit(multivariate_series, component_index=2)

  # new syntax:
  univariate_model.fit(multivariate_series["2"])
  ```

**Fixed:**
- Solved issue of TorchForecastingModel.predict(n) throwing an error at n=1. [\#108](https://github.com/unit8co/darts/pull/108)
- Fixed MASE metrics [\#129](https://github.com/unit8co/darts/pull/129)
- \[BUG\] ForecastingModel.backtest: Can bypass sanity checks [\#188](https://github.com/unit8co/darts/issues/188)
- ForecastingModel.backtest\(\) fails if forecast\_horizon isn't provided [\#186](https://github.com/unit8co/darts/issues/186)

### For developers of the library

**Added:**
- Gradle to build docs, docker image, run tests, … [\#112](https://github.com/unit8co/darts/pull/112), [\#127](https://github.com/unit8co/darts/pull/127), [\#159](https://github.com/unit8co/darts/pull/159)
- M4 competition benchmark and notebook to the examples [\#138](https://github.com/unit8co/darts/pull/138)
- Check of test coverage [\#141](https://github.com/unit8co/darts/pull/141)

**Changed:**
- Dependencies' versions are now fixed [\#173](https://github.com/unit8co/darts/pull/173)
- Workflow: tests trigger on Pull Request [\#165](https://github.com/unit8co/darts/pull/165)

**Fixed:**
- Passed the `freq` parameter to the `TimeSeries` constructor in all TimeSeries generating functions [\#157](https://github.com/unit8co/darts/pull/157)

## Older releases

[Full Changelog](https://github.com/unit8co/darts/compare/f618c4536bf7ed6e3b6a2239fbca4e3089736426...0.2.3)<|MERGE_RESOLUTION|>--- conflicted
+++ resolved
@@ -91,13 +91,10 @@
   - Added a progress bar when performing optimized historical forecasts (`retrain=False` and no autoregression) to display the series-level progress.
 - Improvements to `DataTransformer`: [#2267](https://github.com/unit8co/darts/pull/2267) by [Alicja Krzeminska-Sciga](https://github.com/alicjakrzeminska).
   - `InvertibleDataTransformer` now supports parallelized inverse transformation for `series` being a list of lists of `TimeSeries` (`Sequence[Sequence[TimeSeries]]`). This `series` type represents for example the output from `historical_forecasts()` when using multiple series.
-<<<<<<< HEAD
 - Improvements to CI, running lint locally via pre-commit instead of particular tools. [#2327](https://github.com/unit8co/darts/pull/2327) by [Jirka Borovec](https://github.com/borda)
-=======
 - Improvements to `RNNModel`: [#2329](https://github.com/unit8co/darts/pull/2329) by [Dennis Bader](https://github.com/dennisbader).
   - 🔴 Enforce `training_length>input_chunk_length` since otherwise, during training the model is never run for as many iterations as it will during prediction.
   - Historical forecasts now correctly infer all possible prediction start points for untrained and pre-trained `RNNModel`.
->>>>>>> db570e6b
 
 **Fixed**
 - Fixed a bug in `quantile_loss`, where the loss was computed on all samples rather than only on the predicted quantiles. [#2284](https://github.com/unit8co/darts/pull/2284) by [Dennis Bader](https://github.com/dennisbader).
