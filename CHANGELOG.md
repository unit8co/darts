--- conflicted
+++ resolved
@@ -26,11 +26,8 @@
 - Fixed a bug when calling `window_transform` on a `TimeSeries` with a hierarchy. The hierarchy is now only preseved for single transformations applied to all components, or removed otherwise. [#2207](https://github.com/unit8co/darts/pull/2207)by [Antoine Madrona](https://github.com/madtoinou).
 - Fixed a bug in probabilistic `LinearRegressionModel.fit()`, where the `model` attribute was not pointing to all underlying estimators. [#2205](https://github.com/unit8co/darts/pull/2205) by [Antoine Madrona](https://github.com/madtoinou).
 - Raise an error in `RegressionEsembleModel` when the `regression_model` was created with `multi_models=False` (not supported). [#2205](https://github.com/unit8co/darts/pull/2205) by [Antoine Madrona](https://github.com/madtoinou).
-<<<<<<< HEAD
-- Fixed a bug in `coefficient_of_variaton()` with `intersect=True`, where the coefficient was not computed on the intersection. [#2202](https://github.com/unit8co/darts/pull/2202) by [Antoine Madrona](https://github.com/madtoinou).
+- Fixed a bug in `coefficient_of_variation()` with `intersect=True`, where the coefficient was not computed on the intersection. [#2202](https://github.com/unit8co/darts/pull/2202) by [Antoine Madrona](https://github.com/madtoinou).
 - Fixed a bug in `gridsearch()` with `use_fitted_values=True`, where the model was not propely instantiated for sanity checks. [#2222](https://github.com/unit8co/darts/pull/2222) by [Antoine Madrona](https://github.com/madtoinou).
-=======
-- Fixed a bug in `coefficient_of_variation()` with `intersect=True`, where the coefficient was not computed on the intersection. [#2202](https://github.com/unit8co/darts/pull/2202) by [Antoine Madrona](https://github.com/madtoinou).
 - Fixed a bug in `TimeSeries.append/prepend_values()`, where the components names and the hierarchy were dropped. [#2237](https://github.com/unit8co/darts/pull/2237) by [Antoine Madrona](https://github.com/madtoinou).
 
 **Dependencies**
@@ -40,7 +37,6 @@
   - flake8: from 4.0.1 to 7.0.0
   - isort: from 5.11.5 to 5.13.2
   - pyupgrade: 2.31.0 from to v3.15.0
->>>>>>> 2d1919dd
 
 ### For developers of the library:
 - Updated pre-commit hooks to the latest version using `pre-commit autoupdate`. Change `pyupgrade` pre-commit hook argument to `--py38-plus`. [#2228](https://github.com/unit8co/darts/pull/2248)  by [MarcBresson](https://github.com/MarcBresson).
