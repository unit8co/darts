--- conflicted
+++ resolved
@@ -12,12 +12,7 @@
 runs/
 .coverage
 htmlcov
-<<<<<<< HEAD
-
+.darts
 docs_env
 
-.gradle
-=======
-.darts
-docs_env
->>>>>>> c3e70c3d
+.gradle