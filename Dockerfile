FROM ubuntu:latest

# setup packages
RUN apt-get update -y
RUN apt-get install -y python3 python-is-python3 python3-pip default-jre
RUN pip install --upgrade pip

# install python requirements before copying the rest of the files
# this way we can cache the requirements and not have to reinstall them
COPY requirements/ /app/requirements/
RUN pip install -r /app/requirements/dev-all.txt

# copy local files
COPY . /app

# set work directory
WORKDIR /app

# install darts
RUN pip install -e .

<<<<<<< HEAD
# assuming you are working out of your darts directory:
=======
# assuming you are working from inside your darts directory:
>>>>>>> 52ac1814
# docker build . -t darts-test:latest
# docker run -it -v $(pwd)/:/app/ darts-test:latest bash<|MERGE_RESOLUTION|>--- conflicted
+++ resolved
@@ -19,10 +19,6 @@
 # install darts
 RUN pip install -e .
 
-<<<<<<< HEAD
-# assuming you are working out of your darts directory:
-=======
 # assuming you are working from inside your darts directory:
->>>>>>> 52ac1814
 # docker build . -t darts-test:latest
 # docker run -it -v $(pwd)/:/app/ darts-test:latest bash