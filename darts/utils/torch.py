--- conflicted
+++ resolved
@@ -69,7 +69,7 @@
         with fork_rng():
             manual_seed(self._random_instance.randint(0, high=MAX_TORCH_SEED_VALUE))
             return decorated(self, *args, **kwargs)
-<<<<<<< HEAD
+
     return decorator
 
 
@@ -98,7 +98,4 @@
         with fork_rng():
             seed_everything(self._random_instance, workers=True)
             return decorated(self, *args, **kwargs)
-=======
-
->>>>>>> adde52a6
     return decorator