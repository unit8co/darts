--- conflicted
+++ resolved
@@ -55,7 +55,6 @@
 
     @wraps(decorated)
     def decorator(self, *args, **kwargs) -> T:
-<<<<<<< HEAD
         if "random_state" in kwargs.keys():
             self._random_instance = check_random_state(kwargs["random_state"])
         elif not hasattr(self, "_random_instance"):
@@ -63,16 +62,5 @@
 
         with fork_rng():
             manual_seed(self._random_instance.randint(0, high=MAX_TORCH_SEED_VALUE))
-=======
-
-        if "random_state" in kwargs.keys() or hasattr(self, "_random_instance"):
-            if "random_state" in kwargs.keys():
-                self._random_instance = check_random_state(kwargs["random_state"])
-
-            with fork_rng():
-                manual_seed(self._random_instance.randint(0, high=MAX_TORCH_SEED_VALUE))
-                decorated(self, *args, **kwargs)
-        else:
->>>>>>> a97988f1
             decorated(self, *args, **kwargs)
     return decorator