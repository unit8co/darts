--- conflicted
+++ resolved
@@ -9,8 +9,8 @@
 
 import numpy as np
 
+from darts import TimeSeries
 from darts.logging import get_logger, raise_log
-from darts.timeseries import TimeSeries
 from darts.utils.likelihood_models.base import (
     Likelihood,
     LikelihoodType,
@@ -393,11 +393,7 @@
 
 
 class ClassProbabilityLikelihood(SKLearnLikelihood):
-    def __init__(
-        self,
-        n_outputs: int,
-        random_state: Optional[int] = None,
-    ):
+    def __init__(self, n_outputs: int):
         """
         Class probability likelihood.
         Likelihood to predict the probability of each class for a forecasting classification task.
@@ -407,13 +403,10 @@
         n_outputs
             The number of predicted outputs per model call. `1` if `multi_models=False`, otherwise
             `output_chunk_length`.
-        random_state
-            Optionally, control the randomness of the sampling.
         """
         super().__init__(
             likelihood_type=LikelihoodType.ClassProbability,
             n_outputs=n_outputs,
-            random_state=random_state,
             parameter_names=[],
         )
         self._index_first_param_per_component: Optional[np.ndarray] = None
@@ -571,7 +564,7 @@
             # [0.2, 0.1, 0.5, 0.2] -> [0.2, 0.3, 0.8, 1]
             # random: 0.7 -> idx = 2, this outcomes has 0.5 probability of happening
             sampled_idx = np.argmax(
-                self._rng.uniform(0, 1, size=difference.shape + (1,))
+                np.random.uniform(0, 1, size=difference.shape + (1,))
                 <= np.cumsum(component_probabilities, axis=2),
                 axis=2,
             )
@@ -620,13 +613,8 @@
 def _get_likelihood(
     likelihood: Optional[str],
     n_outputs: int,
-<<<<<<< HEAD
     available_likelihoods: list[LikelihoodType],
-    random_state: Optional[int] = None,
     quantiles: Optional[list[float]] = None,
-=======
-    quantiles: Optional[list[float]],
->>>>>>> bd53fe02
 ) -> Optional[SKLearnLikelihood]:
     """Get the `Likelihood` object for `SKLearnModel`.
 
@@ -637,21 +625,14 @@
     n_outputs
         The number of predicted outputs per model call. `1` if `multi_models=False`, otherwise
         `output_chunk_length`.
-<<<<<<< HEAD
     available_likelihoods
         The list of available likelihood types for the model.
-    random_state
-        Optionally, control the randomness of the sampling.
-=======
->>>>>>> bd53fe02
     quantiles
         Optionally, a list of quantiles. Only effective for `likelihood='quantile'`.
 
     """
-
     if likelihood is None:
         return None
-<<<<<<< HEAD
 
     # Convert LikelihoodType to string
     available_likelihoods = [
@@ -668,28 +649,15 @@
         )
 
     if likelihood == LikelihoodType.Gaussian.value:
-        return GaussianLikelihood(n_outputs=n_outputs, random_state=random_state)
+        return GaussianLikelihood(n_outputs=n_outputs)
     elif likelihood == LikelihoodType.Poisson.value:
-        return PoissonLikelihood(n_outputs=n_outputs, random_state=random_state)
+        return PoissonLikelihood(n_outputs=n_outputs)
     elif likelihood == LikelihoodType.Quantile.value:
-        return QuantileRegression(
-            n_outputs=n_outputs, random_state=random_state, quantiles=quantiles
-        )
+        return QuantileRegression(n_outputs=n_outputs, quantiles=quantiles)
     elif likelihood == LikelihoodType.ClassProbability.value:
-        return ClassProbabilityLikelihood(
-            n_outputs=n_outputs, random_state=random_state
-=======
-    elif likelihood == "gaussian":
-        return GaussianLikelihood(n_outputs=n_outputs)
-    elif likelihood == "poisson":
-        return PoissonLikelihood(n_outputs=n_outputs)
-    elif likelihood == "quantile":
-        return QuantileRegression(n_outputs=n_outputs, quantiles=quantiles)
+        return ClassProbabilityLikelihood(n_outputs=n_outputs)
     else:
         raise_log(
-            ValueError(
-                f"Invalid `likelihood='{likelihood}'`. Must be one of ('gaussian', 'poisson', 'quantile')"
-            ),
+            ValueError("Unknown `likelihood='{likelihood}'`."),
             logger=logger,
->>>>>>> bd53fe02
         )