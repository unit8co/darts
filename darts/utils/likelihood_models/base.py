--- conflicted
+++ resolved
@@ -60,19 +60,15 @@
             "ignore_attrs_equality",
         ]
 
-<<<<<<< HEAD
     def fit(self, model):
         """Fits the likelihood to the model."""
         return self
 
-    def component_names(self, input_series: TimeSeries) -> list[str]:
-=======
     def component_names(
         self,
         series: Optional[TimeSeries] = None,
         components: Optional[Sequence] = None,
     ) -> list[str]:
->>>>>>> abda9fc7
         """Generates names for the parameters of the Likelihood."""
         if (series is not None) == (components is not None):
             raise_log(
