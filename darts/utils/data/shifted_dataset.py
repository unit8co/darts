"""
Shifted Training Dataset
------------------------
"""

from typing import Union, Sequence, Optional, Tuple
import numpy as np

from ...timeseries import TimeSeries
from .training_dataset import (TrainingDataset,
                               PastCovariatesTrainingDataset,
                               FutureCovariatesTrainingDataset,
                               DualCovariatesTrainingDataset,
                               MixedCovariatesTrainingDataset,
<<<<<<< HEAD
                               SplitCovariatesTrainingDataset)
=======
                               SplitCovariatesTrainingDataset,
                               CovariateType)
>>>>>>> 05d4eefe

from ..utils import raise_if_not

SampleIndexType = Tuple[int, int, int, int, int, int]


class PastCovariatesShiftedDataset(PastCovariatesTrainingDataset):
    def __init__(self,
                 target_series: Union[TimeSeries, Sequence[TimeSeries]],
                 covariates: Optional[Union[TimeSeries, Sequence[TimeSeries]]] = None,
                 length: int = 12,
                 shift: int = 1,
                 max_samples_per_ts: Optional[int] = None):
        """
        A time series dataset containing tuples of (past_target, past_covariates, future_target)
        arrays, which all have length `length`.
        The "future_target" is the "past_target" target shifted by `shift` time steps forward.
        So if an emitted "past_target" (and "past_covariates") goes from position `i` to `i+length`,
        the emitted "future_target" will go from position `i+shift` to `i+shift+length`.

        Each series must be long enough to contain at least one (input, output) pair; i.e., each
        series must have length at least `length + shift`.
        If these conditions are not satisfied, an error will be raised when trying to access some of the splits.

        The sampling is uniform over the number of time series; i.e., the i-th sample of this dataset has
        a probability 1/N of coming from any of the N time series in the sequence. If the time series have different
        lengths, they will contain different numbers of slices. Therefore, some particular slices may
        be sampled more often than others if they belong to shorter time series.

        Parameters
        ----------
        target_series
            One or a sequence of target `TimeSeries`.
        covariates
            Optionally, one or a sequence of `TimeSeries` containing past-observed covariates. If this parameter is set,
            the provided sequence must have the same length as that of `target_series`. Moreover, all
            covariates in the sequence must have a time span large enough to contain all the required slices.
            The joint slicing of the target and covariates is relying on the time axes of both series.
        length
            The length of the emitted past and future series.
        shift
            The number of time steps by which to shift the output relative to the input.
        max_samples_per_ts
            This is an upper bound on the number of tuples that can be produced per time series.
            It can be used in order to have an upper bound on the total size of the dataset and
            ensure proper sampling. If `None`, it will read all of the individual time series in advance (at dataset
            creation) to know their sizes, which might be expensive on big datasets.
            If some series turn out to have a length that would allow more than `max_samples_per_ts`, only the
            most recent `max_samples_per_ts` samples will be considered.
        """
        super().__init__()

        self.ds = GenericShiftedDataset(target_series=target_series,
                                        covariates=covariates,
                                        input_chunk_length=length,
                                        output_chunk_length=length,
                                        shift=shift,
                                        shift_covariates=False,
                                        max_samples_per_ts=max_samples_per_ts)

    def __len__(self):
        return len(self.ds)

    def __getitem__(self, idx) -> Tuple[np.ndarray, Optional[np.ndarray], np.ndarray]:
        return self.ds[idx]


class FutureCovariatesShiftedDataset(FutureCovariatesTrainingDataset):
    def __init__(self,
                 target_series: Union[TimeSeries, Sequence[TimeSeries]],
                 covariates: Optional[Union[TimeSeries, Sequence[TimeSeries]]] = None,
                 length: int = 12,
                 shift: int = 1,
                 max_samples_per_ts: Optional[int] = None):
        """
        A time series dataset containing tuples of (past_target, future_covariates, future_target)
        arrays, which all have length `length`.
        The "future_target" is the "past_target" target shifted by `shift` time steps forward.
        So if an emitted "past_target" goes from position `i` to `i+length`,
        the emitted "future_target" will go from position `i+shift` to `i+shift+length`.
        The slicing future covariates matches that of future targets. The slicing
        itself relies on time indexes to align the series if they have unequal lengths.

        Each series must be long enough to contain at least one (input, output) pair; i.e., each
        series must have length at least `length + shift`.
        If these conditions are not satisfied, an error will be raised when trying to access some of the splits.

        The sampling is uniform over the number of time series; i.e., the i-th sample of this dataset has
        a probability 1/N of coming from any of the N time series in the sequence. If the time series have different
        lengths, they will contain different numbers of slices. Therefore, some particular slices may
        be sampled more often than others if they belong to shorter time series.

        Parameters
        ----------
        target_series
            One or a sequence of target `TimeSeries`.
        covariates
            Optionally, one or a sequence of `TimeSeries` containing future-known covariates. If this parameter is set,
            the provided sequence must have the same length as that of `target_series`. Moreover, all
            covariates in the sequence must have a time span large enough to contain all the required slices.
            The joint slicing of the target and covariates is relying on the time axes of both series.
        length
            The length of the emitted past and future series.
        shift
            The number of time steps by which to shift the output relative to the input.
        max_samples_per_ts
            This is an upper bound on the number of tuples that can be produced per time series.
            It can be used in order to have an upper bound on the total size of the dataset and
            ensure proper sampling. If `None`, it will read all of the individual time series in advance (at dataset
            creation) to know their sizes, which might be expensive on big datasets.
            If some series turn out to have a length that would allow more than `max_samples_per_ts`, only the
            most recent `max_samples_per_ts` samples will be considered.
        """

        super().__init__()

        self.ds = GenericShiftedDataset(target_series=target_series,
                                        covariates=covariates,
                                        input_chunk_length=length,
                                        output_chunk_length=length,
                                        shift=shift,
                                        shift_covariates=True,
                                        max_samples_per_ts=max_samples_per_ts)

    def __len__(self):
        return len(self.ds)

    def __getitem__(self, idx) -> Tuple[np.ndarray, Optional[np.ndarray], np.ndarray]:
        return self.ds[idx]


class DualCovariatesShiftedDataset(DualCovariatesTrainingDataset):
    def __init__(self,
                 target_series: Union[TimeSeries, Sequence[TimeSeries]],
                 covariates: Optional[Union[TimeSeries, Sequence[TimeSeries]]] = None,
                 length: int = 12,
                 shift: int = 1,
                 max_samples_per_ts: Optional[int] = None):
        """
        A time series dataset containing tuples of
        (past_target, historic_future_covariates, future_covariates, future_target)
        arrays, which all have length `length`.
        The "future_target" is the "past_target" target shifted by `shift` time steps forward.
        So if an emitted "past_target" goes from position `i` to `i+length`,
        the emitted "future_target" will go from position `i+shift` to `i+shift+length`.
        The slicing "future_covariates" matches that of "futuretarget" and the slicing of "historic_future_covariates"
        matches that of "past_target". The slicing itself relies on time indexes to align the series if they have
        unequal lengths.

        Each series must be long enough to contain at least one (input, output) pair; i.e., each
        series must have length at least `length + shift`.
        If these conditions are not satisfied, an error will be raised when trying to access some of the splits.

        The sampling is uniform over the number of time series; i.e., the i-th sample of this dataset has
        a probability 1/N of coming from any of the N time series in the sequence. If the time series have different
        lengths, they will contain different numbers of slices. Therefore, some particular slices may
        be sampled more often than others if they belong to shorter time series.

        Parameters
        ----------
        target_series
            One or a sequence of target `TimeSeries`.
        covariates
            Optionally, one or a sequence of `TimeSeries` containing future-known covariates. If this parameter is set,
            the provided sequence must have the same length as that of `target_series`. Moreover, all
            covariates in the sequence must have a time span large enough to contain all the required slices.
            The joint slicing of the target and covariates is relying on the time axes of both series.
        length
            The length of the emitted past and future series.
        shift
            The number of time steps by which to shift the output relative to the input.
        max_samples_per_ts
            This is an upper bound on the number of tuples that can be produced per time series.
            It can be used in order to have an upper bound on the total size of the dataset and
            ensure proper sampling. If `None`, it will read all of the individual time series in advance (at dataset
            creation) to know their sizes, which might be expensive on big datasets.
            If some series turn out to have a length that would allow more than `max_samples_per_ts`, only the
            most recent `max_samples_per_ts` samples will be considered.
        """

        super().__init__()

        # This dataset is in charge of serving historical future covariates
        self.ds_past = GenericShiftedDataset(target_series=target_series,
                                             covariates=covariates,
                                             input_chunk_length=length,
                                             output_chunk_length=length,
                                             shift=shift,
                                             shift_covariates=False,
                                             max_samples_per_ts=max_samples_per_ts)

        # This dataset is in charge of serving future covariates
        self.ds_future = GenericShiftedDataset(target_series=target_series,
                                               covariates=covariates,
                                               input_chunk_length=length,
                                               output_chunk_length=length,
                                               shift=shift,
                                               shift_covariates=True,
                                               max_samples_per_ts=max_samples_per_ts)

    def __len__(self):
        return len(self.ds_past)

    def __getitem__(self, idx) -> Tuple[np.ndarray, Optional[np.ndarray], Optional[np.ndarray], np.ndarray]:
        past_target, past_covariate, future_target = self.ds_past[idx]
        _, future_covariate, _ = self.ds_future[idx]
        return past_target, past_covariate, future_covariate, future_target


class MixedCovariatesShiftedDataset(MixedCovariatesTrainingDataset):
    def __init__(self,
                 target_series: Union[TimeSeries, Sequence[TimeSeries]],
                 past_covariates: Optional[Union[TimeSeries, Sequence[TimeSeries]]] = None,
                 future_covariates: Optional[Union[TimeSeries, Sequence[TimeSeries]]] = None,
                 length: int = 12,
                 shift: int = 1,
                 max_samples_per_ts: Optional[int] = None):
        """
        A time series dataset containing tuples of (past_target, past_covariates, historic_future_covariates,
                                                    future_covariates, future_target)
        arrays, which all have length `length`.
        The "future_target" is the "past_target" target shifted by `shift` time steps forward.
        So if an emitted "past_target" goes from position `i` to `i+length`,
        the emitted "future_target" will go from position `i+shift` to `i+shift+length`.
        The slicing of past and future covariates matches that of past and future targets, respectively. The slicing
        itself relies on time indexes to align the series if they have unequal lengths.

        Each series must be long enough to contain at least one (input, output) pair; i.e., each
        series must have length at least `length + shift`.
        If these conditions are not satisfied, an error will be raised when trying to access some of the splits.

        The sampling is uniform over the number of time series; i.e., the i-th sample of this dataset has
        a probability 1/N of coming from any of the N time series in the sequence. If the time series have different
        lengths, they will contain different numbers of slices. Therefore, some particular slices may
        be sampled more often than others if they belong to shorter time series.

        Parameters
        ----------
        target_series
            One or a sequence of target `TimeSeries`.
        past_covariates
            Optionally, one or a sequence of `TimeSeries` containing past-observed covariates. If this parameter is set,
            the provided sequence must have the same length as that of `target_series`. Moreover, all
            covariates in the sequence must have a time span large enough to contain all the required slices.
            The joint slicing of the target and covariates is relying on the time axes of both series.
        future_covariates
            Optionally, one or a sequence of `TimeSeries` containing future-known covariates. This has to follow
            the same constraints as `past_covariates`.
        length
            The length of the emitted past and future series.
        shift
            The number of time steps by which to shift the output relative to the input.
        max_samples_per_ts
            This is an upper bound on the number of tuples that can be produced per time series.
            It can be used in order to have an upper bound on the total size of the dataset and
            ensure proper sampling. If `None`, it will read all of the individual time series in advance (at dataset
            creation) to know their sizes, which might be expensive on big datasets.
            If some series turn out to have a length that would allow more than `max_samples_per_ts`, only the
            most recent `max_samples_per_ts` samples will be considered.
        """
        super().__init__()

        # This dataset is in charge of serving past covariates
        self.ds_past = GenericShiftedDataset(target_series=target_series,
                                             covariates=past_covariates,
                                             input_chunk_length=length,
                                             output_chunk_length=length,
                                             shift=shift,
                                             shift_covariates=False,
                                             max_samples_per_ts=max_samples_per_ts)

        # The dual dataset serves both historical and future future covariates
        self.ds_dual = DualCovariatesShiftedDataset(target_series=target_series,
                                                    covariates=future_covariates,
                                                    length=length,
                                                    shift=shift,
                                                    max_samples_per_ts=max_samples_per_ts)

    def __len__(self):
        return len(self.ds_past)

    def __getitem__(self, idx) -> Tuple[np.ndarray, Optional[np.ndarray], Optional[np.ndarray],
                                        Optional[np.ndarray], np.ndarray]:

        past_target, past_covariate, future_target = self.ds_past[idx]
        _, historic_future_covariate, future_covariate, _ = self.ds_dual[idx]
        return past_target, past_covariate, historic_future_covariate, future_covariate, future_target


class SplitCovariatesShiftedDataset(SplitCovariatesTrainingDataset):
    def __init__(self,
                 target_series: Union[TimeSeries, Sequence[TimeSeries]],
                 past_covariates: Optional[Union[TimeSeries, Sequence[TimeSeries]]] = None,
                 future_covariates: Optional[Union[TimeSeries, Sequence[TimeSeries]]] = None,
                 length: int = 12,
                 shift: int = 1,
                 max_samples_per_ts: Optional[int] = None):
        """
        A time series dataset containing tuples of (past_target, past_covariates, future_covariates, future_target)
        arrays, which all have length `length`.
        The "future_target" is the "past_target" target shifted by `shift` time steps forward.
        So if an emitted "past_target" goes from position `i` to `i+length`,
        the emitted "future_target" will go from position `i+shift` to `i+shift+length`.
        The slicing of past and future covariates matches that of past and future targets, respectively. The slicing
        itself relies on time indexes to align the series if they have unequal lengths.

        Each series must be long enough to contain at least one (input, output) pair; i.e., each
        series must have length at least `length + shift`.
        If these conditions are not satisfied, an error will be raised when trying to access some of the splits.

        The sampling is uniform over the number of time series; i.e., the i-th sample of this dataset has
        a probability 1/N of coming from any of the N time series in the sequence. If the time series have different
        lengths, they will contain different numbers of slices. Therefore, some particular slices may
        be sampled more often than others if they belong to shorter time series.

        Parameters
        ----------
        target_series
            One or a sequence of target `TimeSeries`.
        past_covariates
            Optionally, one or a sequence of `TimeSeries` containing past-observed covariates. If this parameter is set,
            the provided sequence must have the same length as that of `target_series`. Moreover, all
            covariates in the sequence must have a time span large enough to contain all the required slices.
            The joint slicing of the target and covariates is relying on the time axes of both series.
        future_covariates
            Optionally, one or a sequence of `TimeSeries` containing future-known covariates. This has to follow
            the same constraints as `past_covariates`.
        length
            The length of the emitted past and future series.
        shift
            The number of time steps by which to shift the output relative to the input.
        max_samples_per_ts
            This is an upper bound on the number of tuples that can be produced per time series.
            It can be used in order to have an upper bound on the total size of the dataset and
            ensure proper sampling. If `None`, it will read all of the individual time series in advance (at dataset
            creation) to know their sizes, which might be expensive on big datasets.
            If some series turn out to have a length that would allow more than `max_samples_per_ts`, only the
            most recent `max_samples_per_ts` samples will be considered.
        """

        super().__init__()

        # This dataset is in charge of serving past covariates
        self.ds_past = GenericShiftedDataset(target_series=target_series,
                                             covariates=past_covariates,
                                             input_chunk_length=length,
                                             output_chunk_length=length,
                                             shift=shift,
                                             shift_covariates=False,
                                             max_samples_per_ts=max_samples_per_ts)

        # This dataset is in charge of serving future covariates
        self.ds_future = GenericShiftedDataset(target_series=target_series,
                                               covariates=future_covariates,
                                               input_chunk_length=length,
                                               output_chunk_length=length,
                                               shift=shift,
                                               shift_covariates=True,
                                               max_samples_per_ts=max_samples_per_ts)

    def __len__(self):
        return len(self.ds_past)

    def __getitem__(self, idx) -> Tuple[np.ndarray, Optional[np.ndarray], Optional[np.ndarray], np.ndarray]:
        past_target, past_covariate, future_target = self.ds_past[idx]
        _, future_covariate, _ = self.ds_future[idx]
        return past_target, past_covariate, future_covariate, future_target


class GenericShiftedDataset(TrainingDataset):
    def __init__(self,
                 target_series: Union[TimeSeries, Sequence[TimeSeries]],
                 covariates: Optional[Union[TimeSeries, Sequence[TimeSeries]]] = None,
                 input_chunk_length: int = 12,
                 output_chunk_length: int = 1,
                 shift: int = 1,
                 shift_covariates: bool = False,
                 max_samples_per_ts: Optional[int] = None):
        """
        Contains (past_target, <X>_covariate, future_target), where "<X>" is past if `shift_covariates = False`
        and future otherwise.
        The past chunks have length `input_chunk_length` and the future chunks have length `output_chunk_length`.
        The future chunks start `shift` after the past chunks' start.

        This is meant to be a "generic" dataset that can be used to build ShiftedDataset's
        (when `input_chunk_length = output_chunk_length`), or SequenceDataset's (when `shift = input_chunk_length`).

        Parameters
        ----------
        target_series
            One or a sequence of target `TimeSeries`.
        covariates
            Optionally, one or a sequence of `TimeSeries` containing covariates.
        input_chunk_length
            The length of the emitted past series.
        output_chunk_length
            The length of the emitted future series.
        shift
            The number of time steps by which to shift the output chunks relative to the input chunks.
        shift_covariates
            Whether or not to shift the covariates forward the same way as the target.
            FutureCovariatesModel's require this set to True, while PastCovariatesModel's require this set to False.
        max_samples_per_ts
            This is an upper bound on the number of (input, output, input_covariates) tuples that can be produced
            per time series. It can be used in order to have an upper bound on the total size of the dataset and
            ensure proper sampling. If `None`, it will read all of the individual time series in advance (at dataset
            creation) to know their sizes, which might be expensive on big datasets.
            If some series turn out to have a length that would allow more than `max_samples_per_ts`, only the
            most recent `max_samples_per_ts` samples will be considered.
        """
        super().__init__()

        self.target_series = [target_series] if isinstance(target_series, TimeSeries) else target_series
        self.covariates = [covariates] if isinstance(covariates, TimeSeries) else covariates

        raise_if_not(covariates is None or len(self.target_series) == len(self.covariates),
                     'The provided sequence of target series must have the same length as '
                     'the provided sequence of covariate series.')

        self.input_chunk_length, self.output_chunk_length = input_chunk_length, output_chunk_length
        self.shift, self.shift_covariates = shift, shift_covariates
        self.max_samples_per_ts = max_samples_per_ts

        self.size_of_both_chunks = max(self.input_chunk_length, self.shift + self.output_chunk_length)

        if self.max_samples_per_ts is None:
            # read all time series to get the maximum size
            self.max_samples_per_ts = max(len(ts) for ts in self.target_series) - \
                                      self.size_of_both_chunks + 1

        self.ideal_nr_samples = len(self.target_series) * self.max_samples_per_ts

        self.index_memory = {}

    def __len__(self):
        return self.ideal_nr_samples

    def __getitem__(self, idx) -> Tuple[np.ndarray, Optional[np.ndarray], np.ndarray]:
        # determine the index of the time series.
        ts_idx = idx // self.max_samples_per_ts
        ts_target = self.target_series[ts_idx]
        target_vals = ts_target.values(copy=False)

        # determine the actual number of possible samples in this time series
        n_samples_in_ts = len(target_vals) - self.size_of_both_chunks + 1

        raise_if_not(n_samples_in_ts >= 1,
                     'The dataset contains some time series that are too short to contain '
                     '`max(self.input_chunk_length, self.shift + self.output_chunk_length)` '
                     '({}-th series)'.format(ts_idx))

        # determine the index at the end of the output chunk
        # it is originally in [0, self.max_samples_per_ts), so we use a modulo to have it in [0, n_samples_in_ts)
        end_of_output_idx = len(ts_target) - (idx - (ts_idx * self.max_samples_per_ts)) % n_samples_in_ts
<<<<<<< HEAD

        # optionally, load covariates
        ts_covariate = self.covariates[ts_idx] if self.covariates is not None else None

        # get all indices for the current sample
        past_start, past_end, future_start, future_end, cov_start, cov_end = \
            self.memory_indexer(ts_idx,
                                end_of_output_idx,
                                ts_target,
                                ts_covariate)

=======

        # optionally, load covariates
        ts_covariate = self.covariates[ts_idx] if self.covariates is not None else None
        cov_type = CovariateType.NONE
        if self.covariates is not None:
            cov_type = CovariateType.FUTURE if self.shift_covariates else CovariateType.PAST

        # get all indices for the current sample
        past_start, past_end, future_start, future_end, cov_start, cov_end = \
            self._memory_indexer(ts_idx=ts_idx,
                                 ts_target=ts_target,
                                 shift=self.shift,
                                 input_chunk_length=self.input_chunk_length,
                                 output_chunk_length=self.output_chunk_length,
                                 end_of_output_idx=end_of_output_idx,
                                 ts_covariate=ts_covariate,
                                 cov_type=cov_type)

>>>>>>> 05d4eefe
        # extract sample target
        future_target = target_vals[future_start:future_end]
        past_target = target_vals[past_start:past_end]

        # optionally, extract sample covariates
        covariate = None
        if self.covariates is not None:
            raise_if_not(cov_end <= len(ts_covariate),
<<<<<<< HEAD
                         f"The dataset contains {'future' if self.shift_covariates else 'past'} covariates "
=======
                         f"The dataset contains {cov_type.value} covariates "
>>>>>>> 05d4eefe
                         f"that don't extend far enough into the future. ({idx}-th sample)")

            covariate = ts_covariate.values(copy=False)[cov_start:cov_end]

            raise_if_not(len(covariate) == (self.output_chunk_length if self.shift_covariates else
                                            self.input_chunk_length),
<<<<<<< HEAD
                         f"The dataset contains {'future' if self.shift_covariates else 'past'} covariates "
                         f"whose time axis doesn't allow to obtain the input (or output) chunk relative to the "
                         f"target series.")

        return past_target, covariate, future_target

    def memory_indexer(self,
                       ts_idx: int,
                       end_of_output_idx: int,
                       ts_target: TimeSeries,
                       ts_covariate: TimeSeries) -> SampleIndexType:
        """Returns the (start, end) indices for past target, future target and covariates (sub sets) of the current
        sample `i` from `ts_idx`.

        Works for all TimeSeries index types: pd.DatetimeIndex, pd.Int64Index, pd.RangeIndex

        When `ts_idx` is observed for the first time, it stores the position of the sample `0` within the full target
        time series and the (start, end) indices of all sub sets.
        This allows to calculate the sub set indices for all future samples `i` by simply adjusting for the difference
        between the positions of sample `i` and sample `0`.

        Parameters
        ----------
        ts_idx
            index of the current target TimeSeries.
        ts_target
            current target TimeSeries.
        end_of_output_idx
            the index where the output chunk of the current sample ends in `ts_target`.
        ts_target
            current target TimeSeries.
        ts_covariate
            current covariate TimeSeries.
        """

        cov_start, cov_end = None, None

        # the first time ts_idx is observed
        if ts_idx not in self.index_memory:
            start_of_output_idx = end_of_output_idx - self.output_chunk_length
            start_of_input_idx = start_of_output_idx - self.shift

            # select forecast point and target period, using the previously computed indexes
            future_start, future_end = start_of_output_idx, start_of_output_idx + self.output_chunk_length

            # select input period; look at the `input_chunk_length` points after start of input
            past_start, past_end = start_of_input_idx, start_of_input_idx + self.input_chunk_length
=======
                         f"The dataset contains {cov_type.value} covariates "
                         f"whose time axis doesn't allow to obtain the input (or output) chunk relative to the "
                         f"target series.")
>>>>>>> 05d4eefe

            if self.covariates is not None:
                start = future_start if self.shift_covariates else past_start
                end = future_end if self.shift_covariates else past_end

                # we need to be careful with getting ranges and indexes:
                # to get entire range, full_range = ts[:len(ts)]; to get last index: last_idx = ts[len(ts) - 1]

                # extract actual index value (respects datetime- and integer-based indexes; also from non-zero start)
                start_time = ts_target.time_index[start]
                end_time = ts_target.time_index[end - 1]

                raise_if_not(start_time in ts_covariate.time_index and end_time in ts_covariate.time_index,
                             f'Missing covariates; could not find {"future" if self.shift_covariates else "past"} '
                             f'covariates in index value range: {start_time} - {end_time}.')

                # extract the index position (index) from index value
                cov_start = ts_covariate.time_index.get_loc(start_time)
                cov_end = ts_covariate.time_index.get_loc(end_time) + 1

            # store position of initial sample and all relevant sub set indices
            self.index_memory[ts_idx] = {
                'end_of_output_idx': end_of_output_idx,
                'past_target': (past_start, past_end),
                'future_target': (future_start, future_end),
                'covariate': (cov_start, cov_end),
            }
        else:
            # load position of initial sample and its sub set indices
            end_of_output_idx_last = self.index_memory[ts_idx]['end_of_output_idx']
            past_start, past_end = self.index_memory[ts_idx]['past_target']
            future_start, future_end = self.index_memory[ts_idx]['future_target']
            cov_start, cov_end = self.index_memory[ts_idx]['covariate']

            # evaluate how much the new sample needs to be shifted, and shift all indexes
            idx_shift = end_of_output_idx - end_of_output_idx_last
            past_start += idx_shift
            past_end += idx_shift
            future_start += idx_shift
            future_end += idx_shift
            cov_start = cov_start + idx_shift if cov_start is not None else None
            cov_end = cov_end + idx_shift if cov_end is not None else None

        return past_start, past_end, future_start, future_end, cov_start, cov_end<|MERGE_RESOLUTION|>--- conflicted
+++ resolved
@@ -12,12 +12,8 @@
                                FutureCovariatesTrainingDataset,
                                DualCovariatesTrainingDataset,
                                MixedCovariatesTrainingDataset,
-<<<<<<< HEAD
-                               SplitCovariatesTrainingDataset)
-=======
                                SplitCovariatesTrainingDataset,
                                CovariateType)
->>>>>>> 05d4eefe
 
 from ..utils import raise_if_not
 
@@ -472,19 +468,6 @@
         # determine the index at the end of the output chunk
         # it is originally in [0, self.max_samples_per_ts), so we use a modulo to have it in [0, n_samples_in_ts)
         end_of_output_idx = len(ts_target) - (idx - (ts_idx * self.max_samples_per_ts)) % n_samples_in_ts
-<<<<<<< HEAD
-
-        # optionally, load covariates
-        ts_covariate = self.covariates[ts_idx] if self.covariates is not None else None
-
-        # get all indices for the current sample
-        past_start, past_end, future_start, future_end, cov_start, cov_end = \
-            self.memory_indexer(ts_idx,
-                                end_of_output_idx,
-                                ts_target,
-                                ts_covariate)
-
-=======
 
         # optionally, load covariates
         ts_covariate = self.covariates[ts_idx] if self.covariates is not None else None
@@ -503,7 +486,6 @@
                                  ts_covariate=ts_covariate,
                                  cov_type=cov_type)
 
->>>>>>> 05d4eefe
         # extract sample target
         future_target = target_vals[future_start:future_end]
         past_target = target_vals[past_start:past_end]
@@ -512,19 +494,14 @@
         covariate = None
         if self.covariates is not None:
             raise_if_not(cov_end <= len(ts_covariate),
-<<<<<<< HEAD
-                         f"The dataset contains {'future' if self.shift_covariates else 'past'} covariates "
-=======
                          f"The dataset contains {cov_type.value} covariates "
->>>>>>> 05d4eefe
                          f"that don't extend far enough into the future. ({idx}-th sample)")
 
             covariate = ts_covariate.values(copy=False)[cov_start:cov_end]
 
             raise_if_not(len(covariate) == (self.output_chunk_length if self.shift_covariates else
                                             self.input_chunk_length),
-<<<<<<< HEAD
-                         f"The dataset contains {'future' if self.shift_covariates else 'past'} covariates "
+                         f"The dataset contains {cov_type.value} covariates "
                          f"whose time axis doesn't allow to obtain the input (or output) chunk relative to the "
                          f"target series.")
 
@@ -571,11 +548,6 @@
 
             # select input period; look at the `input_chunk_length` points after start of input
             past_start, past_end = start_of_input_idx, start_of_input_idx + self.input_chunk_length
-=======
-                         f"The dataset contains {cov_type.value} covariates "
-                         f"whose time axis doesn't allow to obtain the input (or output) chunk relative to the "
-                         f"target series.")
->>>>>>> 05d4eefe
 
             if self.covariates is not None:
                 start = future_start if self.shift_covariates else past_start
