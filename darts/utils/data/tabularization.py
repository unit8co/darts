--- conflicted
+++ resolved
@@ -16,16 +16,12 @@
 
 from darts.logging import get_logger, raise_if, raise_if_not, raise_log
 from darts.timeseries import TimeSeries
-<<<<<<< HEAD
 from darts.utils.timeseries_generation import (
     constant_timeseries,
     exponential_timeseries,
     non_zero_linear_timeseries,
 )
-from darts.utils.utils import get_single_series, series2seq
-=======
 from darts.utils.utils import get_single_series, n_steps_between, series2seq
->>>>>>> 4de71e48
 
 logger = get_logger(__name__)
 
