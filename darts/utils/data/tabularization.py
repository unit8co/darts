import warnings
from functools import reduce
from math import inf
from typing import Dict, List, Optional, Sequence, Tuple, Union

try:
    from typing import Literal
except ImportError:
    from typing_extensions import Literal

from itertools import chain

import numpy as np
import pandas as pd
from numpy.lib.stride_tricks import as_strided

from darts.logging import get_logger, raise_if, raise_if_not, raise_log
from darts.timeseries import TimeSeries
from darts.utils.ts_utils import get_single_series, series2seq
from darts.utils.utils import n_steps_between

logger = get_logger(__name__)

ArrayOrArraySequence = Union[np.ndarray, Sequence[np.ndarray]]


def create_lagged_data(
    target_series: Optional[Union[TimeSeries, Sequence[TimeSeries]]] = None,
    past_covariates: Optional[Union[TimeSeries, Sequence[TimeSeries]]] = None,
    future_covariates: Optional[Union[TimeSeries, Sequence[TimeSeries]]] = None,
    lags: Optional[Union[Sequence[int], Dict[str, List[int]]]] = None,
    lags_past_covariates: Optional[Union[Sequence[int], Dict[str, List[int]]]] = None,
    lags_future_covariates: Optional[Union[Sequence[int], Dict[str, List[int]]]] = None,
    output_chunk_length: int = 1,
    output_chunk_shift: int = 0,
    uses_static_covariates: bool = True,
    last_static_covariates_shape: Optional[Tuple[int, int]] = None,
    max_samples_per_ts: Optional[int] = None,
    multi_models: bool = True,
    check_inputs: bool = True,
    use_moving_windows: bool = True,
    is_training: bool = True,
    concatenate: bool = True,
    sample_weight: Optional[str] = None,
) -> Tuple[
    ArrayOrArraySequence,
    Union[None, ArrayOrArraySequence],
    Sequence[pd.Index],
    Optional[Tuple[int, int]],
    Optional[ArrayOrArraySequence],
]:
    """
    Creates the features array `X` and labels array `y` to train a lagged-variables regression model (e.g. an
    `sklearn` model) when `is_training = True`; alternatively, creates the features array `X` to produce a series
    of prediction from an already-trained regression model when `is_training = False`. In both cases, a list of time
    indices corresponding to each generated observation is also returned.

    Notes
    -----
    Instead of calling `create_lagged_data` directly, it is instead recommended that:
        - `create_lagged_training_data` be called if one wishes to create the `X` and `y` arrays
        to train a regression model.
        - `create_lagged_prediction_data` be called if one wishes to create the `X` array required
        to generate a prediction from an already-trained regression model.
    This is because even though both of these functions are merely wrappers around `create_lagged_data`, their
    call signatures are more easily interpreted than `create_lagged_data`. For example,
    `create_lagged_prediction_data` does not accept `output_chunk_length` nor `multi_models` as inputs, since
    these inputs are not used when constructing prediction data. Similarly, `create_lagged_prediction_data`
    returns only `X` and `times` as outputs, as opposed to returning `y` as `None` along with `X` and `times`.

    The `X` array is constructed from the lagged values of up to three separate timeseries:
        1. The `target_series`, which contains the values we're trying to predict. A regression model that
        uses previous values of the target its predicting is referred to as *autoregressive*; please refer to
        [1]_ for further details about autoregressive timeseries models.
        2. The past covariates series, which contains values that are *not* known into the future. Unlike
        the target series, however, past covariates are *not* to be predicted by the regression model.
        3. The future covariates (AKA 'exogenous' covariates) series, which contains values that are known
        into the future, even beyond the data in `target_series` and `past_covariates`.
    See [2]_ for a more detailed discussion about target, past, and future covariates. Conversely, `y` is
    comprised only of the lagged values of `target_series`.

    The shape of `X` is:
        `X.shape = (n_observations, n_lagged_features, n_samples)`,
    where `n_observations` equals either the number of time points shared between all specified series,
    or `max_samples_per_ts`, whichever is smallest.
    The shape of `y` is:
        `y.shape = (n_observations, output_chunk_length, n_samples)`,
    if `multi_models = True`, otherwise:
        `y.shape = (n_observations, 1, n_samples)`.

    Along the `n_lagged_features` axis, `X` has the following structure (for `*_lags=[-2,-1]` and
    `*_series.n_components = 2`):
        lagged_target | lagged_past_covariates | lagged_future_covariates
    where each `lagged_*` has the following structure:
        lag_-2_comp_1_* | lag_-2_comp_2_* | lag_-1_comp_1_* | lag_-1_comp_2_*

    Along the `n_lagged_labels` axis, `y` has the following structure (for `output_chunk_length=4` and
    `target_series.n_components=2`):
        lag_+0_comp_1_target | lag_+0_comp_2_target | ... | lag_+3_comp_1_target | lag_+3_comp_2_target

    The `lags` and `lags_past_covariates` must contain only values less than or equal to -1. In other words, one
    cannot use the value of either of these series at time `t` to predict the value of the target series at the
    same time `t`; this is because the values of `target_series` and `past_covariates` at time `t` aren't available
    at prediction time, by definition. Conversely, since the values of `future_covariates` are known into the future,
    `lags_future_covariates` can contain negative, positive, and/or zero lag values (i.e. we *can* use the values of
    `future_covariates` at time `t` or beyond to predict the value of `target_series` at time `t`).

    The exact method used to construct `X` and `y` depends on whether all specified timeseries are
    of the same frequency or not:
        - If all specified timeseries are of the same frequency, `strided_moving_window` is used to extract
        contiguous time blocks from each timeseries; the lagged variables are then extracted from each window.
        - If all specified timeseries are *not* of the same frequency, then `find_shared_times` is first used
        to find those times common to all three timeseries, after which the lagged features are extracted by
        offsetting the time indices of these common times by the requested lags.
    In cases where it can be validly applied, the 'moving window' method is expected to be faster than the
    'intersecting time' method. However, in exceptional cases where only a small number of lags are being
    extracted, but the difference between the lag values is large (e.g. `lags = [-1, -1000]`), the 'moving
    window' method is expected to consume significantly more memory, since it extracts all series values
    between the maximum and minimum lags as 'windows', before actually extracting the specific requested lag values.

    In order for the lagged features of a series to be added to `X`, *both* that series and the corresponding lags
    must be specified; if a series is specified without the corresponding lags, that series will be ignored and not
    added to `X`. `X` and `y` arrays are constructed independently over the samples dimension (i.e. the second axis)
    of each series.

    If the provided series are stochastic (i.e. `series.n_components > 1`), then an `X` and `y` array will be
    constructed for each sample; the arrays corresponding to each sample are concatenated togather along the `2`nd
    axis of `X` and `y`. In other words, `create_lagged_data` is vectorised over the sample axis of the `target_series`,
    `past_covariates`, and `future_covariates` inputs. Importantly, if stochastic series are provided, each series must
    have the same number of samples, otherwise an error will be thrown.

    Each series input (i.e. `target_series`, `past_covariates`, and `future_covariates`) can be specified either as
    a single `TimeSeries`, or as a `Sequence` of `TimeSeries`; the specified series must all be of the same type,
    however (i.e. either all `TimeSeries` or all `Sequence[TimeSeries]`). If `Sequence[TimeSeries]` are specified,
    then a feature matrix `X` and labels array `y` will be constructed using the corresponding `TimeSeries` in
    each `Sequence` (i.e. the first `TimeSeries` in each `Sequence` are used to create an `X` and `y`, then
    the second `TimeSeries` in each `Sequence` are used to create an `X` and `y`, etc.). If `concatenate = True`,
    these `X`'s and `y`'s will be concatenated along the `0`th axis; otherwise, a list of `X` and `y` array will
    be returned. Note that `times` is always returned as a `Sequence[pd.Index]`, however, even when
    `concatenate = True`.

    Parameters
    ----------
    target_series
        Optionally, the series for the regression model to predict. Must be specified if `is_training = True`.
        Can be specified as either a `TimeSeries` or as a `Sequence[TimeSeries]`.
    past_covariates
        Optionally, the past covariates series that the regression model will use as inputs. Unlike the
        `target_series`, `past_covariates` are *not* to be predicted by the regression model. Can be
        specified as either a `TimeSeries` or as a `Sequence[TimeSeries]`.
    future_covariates
        Optionally, the future covariates (i.e. exogenous covariates) series that the regression model will
        use as inputs. Can be specified as either a `TimeSeries` or as a `Sequence[TimeSeries]`.
    lags
        Optionally, the lags of the target series to be used as (autoregressive) features. If not specified,
        autoregressive features will *not* be added to `X`. Each lag value is assumed to be negative (e.g.
        `lags = [-3, -1]` will extract `target_series` values which are 3 time steps and 1 time step away from
        the current value). If the lags are provided as a dictionary, the lags values are specific to each
        component in the target series.
    lags_past_covariates
        Optionally, the lags of `past_covariates` to be used as features. Like `lags`, each lag value is assumed to
        be less than or equal to -1. If the lags are provided as a dictionary, the lags values are specific to each
        component in the past covariates series.
    lags_future_covariates
        Optionally, the lags of `future_covariates` to be used as features. Unlike `lags` and
        `lags_past_covariates`, `lags_future_covariates` values can be positive (i.e. use values *after* time `t`
        to predict target at time `t`), zero (i.e. use values *at* time `t` to predict target at time `t`), and/or
        negative (i.e. use values *before* time `t` to predict target at time `t`). If `output_chunk_shift > 0`, the
        lags are relative to the first time step of the shifted output chunk. If the lags are provided as
        a dictionary, the lags values are specific to each component in the future covariates series.
    output_chunk_length
        Optionally, the number of time steps ahead into the future the regression model is to predict. Must
        best specified if `is_training = True`.
    output_chunk_shift
        Optionally, the number of time steps to shift the output chunk ahead into the future.
    uses_static_covariates
        Whether the model uses/expects static covariates. If `True`, it enforces that static covariates must
        have identical shapes across all target series.
    last_static_covariates_shape
        Optionally, the last observed shape of the static covariates. This is ``None`` before fitting, or when
        `uses_static_covariates` is ``False``.
    max_samples_per_ts
        Optionally, the maximum number of samples to be drawn for training/validation; only the most recent
        samples are kept. In theory, specifying a smaller `max_samples_per_ts` should reduce computation time,
        especially in cases where many observations could be generated.
    multi_models
        Optionally, specifies whether the regression model predicts multiple time steps into the future. If `True`,
        then the regression model is assumed to predict all time steps from time `t` to `t+output_chunk_length`.
        If `False`, then the regression model is assumed to predict *only* the time step at `t+output_chunk_length`.
        This input is ignored if `is_training = False`.
    check_inputs
        Optionally, specifies that the `lags_*` and `series_*` inputs should be checked for validity. Should be set
        to `False` if inputs have already been checked for validity (e.g. inside the `__init__` of a class), otherwise
        should be set to `True`.
    use_moving_windows
        Optionally, specifies that the 'moving window' method should be used to construct `X` and `y` if all
        provided series are of the same frequency. If `use_moving_windows = False`, the 'time intersection' method
        will always be used, even when all provided series are of the same frequency. In general, setting
        to `True` results in faster tabularization at the potential cost of higher memory usage. See Notes for further
        details.
    is_training
        Optionally, specifies whether the constructed lagged data are to be used for training a regression model
        (i.e. `is_training = True`), or for generating predictions from an already-trained regression model (i.e.
        `is_training = False`). If `is_training = True`, `target_series` and `output_chunk_length` must be specified,
        the `multi_models` input is utilised, and a label array `y` is returned. Conversely, if `is_training = False`,
        then `target_series` and `output_chunk_length` do not need to be specified, the `multi_models` input is ignored,
        and the returned `y` value is `None`.
    concatenate
        Optionally, specifies that `X` and `y` should both be returned as single `np.ndarray`s, instead of as
        a `Sequence[np.ndarray]`. If each series input is specified as a `Sequence[TimeSeries]` and
        `concatenate = False`, `X` and `y` will be lists whose `i`th element corresponds to the feature matrix or label
        array formed by the `i`th `TimeSeries` in each `Sequence[TimeSeries]` input. Conversely, if `concatenate = True`
        when `Sequence[TimeSeries]` are provided, then `X` and `y` will be arrays created by concatenating all
        feature/label arrays formed by each `TimeSeries` along the `0`th axis. Note that `times` is still returned as
        `Sequence[pd.Index]`, even when `concatenate = True`.

    Returns
    -------
    X
        The constructed features array(s), with shape `(n_observations, n_lagged_features, n_samples)`.
        If the series inputs were specified as `Sequence[TimeSeries]` and `concatenate = False`, then `X`
        is returned as a `Sequence[np.array]`; otherwise, `X` is returned as a single `np.array`.
    y
        The constructed labels array. If `multi_models = True`, then `y` is a
        `(n_observations, output_chunk_length, n_samples)`-shaped array; conversely, if
        `multi_models =  False`, then `y` is a `(n_observations, 1, n_samples)`-shaped array.
        If the series inputs were specified as `Sequence[TimeSeries]` and `concatenate = False`, then `y`
        is returned as a `Sequence[np.array]`; otherwise, `y` is returned as a single `np.array`.
    times
        The `time_index` of each observation in `X` and `y`, returned as a `Sequence` of `pd.Index`es.
        If the series inputs were specified as `Sequence[TimeSeries]`, then the `i`th list element
        gives the times of those observations formed using the `i`th `TimeSeries` object in each
        `Sequence`. Otherwise, if the series inputs were specified as `TimeSeries`, the only
        element is the times of those observations formed from the lone `TimeSeries` inputs.
    last_static_covariates_shape
        The last observed shape of the static covariates. This is ``None`` when `uses_static_covariates`
        is ``False``.
    sample_weights
        The sample weights for each observation in `X`, returned as a `Sequence` of `np.ndarray`s.


    Raises
    ------
    ValueError
        If the specified time series do not share any times for which features (and labels if `is_training = True`) can
        be constructed.
    ValueError
        If no lags are specified, or if any of the specified lag values are non-negative.
    ValueError
        If any of the series are too short to create features and/or labels for the requested lags and
        `output_chunk_length` values.
    ValueError
        If `target_series` and/or `output_chunk_length` are *not* specified when `is_training = True`.
    ValueError
        If the provided series do not share the same type of `time_index` (e.g. `target_series` uses a
        pd.RangeIndex, but `future_covariates` uses a `pd.DatetimeIndex`).

    References
    ----------
    .. [1] https://otexts.com/fpp2/AR.html#AR
    .. [2] https://unit8.com/resources/time-series-forecasting-using-past-and-future-external-data-with-darts/

    See Also
    --------
        tabularization.create_lagged_component_names : return the lagged features names as a list of strings.

    """
    raise_if(
        is_training and (target_series is None),
        "Must specify `target_series` if `is_training = True`.",
    )

    # ensure list of TimeSeries format
    target_series = series2seq(target_series)
    past_covariates = series2seq(past_covariates)
    future_covariates = series2seq(future_covariates)
    seq_ts_lens = [
        len(seq_ts)
        for seq_ts in (target_series, past_covariates, future_covariates)
        if seq_ts is not None
    ]
    seq_ts_lens = set(seq_ts_lens)
    if len(seq_ts_lens) > 1:
        raise_log(
            ValueError(
                "Must specify the same number of `TimeSeries` for each series input."
            ),
            logger,
        )
    lags_passed_as_dict = any(
        isinstance(lags_, dict)
        for lags_ in [lags, lags_past_covariates, lags_future_covariates]
    )
    if (not use_moving_windows) and lags_passed_as_dict:
        raise_log(
            ValueError(
                "`use_moving_windows=False` is not supported when any of the lags is provided as a dictionary. "
                f"Received: {[lags, lags_past_covariates, lags_future_covariates]}."
            ),
            logger,
        )

    if max_samples_per_ts is None:
        max_samples_per_ts = inf
<<<<<<< HEAD
    X, y, times, sample_weights = [], [], [], []
=======

    # lags are identical for multiple series: pre-compute lagged features and reordered lagged features
    lags_extract, lags_order = _get_lagged_indices(
        lags,
        lags_past_covariates,
        lags_future_covariates,
    )
    X, y, times = [], [], []
>>>>>>> 62122bea
    for i in range(max(seq_ts_lens)):
        target_i = target_series[i] if target_series else None
        past_i = past_covariates[i] if past_covariates else None
        future_i = future_covariates[i] if future_covariates else None
        series_equal_freq = _all_equal_freq(target_i, past_i, future_i)
        # component-wise lags extraction is not support with times intersection at the moment
        if use_moving_windows and lags_passed_as_dict and (not series_equal_freq):
            raise_log(
                ValueError(
                    f"Cannot create tabularized data for the {i}th series because target and covariates don't have "
                    "the same frequency and some of the lags are provided as a dictionary. Either resample the "
                    "series or change the lags definition."
                ),
                logger,
            )
        if use_moving_windows and series_equal_freq:
            X_i, y_i, times_i = _create_lagged_data_by_moving_window(
                target_i,
                output_chunk_length,
                output_chunk_shift,
                past_i,
                future_i,
                lags,
                lags_past_covariates,
                lags_future_covariates,
                lags_extract,
                lags_order,
                max_samples_per_ts,
                multi_models,
                check_inputs,
                is_training,
            )
        else:
            X_i, y_i, times_i = _create_lagged_data_by_intersecting_times(
                target_i,
                output_chunk_length,
                output_chunk_shift,
                past_i,
                future_i,
                lags,
                lags_past_covariates,
                lags_future_covariates,
                max_samples_per_ts,
                multi_models,
                check_inputs,
                is_training,
            )
        X_i, last_static_covariates_shape = add_static_covariates_to_lagged_data(
            features=X_i,
            target_series=target_i,
            uses_static_covariates=uses_static_covariates,
            last_shape=last_static_covariates_shape,
        )
        X.append(X_i)
        y.append(y_i)
        times.append(times_i)

        if sample_weight:
            weights = None
            if sample_weight == "equal":
                # weights = constant_timeseries(
                #    1, start=times_i[0], end=times_i[-1], freq=times_i.freq
                # ).values()
                weights = np.full(len(y_i), 1)
            elif sample_weight == "linear_decay":
                # weights = non_zero_linear_timeseries(
                #    start=times_i[0], end=times_i[-1], freq=times_i.freq
                # ).values()
                weights = np.linspace(0, 1, len(y_i))
            elif sample_weight == "exponential_decay":
                # weights = exponential_timeseries(
                #    start=times_i[0], end=times_i[-1], freq=times_i.freq
                # ).values()[::-1]
                time_steps = np.linspace(0, 1, len(y_i))
                weights = np.exp(-10 * (1 - time_steps))
            elif isinstance(sample_weight, TimeSeries):
                weights = sample_weight.values()
            else:
                raise ValueError(f"sample_weight {sample_weight} is not supported.")

            sample_weights.append(weights)

        # if instance of TimeSeries, convert to np.ndarray and append

    if concatenate:
        X = np.concatenate(X, axis=0)
    if not is_training:
        y = None
    elif concatenate:
        y = np.concatenate(y, axis=0)

    if sample_weight is None:
        sample_weights = None
    elif concatenate:
        sample_weights = np.concatenate(sample_weights, axis=0)

    return X, y, times, last_static_covariates_shape, sample_weights


def create_lagged_training_data(
    target_series: Union[TimeSeries, Sequence[TimeSeries]],
    output_chunk_length: int,
    output_chunk_shift: int,
    past_covariates: Optional[Union[TimeSeries, Sequence[TimeSeries]]] = None,
    future_covariates: Optional[Union[TimeSeries, Sequence[TimeSeries]]] = None,
    lags: Optional[Union[Sequence[int], Dict[str, List[int]]]] = None,
    lags_past_covariates: Optional[Union[Sequence[int], Dict[str, List[int]]]] = None,
    lags_future_covariates: Optional[Union[Sequence[int], Dict[str, List[int]]]] = None,
    uses_static_covariates: bool = True,
    last_static_covariates_shape: Optional[Tuple[int, int]] = None,
    max_samples_per_ts: Optional[int] = None,
    multi_models: bool = True,
    check_inputs: bool = True,
    use_moving_windows: bool = True,
    concatenate: bool = True,
    sample_weight: Optional[Union[TimeSeries, str]] = None,
) -> Tuple[
    ArrayOrArraySequence,
    Union[None, ArrayOrArraySequence],
    Sequence[pd.Index],
    Optional[Tuple[int, int]],
    Optional[ArrayOrArraySequence],
]:
    """
    Creates the features array `X` and labels array `y` to train a lagged-variables regression model (e.g. an
    `sklearn` model); the time index values of each observation is also returned.

    Notes
    -----
    This function is simply a wrapper around `create_lagged_data`; for further details on the structure of `X`, please
    refer to `help(create_lagged_data)`.

    Parameters
    ----------
    target_series
        The series for the regression model to predict.
    output_chunk_length
        The number of time steps ahead into the future the regression model is to predict.
    output_chunk_shift
        Optionally, the number of time steps to shift the output chunk ahead into the future.
    past_covariates
        Optionally, the past covariates series that the regression model will use as inputs. Unlike the
        `target_series`, `past_covariates` are *not* to be predicted by the regression model.
    future_covariates
        Optionally, the future covariates (i.e. exogenous covariates) series that the regression model will
        use as inputs.
    lags
        Optionally, the lags of the target series to be used as (autoregressive) features. If not specified,
        autoregressive features will *not* be added to `X`. Each lag value is assumed to be negative (e.g.
        `lags = [-3, -1]` will extract `target_series` values which are 3 time steps and 1 time step away from
        the current value). If the lags are provided as a dictionary, the lags values are specific to each
        component in the target series.
    lags_past_covariates
        Optionally, the lags of `past_covariates` to be used as features. Like `lags`, each lag value is assumed to
        be less than or equal to -1. If the lags are provided as a dictionary, the lags values are specific to each
        component in the past covariates series.
    lags_future_covariates
        Optionally, the lags of `future_covariates` to be used as features. Unlike `lags` and `lags_past_covariates`,
        `lags_future_covariates` values can be positive (i.e. use values *after* time `t` to predict target at
        time `t`), zero (i.e. use values *at* time `t` to predict target at time `t`), and/or negative (i.e. use values
        *before* time `t` to predict target at time `t`). If the lags are provided as a dictionary, the lags values
        are specific to each component in the future covariates series.
    uses_static_covariates
        Whether the model uses/expects static covariates. If `True`, it enforces that static covariates must
        have identical shapes across all target series.
    last_static_covariates_shape
        Optionally, the last observed shape of the static covariates. This is ``None`` before fitting, or when
        `uses_static_covariates` is ``False``.
    max_samples_per_ts
        Optionally, the maximum number of samples to be drawn for training/validation; only the most recent
        samples are kept. In theory, specifying a smaller `max_samples_per_ts` should reduce computation time,
        especially in cases where many observations could be generated.
    multi_models
        Optionally, specifies whether the regression model predicts multiple time steps into the future. If `True`,
        then the regression model is assumed to predict all time steps from time `t` to `t+output_chunk_length`.
        If `False`, then the regression model is assumed to predict *only* the time step at `t+output_chunk_length`.
    check_inputs
        Optionally, specifies that the `lags_*` and `series_*` inputs should be checked for validity. Should be set
        to `False` if inputs have already been checked for validity (e.g. inside the `__init__` of a class), otherwise
        should be set to `True`.
    use_moving_windows
        Optionally, specifies that the 'moving window' method should be used to construct `X` and `y` if all
        provided series are of the same frequency. If `use_moving_windows = False`, the 'time intersection' method
        will always be used, even when all provided series are of the same frequency. In general, setting
        to `True` results in faster tabularization at the potential cost of higher memory usage. See Notes for further
        details.
    concatenate
        Optionally, specifies that `X` and `y` should both be returned as single `np.ndarray`s, instead of as
        a `Sequence[np.ndarray]`. If each series input is specified as a `Sequence[TimeSeries]` and
        `concatenate = False`, `X` and `y` will be lists whose `i`th element corresponds to the feature matrix or label
        array formed by the `i`th `TimeSeries` in each `Sequence[TimeSeries]` input. Conversely, if `concatenate = True`
        when `Sequence[TimeSeries]` are provided, then `X` and `y` will be arrays created by concatenating all
        feature/label arrays formed by each `TimeSeries` along the `0`th axis. Note that `times` is still returned as
        `Sequence[pd.Index]`, even when `concatenate = True`.

    Returns
    -------
    X
        The constructed features array(s), with shape `(n_observations, n_lagged_features, n_samples)`.
        If the series inputs were specified as `Sequence[TimeSeries]` and `concatenate = False`, then `X`
        is returned as a `Sequence[np.array]`; otherwise, `X` is returned as a single `np.array`.
    y
        The constructed labels array. If `multi_models = True`, then `y` is a
        `(n_observations, output_chunk_length, n_samples)`-shaped array; conversely, if
        `multi_models =  False`, then `y` is a `(n_observations, 1, n_samples)`-shaped array.
        If the series inputs were specified as `Sequence[TimeSeries]` and `concatenate = False`, then `y`
        is returned as a `Sequence[np.array]`; otherwise, `y` is returned as a single `np.array`.
    times
        The `time_index` of each observation in `X` and `y`, returned as a `Sequence` of `pd.Index`es.
        If the series inputs were specified as `Sequence[TimeSeries]`, then the `i`th list element
        gives the times of those observations formed using the `i`th `TimeSeries` object in each
        `Sequence`. Otherwise, if the series inputs were specified as `TimeSeries`, the only
        element is the times of those observations formed from the lone `TimeSeries` inputs.

    Raises
    ------
    ValueError
        If the specified time series do not share any times for which features and labels can be constructed.
    ValueError
        If no lags are specified, or if any of the specified lag values are non-negative.
    ValueError
        If any of the series are too short to create features and labels for the requested lags and
        `output_chunk_length` values.
    ValueError
        If the provided series do not share the same type of `time_index` (e.g. `target_series` uses a
        pd.RangeIndex, but `future_covariates` uses a `pd.DatetimeIndex`).
    """
    return create_lagged_data(
        target_series=target_series,
        past_covariates=past_covariates,
        future_covariates=future_covariates,
        lags=lags,
        lags_past_covariates=lags_past_covariates,
        lags_future_covariates=lags_future_covariates,
        output_chunk_length=output_chunk_length,
        output_chunk_shift=output_chunk_shift,
        uses_static_covariates=uses_static_covariates,
        last_static_covariates_shape=last_static_covariates_shape,
        max_samples_per_ts=max_samples_per_ts,
        multi_models=multi_models,
        check_inputs=check_inputs,
        use_moving_windows=use_moving_windows,
        is_training=True,
        concatenate=concatenate,
        sample_weight=sample_weight,
    )


def create_lagged_prediction_data(
    target_series: Optional[Union[TimeSeries, Sequence[TimeSeries]]] = None,
    past_covariates: Optional[Union[TimeSeries, Sequence[TimeSeries]]] = None,
    future_covariates: Optional[Union[TimeSeries, Sequence[TimeSeries]]] = None,
    lags: Optional[Union[Sequence[int], Dict[str, List[int]]]] = None,
    lags_past_covariates: Optional[Union[Sequence[int], Dict[str, List[int]]]] = None,
    lags_future_covariates: Optional[Union[Sequence[int], Dict[str, List[int]]]] = None,
    uses_static_covariates: bool = True,
    last_static_covariates_shape: Optional[Tuple[int, int]] = None,
    max_samples_per_ts: Optional[int] = None,
    check_inputs: bool = True,
    use_moving_windows: bool = True,
    concatenate: bool = True,
) -> Tuple[ArrayOrArraySequence, Sequence[pd.Index]]:
    """
    Creates the features array `X` to produce a series of prediction from an already-trained regression model; the
    time index values of each observation is also returned.

    Notes
    -----
    This function is simply a wrapper around `create_lagged_data`; for further details on the structure of `X`, please
    refer to `help(create_lagged_data)`.

    Parameters
    ----------
    target_series
        Optionally, the series for the regression model to predict.
    past_covariates
        Optionally, the past covariates series that the regression model will use as inputs. Unlike the
        `target_series`, `past_covariates` are *not* to be predicted by the regression model.
    future_covariates
        Optionally, the future covariates (i.e. exogenous covariates) series that the regression model will
        use as inputs.
    lags
        Optionally, the lags of the target series to be used as (autoregressive) features. If not specified,
        autoregressive features will *not* be added to `X`. Each lag value is assumed to be negative (e.g.
        `lags = [-3, -1]` will extract `target_series` values which are 3 time steps and 1 time step away from
        the current value). If the lags are provided as a dictionary, the lags values are specific to each
        component in the target series.
    lags_past_covariates
        Optionally, the lags of `past_covariates` to be used as features. Like `lags`, each lag value is assumed to
        be less than or equal to -1. If the lags are provided as a dictionary, the lags values are specific to each
        component in the past covariates series.
    lags_future_covariates
        Optionally, the lags of `future_covariates` to be used as features. Unlike `lags` and `lags_past_covariates`,
        `lags_future_covariates` values can be positive (i.e. use values *after* time `t` to predict target at
        time `t`), zero (i.e. use values *at* time `t` to predict target at time `t`), and/or negative (i.e. use
        values *before* time `t` to predict target at time `t`). If the lags are provided as a dictionary, the lags
        values are specific to each component in the future covariates series.
    uses_static_covariates
        Whether the model uses/expects static covariates. If `True`, it enforces that static covariates must
        have identical shapes across all target series.
    last_static_covariates_shape
        Optionally, the last observed shape of the static covariates. This is ``None`` before fitting, or when
        `uses_static_covariates` is ``False``.
    max_samples_per_ts
        Optionally, the maximum number of samples to be drawn for training/validation; only the most recent
        samples are kept. In theory, specifying a smaller `max_samples_per_ts` should reduce computation time,
        especially in cases where many observations could be generated.
    check_inputs
        Optionally, specifies that the `lags_*` and `series_*` inputs should be checked for validity. Should be set
        to `False` if inputs have already been checked for validity (e.g. inside the `__init__` of a class), otherwise
        should be set to `True`.
    use_moving_windows
        Optionally, specifies that the 'moving window' method should be used to construct `X` and `y` if all
        provided series are of the same frequency. If `use_moving_windows = False`, the 'time intersection' method
        will always be used, even when all provided series are of the same frequency. In general, setting
        to `True` results in faster tabularization at the potential cost of higher memory usage. See Notes for further
        details.
    concatenate
        Optionally, specifies that `X` should be returned as a single `np.ndarray`, instead of as a
        `Sequence[np.ndarray]`. If each series input is specified as a `Sequence[TimeSeries]` and `concatenate = False`,
        `X` will be a list whose `i`th element corresponds to the feature matrix or label array formed by the `i`th
        `TimeSeries` in each `Sequence[TimeSeries]` input. Conversely, if `concatenate = True` when
        `Sequence[TimeSeries]` are provided, then `X` will be an array created by concatenating all feature
        arrays formed by each `TimeSeries` along the `0`th axis. Note that `times` is still returned as
        `Sequence[pd.Index]`, even when `concatenate = True`.

    Returns
    -------
    X
        The constructed features array(s), with shape `(n_observations, n_lagged_features, n_samples)`.
        If the series inputs were specified as `Sequence[TimeSeries]` and `concatenate = False`, then `X`
        is returned as a `Sequence[np.array]`; otherwise, `X` is returned as a single `np.array`.
    times
        The `time_index` of each observation in `X` and `y`, returned as a `Sequence` of `pd.Index`es.
        If the series inputs were specified as `Sequence[TimeSeries]`, then the `i`th list element
        gives the times of those observations formed using the `i`th `TimeSeries` object in each
        `Sequence`. Otherwise, if the series inputs were specified as `TimeSeries`, the only
        element is the times of those observations formed from the lone `TimeSeries` inputs.

    Raises
    ------
    ValueError
        If the specified time series do not share any times for which features can be constructed.
    ValueError
        If no lags are specified, or if any of the specified lag values are non-negative.
    ValueError
        If any of the series are too short to create features for the requested lag values.
    ValueError
        If the provided series do not share the same type of `time_index` (e.g. `target_series` uses a
        pd.RangeIndex, but `future_covariates` uses a `pd.DatetimeIndex`).
    """
    X, _, times, _, _ = create_lagged_data(
        target_series=target_series,
        past_covariates=past_covariates,
        future_covariates=future_covariates,
        lags=lags,
        lags_past_covariates=lags_past_covariates,
        lags_future_covariates=lags_future_covariates,
        uses_static_covariates=uses_static_covariates,
        last_static_covariates_shape=last_static_covariates_shape,
        max_samples_per_ts=max_samples_per_ts,
        check_inputs=check_inputs,
        use_moving_windows=use_moving_windows,
        is_training=False,
        concatenate=concatenate,
    )
    return X, times


def add_static_covariates_to_lagged_data(
    features: Union[np.ndarray, Sequence[np.ndarray]],
    target_series: Union[TimeSeries, Sequence[TimeSeries]],
    uses_static_covariates: bool = True,
    last_shape: Optional[Tuple[int, int]] = None,
) -> Union[np.ndarray, Sequence[np.ndarray]]:
    """
    Add static covariates to the features' table for RegressionModels.
    If `uses_static_covariates=True`, all target series used in `fit()` and `predict()` must have static
    covariates with identical dimensionality. Otherwise, will not consider static covariates.

    The static covariates are added to the right of the lagged features following the convention:
    with a 2 component series, and 2 static covariates per component ->
    scov_1_comp_1 | scov_1_comp_2 | scov_2_comp_1 | scov_2_comp_2

    Parameters
    ----------
    features
        The features' numpy array(s) to which the static covariates will be added. Can either be a lone feature
        matrix or a `Sequence` of feature matrices; in the latter case, static covariates will be appended to
        each feature matrix in this `Sequence`.
    target_series
        The target series from which to read the static covariates.
    uses_static_covariates
        Whether the model uses/expects static covariates. If `True`, it enforces that static covariates must
        have identical shapes across all of target series.
    last_shape
        Optionally, the last observed shape of the static covariates. This is ``None`` before fitting, or when
        `uses_static_covariates` is ``False``.

    Returns
    -------
    (features, last_shape)
        The features' array(s) with appended static covariates columns. If the `features` input was passed as a
        `Sequence` of `np.array`s, then a `Sequence` is also returned; if `features` was passed as an `np.array`,
        a `np.array` is returned.
        `last_shape` is the shape of the static covariates.

    """
    # uses_static_covariates=True enforces that all series must have static covs of same dimensionality
    if not uses_static_covariates:
        return features, last_shape

    input_not_list = not isinstance(features, Sequence)
    if input_not_list:
        features = [features]
    target_series = series2seq(target_series)

    # go through series, check static covariates, and stack them to the right of the lagged features
    # try to abort early in case there is a mismatch in static covariates
    for idx, ts in enumerate(target_series):
        if not ts.has_static_covariates:
            raise_log(
                ValueError(
                    "Static covariates mismatch across the sequence of target series. Some of the series "
                    "contain static covariates and others do not."
                ),
                logger,
            )
        else:
            if last_shape is None:
                last_shape = ts.static_covariates.shape
            if ts.static_covariates.shape != last_shape:
                raise_log(
                    ValueError(
                        "Static covariates dimension mismatch across the sequence of target series. The static "
                        "covariates must have the same number of columns and rows across all target series."
                    ),
                    logger,
                )
            # flatten static covariates along columns -> results in [scov0_comp0, scov0_comp1, scov1_comp0, ...]
            static_covs = ts.static_covariates.values.flatten(order="F")
            # we stack the static covariates to the right of lagged features
            # the broadcasting repeats the static covariates along axis=0 to match the number of feature rows
            shape_out = (
                (len(features[idx]), len(static_covs))
                if len(features[idx].shape) == 2
                else (len(features[idx]), len(static_covs), 1)
            )
            features[idx] = np.hstack(
                [
                    features[idx],
                    np.broadcast_to(static_covs, shape_out[:2]).reshape(shape_out),
                ]
            )

    if input_not_list:
        features = features[0]
    return features, last_shape


def create_lagged_component_names(
    target_series: Optional[Union[TimeSeries, Sequence[TimeSeries]]] = None,
    past_covariates: Optional[Union[TimeSeries, Sequence[TimeSeries]]] = None,
    future_covariates: Optional[Union[TimeSeries, Sequence[TimeSeries]]] = None,
    lags: Optional[Union[Sequence[int], Dict[str, List[int]]]] = None,
    lags_past_covariates: Optional[Union[Sequence[int], Dict[str, List[int]]]] = None,
    lags_future_covariates: Optional[Union[Sequence[int], Dict[str, List[int]]]] = None,
    output_chunk_length: int = 1,
    concatenate: bool = True,
    use_static_covariates: bool = False,
) -> Tuple[List[List[str]], List[List[str]]]:
    """
    Helper function called to retrieve the name of the features and labels arrays created with
    `create_lagged_data()`. The order of the features is the following:

    Along the `n_lagged_features` axis, `X` has the following structure:
        lagged_target | lagged_past_covariates | lagged_future_covariates | static covariates

    For `*_lags=[-2,-1]` and `*_series.n_components = 2` (lags shared across all the components),
    each `lagged_*` has the following structure (grouped by lags):
        comp0_*_lag-2 | comp1_*_lag-2 | comp0_*_lag_-1 | comp1_*_lag-1
    For `*_lags={'comp0':[-3, -1], 'comp1':[-5, -3]}` and `*_series.n_components = 2` (component-
    specific lags), each `lagged_*` has the following structure (sorted by lags, then by components):
        comp1_*_lag-5 | comp0_*_lag-3 | comp1_*_lag_-3 | comp0_*_lag-1

    and for static covariates (2 static covariates acting on 2 target components):
        cov0_*_target_comp0 | cov0_*_target_comp1 | cov1_*_target_comp0 | cov1_*_target_comp1

    Along the `n_lagged_labels` axis, `y` has the following structure (for `output_chunk_length=4` and
    `target_series.n_components=2`):
        comp0_target_lag0 | comp1_target_lag0 | ... | comp0_target_lag3 | comp1_target_lag3

    Note : will only use the component names of the first series from `target_series`, `past_covariates`,
    `future_covariates`, and static_covariates.

    The naming convention for target, past and future covariates lags is: ``"{name}_{type}_lag{i}"``, where:

        - ``{name}`` the component name of the (first) series
        - ``{type}`` is the feature type, one of "target", "pastcov", and "futcov"
        - ``{i}`` is the lag value

    The naming convention for static covariates is: ``"{name}_statcov_target_{comp}"``, where:

        - ``{name}`` the static covariate name of the (first) series
        - ``{comp}`` the target component name of the (first) that the static covariate act on. If the static
            covariate acts globally on a multivariate target series, will show "global".

    The naming convention for labels is: ``"{name}_target_hrz{i}"``, where:

        - ``{name}`` the component name of the (first) series
        - ``{i}`` is the step in the forecast horizon

    Returns
    -------
    features_cols_name
        The names of the lagged features in the `X` array generated by `create_lagged_data()`
        as a `List[str]`. If `concatenate=True`, also contains the columns names for
        the `y` array (on the right).
    labels_cols_name
        The names of the lagged features in the `y` array generated by `create_lagged_data()`
         as a `List[str]`.

    See Also
    --------
        tabularization.create_lagged_data : generate the lagged features and labels as (list of) Arrays.
    """
    target_series = series2seq(target_series)
    past_covariates = series2seq(past_covariates)
    future_covariates = series2seq(future_covariates)

    lagged_feature_names = []
    label_feature_names = []
    for variate, variate_lags, variate_type in zip(
        [target_series, past_covariates, future_covariates],
        [lags, lags_past_covariates, lags_future_covariates],
        ["target", "pastcov", "futcov"],
    ):
        if variate is None or variate_lags is None:
            continue

        components = get_single_series(variate).components.tolist()
        if isinstance(variate_lags, dict):
            if "default_lags" in variate_lags:
                raise_log(
                    ValueError(
                        "All the lags must be explicitly defined, 'default_lags' is not allowed in the "
                        "lags dictionary."
                    ),
                    logger,
                )

            # combine all the lags and sort them in ascending order across all the components
            comp_lags_reordered = np.concatenate(
                [
                    np.array(variate_lags[comp_name], dtype=int)
                    for comp_name in components
                ]
            ).argsort()
            tmp_lagged_feats_names = []
            for name in components:
                tmp_lagged_feats_names += [
                    f"{name}_{variate_type}_lag{lag}" for lag in variate_lags[name]
                ]

            # adding feats names reordered across components
            lagged_feature_names += [
                tmp_lagged_feats_names[idx] for idx in comp_lags_reordered
            ]
        else:
            lagged_feature_names += [
                f"{name}_{variate_type}_lag{lag}"
                for lag in variate_lags
                for name in components
            ]

        if variate_type == "target" and lags:
            label_feature_names = [
                f"{name}_target_hrz{lag}"
                for lag in range(output_chunk_length)
                for name in components
            ]

    # static covariates
    if use_static_covariates:
        static_covs = get_single_series(target_series).static_covariates
        # static covariate names
        names = static_covs.columns.tolist()
        # target components that the static covariates reference to
        comps = static_covs.index.tolist()
        lagged_feature_names += [
            f"{name}_statcov_target_{comp}" for name in names for comp in comps
        ]

    if concatenate:
        lagged_feature_names += label_feature_names

    return lagged_feature_names, label_feature_names


def _get_lagged_indices(
    lags,
    lags_past_covariates,
    lags_future_covariates,
):
    """Computes and returns:

    - the lagged feature indices for extraction from windows
    - the reordered indices to apply after the window extraction (in case of component specific lags)

    Assumes that all input series share identical component order.
    """
    lags_extract = []
    lags_order = []
    for lags_i in [lags, lags_past_covariates, lags_future_covariates]:
        if lags_i is None:
            lags_extract.append(None)
            lags_order.append(None)
            continue

        # Within each window, the `-1` indexed value (i.e. the value at the very end of
        # the window) corresponds to time `t - min_lag_i`. The negative index of the time
        # `t + lag_i` within this window is, therefore, `-1 + lag_i + min_lag_i`:
        if isinstance(lags_i, list):
            lags_extract_i = np.array(lags_i, dtype=int)
            # Feats are already grouped by lags and ordered
            lags_order_i = slice(None)
        else:
            # Assume keys are in the same order as the series components
            # Lags are grouped by component, extracted from the same window
            lags_extract_i = [np.array(c_lags, dtype=int) for c_lags in lags_i.values()]
            # Sort the lags across the components in ascending order
            lags_order_i = np.concatenate(lags_extract_i).argsort()
        lags_extract.append(lags_extract_i)
        lags_order.append(lags_order_i)
    return lags_extract, lags_order


def _create_lagged_data_by_moving_window(
    target_series: Optional[TimeSeries],
    output_chunk_length: int,
    output_chunk_shift: int,
    past_covariates: Optional[TimeSeries],
    future_covariates: Optional[TimeSeries],
    lags: Optional[Union[Sequence[int], Dict[str, List[int]]]],
    lags_past_covariates: Optional[Union[Sequence[int], Dict[str, List[int]]]],
    lags_future_covariates: Optional[Union[Sequence[int], Dict[str, List[int]]]],
    lags_extract: List[Optional[np.ndarray]],
    lags_order: List[Optional[np.ndarray]],
    max_samples_per_ts: Optional[int],
    multi_models: bool,
    check_inputs: bool,
    is_training: bool,
) -> Tuple[np.ndarray, np.ndarray, pd.Index]:
    """
    Helper function called by `create_lagged_data` that computes `X`, `y`, and `times` by
    extracting 'moving windows' from each series using the `strided_moving_window`
    function. More specifically, to extract the features of a particular series for an
    arbitrary time `t`, a 'window' between times `t - max_lag` and `t - min_lag` is
    extracted, where `max_lag` and `min_lag` are the largest and smallest magnitude lags
    requested for that particular series. After extracting this window, the requested lag
    values between these two minimum and maximum lag values can be extracted. Similarly,
    the labels for time `t` are formed simply by extracting a window between times `t`
    and `t + output_chunk_length - 1` from the target series. In both cases, the extracted
    windows can then be reshaped into the correct shape. This approach can only be used if
    we *can* assume that the specified series are all of the same frequency.

    Assumes that all the lags are sorted in ascending order.
    """
    feature_times, min_lags, max_lags = _get_feature_times(
        target_series,
        past_covariates,
        future_covariates,
        lags,
        lags_past_covariates,
        lags_future_covariates,
        output_chunk_length,
        output_chunk_shift,
        is_training=is_training,
        return_min_and_max_lags=True,
        check_inputs=check_inputs,
    )
    if check_inputs:
        series_and_lags_not_specified = [max_lag is None for max_lag in max_lags]
        raise_if(
            all(series_and_lags_not_specified),
            "Must specify at least one series-lags pair.",
        )
    time_bounds = get_shared_times_bounds(*feature_times)
    raise_if(
        time_bounds is None,
        "Specified series do not share any common times for which features can be created.",
    )
    freq = _get_freqs(target_series, past_covariates, future_covariates)[0]
    if isinstance(time_bounds[0], int):
        # `stop` is exclusive, so need `+ freq` to include end-point:
        times = pd.RangeIndex(
            start=time_bounds[0], stop=time_bounds[1] + freq, step=freq
        )
    else:
        times = pd.date_range(start=time_bounds[0], end=time_bounds[1], freq=freq)
    num_samples = len(times)
    if num_samples > max_samples_per_ts:
        times = times[-max_samples_per_ts:]
        num_samples = max_samples_per_ts
    # Time index of 'earliest' constructed observation:
    start_time = times[0]
    # Construct features array X:
    X = []
    start_time_idx = None
    target_start_time_idx = None
    for i, (series_i, lags_extract_i, lags_order_i, min_lag_i, max_lag_i) in enumerate(
        zip(
            [target_series, past_covariates, future_covariates],
            lags_extract,
            lags_order,
            min_lags,
            max_lags,
        )
    ):
        series_and_lags_specified = min_lag_i is not None
        is_target_series = is_training and (i == 0)
        if is_target_series or series_and_lags_specified:
            time_index_i = series_i.time_index

            if time_index_i[0] == start_time:
                start_time_idx = 0
            # If lags are sufficiently large, `series_i` may not contain all
            # feature times. For example, if `lags_past_covariates = [-50]`,
            # then we can construct features for time `51` using the value
            # of `past_covariates` at time `1`, but `past_covariates` may
            # only go up to time `30`. This does *not* occur when considering
            # the target series, however, since this series must have values
            # for all feature times - these values will become labels.
            # If `start_time` not included in `time_index_i`, can 'manually' calculate
            # what its index *would* be if `time_index_i` were extended to include that time:
            elif not is_target_series and (time_index_i[-1] < start_time):
                start_time_idx = (
                    len(time_index_i)
                    - 1
                    + n_steps_between(
                        end=start_time, start=time_index_i[-1], freq=series_i.freq
                    )
                )
            # future covariates can start after `start_time` if all lags are > 0
            elif not is_target_series and (time_index_i[0] > start_time):
                start_time_idx = -n_steps_between(
                    end=time_index_i[0], start=start_time, freq=series_i.freq
                )
            # If `start_time` *is* included in `time_index_i`, need to binary search `time_index_i`
            # for its position:
            else:
                start_time_idx = np.searchsorted(time_index_i, start_time)
        if series_and_lags_specified:
            # Windows taken between times `t - max_lag_i` and `t - min_lag_i`
            window_len = max_lag_i - min_lag_i + 1
            first_window_start_idx = start_time_idx - max_lag_i
            first_window_end_idx = first_window_start_idx + window_len
            # Other windows are formed by sequentially shifting first window forward
            # by 1 index position each time; to create `(num_samples - 1)` more windows
            # in addition to the first window, need to take `(num_samples - 1)` values
            # after `first_window_end_idx`:
            vals = series_i.all_values(copy=False)[
                first_window_start_idx : first_window_end_idx + num_samples - 1, :, :
            ]
            windows = strided_moving_window(
                x=vals, window_len=window_len, stride=1, axis=0, check_inputs=False
            )

            # Within each window, the `-1` indexed value (i.e. the value at the very end of
            # the window) corresponds to time `t - min_lag_i`. The negative index of the time
            # `t + lag_i` within this window is, therefore, `-1 + lag_i + min_lag_i`:
            # extract lagged values
            lagged_vals = _extract_lagged_vals_from_windows(
                windows, lags_extract_i, lags_shift=min_lag_i - 1
            )
            # extract and append the reordered lagged values
            X.append(lagged_vals[:, lags_order_i])
        # Cache `start_time_idx` for label creation:
        if is_target_series:
            target_start_time_idx = start_time_idx
    X = np.concatenate(X, axis=1)
    # Construct labels array `y`:
    if is_training:
        # All values between times `t` and `t + output_chunk_length` used as labels:
        # Window taken between times `t` and `t + output_chunk_length - 1`:
        first_window_start_idx = target_start_time_idx + output_chunk_shift
        # Add `+ 1` since end index is exclusive in Python:
        first_window_end_idx = (
            target_start_time_idx + output_chunk_length + output_chunk_shift
        )
        # To create `(num_samples - 1)` other windows in addition to first window,
        # must take `(num_samples - 1)` values ahead of `first_window_end_idx`
        vals = target_series.all_values(copy=False)[
            first_window_start_idx : first_window_end_idx + num_samples - 1,
            :,
            :,
        ]
        windows = strided_moving_window(
            x=vals,
            window_len=output_chunk_length,
            stride=1,
            axis=0,
            check_inputs=False,
        )
        lags_to_extract = None if multi_models else -np.ones((1,), dtype=int)
        y = _extract_lagged_vals_from_windows(windows, lags_to_extract)
        # Only values at times `t + output_chunk_length - 1` used as labels:
    else:
        y = None
    return X, y, times


def _extract_lagged_vals_from_windows(
    windows: np.ndarray,
    lags_to_extract: Optional[Union[np.ndarray, List[np.ndarray]]] = None,
    lags_shift: int = 0,
) -> np.ndarray:
    """
    Helper function called by `_create_lagged_data_by_moving_window` that
    reshapes the `windows` formed by `strided_moving_window` from the
    shape `(num_windows, num_components, num_series, window_len)` to the
    shape `(num_windows, num_components * window_len, num_series)`. This reshaping
    is done such that the order of elements along axis 1 matches the pattern
    described in the docstring of `create_lagged_data`.

    If `lags_to_extract` is not specified, all values within each window is extracted.
    If `lags_to_extract` is specified as an np.ndarray, then only those values within each window that
    are indexed by `lags_to_extract` will be returned. In such cases, the shape of the returned
    lagged values is `(num_windows, num_components * lags_to_extract.size, num_series)`. For example,
    if `lags_to_extract = [-2]`, only the second-to-last values within each window will be extracted.
    If `lags_to_extract` is specified as a list of np.ndarray, the values will be extracted using the
    lags provided for each component. In such cases, the shape of the returned lagged values is
    `(num_windows, sum([comp_lags.size for comp_lags in lags_to_extract]), num_series)`. For example,
    if `lags_to_extract = [[-2, -1], [-1]]`, the second-to-last and last values of the first component
    and the last values of the second component within each window will be extracted.
    """
    # windows.shape = (num_windows, num_components, num_samples, window_len):
    if isinstance(lags_to_extract, list):
        # iterate over the components-specific lags
        comp_windows = [
            windows[:, i, :, comp_lags_to_extract + lags_shift]
            for i, comp_lags_to_extract in enumerate(lags_to_extract)
        ]
        # windows.shape = (sum(lags_len) across components, num_windows, num_samples):
        windows = np.concatenate(comp_windows, axis=0)
        lagged_vals = np.moveaxis(windows, (1, 0, 2), (0, 1, 2))
    else:
        if lags_to_extract is not None:
            windows = windows[:, :, :, lags_to_extract + lags_shift]
        # windows.shape = (num_windows, window_len, num_components, num_samples):
        windows = np.moveaxis(windows, (0, 3, 1, 2), (0, 1, 2, 3))
        # lagged_vals.shape = (num_windows, num_components*window_len, num_samples):
        lagged_vals = windows.reshape((windows.shape[0], -1, windows.shape[-1]))
    return lagged_vals


def _create_lagged_data_by_intersecting_times(
    target_series: TimeSeries,
    output_chunk_length: int,
    output_chunk_shift: int,
    past_covariates: Optional[TimeSeries],
    future_covariates: Optional[TimeSeries],
    lags: Optional[Sequence[int]],
    lags_past_covariates: Optional[Sequence[int]],
    lags_future_covariates: Optional[Sequence[int]],
    max_samples_per_ts: Optional[int],
    multi_models: bool,
    check_inputs: bool,
    is_training: bool,
) -> Tuple[np.ndarray, np.ndarray, Union[pd.RangeIndex, pd.DatetimeIndex]]:
    """
    Helper function called by `_create_lagged_data` that computes `X`, `y`, and `times` by
    first finding the time points in each series that *could* be used to create features/labels,
    and then finding which of these 'available' times is shared by all specified series. The lagged
    values are then extracted by finding the index of each of these 'shared times' in each series,
    and then offsetting this index by the requested lag value (if constructing `X`) or the requested
    `output_chunk_length` (if constructing `y`). This approach is used if we *cannot* assume that the
    specified series are of the same frequency.
    """
    feature_times, min_lags, _ = _get_feature_times(
        target_series,
        past_covariates,
        future_covariates,
        lags,
        lags_past_covariates,
        lags_future_covariates,
        output_chunk_length,
        output_chunk_shift,
        is_training=is_training,
        return_min_and_max_lags=True,
        check_inputs=check_inputs,
    )
    if check_inputs:
        series_and_lags_not_specified = [min_lag is None for min_lag in min_lags]
        raise_if(
            all(series_and_lags_not_specified),
            "Must specify at least one series-lags pair.",
        )
    shared_times = get_shared_times(*feature_times, sort=True)
    raise_if(
        shared_times is None,
        "Specified series do not share any common times for which features can be created.",
    )
    if len(shared_times) > max_samples_per_ts:
        shared_times = shared_times[-max_samples_per_ts:]
    X = []
    shared_time_idx = None
    label_shared_time_idx = None
    for i, (series_i, lags_i, min_lag_i) in enumerate(
        zip(
            [target_series, past_covariates, future_covariates],
            [lags, lags_past_covariates, lags_future_covariates],
            min_lags,
        )
    ):
        series_and_lags_specified = min_lag_i is not None
        is_target_series = is_training and (i == 0)
        if series_and_lags_specified or is_target_series:
            time_index_i = series_i.time_index
            add_to_start = (not is_target_series) and (
                time_index_i[0] > shared_times[0]
            )
            add_to_end = (not is_target_series) and (
                time_index_i[-1] < shared_times[-1]
            )
            if add_to_start or add_to_end:
                new_start = shared_times[0] if add_to_start else None
                new_end = shared_times[-1] if add_to_end else None
                num_prepended = (
                    (time_index_i[0] - shared_times[0]) // series_i.freq
                    if add_to_start
                    else 0
                )
                time_index_i = _extend_time_index(
                    time_index_i, series_i.freq, new_start=new_start, new_end=new_end
                )
            else:
                num_prepended = 0
            shared_time_idx = (
                np.searchsorted(time_index_i, shared_times).reshape(-1, 1)
                - num_prepended
            )
        if series_and_lags_specified:
            idx_to_get = shared_time_idx + np.array(lags_i, dtype=int)
            # Before reshaping: lagged_vals.shape = (n_observations, num_lags, n_components, n_samples)
            lagged_vals = series_i.all_values(copy=False)[idx_to_get, :, :]
            # After reshaping: lagged_vals.shape = (n_observations, num_lags*n_components, n_samples)
            lagged_vals = lagged_vals.reshape(
                lagged_vals.shape[0], -1, lagged_vals.shape[-1]
            )
            X.append(lagged_vals)
        # `target_series` indices required for creating labels:
        if is_target_series:
            label_shared_time_idx = shared_time_idx
    X = np.concatenate(X, axis=1)
    if is_training:
        if multi_models:
            # All points between time `t` and `t + output_chunk_length - 1` are labels:
            idx_to_get = (
                label_shared_time_idx
                + np.arange(output_chunk_length)
                + output_chunk_shift
            )
        else:
            # Only point at time `t + output_chunk_length - 1` is a label:
            idx_to_get = (
                label_shared_time_idx + output_chunk_length + output_chunk_shift - 1
            )
        # Before reshaping: lagged_vals.shape = (n_observations, num_lags, n_components, n_samples)
        lagged_vals = target_series.all_values(copy=False)[idx_to_get, :, :]
        # After reshaping: lagged_vals.shape = (n_observations, num_lags*n_components, n_samples)
        y = lagged_vals.reshape(lagged_vals.shape[0], -1, lagged_vals.shape[-1])
    else:
        y = None
    return X, y, shared_times


def _create_lagged_data_autoregression(
    target_series: Union[TimeSeries, Sequence[TimeSeries]],
    t_pred: int,
    shift: int,
    last_step_shift: int,
    series_matrix: np.ndarray,
    covariate_matrices: Dict[str, np.ndarray],
    lags: Dict[str, List[int]],
    component_lags: Dict[str, Dict[str, List[int]]],
    relative_cov_lags: Dict[str, np.ndarray],
    uses_static_covariates: bool,
    last_static_covariates_shape: Optional[Tuple[int, int]],
    num_samples: int,
) -> np.ndarray:
    """Extract lagged data from target, past covariates and future covariates for auto-regression
    with RegressionModels.
    """
    series_length = len(target_series)
    X = []
    for series_type in ["target", "past", "future"]:
        if series_type not in lags:
            continue

        # extract series specific data
        values_matrix = (
            series_matrix
            if series_type == "target"
            else covariate_matrices[series_type]
        )

        if series_type not in component_lags:
            # for global lags over all components, directly extract lagged values from the data
            if series_type == "target":
                relative_lags = [
                    lag - (shift + last_step_shift) for lag in lags[series_type]
                ]
            else:
                relative_lags = relative_cov_lags[series_type] + t_pred

            lagged_data = values_matrix[:, relative_lags].reshape(
                series_length * num_samples, -1
            )
        else:
            # for component-specific lags, sort by lags and components and then extract
            tmp_X = _extract_component_lags_autoregression(
                series_type=series_type,
                values_matrix=values_matrix,
                shift=shift,
                last_step_shift=last_step_shift,
                t_pred=t_pred,
                lags=lags,
                component_lags=component_lags,
            )
            lagged_data = tmp_X.reshape(series_length * num_samples, -1)
        X.append(lagged_data)
    # concatenate retrieved lags
    X = np.concatenate(X, axis=1)

    if not uses_static_covariates:
        return X

    # Need to split up `X` into three equally-sized sub-blocks
    # corresponding to each timeseries in `series`, so that
    # static covariates can be added to each block; valid since
    # each block contains same number of observations:
    X = np.split(X, series_length, axis=0)
    X, _ = add_static_covariates_to_lagged_data(
        features=X,
        target_series=target_series,
        uses_static_covariates=uses_static_covariates,
        last_shape=last_static_covariates_shape,
    )

    # concatenate retrieved lags
    return np.concatenate(X, axis=0)


def _extract_component_lags_autoregression(
    series_type: str,
    values_matrix: np.ndarray,
    shift: int,
    last_step_shift: int,
    t_pred: int,
    lags: Dict[str, List[int]],
    component_lags: Dict[str, Dict[str, List[int]]],
) -> np.ndarray:
    """Extract, concatenate and reorder component-wise lags to obtain a feature order
    identical to tabularization.
    """
    # prepare index to reorder features by lags across components
    comp_lags_reordered = np.concatenate(
        [comp_lags for comp_lags in component_lags[series_type].values()]
    ).argsort()

    # convert relative lags to absolute
    if series_type == "target":
        lags_shift = -shift - last_step_shift
    else:
        lags_shift = -lags[series_type][0] + t_pred

    # extract features
    tmp_X = [
        values_matrix[
            :,
            [lag + lags_shift for lag in comp_lags],
            comp_i,
        ]
        for comp_i, comp_lags in enumerate(component_lags[series_type].values())
    ]

    # concatenate on features dimension and reorder
    return np.concatenate(tmp_X, axis=1)[:, comp_lags_reordered]


# For convenience, define following types for `_get_feature_times`:
FeatureTimes = Tuple[
    Optional[Union[pd.Index, pd.DatetimeIndex, pd.RangeIndex]],
    Optional[Union[pd.Index, pd.DatetimeIndex, pd.RangeIndex]],
    Optional[Union[pd.Index, pd.DatetimeIndex, pd.RangeIndex]],
]
MinLags = Tuple[Optional[int], Optional[int], Optional[int]]
MaxLags = Tuple[Optional[int], Optional[int], Optional[int]]


def _get_feature_times(
    target_series: Optional[TimeSeries] = None,
    past_covariates: Optional[TimeSeries] = None,
    future_covariates: Optional[TimeSeries] = None,
    lags: Optional[Union[Sequence[int], Dict[str, List[int]]]] = None,
    lags_past_covariates: Optional[Union[Sequence[int], Dict[str, List[int]]]] = None,
    lags_future_covariates: Optional[Union[Sequence[int], Dict[str, List[int]]]] = None,
    output_chunk_length: int = 1,
    output_chunk_shift: int = 0,
    is_training: bool = True,
    return_min_and_max_lags: bool = False,
    check_inputs: bool = True,
) -> Union[FeatureTimes, Tuple[FeatureTimes, MinLags, MaxLags]]:
    """
    Returns a tuple containing the times in `target_series`, the times in `past_covariates`, and the times in
    `future_covariates` that *could* be used to create features. The returned tuple of times can then be passed
    to `get_shared_times` to compute the 'eligible time points' shared by all specified series.

    Notes
    -----
    For the purposes of extracting feature times from each series, we define the `min_lag` and `max_lag` of
    each series to be:
            `min_lag = -max(lags_*)`,
            `max_lag = -min(lags_*)`
    where `lags_*` denotes either `lags`, `lags_past_covariates`, or `lags_future_covariates`.

    For both `lags` and `lags_past_covariates`, `min_lag` and `max_lag` are guaranteed to be positive values,
    since the values in `lags` and `lags_past_covariates` must all be negative. For these two series then,
    `min_lag` and `max_lag` represent the smallest and largest magnitude lags requested by the user. For example:
            `lags = [-3, -2, -1] -> min_lag = 1, max_lag = 3`

    The values contained in `lags_future_covariates`, on the other hand, can be negative, zero, or positive; this
    means that there are three cases to consider:
        1. Both `min_lag` and `max_lag` are positive, which means that all the values in `lags_future_covariates`
        are negative. In this case, `min_lag` and `max_lag` correspond to the smallest and largest
        lag magnitudes respectively. For example:
                `lags_future_covariates = [-3, -2, -1] -> min_lag = 1, max_lag = 3`
        2. `min_lag` is non-positive (i.e. zero or negative), but `max_lag` is positive, which means that
        `lags_future_covariates` contains both negative and non-negative (i.e. zero or positive) lag values.
        In this case, `abs(min_lag)` corresponds to the magnitude of the largest *non-negative* lag value in
        `lags_future_covariates`, whilst `max_lag` corresponds to the largest *negative* lag value in
        `lags_future_covariates`. For example:
                `lags_future_covariates = [-2, -1, 0, 1, 3] -> min_lag = -3, max_lag = 2`
        3. Both `min_lag` and `max_lag` are non-positive, which means that `lags_future_covariates` contains
        only non-negative lag values. In this case, `abs(min_lag)` and `abs(max_lag)`, rather confusingly,
        correspond to the largest and smallest lag magnitudes respectively. For example:
                `lags_future_covariates = [1, 2, 3] -> min_lag = -3, max_lag = -1`
    In all three cases, we have `min_lag <= max_lag`. As a direct consequence:
        1. `min_lag > 0` is a sufficient condition for `min_lag` and `max_lag` both being positive (i.e. Case 1).
        2. `max_lag <= 0` is a sufficient condition for `min_lag` and `max_lag` both being non-positive (i.e. Case 2).

    To extract feature times from a `target_series` when `is_training = True`, the following steps are performed:
        1. The first `max_lag` times of the series are excluded; these times have too few preceding values to
        construct features from.
        2. The last `output_chunk_length - output_chunk_shift - 1` times are excluded; these times have too few
        succeeding times to construct labels from.

    To extract feature times from a `target_series` when `is_training = False`, the following steps are performed:
        1. An additional `min_lag` times are appended to the end of the series; although these times are not contained
        in the original series, we're able to construct features for them since we only need the values of the series
        from time `t - max_lag` to `t - min_lag` to construct a feature for time `t`.
        2. The first `max_lag` times of the series are then excluded; these times have too few preceding values to
        construct features from.
    The exact same procedure is performed to extract the feature times from a `past_covariates` series.

    To extract feature times from `future_covariates`, we perform the following steps:
        1. Depending on the signs of `min_lag` and `max_lag`, additional times are either prepended or appended
        to the original series. More specifically:
            a) If `min_lag` and `max_lag` are both positive (i.e. `min_lag > 0`), then an additional `min_lag` times
            are appended to the end of the series; as previously mentioned, we only need values up to time `t - min_lag`
            to construct a feature for time `t`.
            b) If `min_lag` and `max_lag` are both non-positive (i.e. `max_lag < 0`), then an additional `abs(max_lag)`
            times are prepended to the start of the series; this is because we only need to know the values of the
            series *after* time `t + abs(max_lag)` to construct a feature for time `t` when we're only extracting
            positive lags from `future_covariates`.
            c) If `min_lag` is non-positive and `max_lag` is positive, then *no additional times* are added to the
            series, since constructing a feature for time `t` requires knowing values from time `t - max_lag` to
            time `t + abs(min_lag)`; in other words, we need to have access to time `t` itself.
        2. If `min_lag < 0`, the last `abs(min_lag)` times are excluded, since these values have fewer
        than `abs(min_lag)` values after them, which means we're unable to construct features for these times.
        3. If `max_lag > 0`, the first `max_lag` times are excluded, since these values have fewer than `max_lag` values
        before them, which means we're unable to construct features for these times.

    Some additional behaviours to note about the `_get_feature_times` function are:
        1. If `return_min_and_max_lags = True`, the smallest and largest lag value for each
        series is also returned as a pair of tuples.
        2. For those series which are either unspecified, a `None` value takes the place of
        that series' feature time, minimum lag values, and maximum lag value.
        3. If `is_training = True`, then `target_series` and `output_chunk_length` must
        be provided.

    Parameters
    ----------
    target_series
        Optionally, the series for the regression model to predict.
    past_covariates
        Optionally, the past covariates series that the regression model will use as inputs. Unlike the
        `target_series`, `past_covariates` are *not* to be predicted by the regression model.
    future_covariates
        Optionally, the future covariates (i.e. exogenous covariates) series that the regression model will
        use as inputs.
    lags
        Optionally, the lags of the target series to be used as (autoregressive) features. If not specified,
        autoregressive features will *not* be added to `X`.
    lags_past_covariates
        Optionally, the lags of `past_covariates` to be used as features.
    lags_future_covariates
        Optionally, the lags of `future_covariates` to be used as features.
    output_chunk_length
        Optionally, the number of time steps ahead into the future the regression model is to predict. This is ignored
        if `is_training = False`.
    output_chunk_shift
        Optionally, the number of time steps to shift the output chunk ahead into the future.
    is_training
        Optionally, specifies that training data is to be generated from the specified series. If `True`,
        `target_series`, `output_chunk_length`, and `multi_models` must all be specified.
    check_inputs
        Optionally, specifies that the `lags_*` and `series_*` inputs should be checked for validity. Should be set
        to `False` if inputs have already been checked for validity (e.g. inside the `__init__` of a class), otherwise
        should be set to `True`.
    return_min_and_max_lags
        Optionally, specifies whether the largest magnitude lag value for each series should also be returned along with
        the 'eligible' feature times

    Note: if the lags are provided as a dictionary for the target series or any of the covariates series, the
    component-specific lags are grouped into a single list to compute the corresponding feature time.

    Returns
    -------
    feature_times
        A tuple containing all the 'eligible feature times' in `target_series`, in `past_covariates`, and in
        `future_covariates`, in that order. If a particular series-lag pair isn't fully specified, then a `None`
        will take the place of that series' eligible times.
    min_lags
        Optionally, a tuple containing the smallest lag value in `lags`, `lags_past_covariates`, and
        `lags_future_covariates`, in that order. If a particular series-lag pair isn't fully specified, then a `None`
        will take the place of that series' minimum lag values.
    max_lags
        Optionally, a tuple containing the largest lag value in `lags`, `lags_past_covariates`, and
        `lags_future_covariates`, in that order. If a particular series-lag pair isn't fully specified, then a `None`
        will take the place of that series' maximum lag values.

    Raises
    ------
    ValueError
        If `target_series` and `output_chunk_length` are not both specified if `is_training = True`.
    ValueError
        If any of the `lags` inputs contain non-negative values or if none of the `lags` inputs have been specified.
    ValueError
        If any of the series are too short for the requested `lags` and/or `output_chunk_length` values.
    UserWarning
        If a `lags_*` input is specified without the accompanying time series or vice versa. The only expection to this
        is when `lags` isn't specified alongside `target_series` when `is_training = True`, since one may wish to fit
        a regression model without using autoregressive features.

    """
    raise_if(
        is_training and (target_series is None),
        "Must specify `target_series` when `is_training = True`.",
    )
    if check_inputs:
        raise_if(
            not isinstance(output_chunk_length, int) or output_chunk_length < 1,
            "`output_chunk_length` must be a positive `int`.",
        )
        _check_lags(lags, lags_past_covariates, lags_future_covariates)
    feature_times, min_lags, max_lags = [], [], []
    for name_i, series_i, lags_i in zip(
        ["target_series", "past_covariates", "future_covariates"],
        [target_series, past_covariates, future_covariates],
        [lags, lags_past_covariates, lags_future_covariates],
    ):
        # union of the component-specific lags, unsorted
        if isinstance(lags_i, dict):
            lags_i = list(set(chain(*lags_i.values())))

        if check_inputs and (series_i is not None):
            _check_series_length(
                series=series_i,
                lags=lags_i,
                output_chunk_length=output_chunk_length,
                output_chunk_shift=output_chunk_shift,
                is_training=is_training,
                name=name_i,
            )
        series_specified = series_i is not None
        lags_specified = lags_i is not None
        is_label_series = is_training and name_i == "target_series"
        times_i = series_i.time_index if series_specified else None
        max_lag_i = -min(lags_i) if lags_specified else None
        min_lag_i = -max(lags_i) if lags_specified else None
        if is_label_series:
            # Exclude last `output_chunk_length - 1` times:
            if not output_chunk_shift:
                end_idx = -output_chunk_length + 1 if output_chunk_length > 1 else None
            else:
                end_idx = -output_chunk_length - output_chunk_shift + 1
            times_i = times_i[:end_idx]
        elif series_specified and lags_specified:
            # Prepend times to start of series - see Step 1a for extracting
            # feature times from `future_covariates` in `Notes`:
            new_start = (
                times_i[0] + series_i.freq * max_lag_i if max_lag_i < 0 else None
            )
            # Append times to end of series - see Step 1b for extracting features
            # times from `future_covariates`, or Step 1 for extracting features
            # from `target_series`/`past_covariates` in `Notes`:
            new_end = (
                times_i[-1] + series_i.freq * (min_lag_i) if min_lag_i > 0 else None
            )
            times_i = _extend_time_index(
                times_i, series_i.freq, new_start=new_start, new_end=new_end
            )
        if series_specified and lags_specified:
            # Exclude last `abs(min_lag)` times - see Step 2 for extracting feature
            # times from `future_covariates` in `Notes`:
            if min_lag_i < 0:
                times_i = times_i[:min_lag_i]
            # Exclude first `max_lag` times - see Step 3 for extracting feature times
            # from `future_covariates`, or Step 2 in extracting feature times from
            # `target_series`/`past_covariates` in `Notes`:
            if max_lag_i > 0:
                times_i = times_i[max_lag_i:]
        elif (not is_label_series) and (series_specified ^ lags_specified):
            # Warn user that series/lags input will be ignored:
            times_i = max_lag_i = None
            lags_name = "lags" if name_i == "target_series" else f"lags_{name_i}"
            specified = lags_name if lags_specified else name_i
            unspecified = name_i if lags_specified else lags_name
            warnings.warn(
                f"`{specified}` was specified without accompanying `{unspecified}` and, thus, will be ignored."
            )

        feature_times.append(times_i)
        # Note `max_lag_i` and `min_lag_i` if requested:
        if series_specified and lags_specified:
            min_lags.append(min_lag_i)
            max_lags.append(max_lag_i)
        else:
            min_lags.append(None)
            max_lags.append(None)
    return (
        (feature_times, min_lags, max_lags)
        if return_min_and_max_lags
        else feature_times
    )


def get_shared_times(
    *series_or_times: Union[TimeSeries, pd.Index, None], sort: bool = True
) -> pd.Index:
    """
    Returns the times shared by all specified `TimeSeries` or time indexes (i.e. the intersection of all
    these times). If `sort = True`, then these shared times are sorted from earliest to latest. Any `TimeSeries` or
    time indices in `series_or_times` that aren't specified (i.e. are `None`) are simply ignored.

    Parameters
    ----------
    series_or_times
        The `TimeSeries` and/or time indices that should 'intersected'.
    sort
        Optionally, specifies that the returned shared times should be sorted from earliest to latest.

    Returns
    -------
    shared_times
        The time indices present in all specified `TimeSeries` and/or time indices.

    Raises
    ------
    TypeError
        If the specified `TimeSeries` and/or time indices do not all share the same type of time index (i.e. must
        either be all `pd.DatetimeIndex` or all `pd.RangeIndex`).
    """

    # `sort = None` specifies to `pd.Index.intersection` that values should be sorted:
    sort = None if sort else False

    def intersection_func(series_or_times_1, series_or_times_2):
        times_1 = (
            series_or_times_1.time_index
            if isinstance(series_or_times_1, TimeSeries)
            else series_or_times_1
        )
        times_2 = (
            series_or_times_2.time_index
            if isinstance(series_or_times_2, TimeSeries)
            else series_or_times_2
        )
        return times_1.intersection(times_2, sort=sort)

    specified_inputs = [series for series in series_or_times if series is not None]

    if not specified_inputs:
        shared_times = None
    elif len(specified_inputs) == 1:
        shared_times = (
            specified_inputs[0].time_index
            if isinstance(specified_inputs[0], TimeSeries)
            else specified_inputs[0]
        )
        shared_times = None if len(shared_times) == 0 else shared_times
    else:
        shared_times = reduce(intersection_func, specified_inputs)
        # Empty intersection may result from intersecting time indices being of different types - throw error if so:
        if shared_times.empty:
            shared_times = None
            times_types = [
                type(ts.time_index if isinstance(ts, TimeSeries) else ts)
                for ts in specified_inputs
            ]
            raise_if_not(
                len(set(times_types)) == 1,
                (
                    "Specified series and/or times must all "
                    "have the same type of `time_index` (i.e. all "
                    "`pd.RangeIndex` or all `pd.DatetimeIndex`)."
                ),
            )
    return shared_times


def get_shared_times_bounds(
    *series_or_times: Sequence[Union[TimeSeries, pd.Index, None]]
) -> Union[Tuple[pd.Index, pd.Index], None]:
    """
    Returns the latest `start_time` and the earliest `end_time` among all non-`None` `series_or_times`;
    these are (non-tight) lower and upper `bounds` on the intersection of all these `series_or_times` respectively.
    If no potential overlap exists between all specified series, `None` is returned instead.

    Notes
    -----
    If all specified `series_or_times` are of the same frequency, then `get_shared_times_bounds`
    returns tight `bounds` (i.e. the earliest and latest time within the intersection of all the timeseries
    is returned). To see this, suppose we have three equal-frequency series with observations made at different
    times:
        Series 1: ------
        Series 2:    ------
        Series 3:  ------
    Here, each `-` denotes an observation at a specific time. In this example, `find_time_overlap_bounds` will
    return the times at `LB` and `UB`:
                    LB
        Series 1: ---|---|
        Series 2:    |---|---
        Series 3:  --|---|-
                         UB
    If the specified timeseries are *not* of the same frequency, then the returned `bounds` is potentially non-tight
    (i.e. `LB <= intersection.start_time() < intersection.end_time() <= UB`, where `intersection` are the times shared
    by all specified timeseries)

    Parameters
    ----------
    series_or_times
        The `TimeSeries` and/or `pd.Index` values to compute intersection `bounds` for; any provided `None` values
        are ignored.

    Returns
    -------
    bounds
        Tuple containing the latest `start_time` and earliest `end time` among all specified `timeseries`, in that
        order. If no potential overlap exists between the specified series, then `None` is returned instead. Similarly,
        if no non-`None` `series_or_times` were specified, `None` is returned.

    Raises
    ------
    TypeError
        If the series and/or times in `series_or_times` don't all share the same type of `time_index`
        (i.e. either all `pd.DatetimeIndex` or `pd.RangeIndex`).

    """
    start_times, end_times = [], []
    for val in series_or_times:
        if (val is not None) and (len(val) > 0):
            start_times.append(
                val.start_time() if isinstance(val, TimeSeries) else val[0]
            )
            end_times.append(val.end_time() if isinstance(val, TimeSeries) else val[-1])
    if not start_times:
        bounds = None
    else:
        times_types = [type(time) for time in start_times]
        raise_if_not(
            len(set(times_types)) == 1,
            (
                "Specified series and/or times must all "
                "have the same type of `time_index` "
                "(i.e. all `pd.RangeIndex` or all `pd.DatetimeIndex`)."
            ),
        )
        # If `start_times` empty, no series were specified -> `bounds = (1, -1)` will
        # be 'converted' to `None` in next line:
        bounds = (max(start_times), min(end_times)) if start_times else (1, -1)
        # Specified timeseries share no overlapping periods.
        if bounds[1] < bounds[0]:
            bounds = None
    return bounds


def strided_moving_window(
    x: np.ndarray,
    window_len: int,
    stride: int = 1,
    axis: int = 0,
    check_inputs: bool = True,
) -> np.ndarray:
    """
    Extracts moving window views of an `x` array along a specified `axis`, where each window is of length `window_len`
    and consecutive windows are separated by `stride` indices. The total number of extracted windows equals
    `num_windows = (x.shape[axis] - window_len)//stride + 1`.

    Notes
    -----
    This function is similar to `sliding_window_view` in `np.lib.stride_tricks`, except that:
        1. `strided_moving_window` allows for consecutive windows to be separated by a specified `stride`,
        whilst `sliding_window_view` does not.
        2. `strided_moving_window` can only operate along a single axis, whereas `sliding_window_view` can
        operate along multiple axes.
    Additionally, unlike `sliding_window_view`, using `strided_moving_window` doesn't require `numpy >= 1.20.0`.

    Parameters
    ----------
    x
        The array from which to extract moving windows.
    window_len
        The size of the extracted moving windows.
    stride
        Optionally, the separation between consecutive windows.
    axis
        Optionally, the axis along which the moving windows should be extracted.
    check_inputs
        Optionally, specifies whether inputs should be checked for validity. Should be set
        to `False` if inputs have already been checked for validity (e.g. inside the `__init__`
        of a class), otherwise should be set to `True`. See [1]_ for further details.

    Returns
    -------
    windows
        The moving windows extracted from `x`. The extracted windows are stacked along the last axis, and the
        `axis` along which the windows were extracted is 'trimmed' such that its length equals the number of
        extracted windows. More specifically, `windows.shape = x_trimmed_shape + (window_len,)`, where
        `x_trimmed_shape` equals `x.shape`, except that `x_trimmed_shape[axis] = num_windows`.

    Raises
    ------
    ValueError
        If `check_inputs = True` and `window_len` is not positive.
    ValueError
        If `check_inputs = True` and `stride` is not positive.
    ValueError
        If `check_inputs = True` and `axis` is greater than `x.ndim`.
    ValueError
        If `check_inputs = True` and `window_len` is larger than `x.shape[axis]`.

    References
    ----------
    .. [1] https://numpy.org/doc/stable/reference/generated/numpy.lib.stride_tricks.as_strided.html
    """
    if check_inputs:
        raise_if(
            not isinstance(stride, int) or stride < 1,
            "`stride` must be a positive `int`.",
        )
        raise_if(
            not isinstance(window_len, int) or window_len < 1,
            "`window_len` must be a positive `int`.",
        )
        raise_if(
            not isinstance(axis, int) or axis > x.ndim - 1 or axis < -x.ndim,
            "`axis` must be an `int` that is less than `x.ndim`.",
        )
        raise_if(
            window_len > x.shape[axis],
            "`window_len` must be less than or equal to x.shape[axis].",
        )
    num_windows = (x.shape[axis] - window_len) // stride + 1
    new_shape = list(x.shape)
    new_shape[axis] = num_windows
    new_shape = tuple(new_shape) + (window_len,)
    out_strides = list(x.strides) + [x.strides[axis]]
    out_strides[axis] = stride * out_strides[axis]
    out_strides = tuple(out_strides)
    return as_strided(x, shape=new_shape, strides=out_strides)


#
#   Private Functions
#


def _extend_time_index(
    time_index: pd.Index,
    freq: Union[int, str],
    new_start: Optional[pd.Timestamp] = None,
    new_end: Optional[pd.Timestamp] = None,
):
    """
    Extends a `time_index` of frequency `freq` such that it now ends at time `new_end`;
    the fastest way to do this is actually to create a new time index from scratch.
    """
    is_range_idx = isinstance(freq, int)
    if new_start is None:
        new_start = time_index[0]
    if new_end is None:
        new_end = time_index[-1]
    if is_range_idx:
        time_index = pd.RangeIndex(start=new_start, stop=new_end + freq, step=freq)
    else:
        time_index = pd.date_range(start=new_start, end=new_end, freq=freq)
    return time_index


def _get_freqs(*series: Union[TimeSeries, None]):
    """
    Returns list with the frequency of all specified (i.e. non-`None`) `series`.
    """
    freqs = []
    for ts in series:
        if ts is not None:
            freqs.append(ts.freq)
    return freqs


def _all_equal_freq(*series: Union[TimeSeries, None]) -> bool:
    """
    Returns `True` if all specified (i.e. non-`None`) `series` have the same frequency.
    """
    freqs = _get_freqs(*series)
    return len(set(freqs)) == 1


def _check_lags(
    lags: Optional[Union[Sequence[int], Dict[str, List[int]]]],
    lags_past_covariates: Optional[Union[Sequence[int], Dict[str, List[int]]]],
    lags_future_covariates: Optional[Union[Sequence[int], Dict[str, List[int]]]],
) -> None:
    """
    Throws `ValueError` if any `lag` values aren't negative OR if no lags have been specified.
    """
    all_lags = [lags, lags_past_covariates, lags_future_covariates]
    suffixes = ["", "_past_covariates", "_future_covariates"]
    lags_is_none = []
    for i, (suffix, lags_i) in enumerate(zip(suffixes, all_lags)):
        lags_is_none.append(lags_i is None)
        if not lags_is_none[-1]:
            is_target_or_past = i < 2
            max_lag = -1 if is_target_or_past else inf

            if isinstance(lags_i, dict):
                lags_i = list(set(chain(*lags_i.values())))

            raise_if(
                any((lag > max_lag or not isinstance(lag, int)) for lag in lags_i),
                f"`lags{suffix}` must be a `Sequence` or `Dict` containing only `int` values less than {max_lag + 1}.",
            )
    raise_if(
        all(lags_is_none),
        "Must specify at least one of: `lags`, `lags_past_covariates`, `lags_future_covariates`.",
    )
    return None


def _check_series_length(
    series: TimeSeries,
    lags: Union[None, Sequence[int]],
    output_chunk_length: int,
    output_chunk_shift: int,
    is_training: bool,
    name: Literal["target_series", "past_covariates", "future_covariates"],
) -> None:
    """
    Throws `ValueError` if `series` is too short for specified `lags` and, when `is_training`, `output_chunk_length`.
    """
    is_target = name == "target_series"
    is_label_series = is_training and is_target
    lags_specified = lags is not None
    minimum_len, minimum_len_str = None, None
    if is_label_series:
        minimum_len_str = (
            "-min(lags) + output_chunk_length"
            if lags_specified
            else "output_chunk_length"
        ) + " + output_chunk_shift"
        minimum_len = (
            output_chunk_length
            + output_chunk_shift
            + (-min(lags) if lags_specified else 0)
        )
    elif lags_specified:
        lags_name = "lags" if name == "target_series" else f"lags_{name}"
        minimum_len_str = f"-min({lags_name}) + max({lags_name}) + 1"
        minimum_len = -min(lags) + max(lags) + 1
    if lags_specified:
        raise_if(
            series.n_timesteps < minimum_len,
            (
                f"`{name}` must have at least "
                f"`{minimum_len_str}` = {minimum_len} time steps; "
                f"instead, it only has {series.n_timesteps}."
            ),
        )
    return None<|MERGE_RESOLUTION|>--- conflicted
+++ resolved
@@ -302,9 +302,6 @@
 
     if max_samples_per_ts is None:
         max_samples_per_ts = inf
-<<<<<<< HEAD
-    X, y, times, sample_weights = [], [], [], []
-=======
 
     # lags are identical for multiple series: pre-compute lagged features and reordered lagged features
     lags_extract, lags_order = _get_lagged_indices(
@@ -312,8 +309,7 @@
         lags_past_covariates,
         lags_future_covariates,
     )
-    X, y, times = [], [], []
->>>>>>> 62122bea
+    X, y, times, sample_weights = [], [], [], []
     for i in range(max(seq_ts_lens)):
         target_i = target_series[i] if target_series else None
         past_i = past_covariates[i] if past_covariates else None
