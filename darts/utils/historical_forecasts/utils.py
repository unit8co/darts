<<<<<<< HEAD
from types import SimpleNamespace
from typing import Any, Callable, Dict, List, Optional, Sequence, Set, Tuple, Union

try:
    from typing import Literal
except ImportError:
    from typing_extensions import Literal

=======
>>>>>>> 18e2e3fd
import inspect
from collections.abc import Sequence
from types import SimpleNamespace
from typing import Any, Callable, Literal, Optional, Union

import numpy as np
import pandas as pd
from numpy.typing import ArrayLike

<<<<<<< HEAD
from darts.dataprocessing.pipeline import Pipeline
from darts.dataprocessing.transformers import BaseDataTransformer
from darts.logging import get_logger, raise_if_not, raise_log
=======
from darts.logging import get_logger, raise_log
>>>>>>> 18e2e3fd
from darts.timeseries import TimeSeries
from darts.utils import n_steps_between
from darts.utils.ts_utils import get_series_seq_type, series2seq
from darts.utils.utils import generate_index

logger = get_logger(__name__)

TimeIndex = Union[
    pd.DatetimeIndex,
    pd.RangeIndex,
    tuple[int, int],
    tuple[pd.Timestamp, pd.Timestamp],
]


def _historical_forecasts_general_checks(model, series, kwargs):
    """
    Performs checks common to ForecastingModel and RegressionModel backtest() methods

    Parameters
    ----------
    model
        The forecasting model.
    series
        Either series when called from ForecastingModel, or target_series if called from RegressionModel
    signature_params
        A dictionary of the signature parameters of the calling method, to get the default values
        Typically would be signature(self.backtest).parameters
    kwargs
        Params specified by the caller of backtest(), they take precedence over the arguments' default values
    """
    # parse kwargs
    n = SimpleNamespace(**kwargs)

    # check forecast horizon
    if not n.forecast_horizon > 0:
        raise_log(
            ValueError("The provided forecasting horizon must be a positive integer."),
            logger,
        )

    # check stride
    if not n.stride > 0:
        raise_log(
            ValueError("The provided stride parameter must be a positive integer."),
            logger,
        )

    series = series2seq(series)

    if n.start is not None:
        # check start parameter in general (non series dependent)
        if not isinstance(n.start, (float, int, np.int64, pd.Timestamp)):
            raise_log(
                TypeError(
                    "`start` must be either `float`, `int`, `pd.Timestamp` or `None`."
                ),
                logger,
            )

        if n.start_format not in ["position", "value"]:
            raise_log(
                ValueError(
                    f"`start_format` must be on of ['position', 'value']. Received '{n.start_format}'."
                )
            )
        if n.start_format == "position" and not isinstance(n.start, (int, np.int64)):
            raise_log(
                ValueError(
                    f"Since `start_format='position'`, `start` must be an integer, received {type(n.start)}."
                ),
                logger,
            )
        if isinstance(n.start, float) and not 0.0 <= n.start <= 1.0:
            raise_log(
                ValueError("if `start` is a float, must be between 0.0 and 1.0."),
                logger,
            )

        for idx, series_ in enumerate(series):
            # check specifically for int and Timestamp as error by `get_timestamp_at_point` is too generic
            if isinstance(n.start, pd.Timestamp):
                if not series_._has_datetime_index:
                    raise_log(
                        ValueError(
                            "if `start` is a `pd.Timestamp`, all series must be indexed with a `pd.DatetimeIndex`"
                        ),
                        logger,
                    )
                if n.start > series_.end_time():
                    raise_log(
                        ValueError(
                            f"`start` time `{n.start}` is after the last timestamp `{series_.end_time()}` of the "
                            f"series at index: {idx}."
                        ),
                        logger,
                    )
            elif isinstance(n.start, (int, np.int64)):
                if n.start_format == "position" or series_.has_datetime_index:
                    if n.start >= len(series_):
                        raise_log(
                            ValueError(
                                f"`start` position `{n.start}` is out of bounds for series of length {len(series_)} "
                                f"at index: {idx}."
                            ),
                            logger,
                        )
                elif n.start > series_.time_index[-1]:  # format "value" and range index
                    raise_log(
                        ValueError(
                            f"`start` time `{n.start}` is larger than the last index `{series_.time_index[-1]}` "
                            f"for series at index: {idx}."
                        ),
                        logger,
                    )

            # find valid start position relative to the series start time, otherwise raise an error
            start_idx, _ = _get_start_index(
                series_, idx, n.start, n.start_format, n.stride
            )

            # check that `overlap_end` and `start` are a valid combination
            overlap_end = n.overlap_end
            if (
                not overlap_end
                and start_idx + n.forecast_horizon + model.output_chunk_shift
                > len(series_)
            ):
                # verbose error messages
                if n.start_format == "position" or (
                    not isinstance(n.start, pd.Timestamp)
                    and series_._has_datetime_index
                ):
                    start_value_msg = (
                        f"`start` position `{n.start}` corresponding to time"
                    )
                else:
                    start_value_msg = "`start` time"
                start = series_._time_index[start_idx]
                raise_log(
                    ValueError(
                        f"{start_value_msg} `{start}` is too late in the series {idx} to make any predictions with "
                        f"`overlap_end` set to `False`."
                    ),
                    logger,
                )

    # check direct likelihood parameter prediction before fitting a model
    if n.predict_likelihood_parameters:
        if not model.supports_likelihood_parameter_prediction:
            raise_log(
                ValueError(
                    f"Model `{model.__class__.__name__}` does not support `predict_likelihood_parameters=True`. "
                    f"Either the model does not support likelihoods, or no `likelihood` was used at model "
                    f"creation."
                )
            )
        if n.num_samples != 1:
            raise_log(
                ValueError(
                    f"`predict_likelihood_parameters=True` is only supported for `num_samples=1`, "
                    f"received {n.num_samples}."
                ),
                logger,
            )

        if (
            model.output_chunk_length is not None
            and n.forecast_horizon > model.output_chunk_length
        ):
            raise_log(
                ValueError(
                    "`predict_likelihood_parameters=True` is only supported for `forecast_horizon` smaller than or "
                    "equal to model's `output_chunk_length`."
                ),
                logger,
            )

    if isinstance(n.data_transformers, dict):
        # checking the keys
        supported_keys = {"series", "past_covariates", "future_covariates"}
        incorrect_keys = set(n.data_transformers.keys()) - supported_keys
        if len(incorrect_keys) > 0:
            raise_log(
                ValueError(
                    f"The keys supported by `data_transformers` are {supported_keys}, received the following "
                    f"incorrect keys: {incorrect_keys}."
                ),
                logger,
            )
        # DataTransformer must already be fitted when no retraining is occuring
        if not n.retrain:
            for val_ in n.data_transformers.values():
                transf = (
                    val_
                    if isinstance(val_, Pipeline)
                    else Pipeline(transformers=[val_], copy=False)
                )
                if transf.fittable and not transf._fit_called:
                    raise_log(
                        ValueError(
                            "All the fittable entries in `data_transformers` must already be fitted when "
                            "`retrain=False`."
                        ),
                        logger,
                    )

    if (
        n.sample_weight is not None
        and not isinstance(n.sample_weight, str)
        and model.supports_sample_weight
    ):
        sample_weight = series2seq(n.sample_weight)
        for idx, (series_, sample_weight_) in enumerate(zip(series, sample_weight)):
            is_valid = (
                sample_weight_.freq == series_.freq
                and sample_weight_.start_time() <= series_.start_time()
                and len(sample_weight_) >= len(series_)
            )
            if not is_valid:
                raise_log(
                    ValueError(
                        f"`sample_weight` at series index {idx} must contain at least all times "
                        f"of the corresponding target `series`."
                    ),
                    logger=logger,
                )


def _historical_forecasts_sanitize_kwargs(
    model,
    fit_kwargs: Optional[dict[str, Any]],
    predict_kwargs: Optional[dict[str, Any]],
    retrain: bool,
    show_warnings: bool,
) -> tuple[dict[str, Any], dict[str, Any]]:
    """Convert kwargs to dictionary, check that their content is compatible with called methods."""
    hfc_args = set(inspect.signature(model.historical_forecasts).parameters)
    # replace `forecast_horizon` with `n`
    hfc_args = hfc_args - {"forecast_horizon"}
    hfc_args = hfc_args.union({"n"})

    if fit_kwargs is None:
        fit_kwargs = dict()
    elif retrain:
        fit_kwargs = _historical_forecasts_check_kwargs(
            hfc_args=hfc_args,
            name_kwargs="fit_kwargs",
            dict_kwargs=fit_kwargs,
        )
    elif show_warnings:
        logger.warning(
            "`fit_kwargs` was provided with `retrain=False`, the argument will be ignored."
        )

    if predict_kwargs is None:
        predict_kwargs = dict()
    else:
        predict_kwargs = _historical_forecasts_check_kwargs(
            hfc_args=hfc_args,
            name_kwargs="predict_kwargs",
            dict_kwargs=predict_kwargs,
        )
    return fit_kwargs, predict_kwargs


def _historical_forecasts_check_kwargs(
    hfc_args: set[str],
    name_kwargs: str,
    dict_kwargs: dict[str, Any],
) -> dict[str, Any]:
    """
    Return the kwargs dict without the arguments unsupported by the model method.

    Raise a warning if some argument are not supported and an exception if some arguments interfere with
    historical_forecasts logic.
    """
    invalid_args = set(dict_kwargs).intersection(hfc_args)
    if len(invalid_args) > 0:
        raise_log(
            ValueError(
                f"The following parameters cannot be passed in `{name_kwargs}`: {invalid_args}. "
                f"Make sure to pass them explicitly to the function/method."
            ),
            logger,
        )
    return dict_kwargs


def _get_start_index(
    series: TimeSeries,
    series_idx: int,
    start: Union[pd.Timestamp, int, float],
    start_format: Literal["value", "position"],
    stride: int,
    historical_forecasts_time_index: Optional[TimeIndex] = None,
):
    """Finds a valid historical forecast start point within either `series` or `historical_forecasts_time_index`
    (depending on whether `historical_forecasts_time_index` is passed, denoted as `ref`).

    - If `start` is larger or equal to the first index of `ref`, uses `start` directly.
    - If `start` is before the first index of `ref`, tries to find a start point within `ref` that lies a
      round-multiple `stride` time steps ahead of `start`.

    Raises an error if the new start index from above is larger than the last index in `ref`.

    Parameters
    ----------
    series
        A time series. If `historical_forecasts_time_index` is `None`, will use this series' time index as a reference
        index.
    series_idx
        The sequence index of the `series`.
    start
        The start point for historical forecasts.
    start_format
        The start format for historical forecasts.
    stride
        The stride for historical forecasts.
    historical_forecasts_time_index
        Optionally, the historical forecast index (or the boundaries only) to use as the reference index.
    """
    series_start, series_end = series._time_index[0], series._time_index[-1]
    has_dti = series._has_datetime_index
    # find start position relative to the series start time
    if isinstance(start, float):
        # fraction of series
        rel_start = series.get_index_at_point(start)
    elif start_format == "value" and not (isinstance(start, int) and has_dti):
        # start is a time stamp for DatetimeIndex, and integer for RangeIndex
        rel_start = n_steps_between(start, series_start, freq=series.freq)
    else:
        # start is a positional index
        start: int
        rel_start = start if start >= 0 else len(series) - abs(start)

    # find actual start time
    start_idx = _adjust_start(rel_start, stride)
    _check_start(
        series=series,
        start_idx=start_idx,
        start=start,
        start_format=start_format,
        series_start=series_start,
        ref_start=series_start,
        ref_end=series_end,
        stride=stride,
        series_idx=series_idx,
        is_historical_forecast=False,
    )
    if historical_forecasts_time_index is not None:
        hfc_start, hfc_end = (
            historical_forecasts_time_index[0],
            historical_forecasts_time_index[-1],
        )
        # at this point, we know that `start_idx` is within `series`. Now, find the position of that time step
        # relative to the first forecastable point
        rel_start_hfc = n_steps_between(
            series._time_index[start_idx], hfc_start, freq=series.freq
        )
        # get the positional index of `hfc_start` in `series`
        hfc_start_idx = start_idx - rel_start_hfc
        # potentially, adjust the position to be inside the forecastable points
        hfc_start_idx += _adjust_start(rel_start_hfc, stride)
        _check_start(
            series=series,
            start_idx=hfc_start_idx,
            start=start,
            start_format=start_format,
            series_start=series_start,
            ref_start=hfc_start,
            ref_end=hfc_end,
            stride=stride,
            series_idx=series_idx,
            is_historical_forecast=True,
        )
        start_idx = hfc_start_idx
    return start_idx, rel_start


def _adjust_start(rel_start, stride):
    """If relative start position `rel_start` is negative, then adjust it to the first non-negative index that lies a
    round-multiple of `stride` ahead of `rel_start`
    """
    if rel_start >= 0:
        start_idx = rel_start
    else:
        # if `start` lies before the start time of `series` -> check if there is a valid start point in
        # `series` that is a round-multiple of `stride` ahead of `start`
        start_idx = (
            rel_start
            + (abs(rel_start) // stride + int(abs(rel_start) % stride > 0)) * stride
        )
    return start_idx


def _check_start(
    series: TimeSeries,
    start_idx: int,
    start: Union[pd.Timestamp, int, float],
    start_format: Literal["value", "position"],
    series_start: Union[pd.Timestamp, int],
    ref_start: Union[pd.Timestamp, int],
    ref_end: Union[pd.Timestamp, int],
    stride: int,
    series_idx: int,
    is_historical_forecast: bool,
):
    """Raises an error if the start index (position) is not within the series."""
    if start_idx < len(series):
        return

    if start_format == "position" or (
        not isinstance(start, pd.Timestamp) and series._has_datetime_index
    ):
        start_format_msg = f"position `{start}` corresponding to time "
        if isinstance(start, float):
            # fraction of series
            start = series.get_index_at_point(start)
        else:
            start = series.start_time() + start * series.freq
    else:
        start_format_msg = "time "
    ref_msg = "" if not is_historical_forecast else "historical forecastable "
    start_new = series_start + start_idx * series.freq
    raise_log(
        ValueError(
            f"`start` {start_format_msg}`{start}` is smaller than the first {ref_msg}time index "
            f"`{ref_start}` for series at index: {series_idx}, and could not find a valid start "
            f"point within the {ref_msg}time index that lies a round-multiple of `stride={stride}` "
            f"ahead of `start` (first inferred start is `{start_new}`, but last {ref_msg}time index "
            f"is `{ref_end}`."
        ),
        logger=logger,
    )


def _get_historical_forecastable_time_index(
    model,
    series: TimeSeries,
    forecast_horizon: int,
    overlap_end: bool,
    past_covariates: Optional[TimeSeries] = None,
    future_covariates: Optional[TimeSeries] = None,
    is_training: Optional[bool] = False,
    reduce_to_bounds: bool = False,
) -> Union[
    pd.DatetimeIndex,
    pd.RangeIndex,
    tuple[int, int],
    tuple[pd.Timestamp, pd.Timestamp],
    None,
]:
    """
    Private function that returns the largest time_index representing the subset of each timestamps
    for which historical forecasts can be made, given the model's properties, the training series
    and the covariates.
        - If ``None`` is returned, there is no point where a forecast can be made.

        - If ``is_training=False``, it returns the time_index subset of predictable timestamps.

        - If ``is_training=True``, it returns the time_index subset of trainable timestamps. A trainable
        timestamp is a timestamp that has a training sample of length at least ``self.training_sample_length``
            preceding it.

    Additionally, it accounts for auto-regression (forecast_horizon > model.output_chunk_length , and overlap_end.
        - In case of auto-regression, we have to step back the last possible predictable/trainable time step if the
          covariates are too short
        - In case overlap_end=False, the latest possible predictable/trainable time step is shifted back if a
          prediction starting from that point would go beyond the end of `series`.


    Parameters
    ----------
    series
        A target series.
    forecast_horizon
        The forecast horizon for the predictions.
    overlap_end
        Whether the returned forecasts can go beyond the series' end or not.
    past_covariates
        Optionally, a past covariates.
    future_covariates
        Optionally, a future covariates.
    is_training
        Whether the returned time_index should be taking into account the training.
    reduce_to_bounds
        Whether to only return the minimum and maximum historical forecastable index

    Returns
    -------
    Union[pd.DatetimeIndex, pd.RangeIndex, Tuple[int, int], Tuple[pd.Timestamp, pd.Timestamp], None]
        The longest time_index that can be used for historical forecasting, either as a range or a tuple.

    Examples
    --------
    >>> model = LinearRegressionModel(lags=3, output_chunk_length=2)
    >>> model.fit(train_series)
    >>> series = TimeSeries.from_times_and_values(pd.date_range('2000-01-01', '2000-01-10'), np.arange(10))
    >>> model._get_historical_forecastable_time_index(series=series, is_training=False, forecast_horizon=1)
    DatetimeIndex(
            ['2000-01-04', '2000-01-05', '2000-01-06', '2000-01-07', '2000-01-08', '2000-01-09', '2000-01-10'],
            dtype='datetime64[ns]', freq='D'
    )
    >>> model._get_historical_forecastable_time_index(series=series, is_training=True)
    DatetimeIndex(['2000-01-06', '2000-01-08', '2000-01-09', '2000-01-10'], dtype='datetime64[ns]', freq='D')
    >>> model = NBEATSModel(input_chunk_length=3, output_chunk_length=3)
    >>> model.fit(train_series, train_past_covariates)
    >>> series = TimeSeries.from_times_and_values(pd.date_range('2000-10-01', '2000-10-09'), np.arange(8))
    >>> past_covariates = TimeSeries.from_times_and_values(
    >>>     pd.date_range('2000-10-03', '2000-10-20'),
    >>>     np.arange(18)
    >>> )
    >>> model._get_historical_forecastable_time_index(
    >>>     series=series,
    >>>     past_covariates=past_covariates,
    >>>     is_training=False,
    >>>     forecast_horizon=1,
    >>> )
    DatetimeIndex(['2000-10-06', '2000-10-07', '2000-10-08', '2000-10-09'], dtype='datetime64[ns]', freq='D')
    >>>  # Only one point is trainable; it corresponds to the first point after we reach a common subset of
    >>> # timestamps of training_sample_length length.
    >>> model._get_historical_forecastable_time_index(
    >>>     series=series,
    >>>     past_covariates=past_covariates,
    >>>     is_training=True,
    >>> )
    DatetimeIndex(['2000-10-09'], dtype='datetime64[ns]', freq='D')
    """

    (
        min_target_lag,
        max_target_lag,
        min_past_cov_lag,
        max_past_cov_lag,
        min_future_cov_lag,
        max_future_cov_lag,
        output_chunk_shift,
        max_target_lag_train,
    ) = model.extreme_lags

    # max_target_lag < 0 are local models which can predict for n (horizon) -> infinity (no auto-regression)
    is_autoregression = (
        max_target_lag >= 0
        and forecast_horizon > max_target_lag - output_chunk_shift + 1
    )

    if min_target_lag is None:
        min_target_lag = 0

    if is_training and max_target_lag_train is not None:
        # the output lag/window can be different for train and predict modes
        output_lag = max_target_lag_train
    else:
        output_lag = max_target_lag

    # longest possible time index for target
    if is_training:
        start = (
            series.start_time()
            + (output_lag - output_chunk_shift - min_target_lag + 1) * series.freq
        )
    else:
        start = series.start_time() - min_target_lag * series.freq
    end = series.end_time() + 1 * series.freq

    intersect_ = (start, end)

    # longest possible time index for past covariates
    if (min_past_cov_lag is not None) and (past_covariates is not None):
        if is_training:
            start_pc = (
                past_covariates.start_time()
                + (output_lag - output_chunk_shift - min_past_cov_lag + 1)
                * past_covariates.freq
            )
        else:
            start_pc = (
                past_covariates.start_time() - min_past_cov_lag * past_covariates.freq
            )

        shift_pc_end = max_past_cov_lag
        if is_autoregression:
            # we step back in case of auto-regression
            shift_pc_end += forecast_horizon - (max_target_lag - output_chunk_shift + 1)
        end_pc = past_covariates.end_time() - shift_pc_end * past_covariates.freq

        intersect_ = (
            max([intersect_[0], start_pc]),
            min([intersect_[1], end_pc]),
        )

    # longest possible time index for future covariates
    if (min_future_cov_lag is not None) and (future_covariates is not None):
        if is_training:
            start_fc = (
                future_covariates.start_time()
                + (output_lag - output_chunk_shift - min_future_cov_lag + 1)
                * future_covariates.freq
            )
        else:
            start_fc = (
                future_covariates.start_time()
                - min_future_cov_lag * future_covariates.freq
            )

        shift_fc_end = max_future_cov_lag
        if is_autoregression:
            # we step back in case of auto-regression
            shift_fc_end += forecast_horizon - (max_target_lag - output_chunk_shift + 1)
        end_fc = future_covariates.end_time() - shift_fc_end * future_covariates.freq

        intersect_ = (
            max([intersect_[0], start_fc]),
            min([intersect_[1], end_fc]),
        )

    # overlap_end = False -> predictions must not go beyond end of target series
    if (
        not overlap_end
        and intersect_[1] + (forecast_horizon + output_chunk_shift - 1) * series.freq
        > series.end_time()
    ):
        intersect_ = (
            intersect_[0],
            end - (forecast_horizon + output_chunk_shift) * series.freq,
        )

    # end comes before the start
    if intersect_[1] < intersect_[0]:
        return None

    # if RegressionModel is not multi_models, it looks further in the past
    is_multi_models = getattr(model, "multi_models", None)
    if is_multi_models is not None and not is_multi_models:
        intersect_ = (
            intersect_[0] + (model.output_chunk_length - 1) * series.freq,
            intersect_[1],
        )

    # generate an index
    if not reduce_to_bounds:
        intersect_ = generate_index(
            start=intersect_[0], end=intersect_[1], freq=series.freq
        )

    return intersect_ if len(intersect_) > 0 else None


def _adjust_historical_forecasts_time_index(
    series: TimeSeries,
    series_idx: int,
    historical_forecasts_time_index: TimeIndex,
    start: Optional[Union[pd.Timestamp, float, int]],
    start_format: Literal["position", "value"],
    stride: int,
    show_warnings: bool,
) -> TimeIndex:
    """
    Shrink the beginning and end of the historical forecasts time index based on the values of `start`,
    `forecast_horizon` and `overlap_end`.
    """
    # retrieve actual start
    # when applicable, shift the start of the forecastable index based on `start`
    if start is not None:
        # find valid start position relative to the hfc start time, otherwise raise an error
        start_idx, start_idx_orig = _get_start_index(
            series=series,
            series_idx=series_idx,
            start=start,
            start_format=start_format,
            stride=stride,
            historical_forecasts_time_index=historical_forecasts_time_index,
        )
        start_time = series._time_index[start_idx]

        if start_idx != start_idx_orig and show_warnings:
            if start_idx_orig >= 0:
                start_time_orig = series._time_index[start_idx_orig]
            else:
                start_time_orig = series.start_time() + start_idx_orig * series.freq

            if start_format == "position" or (
                not isinstance(start, pd.Timestamp) and series._has_datetime_index
            ):
                start_value_msg = (
                    f"position `{start}` corresponding to time `{start_time_orig}`"
                )
            else:
                start_value_msg = f"time `{start_time_orig}`"
            logger.warning(
                f"`start` {start_value_msg} is before the first predictable/trainable historical "
                f"forecasting point for series at index: {series_idx}. Using the first historical forecasting "
                f"point `{start_time}` that lies a round-multiple of `stride={stride}` "
                f"ahead of `start`. To hide these warnings, set `show_warnings=False`."
            )
        historical_forecasts_time_index = (
            max(historical_forecasts_time_index[0], start_time),
            historical_forecasts_time_index[1],
        )
    return historical_forecasts_time_index


def _get_historical_forecast_predict_index(
    model,
    series: TimeSeries,
    series_idx: int,
    past_covariates: Optional[TimeSeries],
    future_covariates: Optional[TimeSeries],
    forecast_horizon: int,
    overlap_end: bool,
) -> TimeIndex:
    """Obtain the boundaries of the predictable time indices, raise an exception if None"""
    historical_forecasts_time_index = _get_historical_forecastable_time_index(
        model=model,
        series=series,
        forecast_horizon=forecast_horizon,
        overlap_end=overlap_end,
        past_covariates=past_covariates,
        future_covariates=future_covariates,
        is_training=False,
        reduce_to_bounds=True,
    )

    if historical_forecasts_time_index is None:
        raise_log(
            ValueError(
                "Cannot build a single input for prediction with the provided model, "
                f"`series` and `*_covariates` at series index: {series_idx}. The minimum "
                "prediction input time index requirements were not met. "
                "Please check the time index of `series` and `*_covariates`."
            )
        )

    return historical_forecasts_time_index


def _get_historical_forecast_train_index(
    model,
    series: TimeSeries,
    series_idx: int,
    past_covariates: Optional[TimeSeries],
    future_covariates: Optional[TimeSeries],
    forecast_horizon: int,
    overlap_end: bool,
) -> TimeIndex:
    """
    Obtain the boundaries of the time indices usable for training, raise an exception if training is required and
    no indices are available.
    """
    historical_forecasts_time_index = _get_historical_forecastable_time_index(
        model=model,
        series=series,
        forecast_horizon=forecast_horizon,
        overlap_end=overlap_end,
        past_covariates=past_covariates,
        future_covariates=future_covariates,
        is_training=True,
        reduce_to_bounds=True,
    )

    if not model._fit_called and historical_forecasts_time_index is None:
        raise_log(
            ValueError(
                "Cannot build a single input for training with the provided untrained model, "
                f"`series` and `*_covariates` at series index: {series_idx}. The minimum "
                "training input time index requirements were not met. "
                "Please check the time index of `series` and `*_covariates`."
            ),
            logger,
        )

    return historical_forecasts_time_index


def _reconciliate_historical_time_indices(
    model,
    historical_forecasts_time_index_predict: TimeIndex,
    historical_forecasts_time_index_train: TimeIndex,
    series: TimeSeries,
    series_idx: int,
    retrain: Union[bool, int, Callable[..., bool]],
    train_length: Optional[int],
    show_warnings: bool,
) -> tuple[TimeIndex, Optional[int]]:
    """Depending on the value of retrain, select which time indices will be used during the historical forecasts."""
    train_length_ = None
    if isinstance(retrain, Callable):
        # retain the longer time index, anything can happen
        if (
            historical_forecasts_time_index_train is not None
            and historical_forecasts_time_index_train[0]
            < historical_forecasts_time_index_predict[0]
        ):
            historical_forecasts_time_index = historical_forecasts_time_index_train
        else:
            historical_forecasts_time_index = historical_forecasts_time_index_predict
    elif retrain:
        historical_forecasts_time_index = historical_forecasts_time_index_train
    else:
        historical_forecasts_time_index = historical_forecasts_time_index_predict

    # compute the maximum forecasts time index assuming that `start=None`
    if retrain or (not model._fit_called):
        if train_length and train_length <= len(series):
            train_length_ = train_length
            # we have to start later for larger `train_length`
            step_ahead = max(train_length - model._training_sample_time_index_length, 0)
            if step_ahead:
                historical_forecasts_time_index = (
                    historical_forecasts_time_index[0] + step_ahead * series.freq,
                    historical_forecasts_time_index[-1],
                )

        # if not we start training right away; some models (sklearn) require more than 1
        # training samples, so we start after the first trainable point.
        else:
            if train_length and train_length > len(series) and show_warnings:
                logger.warning(
                    f"`train_length` is larger than the length of series at index: {series_idx}. "
                    f"Ignoring `train_length` and using default behavior where all available time steps up "
                    f"until the end of the expanding training set. "
                    f"To hide these warnings, set `show_warnings=False`."
                )

            train_length_ = None
            if model.min_train_samples > 1:
                historical_forecasts_time_index = (
                    historical_forecasts_time_index[0]
                    + (model.min_train_samples - 1) * series.freq,
                    historical_forecasts_time_index[1],
                )

    return historical_forecasts_time_index, train_length_


def _get_historical_forecast_boundaries(
    model,
    series: TimeSeries,
    series_idx: int,
    past_covariates: Optional[TimeSeries],
    future_covariates: Optional[TimeSeries],
    start: Optional[Union[pd.Timestamp, float, int]],
    start_format: Literal["position", "value"],
    forecast_horizon: int,
    overlap_end: bool,
    stride: int,
    freq: pd.DateOffset,
    show_warnings: bool = True,
) -> tuple[Any, ...]:
    """
    Based on the boundaries of the forecastable time index, generates the boundaries of each covariates using the lags.

    For TimeSeries with a RangeIndex, the boundaries are converted to positional indexes to slice the array
    appropriately when start > 0.

    When applicable, move the start boundaries to the value provided by the user.
    """
    # obtain forecastable indexes boundaries, as values from the time index
    historical_forecasts_time_index = _get_historical_forecast_predict_index(
        model,
        series,
        series_idx,
        past_covariates,
        future_covariates,
        forecast_horizon,
        overlap_end,
    )

    # adjust boundaries based on start, forecast_horizon and overlap_end
    historical_forecasts_time_index = _adjust_historical_forecasts_time_index(
        series=series,
        series_idx=series_idx,
        historical_forecasts_time_index=historical_forecasts_time_index,
        start=start,
        start_format=start_format,
        stride=stride,
        show_warnings=show_warnings,
    )

    # re-adjust the slicing indexes to account for the lags
    # `max_target_lag_train` is redundant, since optimized hist fc is running in predict mode only
    (
        min_target_lag,
        _,
        min_past_cov_lag,
        max_past_cov_lag,
        min_future_cov_lag,
        max_future_cov_lag,
        output_chunk_shift,
        max_target_lag_train,
    ) = model.extreme_lags

    # target lags are <= 0
    hist_fct_tgt_start, hist_fct_tgt_end = historical_forecasts_time_index
    if min_target_lag is not None:
        hist_fct_tgt_start += min_target_lag * freq
    hist_fct_tgt_end -= 1 * freq
    # past lags are <= 0
    hist_fct_pc_start, hist_fct_pc_end = historical_forecasts_time_index
    if min_past_cov_lag is not None:
        hist_fct_pc_start += min_past_cov_lag * freq
    if max_past_cov_lag is not None:
        hist_fct_pc_end += max_past_cov_lag * freq
    # future lags can be anything
    hist_fct_fc_start, hist_fct_fc_end = historical_forecasts_time_index
    if min_future_cov_lag is not None:
        hist_fct_fc_start += min_future_cov_lag * freq
    if max_future_cov_lag is not None:
        hist_fct_fc_end += max_future_cov_lag * freq

    # convert actual integer index values (points) to positional index, make end bound inclusive
    if series.has_range_index:
        hist_fct_tgt_start = series.get_index_at_point(hist_fct_tgt_start)
        hist_fct_tgt_end = series.get_index_at_point(hist_fct_tgt_end) + 1
        if past_covariates is not None:
            hist_fct_pc_start = past_covariates.get_index_at_point(hist_fct_pc_start)
            hist_fct_pc_end = past_covariates.get_index_at_point(hist_fct_pc_end) + 1
        else:
            hist_fct_pc_start, hist_fct_pc_end = None, None
        if future_covariates is not None:
            hist_fct_fc_start = future_covariates.get_index_at_point(hist_fct_fc_start)
            hist_fct_fc_end = future_covariates.get_index_at_point(hist_fct_fc_end) + 1
        else:
            hist_fct_fc_start, hist_fct_fc_end = None, None

    return (
        historical_forecasts_time_index[0],
        historical_forecasts_time_index[1],
        hist_fct_tgt_start,
        hist_fct_tgt_end,
        hist_fct_pc_start,
        hist_fct_pc_end,
        hist_fct_fc_start,
        hist_fct_fc_end,
    )


def _check_optimizable_historical_forecasts_global_models(
    model,
    forecast_horizon: int,
    retrain: Union[bool, int, Callable[..., bool]],
    show_warnings: bool,
    allow_autoregression: bool,
) -> bool:
    """
    Historical forecast can be optimized only if `retrain=False`. If `allow_autoregression=False`, historical forecasts
    can be optimized only if `forecast_horizon <= model.output_chunk_length` (no auto-regression required).
    """

    retrain_off = (retrain is False) or (retrain == 0)
    is_autoregressive = forecast_horizon > model.output_chunk_length
    if retrain_off and (
        not is_autoregressive or (is_autoregressive and allow_autoregression)
    ):
        return True

    if show_warnings:
        if not retrain_off:
            logger.warning(
                "`enable_optimization=True` is ignored because `retrain` is not `False` or `0`. "
                "To hide this warning, set `show_warnings=False` or `enable_optimization=False`."
            )
        if is_autoregressive:
            logger.warning(
                "`enable_optimization=True` is ignored because `forecast_horizon > model.output_chunk_length`. "
                "To hide this warning, set `show_warnings=False` or `enable_optimization=False`."
            )

    return False


def _process_historical_forecast_input(
    model,
    series: Union[TimeSeries, Sequence[TimeSeries]],
    past_covariates: Optional[Union[TimeSeries, Sequence[TimeSeries]]] = None,
    future_covariates: Optional[Union[TimeSeries, Sequence[TimeSeries]]] = None,
    forecast_horizon: int = 1,
    allow_autoregression: bool = False,
) -> Union[
    Sequence[TimeSeries],
    Optional[Sequence[TimeSeries]],
    Optional[Sequence[TimeSeries]],
    int,
]:
    if not model._fit_called:
        raise_log(
            ValueError("Model has not been fit yet."),
            logger,
        )

    if not allow_autoregression and forecast_horizon > model.output_chunk_length:
        raise_log(
            ValueError(
                "`forecast_horizon > model.output_chunk_length` requires auto-regression which is not "
                "supported in this optimized routine."
            ),
            logger,
        )
    series_seq_type = get_series_seq_type(series)
    series = series2seq(series)
    past_covariates = series2seq(past_covariates)
    future_covariates = series2seq(future_covariates)

    # manage covariates, usually handled by RegressionModel.predict()
    if past_covariates is None and model.past_covariate_series is not None:
        past_covariates = [model.past_covariate_series] * len(series)
    if future_covariates is None and model.future_covariate_series is not None:
        future_covariates = [model.future_covariate_series] * len(series)

    if model.uses_static_covariates:
        model._verify_static_covariates(series[0].static_covariates)

    if model.encoders.encoding_available:
        past_covariates, future_covariates = model.generate_fit_predict_encodings(
            n=forecast_horizon,
            series=series,
            past_covariates=past_covariates,
            future_covariates=future_covariates,
        )
    return series, past_covariates, future_covariates, series_seq_type


def _process_predict_start_points_bounds(
    series: Sequence[TimeSeries], bounds: ArrayLike, stride: int
) -> tuple[np.ndarray, np.ndarray]:
    """Processes the historical forecastable time index bounds (earliest, and latest possible prediction
    start points).

    Parameters
    ----------
    bounds
        An array of shape (n series, 2), with the left and right prediction start point bounds per series.
    stride
        The number of time steps between two consecutive predictions.

    Returns
    -------
    (np.ndarray, np.ndarray)
        The adjusted bounds: the right bounds are adjusted to be a multiple of 'stride' ahead of the left bounds.
        The number of resulting predicted series per input series respecting stride and bounds.
    """
    bounds = bounds if isinstance(bounds, np.ndarray) else np.array(bounds)
    if not bounds.shape == (len(series), 2):
        raise_log(
            ValueError(
                "`bounds` must be an array like with shape `(n target series, 2)`, "
                "with the start and end bounds of each series"
            ),
            logger=logger,
        )
    # we might have some steps that are too long considering stride
    steps_too_long = (bounds[:, 1] - bounds[:, 0]) % stride
    bounds[:, 1] -= steps_too_long
    cum_lengths = np.cumsum(np.diff(bounds) // stride + 1)
    return bounds, cum_lengths


def _convert_data_transformers(
    data_transformers: Optional[Dict[str, Union[BaseDataTransformer, Pipeline]]],
    copy: bool,
) -> Dict[str, Pipeline]:
    if data_transformers is None:
        return dict()
    else:
        return {
            key_: val_
            if isinstance(val_, Pipeline)
            else Pipeline(transformers=[val_], copy=copy)
            for key_, val_ in data_transformers.items()
        }


def _apply_data_transformers(
    series: Union[TimeSeries, List[TimeSeries]],
    past_covariates: Optional[Union[TimeSeries, List[TimeSeries]]],
    future_covariates: Optional[Union[TimeSeries, List[TimeSeries]]],
    data_transformers: Dict[str, Pipeline],
    max_future_cov_lag: int,
    fit_transformers: bool,
) -> Tuple[
    Union[TimeSeries, List[TimeSeries]],
    Union[TimeSeries, List[TimeSeries]],
    Union[TimeSeries, List[TimeSeries]],
]:
    """Transform each series using the corresponding Pipeline.

    If the Pipeline is fittable and `fit_transformers=True`, the series are sliced to correspond
    to the information available at model training time
    """
    # also, `global_fit`` is implicetly not supported
    if fit_transformers and any(
        isinstance(ts, list) for ts in [series, past_covariates, future_covariates]
    ):
        raise_log(
            ValueError(
                "The data transformers can be fitted only on one series at a time (due to slicing constraints) "
                "but a list of series was passed",
                logger,
            )
        )
    transformed_ts = []
    for ts_type, ts in zip(
        ["series", "past_covariates", "future_covariates"],
        [series, past_covariates, future_covariates],
    ):
        if ts is None or data_transformers.get(ts_type) is None:
            transformed_ts.append(ts)
        else:
            if fit_transformers and data_transformers[ts_type].fittable:
                # must slice the ts to distinguish accessible information from future information
                if ts_type == "past_covariates":
                    # known information is aligned with the target series
                    tmp_ts = ts.drop_after(series.end_time())
                elif ts_type == "future_covariates":
                    # known information goes up to the first forecasts iteration (in case of autoregression)
                    tmp_ts = ts.drop_after(
                        series.end_time() + max(0, max_future_cov_lag + 1) * series.freq
                    )
                else:
                    # nothing to do, the target series is already sliced appropriately
                    tmp_ts = ts
                data_transformers[ts_type].fit(tmp_ts)
            # transforming the series
            transformed_ts.append(data_transformers[ts_type].transform(ts))
    return tuple(transformed_ts)


def _apply_inverse_data_transformers(
    forecasts: Union[TimeSeries, List[TimeSeries], List[List[TimeSeries]]],
    data_transformers: Dict[str, Pipeline],
) -> Union[TimeSeries, List[TimeSeries], List[List[TimeSeries]]]:
    if "series" in data_transformers and data_transformers["series"].invertible:
        return data_transformers["series"].inverse_transform(forecasts)
    else:
        return forecasts<|MERGE_RESOLUTION|>--- conflicted
+++ resolved
@@ -1,14 +1,3 @@
-<<<<<<< HEAD
-from types import SimpleNamespace
-from typing import Any, Callable, Dict, List, Optional, Sequence, Set, Tuple, Union
-
-try:
-    from typing import Literal
-except ImportError:
-    from typing_extensions import Literal
-
-=======
->>>>>>> 18e2e3fd
 import inspect
 from collections.abc import Sequence
 from types import SimpleNamespace
@@ -18,13 +7,9 @@
 import pandas as pd
 from numpy.typing import ArrayLike
 
-<<<<<<< HEAD
 from darts.dataprocessing.pipeline import Pipeline
 from darts.dataprocessing.transformers import BaseDataTransformer
-from darts.logging import get_logger, raise_if_not, raise_log
-=======
 from darts.logging import get_logger, raise_log
->>>>>>> 18e2e3fd
 from darts.timeseries import TimeSeries
 from darts.utils import n_steps_between
 from darts.utils.ts_utils import get_series_seq_type, series2seq
@@ -1084,9 +1069,9 @@
 
 
 def _convert_data_transformers(
-    data_transformers: Optional[Dict[str, Union[BaseDataTransformer, Pipeline]]],
+    data_transformers: Optional[dict[str, Union[BaseDataTransformer, Pipeline]]],
     copy: bool,
-) -> Dict[str, Pipeline]:
+) -> dict[str, Pipeline]:
     if data_transformers is None:
         return dict()
     else:
@@ -1099,16 +1084,16 @@
 
 
 def _apply_data_transformers(
-    series: Union[TimeSeries, List[TimeSeries]],
-    past_covariates: Optional[Union[TimeSeries, List[TimeSeries]]],
-    future_covariates: Optional[Union[TimeSeries, List[TimeSeries]]],
-    data_transformers: Dict[str, Pipeline],
+    series: Union[TimeSeries, list[TimeSeries]],
+    past_covariates: Optional[Union[TimeSeries, list[TimeSeries]]],
+    future_covariates: Optional[Union[TimeSeries, list[TimeSeries]]],
+    data_transformers: dict[str, Pipeline],
     max_future_cov_lag: int,
     fit_transformers: bool,
-) -> Tuple[
-    Union[TimeSeries, List[TimeSeries]],
-    Union[TimeSeries, List[TimeSeries]],
-    Union[TimeSeries, List[TimeSeries]],
+) -> tuple[
+    Union[TimeSeries, list[TimeSeries]],
+    Union[TimeSeries, list[TimeSeries]],
+    Union[TimeSeries, list[TimeSeries]],
 ]:
     """Transform each series using the corresponding Pipeline.
 
@@ -1154,9 +1139,9 @@
 
 
 def _apply_inverse_data_transformers(
-    forecasts: Union[TimeSeries, List[TimeSeries], List[List[TimeSeries]]],
-    data_transformers: Dict[str, Pipeline],
-) -> Union[TimeSeries, List[TimeSeries], List[List[TimeSeries]]]:
+    forecasts: Union[TimeSeries, list[TimeSeries], list[list[TimeSeries]]],
+    data_transformers: dict[str, Pipeline],
+) -> Union[TimeSeries, list[TimeSeries], list[list[TimeSeries]]]:
     if "series" in data_transformers and data_transformers["series"].invertible:
         return data_transformers["series"].inverse_transform(forecasts)
     else:
