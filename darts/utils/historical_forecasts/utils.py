import inspect
from collections.abc import Sequence
from types import SimpleNamespace
from typing import Any, Callable, Literal, Optional, Union

import numpy as np
import pandas as pd
from numpy.typing import ArrayLike

from darts.dataprocessing.pipeline import Pipeline
from darts.dataprocessing.transformers import (
    BaseDataTransformer,
    FittableDataTransformer,
)
from darts.logging import get_logger, raise_log
from darts.timeseries import TimeSeries
<<<<<<< HEAD
from darts.utils.ts_utils import SeriesType, get_series_seq_type, series2seq
from darts.utils.utils import generate_index, n_steps_between
=======
from darts.utils import n_steps_between
from darts.utils.ts_utils import SeriesType, get_series_seq_type, series2seq
from darts.utils.utils import generate_index
>>>>>>> 47dd2fcf

logger = get_logger(__name__)

TimeIndex = Union[
    pd.DatetimeIndex,
    pd.RangeIndex,
    tuple[int, int],
    tuple[pd.Timestamp, pd.Timestamp],
]


def _historical_forecasts_general_checks(
    model, series, kwargs, is_conformal: bool = False
):
    """
    Performs checks common to ForecastingModel and RegressionModel backtest() methods

    Parameters
    ----------
    model
        The forecasting model.
    series
        Either series when called from ForecastingModel, or target_series if called from RegressionModel
    kwargs
        Params specified by the caller of backtest(), they take precedence over the arguments' default values
    """
    # parse kwargs
    n = SimpleNamespace(**kwargs)

    # check forecast horizon
    if not n.forecast_horizon > 0:
        raise_log(
            ValueError("The provided forecasting horizon must be a positive integer."),
            logger,
        )

    # check stride
    if not n.stride > 0:
        raise_log(
            ValueError("The provided stride parameter must be a positive integer."),
            logger,
        )

    # check stride for ConformalModel
    if is_conformal and (
        n.stride < model.cal_stride or n.stride % model.cal_stride > 0
    ):
        raise_log(
            ValueError(
                f"The provided `stride` parameter must be a round-multiple of `cal_stride={model.cal_stride}` "
                f"and `>=cal_stride`. Received `stride={n.stride}`"
            ),
            logger,
        )

    series = series2seq(series)

    if n.start is not None:
        # check start parameter in general (non series dependent)
        if not isinstance(n.start, (float, int, np.int64, pd.Timestamp)):
            raise_log(
                TypeError(
                    "`start` must be either `float`, `int`, `pd.Timestamp` or `None`."
                ),
                logger,
            )

        if n.start_format not in ["position", "value"]:
            raise_log(
                ValueError(
                    f"`start_format` must be on of ['position', 'value']. Received '{n.start_format}'."
                )
            )
        if n.start_format == "position" and not isinstance(n.start, (int, np.int64)):
            raise_log(
                ValueError(
                    f"Since `start_format='position'`, `start` must be an integer, received {type(n.start)}."
                ),
                logger,
            )
        if isinstance(n.start, float):
            if is_conformal:
                raise_log(
                    ValueError(
                        "`start` of type float is not supported for `ConformalModel`."
                    ),
                    logger,
                )
            if not 0.0 <= n.start <= 1.0:
                raise_log(
                    ValueError("if `start` is a float, must be between 0.0 and 1.0."),
                    logger,
                )

        series_freq = None
        for idx, series_ in enumerate(series):
            start_is_value = False
            # check specifically for int and Timestamp as error by `get_timestamp_at_point` is too generic
            if isinstance(n.start, pd.Timestamp):
                if not series_._has_datetime_index:
                    raise_log(
                        ValueError(
                            "if `start` is a `pd.Timestamp`, all series must be indexed with a `pd.DatetimeIndex`"
                        ),
                        logger,
                    )
                if n.start > series_.end_time():
                    raise_log(
                        ValueError(
                            f"`start` time `{n.start}` is after the last timestamp `{series_.end_time()}` of the "
                            f"series at index: {idx}."
                        ),
                        logger,
                    )
                start_is_value = True
            elif isinstance(n.start, (int, np.int64)):
                if n.start_format == "position" or series_.has_datetime_index:
                    if n.start >= len(series_):
                        raise_log(
                            ValueError(
                                f"`start` position `{n.start}` is out of bounds for series of length {len(series_)} "
                                f"at index: {idx}."
                            ),
                            logger,
                        )
                else:
                    if (
                        n.start > series_.time_index[-1]
                    ):  # format "value" and range index
                        raise_log(
                            ValueError(
                                f"`start` time `{n.start}` is larger than the last index `{series_.time_index[-1]}` "
                                f"for series at index: {idx}."
                            ),
                            logger,
                        )
                    start_is_value = True

            # `ConformalModel` with `start_format='value'` requires all series to have the same frequency
            if is_conformal and start_is_value:
                if series_freq is None:
                    series_freq = series_.freq

                if series_freq != series_.freq:
                    raise_log(
                        ValueError(
                            f"Found mismatching `series` time index frequencies `{series_freq}` and `{series_.freq}`. "
                            f"`start_format='value'` with `ConformalModel` is only supported if all series in "
                            f"`series` have the same frequency."
                        ),
                        logger=logger,
                    )

            # find valid start position relative to the series start time, otherwise raise an error
            start_idx, _ = _get_start_index(
                series_, idx, n.start, n.start_format, n.stride
            )

            # check that `overlap_end` and `start` are a valid combination
            overlap_end = n.overlap_end
            if (
                not overlap_end
                and start_idx + n.forecast_horizon + model.output_chunk_shift
                > len(series_)
            ):
                # verbose error messages
                if n.start_format == "position" or (
                    not isinstance(n.start, pd.Timestamp)
                    and series_._has_datetime_index
                ):
                    start_value_msg = (
                        f"`start` position `{n.start}` corresponding to time"
                    )
                else:
                    start_value_msg = "`start` time"
                start = series_._time_index[start_idx]
                raise_log(
                    ValueError(
                        f"{start_value_msg} `{start}` is too late in the series {idx} to make any predictions with "
                        f"`overlap_end` set to `False`."
                    ),
                    logger,
                )

    # duplication of ForecastingModel.predict() check for the optimized historical forecasts implementations
    if not model.supports_probabilistic_prediction and n.num_samples > 1:
        raise_log(
            ValueError("`num_samples > 1` is only supported for probabilistic models."),
            logger,
        )

    # check direct likelihood parameter prediction before fitting a model
    if n.predict_likelihood_parameters:
        if not model.supports_likelihood_parameter_prediction:
            raise_log(
                ValueError(
                    f"Model `{model.__class__.__name__}` does not support `predict_likelihood_parameters=True`. "
                    f"Either the model does not support likelihoods, or no `likelihood` was used at model "
                    f"creation."
                )
            )
        if n.num_samples != 1:
            raise_log(
                ValueError(
                    f"`predict_likelihood_parameters=True` is only supported for `num_samples=1`, "
                    f"received {n.num_samples}."
                ),
                logger,
            )

        if (
            model.output_chunk_length is not None
            and n.forecast_horizon > model.output_chunk_length
        ):
            raise_log(
                ValueError(
                    "`predict_likelihood_parameters=True` is only supported for `forecast_horizon` smaller than or "
                    "equal to model's `output_chunk_length`."
                ),
                logger,
            )

    if n.data_transformers is not None:
        # check the type
        if not isinstance(n.data_transformers, dict):
            raise_log(
                ValueError(
                    "`data_transformers` should either `None` or a dictionary.", logger
                )
            )
        # check the keys
        supported_keys = {"series", "past_covariates", "future_covariates"}
        incorrect_keys = set(n.data_transformers.keys()) - supported_keys
        if len(incorrect_keys) > 0:
            raise_log(
                ValueError(
                    f"The keys supported by `data_transformers` are {supported_keys}, received the following "
                    f"incorrect keys: {incorrect_keys}."
                ),
                logger,
            )

        # convert to Pipelines
        data_pipelines = _convert_data_transformers(
            data_transformers=n.data_transformers, copy=False
        )
        # extract pipelines containing at least one fittable element
        fittable_pipelines = [
            transf_ for transf_ in data_pipelines.values() if transf_.fittable
        ]
        # extract pipelines where all the fittable transformer are fitted globally
        global_fit_pipelines = [
            transf_ for transf_ in fittable_pipelines if transf_._global_fit
        ]

        if n.retrain:
            # if more than one series is passed and the pipelines are retrained, they cannot be global
            if n.show_warnings and len(series) > 1 and len(global_fit_pipelines) > 0:
                logger.warning(
                    "When `retrain=True` and multiple series are provided, the fittable `data_transformers` "
                    "are trained on each series independently (`global_fit=True` will be ignored)."
                )
        else:
            # must already be fitted without retraining
            not_fitted_pipelines = [
                name_
                for name_, transf_ in data_pipelines.items()
                if transf_.fittable and not transf_._fit_called
            ]
            if len(not_fitted_pipelines) > 0:
                raise_log(
                    ValueError(
                        "All the fittable entries in `data_transformers` must already be fitted when "
                        f"`retrain=False`, the following entries were not fitted: {', '.join(not_fitted_pipelines)}."
                    ),
                    logger,
                )
            # extract the number of fitted params in each pipeline (already fitted)
            fitted_params_pipelines = [
                max(
                    len(t._fitted_params)
                    for t in pipeline
                    if isinstance(t, FittableDataTransformer)
                )
                for pipeline in data_pipelines.values()
            ]

            if len(series) > 1:
                # if multiple series are passed and the pipelines are not all globally fitted, the number of series must
                # match the number of fitted params in the pipelines
                if len(global_fit_pipelines) != len(fittable_pipelines) and len(
                    series
                ) != max(fitted_params_pipelines):
                    raise_log(
                        ValueError(
                            f"When multiple series are provided, their number should match the number of "
                            f"`TimeSeries` used to fit the data transformers `n={max(fitted_params_pipelines)}` "
                            f"(only relevant for fittable transformers that use `global_fit=False`)."
                        ),
                        logger,
                    )
            else:
                # at least one pipeline was fitted on several series with `global_fit=False` but only
                # one series was passed
                if n.show_warnings and max(fitted_params_pipelines) > 1:
                    logger.warning(
                        "Provided only a single series, but at least one of the `data_transformers` "
                        "that use `global_fit=False` was fitted on multiple `TimeSeries`."
                    )

    if (
        n.sample_weight is not None
        and not isinstance(n.sample_weight, str)
        and model.supports_sample_weight
    ):
        sample_weight = series2seq(n.sample_weight)
        for idx, (series_, sample_weight_) in enumerate(zip(series, sample_weight)):
            is_valid = (
                sample_weight_.freq == series_.freq
                and sample_weight_.start_time() <= series_.start_time()
                and len(sample_weight_) >= len(series_)
            )
            if not is_valid:
                raise_log(
                    ValueError(
                        f"`sample_weight` at series index {idx} must contain at least all times "
                        f"of the corresponding target `series`."
                    ),
                    logger=logger,
                )


def _historical_forecasts_sanitize_kwargs(
    model,
    fit_kwargs: Optional[dict[str, Any]],
    predict_kwargs: Optional[dict[str, Any]],
    retrain: bool,
    show_warnings: bool,
) -> tuple[dict[str, Any], dict[str, Any]]:
    """Convert kwargs to dictionary, check that their content is compatible with called methods."""
    hfc_args = set(inspect.signature(model.historical_forecasts).parameters)
    # replace `forecast_horizon` with `n`
    hfc_args = hfc_args - {"forecast_horizon"}
    hfc_args = hfc_args.union({"n"})

    if fit_kwargs is None:
        fit_kwargs = dict()
    elif retrain:
        fit_kwargs = _historical_forecasts_check_kwargs(
            hfc_args=hfc_args,
            name_kwargs="fit_kwargs",
            dict_kwargs=fit_kwargs,
        )
    elif show_warnings:
        logger.warning(
            "`fit_kwargs` was provided with `retrain=False`, the argument will be ignored."
        )

    if predict_kwargs is None:
        predict_kwargs = dict()
    else:
        predict_kwargs = _historical_forecasts_check_kwargs(
            hfc_args=hfc_args,
            name_kwargs="predict_kwargs",
            dict_kwargs=predict_kwargs,
        )
    return fit_kwargs, predict_kwargs


def _historical_forecasts_check_kwargs(
    hfc_args: set[str],
    name_kwargs: str,
    dict_kwargs: dict[str, Any],
) -> dict[str, Any]:
    """
    Return the kwargs dict without the arguments unsupported by the model method.

    Raise a warning if some argument are not supported and an exception if some arguments interfere with
    historical_forecasts logic.
    """
    invalid_args = set(dict_kwargs).intersection(hfc_args)
    if len(invalid_args) > 0:
        raise_log(
            ValueError(
                f"The following parameters cannot be passed in `{name_kwargs}`: {invalid_args}. "
                f"Make sure to pass them explicitly to the function/method."
            ),
            logger,
        )
    return dict_kwargs


def _get_start_index(
    series: TimeSeries,
    series_idx: int,
    start: Union[pd.Timestamp, int, float],
    start_format: Literal["value", "position"],
    stride: int,
    historical_forecasts_time_index: Optional[TimeIndex] = None,
):
    """Finds a valid historical forecast start point within either `series` or `historical_forecasts_time_index`
    (depending on whether `historical_forecasts_time_index` is passed, denoted as `ref`).

    - If `start` is larger or equal to the first index of `ref`, uses `start` directly.
    - If `start` is before the first index of `ref`, tries to find a start point within `ref` that lies a
      round-multiple `stride` time steps ahead of `start`.

    Raises an error if the new start index from above is larger than the last index in `ref`.

    Parameters
    ----------
    series
        A time series. If `historical_forecasts_time_index` is `None`, will use this series' time index as a reference
        index.
    series_idx
        The sequence index of the `series`.
    start
        The start point for historical forecasts.
    start_format
        The start format for historical forecasts.
    stride
        The stride for historical forecasts.
    historical_forecasts_time_index
        Optionally, the historical forecast index (or the boundaries only) to use as the reference index.
    """
    series_start, series_end = series._time_index[0], series._time_index[-1]
    has_dti = series._has_datetime_index
    # find start position relative to the series start time
    if isinstance(start, float):
        # fraction of series
        rel_start = series.get_index_at_point(start)
    elif start_format == "value" and not (isinstance(start, int) and has_dti):
        # start is a time stamp for DatetimeIndex, and integer for RangeIndex
        rel_start = n_steps_between(start, series_start, freq=series.freq)
    else:
        # start is a positional index
        start: int
        rel_start = start if start >= 0 else len(series) - abs(start)

    # find actual start time
    start_idx = _adjust_start(rel_start, stride)
    _check_start(
        series=series,
        start_idx=start_idx,
        start=start,
        start_format=start_format,
        series_start=series_start,
        ref_start=series_start,
        ref_end=series_end,
        stride=stride,
        series_idx=series_idx,
        is_historical_forecast=False,
    )
    if historical_forecasts_time_index is not None:
        hfc_start, hfc_end = (
            historical_forecasts_time_index[0],
            historical_forecasts_time_index[-1],
        )
        # at this point, we know that `start_idx` is within `series`. Now, find the position of that time step
        # relative to the first forecastable point
        rel_start_hfc = n_steps_between(
            series._time_index[start_idx], hfc_start, freq=series.freq
        )
        # get the positional index of `hfc_start` in `series`
        hfc_start_idx = start_idx - rel_start_hfc
        # potentially, adjust the position to be inside the forecastable points
        hfc_start_idx += _adjust_start(rel_start_hfc, stride)
        _check_start(
            series=series,
            start_idx=hfc_start_idx,
            start=start,
            start_format=start_format,
            series_start=series_start,
            ref_start=hfc_start,
            ref_end=hfc_end,
            stride=stride,
            series_idx=series_idx,
            is_historical_forecast=True,
        )
        start_idx = hfc_start_idx
    return start_idx, rel_start


def _adjust_start(rel_start, stride):
    """If relative start position `rel_start` is negative, then adjust it to the first non-negative index that lies a
    round-multiple of `stride` ahead of `rel_start`
    """
    if rel_start >= 0:
        start_idx = rel_start
    else:
        # if `start` lies before the start time of `series` -> check if there is a valid start point in
        # `series` that is a round-multiple of `stride` ahead of `start`
        start_idx = (
            rel_start
            + (abs(rel_start) // stride + int(abs(rel_start) % stride > 0)) * stride
        )
    return start_idx


def _check_start(
    series: TimeSeries,
    start_idx: int,
    start: Union[pd.Timestamp, int, float],
    start_format: Literal["value", "position"],
    series_start: Union[pd.Timestamp, int],
    ref_start: Union[pd.Timestamp, int],
    ref_end: Union[pd.Timestamp, int],
    stride: int,
    series_idx: int,
    is_historical_forecast: bool,
):
    """Raises an error if the start index (position) is not within the series."""
    if start_idx < len(series):
        return

    if start_format == "position" or (
        not isinstance(start, pd.Timestamp) and series._has_datetime_index
    ):
        start_format_msg = f"position `{start}` corresponding to time "
        if isinstance(start, float):
            # fraction of series
            start = series.get_index_at_point(start)
        elif start >= 0:
            # start >= 0 is relative to the start
            start = series.start_time() + start * series.freq
        else:
            # start < 0 is relative to the end
            start = series.end_time() + (start + 1) * series.freq
    else:
        start_format_msg = "time "
    ref_msg = "" if not is_historical_forecast else "historical forecastable "
    start_new = series_start + start_idx * series.freq
    raise_log(
        ValueError(
            f"`start` {start_format_msg}`{start}` is smaller than the first {ref_msg}time index "
            f"`{ref_start}` for series at index: {series_idx}, and could not find a valid start "
            f"point within the {ref_msg}time index that lies a round-multiple of `stride={stride}` "
            f"ahead of `start` (first inferred start is `{start_new}`, but last {ref_msg}time index "
            f"is `{ref_end}`."
        ),
        logger=logger,
    )


def _get_historical_forecastable_time_index(
    model,
    series: TimeSeries,
    forecast_horizon: int,
    overlap_end: bool,
    past_covariates: Optional[TimeSeries] = None,
    future_covariates: Optional[TimeSeries] = None,
    is_training: Optional[bool] = False,
    reduce_to_bounds: bool = False,
) -> Union[
    pd.DatetimeIndex,
    pd.RangeIndex,
    tuple[int, int],
    tuple[pd.Timestamp, pd.Timestamp],
    None,
]:
    """
    Private function that returns the largest time_index representing the subset of each timestamps
    for which historical forecasts can be made, given the model's properties, the training series
    and the covariates.
        - If ``None`` is returned, there is no point where a forecast can be made.

        - If ``is_training=False``, it returns the time_index subset of predictable timestamps.

        - If ``is_training=True``, it returns the time_index subset of trainable timestamps. A trainable
        timestamp is a timestamp that has a training sample of length at least ``self.training_sample_length``
            preceding it.

    Additionally, it accounts for auto-regression (forecast_horizon > model.output_chunk_length , and overlap_end.
        - In case of auto-regression, we have to step back the last possible predictable/trainable time step if the
          covariates are too short
        - In case overlap_end=False, the latest possible predictable/trainable time step is shifted back if a
          prediction starting from that point would go beyond the end of `series`.


    Parameters
    ----------
    series
        A target series.
    forecast_horizon
        The forecast horizon for the predictions.
    overlap_end
        Whether the returned forecasts can go beyond the series' end or not.
    past_covariates
        Optionally, a past covariates.
    future_covariates
        Optionally, a future covariates.
    is_training
        Whether the returned time_index should be taking into account the training.
    reduce_to_bounds
        Whether to only return the minimum and maximum historical forecastable index

    Returns
    -------
    Union[pd.DatetimeIndex, pd.RangeIndex, tuple[int, int], tuple[pd.Timestamp, pd.Timestamp], None]
        The longest time_index that can be used for historical forecasting, either as a range or a tuple.

    Examples
    --------
    >>> model = LinearRegressionModel(lags=3, output_chunk_length=2)
    >>> model.fit(train_series)
    >>> series = TimeSeries.from_times_and_values(pd.date_range('2000-01-01', '2000-01-10'), np.arange(10))
    >>> model._get_historical_forecastable_time_index(series=series, is_training=False, forecast_horizon=1)
    DatetimeIndex(
            ['2000-01-04', '2000-01-05', '2000-01-06', '2000-01-07', '2000-01-08', '2000-01-09', '2000-01-10'],
            dtype='datetime64[ns]', freq='D'
    )
    >>> model._get_historical_forecastable_time_index(series=series, is_training=True)
    DatetimeIndex(['2000-01-06', '2000-01-08', '2000-01-09', '2000-01-10'], dtype='datetime64[ns]', freq='D')
    >>> model = NBEATSModel(input_chunk_length=3, output_chunk_length=3)
    >>> model.fit(train_series, train_past_covariates)
    >>> series = TimeSeries.from_times_and_values(pd.date_range('2000-10-01', '2000-10-09'), np.arange(8))
    >>> past_covariates = TimeSeries.from_times_and_values(
    >>>     pd.date_range('2000-10-03', '2000-10-20'),
    >>>     np.arange(18)
    >>> )
    >>> model._get_historical_forecastable_time_index(
    >>>     series=series,
    >>>     past_covariates=past_covariates,
    >>>     is_training=False,
    >>>     forecast_horizon=1,
    >>> )
    DatetimeIndex(['2000-10-06', '2000-10-07', '2000-10-08', '2000-10-09'], dtype='datetime64[ns]', freq='D')
    >>>  # Only one point is trainable; it corresponds to the first point after we reach a common subset of
    >>> # timestamps of training_sample_length length.
    >>> model._get_historical_forecastable_time_index(
    >>>     series=series,
    >>>     past_covariates=past_covariates,
    >>>     is_training=True,
    >>> )
    DatetimeIndex(['2000-10-09'], dtype='datetime64[ns]', freq='D')
    """

    (
        min_target_lag,
        max_target_lag,
        min_past_cov_lag,
        max_past_cov_lag,
        min_future_cov_lag,
        max_future_cov_lag,
        output_chunk_shift,
        max_target_lag_train,
    ) = model.extreme_lags

    # max_target_lag < 0 are local models which can predict for n (horizon) -> infinity (no auto-regression)
    is_autoregression = (
        max_target_lag >= 0
        and forecast_horizon > max_target_lag - output_chunk_shift + 1
    )

    if min_target_lag is None:
        min_target_lag = 0

    if is_training and max_target_lag_train is not None:
        # the output lag/window can be different for train and predict modes
        output_lag = max_target_lag_train
    else:
        output_lag = max_target_lag

    # longest possible time index for target
    if is_training:
        start = (
            series.start_time()
            + (output_lag - output_chunk_shift - min_target_lag + 1) * series.freq
        )
    else:
        start = series.start_time() - min_target_lag * series.freq
    end = series.end_time() + 1 * series.freq

    intersect_ = (start, end)

    # longest possible time index for past covariates
    if (min_past_cov_lag is not None) and (past_covariates is not None):
        if is_training:
            start_pc = (
                past_covariates.start_time()
                + (output_lag - output_chunk_shift - min_past_cov_lag + 1)
                * past_covariates.freq
            )
        else:
            start_pc = (
                past_covariates.start_time() - min_past_cov_lag * past_covariates.freq
            )

        shift_pc_end = max_past_cov_lag
        if is_autoregression:
            # we step back in case of auto-regression
            shift_pc_end += forecast_horizon - (max_target_lag - output_chunk_shift + 1)
        end_pc = past_covariates.end_time() - shift_pc_end * past_covariates.freq

        intersect_ = (
            max([intersect_[0], start_pc]),
            min([intersect_[1], end_pc]),
        )

    # longest possible time index for future covariates
    if (min_future_cov_lag is not None) and (future_covariates is not None):
        if is_training:
            start_fc = (
                future_covariates.start_time()
                + (output_lag - output_chunk_shift - min_future_cov_lag + 1)
                * future_covariates.freq
            )
        else:
            start_fc = (
                future_covariates.start_time()
                - min_future_cov_lag * future_covariates.freq
            )

        shift_fc_end = max_future_cov_lag
        if is_autoregression:
            # we step back in case of auto-regression
            shift_fc_end += forecast_horizon - (max_target_lag - output_chunk_shift + 1)
        end_fc = future_covariates.end_time() - shift_fc_end * future_covariates.freq

        intersect_ = (
            max([intersect_[0], start_fc]),
            min([intersect_[1], end_fc]),
        )

    # overlap_end = False -> predictions must not go beyond end of target series
    if (
        not overlap_end
        and intersect_[1] + (forecast_horizon + output_chunk_shift - 1) * series.freq
        > series.end_time()
    ):
        intersect_ = (
            intersect_[0],
            end - (forecast_horizon + output_chunk_shift) * series.freq,
        )

    # end comes before the start
    if intersect_[1] < intersect_[0]:
        return None

    # if RegressionModel is not multi_models, it looks further in the past
    is_multi_models = getattr(model, "multi_models", None)
    if is_multi_models is not None and not is_multi_models:
        intersect_ = (
            intersect_[0] + (model.output_chunk_length - 1) * series.freq,
            intersect_[1],
        )

    # generate an index
    if not reduce_to_bounds:
        intersect_ = generate_index(
            start=intersect_[0], end=intersect_[1], freq=series.freq
        )

    return intersect_ if len(intersect_) > 0 else None


def _adjust_historical_forecasts_time_index(
    series: TimeSeries,
    series_idx: int,
    historical_forecasts_time_index: TimeIndex,
    start: Optional[Union[pd.Timestamp, float, int]],
    start_format: Literal["position", "value"],
    stride: int,
    show_warnings: bool,
) -> TimeIndex:
    """
    Shrink the beginning and end of the historical forecasts time index based on the values of `start`,
    `forecast_horizon` and `overlap_end`.
    """
    # retrieve actual start
    # when applicable, shift the start of the forecastable index based on `start`
    if start is not None:
        # find valid start position relative to the hfc start time, otherwise raise an error
        start_idx, start_idx_orig = _get_start_index(
            series=series,
            series_idx=series_idx,
            start=start,
            start_format=start_format,
            stride=stride,
            historical_forecasts_time_index=historical_forecasts_time_index,
        )
        start_time = series._time_index[start_idx]

        if start_idx != start_idx_orig and show_warnings:
            if start_idx_orig >= 0:
                start_time_orig = series._time_index[start_idx_orig]
            else:
                start_time_orig = series.start_time() + start_idx_orig * series.freq

            if start_format == "position" or (
                not isinstance(start, pd.Timestamp) and series._has_datetime_index
            ):
                start_value_msg = (
                    f"position `{start}` corresponding to time `{start_time_orig}`"
                )
            else:
                start_value_msg = f"time `{start_time_orig}`"
            logger.warning(
                f"`start` {start_value_msg} is before the first predictable/trainable historical "
                f"forecasting point for series at index: {series_idx}. Using the first historical forecasting "
                f"point `{start_time}` that lies a round-multiple of `stride={stride}` "
                f"ahead of `start`. To hide these warnings, set `show_warnings=False`."
            )
        historical_forecasts_time_index = (
            max(historical_forecasts_time_index[0], start_time),
            historical_forecasts_time_index[1],
        )
    return historical_forecasts_time_index


def _get_historical_forecast_predict_index(
    model,
    series: TimeSeries,
    series_idx: int,
    past_covariates: Optional[TimeSeries],
    future_covariates: Optional[TimeSeries],
    forecast_horizon: int,
    overlap_end: bool,
) -> TimeIndex:
    """Obtain the boundaries of the predictable time indices, raise an exception if None"""
    historical_forecasts_time_index = _get_historical_forecastable_time_index(
        model=model,
        series=series,
        forecast_horizon=forecast_horizon,
        overlap_end=overlap_end,
        past_covariates=past_covariates,
        future_covariates=future_covariates,
        is_training=False,
        reduce_to_bounds=True,
    )

    if historical_forecasts_time_index is None:
        raise_log(
            ValueError(
                "Cannot build a single input for prediction with the provided model, "
                f"`series` and `*_covariates` at series index: {series_idx}. The minimum "
                "prediction input time index requirements were not met. "
                "Please check the time index of `series` and `*_covariates`."
            )
        )

    return historical_forecasts_time_index


def _get_historical_forecast_train_index(
    model,
    series: TimeSeries,
    series_idx: int,
    past_covariates: Optional[TimeSeries],
    future_covariates: Optional[TimeSeries],
    forecast_horizon: int,
    overlap_end: bool,
) -> TimeIndex:
    """
    Obtain the boundaries of the time indices usable for training, raise an exception if training is required and
    no indices are available.
    """
    historical_forecasts_time_index = _get_historical_forecastable_time_index(
        model=model,
        series=series,
        forecast_horizon=forecast_horizon,
        overlap_end=overlap_end,
        past_covariates=past_covariates,
        future_covariates=future_covariates,
        is_training=True,
        reduce_to_bounds=True,
    )

    if not model._fit_called and historical_forecasts_time_index is None:
        raise_log(
            ValueError(
                "Cannot build a single input for training with the provided untrained model, "
                f"`series` and `*_covariates` at series index: {series_idx}. The minimum "
                "training input time index requirements were not met. "
                "Please check the time index of `series` and `*_covariates`."
            ),
            logger,
        )

    return historical_forecasts_time_index


def _reconciliate_historical_time_indices(
    model,
    historical_forecasts_time_index_predict: TimeIndex,
    historical_forecasts_time_index_train: TimeIndex,
    series: TimeSeries,
    series_idx: int,
    retrain: Union[bool, int, Callable[..., bool]],
    train_length: Optional[int],
    show_warnings: bool,
) -> tuple[TimeIndex, Optional[int]]:
    """Depending on the value of retrain, select which time indices will be used during the historical forecasts."""
    train_length_ = None
    if isinstance(retrain, Callable):
        # retain the longer time index, anything can happen
        if (
            historical_forecasts_time_index_train is not None
            and historical_forecasts_time_index_train[0]
            < historical_forecasts_time_index_predict[0]
        ):
            historical_forecasts_time_index = historical_forecasts_time_index_train
        else:
            historical_forecasts_time_index = historical_forecasts_time_index_predict
    elif retrain:
        historical_forecasts_time_index = historical_forecasts_time_index_train
    else:
        historical_forecasts_time_index = historical_forecasts_time_index_predict

    # compute the maximum forecasts time index assuming that `start=None`
    if retrain or (not model._fit_called):
        if train_length and train_length <= len(series):
            train_length_ = train_length
            # we have to start later for larger `train_length`
            step_ahead = max(train_length - model._training_sample_time_index_length, 0)
            if step_ahead:
                historical_forecasts_time_index = (
                    historical_forecasts_time_index[0] + step_ahead * series.freq,
                    historical_forecasts_time_index[-1],
                )

        # if not we start training right away; some models (sklearn) require more than 1
        # training samples, so we start after the first trainable point.
        else:
            if train_length and train_length > len(series) and show_warnings:
                logger.warning(
                    f"`train_length` is larger than the length of series at index: {series_idx}. "
                    f"Ignoring `train_length` and using default behavior where all available time steps up "
                    f"until the end of the expanding training set. "
                    f"To hide these warnings, set `show_warnings=False`."
                )

            train_length_ = None
            if model.min_train_samples > 1:
                historical_forecasts_time_index = (
                    historical_forecasts_time_index[0]
                    + (model.min_train_samples - 1) * series.freq,
                    historical_forecasts_time_index[1],
                )

    return historical_forecasts_time_index, train_length_


def _get_historical_forecast_boundaries(
    model,
    series: TimeSeries,
    series_idx: int,
    past_covariates: Optional[TimeSeries],
    future_covariates: Optional[TimeSeries],
    start: Optional[Union[pd.Timestamp, float, int]],
    start_format: Literal["position", "value"],
    forecast_horizon: int,
    overlap_end: bool,
    stride: int,
    freq: pd.DateOffset,
    show_warnings: bool = True,
) -> tuple[Any, ...]:
    """
    Based on the boundaries of the forecastable time index, generates the boundaries of each covariates using the lags.

    For TimeSeries with a RangeIndex, the boundaries are converted to positional indexes to slice the array
    appropriately when start > 0.

    When applicable, move the start boundaries to the value provided by the user.
    """
    # obtain forecastable indexes boundaries, as values from the time index
    historical_forecasts_time_index = _get_historical_forecast_predict_index(
        model,
        series,
        series_idx,
        past_covariates,
        future_covariates,
        forecast_horizon,
        overlap_end,
    )

    # adjust boundaries based on start, forecast_horizon and overlap_end
    historical_forecasts_time_index = _adjust_historical_forecasts_time_index(
        series=series,
        series_idx=series_idx,
        historical_forecasts_time_index=historical_forecasts_time_index,
        start=start,
        start_format=start_format,
        stride=stride,
        show_warnings=show_warnings,
    )

    # re-adjust the slicing indexes to account for the lags
    # `max_target_lag_train` is redundant, since optimized hist fc is running in predict mode only
    (
        min_target_lag,
        _,
        min_past_cov_lag,
        max_past_cov_lag,
        min_future_cov_lag,
        max_future_cov_lag,
        output_chunk_shift,
        max_target_lag_train,
    ) = model.extreme_lags

    # target lags are <= 0
    hist_fct_tgt_start, hist_fct_tgt_end = historical_forecasts_time_index
    if min_target_lag is not None:
        hist_fct_tgt_start += min_target_lag * freq
    hist_fct_tgt_end -= 1 * freq
    # past lags are <= 0
    hist_fct_pc_start, hist_fct_pc_end = historical_forecasts_time_index
    if min_past_cov_lag is not None:
        hist_fct_pc_start += min_past_cov_lag * freq
    if max_past_cov_lag is not None:
        hist_fct_pc_end += max_past_cov_lag * freq
    # future lags can be anything
    hist_fct_fc_start, hist_fct_fc_end = historical_forecasts_time_index
    if min_future_cov_lag is not None:
        hist_fct_fc_start += min_future_cov_lag * freq
    if max_future_cov_lag is not None:
        hist_fct_fc_end += max_future_cov_lag * freq

    # convert actual integer index values (points) to positional index, make end bound inclusive
    if series.has_range_index:
        hist_fct_tgt_start = series.get_index_at_point(hist_fct_tgt_start)
        hist_fct_tgt_end = series.get_index_at_point(hist_fct_tgt_end) + 1
        if past_covariates is not None:
            hist_fct_pc_start = past_covariates.get_index_at_point(hist_fct_pc_start)
            hist_fct_pc_end = past_covariates.get_index_at_point(hist_fct_pc_end) + 1
        else:
            hist_fct_pc_start, hist_fct_pc_end = None, None
        if future_covariates is not None:
            hist_fct_fc_start = future_covariates.get_index_at_point(hist_fct_fc_start)
            hist_fct_fc_end = future_covariates.get_index_at_point(hist_fct_fc_end) + 1
        else:
            hist_fct_fc_start, hist_fct_fc_end = None, None

    return (
        historical_forecasts_time_index[0],
        historical_forecasts_time_index[1],
        hist_fct_tgt_start,
        hist_fct_tgt_end,
        hist_fct_pc_start,
        hist_fct_pc_end,
        hist_fct_fc_start,
        hist_fct_fc_end,
    )


def _check_optimizable_historical_forecasts_global_models(
    model,
    forecast_horizon: int,
    retrain: Union[bool, int, Callable[..., bool]],
    show_warnings: bool,
    allow_autoregression: bool,
) -> bool:
    """
    Historical forecast can be optimized only if `retrain=False`. If `allow_autoregression=False`, historical forecasts
    can be optimized only if `forecast_horizon <= model.output_chunk_length` (no auto-regression required).
    """

    retrain_off = (retrain is False) or (retrain == 0)
    is_autoregressive = forecast_horizon > model.output_chunk_length
    if retrain_off and (
        not is_autoregressive or (is_autoregressive and allow_autoregression)
    ):
        return True

    if show_warnings:
        if not retrain_off:
            logger.warning(
                "`enable_optimization=True` is ignored because `retrain` is not `False` or `0`. "
                "To hide this warning, set `show_warnings=False` or `enable_optimization=False`."
            )
        if is_autoregressive:
            logger.warning(
                "`enable_optimization=True` is ignored because `forecast_horizon > model.output_chunk_length`. "
                "To hide this warning, set `show_warnings=False` or `enable_optimization=False`."
            )

    return False


def _process_historical_forecast_input(
    model,
    series: Union[TimeSeries, Sequence[TimeSeries]],
    past_covariates: Optional[Union[TimeSeries, Sequence[TimeSeries]]] = None,
    future_covariates: Optional[Union[TimeSeries, Sequence[TimeSeries]]] = None,
    forecast_horizon: int = 1,
    allow_autoregression: bool = False,
) -> Union[
    Sequence[TimeSeries],
    Optional[Sequence[TimeSeries]],
    Optional[Sequence[TimeSeries]],
    int,
]:
    if not model._fit_called:
        raise_log(
            ValueError("Model has not been fit yet."),
            logger,
        )

    if not allow_autoregression and forecast_horizon > model.output_chunk_length:
        raise_log(
            ValueError(
                "`forecast_horizon > model.output_chunk_length` requires auto-regression which is not "
                "supported in this optimized routine."
            ),
            logger,
        )
    series_seq_type = get_series_seq_type(series)
    series = series2seq(series)
    past_covariates = series2seq(past_covariates)
    future_covariates = series2seq(future_covariates)

    # manage covariates, usually handled by RegressionModel.predict()
    if past_covariates is None and model.past_covariate_series is not None:
        past_covariates = [model.past_covariate_series] * len(series)
    if future_covariates is None and model.future_covariate_series is not None:
        future_covariates = [model.future_covariate_series] * len(series)

    if model.uses_static_covariates:
        model._verify_static_covariates(series[0].static_covariates)

    if model.encoders.encoding_available:
        past_covariates, future_covariates = model.generate_fit_predict_encodings(
            n=forecast_horizon,
            series=series,
            past_covariates=past_covariates,
            future_covariates=future_covariates,
        )
    return series, past_covariates, future_covariates, series_seq_type


def _process_predict_start_points_bounds(
    series: Sequence[TimeSeries], bounds: ArrayLike, stride: int
) -> tuple[np.ndarray, np.ndarray]:
    """Processes the historical forecastable time index bounds (earliest, and latest possible prediction
    start points).

    Parameters
    ----------
    bounds
        An array of shape (n series, 2), with the left and right prediction start point bounds per series.
    stride
        The number of time steps between two consecutive predictions.

    Returns
    -------
    (np.ndarray, np.ndarray)
        The adjusted bounds: the right bounds are adjusted to be a multiple of 'stride' ahead of the left bounds.
        The number of resulting predicted series per input series respecting stride and bounds.
    """
    bounds = bounds if isinstance(bounds, np.ndarray) else np.array(bounds)
    if not bounds.shape == (len(series), 2):
        raise_log(
            ValueError(
                "`bounds` must be an array like with shape `(n target series, 2)`, "
                "with the start and end bounds of each series"
            ),
            logger=logger,
        )
    # we might have some steps that are too long considering stride
    steps_too_long = (bounds[:, 1] - bounds[:, 0]) % stride
    bounds[:, 1] -= steps_too_long
    cum_lengths = np.cumsum(np.diff(bounds) // stride + 1)
    return bounds, cum_lengths


<<<<<<< HEAD
def _process_historical_forecast_for_backtest(
    series: Union[TimeSeries, Sequence[TimeSeries]],
    historical_forecasts: Union[
        TimeSeries, Sequence[TimeSeries], Sequence[Sequence[TimeSeries]]
    ],
    last_points_only: bool,
):
    """Checks that the `historical_forecasts` have the correct format based on the input `series` and
    `last_points_only`. If all checks have passed, it converts `series` and `historical_forecasts` format into a
    multiple series case with `last_points_only=False`.
    """
    # remember input series type
    series_seq_type = get_series_seq_type(series)
    series = series2seq(series)

    # check that `historical_forecasts` have correct type
    expected_seq_type = None
    forecast_seq_type = get_series_seq_type(historical_forecasts)
    if last_points_only and not series_seq_type == forecast_seq_type:
        # lpo=True -> fc sequence type must be the same
        expected_seq_type = series_seq_type
    elif not last_points_only and forecast_seq_type != series_seq_type + 1:
        # lpo=False -> fc sequence type must be one order higher
        expected_seq_type = series_seq_type + 1

    if expected_seq_type is not None:
        raise_log(
            ValueError(
                f"Expected `historical_forecasts` of type {expected_seq_type} "
                f"with `last_points_only={last_points_only}` and `series` of type "
                f"{series_seq_type}. However, received `historical_forecasts` of type "
                f"{forecast_seq_type}. Make sure to pass the same `last_points_only` "
                f"value that was used to generate the historical forecasts."
            ),
            logger=logger,
        )

    # we must wrap each fc in a list if `last_points_only=True`
    nested = last_points_only and forecast_seq_type == SeriesType.SEQ
    historical_forecasts = series2seq(
        historical_forecasts, seq_type_out=SeriesType.SEQ_SEQ, nested=nested
    )

    # check that the number of series-specific forecasts corresponds to the
    # number of series in `series`
    if len(series) != len(historical_forecasts):
        error_msg = (
            f"Mismatch between the number of series-specific `historical_forecasts` "
            f"(n={len(historical_forecasts)}) and the number of  `TimeSeries` in `series` "
            f"(n={len(series)}). For `last_points_only={last_points_only}`, expected "
        )
        expected_seq_type = series_seq_type if last_points_only else series_seq_type + 1
        if expected_seq_type == SeriesType.SINGLE:
            error_msg += f"a single `historical_forecasts` of type {expected_seq_type}."
        else:
            error_msg += f"`historical_forecasts` of type {expected_seq_type} with length n={len(series)}."
        raise_log(
            ValueError(error_msg),
            logger=logger,
        )
    return series, historical_forecasts


def _extend_series_for_overlap_end(
    series: Sequence[TimeSeries],
    historical_forecasts: Sequence[Sequence[TimeSeries]],
):
    """Extends each target `series` to the end of the last historical forecast for that series.
    Fills the values all missing dates with `np.nan`.

    Assumes the input meets the multiple `series` case with `last_points_only=False` (e.g. the output of
    `darts.utils.historical_forecasts.utils_process_historical_forecast_for_backtest()`).
    """
    series_extended = []
    append_vals = [np.nan] * series[0].n_components
    for series_, hfcs_ in zip(series, historical_forecasts):
        # find number of missing target time steps based on the last forecast
        missing_steps = n_steps_between(
            hfcs_[-1].end_time(), series[0].end_time(), freq=series[0].freq
        )
        # extend the target if it is too short
        if missing_steps > 0:
            series_extended.append(
                series_.append_values(np.array([append_vals] * missing_steps))
            )
        else:
            series_extended.append(series_)
    return series_extended
=======
def _convert_data_transformers(
    data_transformers: Optional[dict[str, Union[BaseDataTransformer, Pipeline]]],
    copy: bool,
) -> dict[str, Pipeline]:
    if data_transformers is None:
        return dict()
    else:
        return {
            key_: val_
            if isinstance(val_, Pipeline)
            else Pipeline(transformers=[val_], copy=copy)
            for key_, val_ in data_transformers.items()
        }


def _apply_data_transformers(
    series: Union[TimeSeries, list[TimeSeries]],
    past_covariates: Optional[Union[TimeSeries, list[TimeSeries]]],
    future_covariates: Optional[Union[TimeSeries, list[TimeSeries]]],
    data_transformers: dict[str, Pipeline],
    max_future_cov_lag: int,
    fit_transformers: bool,
) -> tuple[
    Union[TimeSeries, list[TimeSeries]],
    Union[TimeSeries, list[TimeSeries]],
    Union[TimeSeries, list[TimeSeries]],
]:
    """Transform each series using the corresponding Pipeline.

    If the Pipeline is fittable and `fit_transformers=True`, the series are sliced to correspond
    to the information available at model training time
    """
    # `global_fit`` is not supported, requires too complex time indexes manipulation across series (slice and align)
    if fit_transformers and any(
        not (isinstance(ts, TimeSeries) or ts is None)
        for ts in [series, past_covariates, future_covariates]
    ):
        raise_log(
            ValueError(
                "Fitting the data transformers on multiple series is not supported, either provide trained "
                "`data_transformers` or a single series (including for the covariates).",
                logger,
            )
        )
    transformed_ts = []
    for ts_type, ts in zip(
        ["series", "past_covariates", "future_covariates"],
        [series, past_covariates, future_covariates],
    ):
        if ts is None or data_transformers.get(ts_type) is None:
            transformed_ts.append(ts)
        else:
            if fit_transformers and data_transformers[ts_type].fittable:
                # must slice the ts to distinguish accessible information from future information
                if ts_type == "past_covariates":
                    # known information is aligned with the target series
                    tmp_ts = ts.drop_after(series.end_time())
                elif ts_type == "future_covariates":
                    # known information goes up to the first forecasts iteration (in case of autoregression)
                    tmp_ts = ts.drop_after(
                        series.end_time() + max(0, max_future_cov_lag + 1) * series.freq
                    )
                else:
                    # nothing to do, the target series is already sliced appropriately
                    tmp_ts = ts
                data_transformers[ts_type].fit(tmp_ts)
            # transforming the series
            transformed_ts.append(data_transformers[ts_type].transform(ts))
    return tuple(transformed_ts)


def _apply_inverse_data_transformers(
    series: Union[TimeSeries, Sequence[TimeSeries]],
    forecasts: Union[TimeSeries, list[TimeSeries], list[list[TimeSeries]]],
    data_transformers: dict[str, Pipeline],
    series_idx: Optional[int] = None,
) -> Union[TimeSeries, list[TimeSeries], list[list[TimeSeries]]]:
    """
    Apply the inverse transform to the forecasts when defined.

    `series_idx` is used to retrieve the appropriate transformer when the data transformer was
    fitted with several series and global_fit=False.
    """
    if "series" in data_transformers and data_transformers["series"].invertible:
        called_with_single_series = get_series_seq_type(series) == SeriesType.SINGLE
        if called_with_single_series:
            forecasts = [forecasts]
        forecasts = data_transformers["series"].inverse_transform(
            forecasts, series_idx=series_idx
        )
        return forecasts[0] if called_with_single_series else forecasts
    else:
        return forecasts
>>>>>>> 47dd2fcf
<|MERGE_RESOLUTION|>--- conflicted
+++ resolved
@@ -14,14 +14,8 @@
 )
 from darts.logging import get_logger, raise_log
 from darts.timeseries import TimeSeries
-<<<<<<< HEAD
 from darts.utils.ts_utils import SeriesType, get_series_seq_type, series2seq
 from darts.utils.utils import generate_index, n_steps_between
-=======
-from darts.utils import n_steps_between
-from darts.utils.ts_utils import SeriesType, get_series_seq_type, series2seq
-from darts.utils.utils import generate_index
->>>>>>> 47dd2fcf
 
 logger = get_logger(__name__)
 
@@ -1187,96 +1181,6 @@
     return bounds, cum_lengths
 
 
-<<<<<<< HEAD
-def _process_historical_forecast_for_backtest(
-    series: Union[TimeSeries, Sequence[TimeSeries]],
-    historical_forecasts: Union[
-        TimeSeries, Sequence[TimeSeries], Sequence[Sequence[TimeSeries]]
-    ],
-    last_points_only: bool,
-):
-    """Checks that the `historical_forecasts` have the correct format based on the input `series` and
-    `last_points_only`. If all checks have passed, it converts `series` and `historical_forecasts` format into a
-    multiple series case with `last_points_only=False`.
-    """
-    # remember input series type
-    series_seq_type = get_series_seq_type(series)
-    series = series2seq(series)
-
-    # check that `historical_forecasts` have correct type
-    expected_seq_type = None
-    forecast_seq_type = get_series_seq_type(historical_forecasts)
-    if last_points_only and not series_seq_type == forecast_seq_type:
-        # lpo=True -> fc sequence type must be the same
-        expected_seq_type = series_seq_type
-    elif not last_points_only and forecast_seq_type != series_seq_type + 1:
-        # lpo=False -> fc sequence type must be one order higher
-        expected_seq_type = series_seq_type + 1
-
-    if expected_seq_type is not None:
-        raise_log(
-            ValueError(
-                f"Expected `historical_forecasts` of type {expected_seq_type} "
-                f"with `last_points_only={last_points_only}` and `series` of type "
-                f"{series_seq_type}. However, received `historical_forecasts` of type "
-                f"{forecast_seq_type}. Make sure to pass the same `last_points_only` "
-                f"value that was used to generate the historical forecasts."
-            ),
-            logger=logger,
-        )
-
-    # we must wrap each fc in a list if `last_points_only=True`
-    nested = last_points_only and forecast_seq_type == SeriesType.SEQ
-    historical_forecasts = series2seq(
-        historical_forecasts, seq_type_out=SeriesType.SEQ_SEQ, nested=nested
-    )
-
-    # check that the number of series-specific forecasts corresponds to the
-    # number of series in `series`
-    if len(series) != len(historical_forecasts):
-        error_msg = (
-            f"Mismatch between the number of series-specific `historical_forecasts` "
-            f"(n={len(historical_forecasts)}) and the number of  `TimeSeries` in `series` "
-            f"(n={len(series)}). For `last_points_only={last_points_only}`, expected "
-        )
-        expected_seq_type = series_seq_type if last_points_only else series_seq_type + 1
-        if expected_seq_type == SeriesType.SINGLE:
-            error_msg += f"a single `historical_forecasts` of type {expected_seq_type}."
-        else:
-            error_msg += f"`historical_forecasts` of type {expected_seq_type} with length n={len(series)}."
-        raise_log(
-            ValueError(error_msg),
-            logger=logger,
-        )
-    return series, historical_forecasts
-
-
-def _extend_series_for_overlap_end(
-    series: Sequence[TimeSeries],
-    historical_forecasts: Sequence[Sequence[TimeSeries]],
-):
-    """Extends each target `series` to the end of the last historical forecast for that series.
-    Fills the values all missing dates with `np.nan`.
-
-    Assumes the input meets the multiple `series` case with `last_points_only=False` (e.g. the output of
-    `darts.utils.historical_forecasts.utils_process_historical_forecast_for_backtest()`).
-    """
-    series_extended = []
-    append_vals = [np.nan] * series[0].n_components
-    for series_, hfcs_ in zip(series, historical_forecasts):
-        # find number of missing target time steps based on the last forecast
-        missing_steps = n_steps_between(
-            hfcs_[-1].end_time(), series[0].end_time(), freq=series[0].freq
-        )
-        # extend the target if it is too short
-        if missing_steps > 0:
-            series_extended.append(
-                series_.append_values(np.array([append_vals] * missing_steps))
-            )
-        else:
-            series_extended.append(series_)
-    return series_extended
-=======
 def _convert_data_transformers(
     data_transformers: Optional[dict[str, Union[BaseDataTransformer, Pipeline]]],
     copy: bool,
@@ -1370,4 +1274,93 @@
         return forecasts[0] if called_with_single_series else forecasts
     else:
         return forecasts
->>>>>>> 47dd2fcf
+
+
+def _process_historical_forecast_for_backtest(
+    series: Union[TimeSeries, Sequence[TimeSeries]],
+    historical_forecasts: Union[
+        TimeSeries, Sequence[TimeSeries], Sequence[Sequence[TimeSeries]]
+    ],
+    last_points_only: bool,
+):
+    """Checks that the `historical_forecasts` have the correct format based on the input `series` and
+    `last_points_only`. If all checks have passed, it converts `series` and `historical_forecasts` format into a
+    multiple series case with `last_points_only=False`.
+    """
+    # remember input series type
+    series_seq_type = get_series_seq_type(series)
+    series = series2seq(series)
+
+    # check that `historical_forecasts` have correct type
+    expected_seq_type = None
+    forecast_seq_type = get_series_seq_type(historical_forecasts)
+    if last_points_only and not series_seq_type == forecast_seq_type:
+        # lpo=True -> fc sequence type must be the same
+        expected_seq_type = series_seq_type
+    elif not last_points_only and forecast_seq_type != series_seq_type + 1:
+        # lpo=False -> fc sequence type must be one order higher
+        expected_seq_type = series_seq_type + 1
+
+    if expected_seq_type is not None:
+        raise_log(
+            ValueError(
+                f"Expected `historical_forecasts` of type {expected_seq_type} "
+                f"with `last_points_only={last_points_only}` and `series` of type "
+                f"{series_seq_type}. However, received `historical_forecasts` of type "
+                f"{forecast_seq_type}. Make sure to pass the same `last_points_only` "
+                f"value that was used to generate the historical forecasts."
+            ),
+            logger=logger,
+        )
+
+    # we must wrap each fc in a list if `last_points_only=True`
+    nested = last_points_only and forecast_seq_type == SeriesType.SEQ
+    historical_forecasts = series2seq(
+        historical_forecasts, seq_type_out=SeriesType.SEQ_SEQ, nested=nested
+    )
+
+    # check that the number of series-specific forecasts corresponds to the
+    # number of series in `series`
+    if len(series) != len(historical_forecasts):
+        error_msg = (
+            f"Mismatch between the number of series-specific `historical_forecasts` "
+            f"(n={len(historical_forecasts)}) and the number of  `TimeSeries` in `series` "
+            f"(n={len(series)}). For `last_points_only={last_points_only}`, expected "
+        )
+        expected_seq_type = series_seq_type if last_points_only else series_seq_type + 1
+        if expected_seq_type == SeriesType.SINGLE:
+            error_msg += f"a single `historical_forecasts` of type {expected_seq_type}."
+        else:
+            error_msg += f"`historical_forecasts` of type {expected_seq_type} with length n={len(series)}."
+        raise_log(
+            ValueError(error_msg),
+            logger=logger,
+        )
+    return series, historical_forecasts
+
+
+def _extend_series_for_overlap_end(
+    series: Sequence[TimeSeries],
+    historical_forecasts: Sequence[Sequence[TimeSeries]],
+):
+    """Extends each target `series` to the end of the last historical forecast for that series.
+    Fills the values all missing dates with `np.nan`.
+
+    Assumes the input meets the multiple `series` case with `last_points_only=False` (e.g. the output of
+    `darts.utils.historical_forecasts.utils_process_historical_forecast_for_backtest()`).
+    """
+    series_extended = []
+    append_vals = [np.nan] * series[0].n_components
+    for series_, hfcs_ in zip(series, historical_forecasts):
+        # find number of missing target time steps based on the last forecast
+        missing_steps = n_steps_between(
+            hfcs_[-1].end_time(), series[0].end_time(), freq=series[0].freq
+        )
+        # extend the target if it is too short
+        if missing_steps > 0:
+            series_extended.append(
+                series_.append_values(np.array([append_vals] * missing_steps))
+            )
+        else:
+            series_extended.append(series_)
+    return series_extended