--- conflicted
+++ resolved
@@ -155,26 +155,16 @@
 
         forecasts_list.append(
             TimeSeries.from_times_and_values(
-<<<<<<< HEAD
-                times=times[0]
-                if stride == 1 and model.output_chunk_length == 1
-                else generate_index(
-                    start=hist_fct_start
-                    + (forecast_horizon + model.output_chunk_shift - 1) * freq,
-                    length=forecast.shape[0],
-                    freq=freq * stride,
-                    name=series_.time_index.name,
-=======
                 times=(
                     times[0]
                     if stride == 1 and model.output_chunk_length == 1
                     else generate_index(
-                        start=hist_fct_start + (forecast_horizon - 1) * freq,
+                        start=hist_fct_start
+                        + (forecast_horizon + model.output_chunk_shift - 1) * freq,
                         length=forecast.shape[0],
                         freq=freq * stride,
                         name=series_.time_index.name,
                     )
->>>>>>> 2d1919dd
                 ),
                 values=forecast,
                 columns=forecast_components,
