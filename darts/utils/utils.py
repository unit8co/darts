--- conflicted
+++ resolved
@@ -163,9 +163,6 @@
     forecast_horizon = n.forecast_horizon
     raise_if_not(forecast_horizon > 0, 'The provided forecasting horizon must be a positive integer.', logger)
 
-<<<<<<< HEAD
-    start = get_timestamp_at_point(n.start, series)
-=======
     # check stride
     stride = n.stride
     raise_if_not(stride > 0, 'The provided stride parameter must be a positive integer.', logger)
@@ -184,7 +181,6 @@
             raise_log(TypeError("`start` needs to be either `float`, `int` or `pd.Timestamp`"), logger)
 
     start = _get_timestamp_at_point(n.start, series)
->>>>>>> b54a6883
 
     # check start parameter
     raise_if(start == series.end_time(), '`start` timestamp is the last timestamp of the series', logger)
