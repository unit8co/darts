"""
Additional util functions
-------------------------
"""

from collections.abc import Iterator, Sequence
from enum import Enum
from functools import wraps
from inspect import Parameter, getcallargs, signature
<<<<<<< HEAD
from typing import (
    Any,
    Callable,
    Iterator,
    List,
    Optional,
    Sequence,
    Tuple,
    TypeVar,
    Union,
)
=======
from typing import Callable, Optional, TypeVar, Union
>>>>>>> bb249993

import numpy as np
import pandas as pd
from joblib import Parallel, delayed
from pandas._libs.tslibs.offsets import BusinessMixin
from sklearn.utils import check_random_state
from tqdm import tqdm
from tqdm.notebook import tqdm as tqdm_notebook

from darts.logging import get_logger, raise_if, raise_if_not, raise_log

try:
    from IPython import get_ipython
except ModuleNotFoundError:
    get_ipython = None

logger = get_logger(__name__)

MAX_TORCH_SEED_VALUE = (1 << 31) - 1  # to accommodate 32-bit architectures
MAX_NUMPY_SEED_VALUE = (1 << 31) - 1


# Enums
class SeasonalityMode(Enum):
    MULTIPLICATIVE = "multiplicative"
    ADDITIVE = "additive"
    NONE = None


class TrendMode(Enum):
    LINEAR = "linear"
    EXPONENTIAL = "exponential"


class ModelMode(Enum):
    MULTIPLICATIVE = "multiplicative"
    ADDITIVE = "additive"
    NONE = None


# TODO: remove this at some point when we set a lower cap on pandas v2.2.0
pd_above_v22 = pd.__version__ >= "2.2"
freqs = {
    "YE": "YE" if pd_above_v22 else "A",
    "YS": "YS" if pd_above_v22 else "AS",
    "BYS": "BYS" if pd_above_v22 else "BAS",
    "BYE": "BYE" if pd_above_v22 else "BA",
    "QE": "QE" if pd_above_v22 else "Q",
    "BQE": "BQE" if pd_above_v22 else "BQ",
    "ME": "ME" if pd_above_v22 else "M",
    "SME": "SME" if pd_above_v22 else "SM",
    "BME": "BME" if pd_above_v22 else "BM",
    "CBME": "CBME" if pd_above_v22 else "CBM",
    "h": "h" if pd_above_v22 else "H",
    "bh": "bh" if pd_above_v22 else "BH",
    "cbh": "cbh" if pd_above_v22 else "CBH",
    "min": "min" if pd_above_v22 else "T",
    "s": "s" if pd_above_v22 else "S",
    "ms": "ms" if pd_above_v22 else "L",
    "us": "us" if pd_above_v22 else "U",
    "ns": "ns" if pd_above_v22 else "N",
}


def likelihood_component_names(
    components: Union[pd.Index, list[str]], parameter_names: list[str]
):
    """Generates formatted likelihood parameter names for components and parameter names.

    The order of the returned names is: `[comp1_param_1, ... comp1_param_n, ..., comp_n_param_n]`.

    Parameters
    ----------
    components
        A sequence of component names to add to the beginning of the returned names.
    parameter_names
        A sequence of likelihood parameter names to add to the end of the returned names.
    """
    return [
        f"{tgt_name}_{param_n}"
        for tgt_name in components
        for param_n in parameter_names
    ]


def quantile_names(q: Union[float, list[float]], component: Optional[str] = None):
    """Generates formatted quantile names, optionally added to a component name.

    Parameters
    ----------
    q
        A float or list of floats with the quantiles to generate the names for.
    component
        Optionally, a component name to add to the beginning of the quantile names.
    """
    # predicted quantile text format
    comp = f"{component}_" if component is not None else ""
    if isinstance(q, float):
        return f"{comp}q{q:.2f}"
    else:
        return [f"{comp}q{q_i:.2f}" for q_i in q]


def quantile_interval_names(
    q_interval: Union[tuple[float, float], Sequence[tuple[float, float]]],
    component: Optional[str] = None,
):
    """Generates formatted quantile interval names, optionally added to a component name.

    Parameters
    ----------
    q_interval
        A tuple or multiple tuples with the (lower bound, upper bound) of the quantile intervals.
    component
        Optionally, a component name to add to the beginning of the quantile names.
    """
    # predicted quantile text format
    comp = f"{component}_" if component is not None else ""
    if isinstance(q_interval, tuple):
        return f"{comp}q{q_interval[0]:.2f}_q{q_interval[1]:.2f}"
    else:
        return [f"{comp}q{q_lo:.2f}_q{q_hi:.2f}" for q_lo, q_hi in q_interval]


def _build_tqdm_iterator(iterable, verbose, **kwargs):
    """
    Build an iterable, possibly using tqdm (either in notebook or regular mode)

    Parameters
    ----------
    iterable
    verbose
    total
        Length of the iterator, helps in cases where tqdm is not detecting the total length.

    Returns
    -------
    """

    def _isnotebook():
        if get_ipython is None:
            return False
        try:
            shell = get_ipython().__class__.__name__
            if shell == "ZMQInteractiveShell":
                return True  # Jupyter notebook or qtconsole
            elif shell == "TerminalInteractiveShell":
                return False  # Terminal running IPython
            else:
                return False  # Other type (?)
        except NameError:
            return False  # Probably standard Python interpreter

    if verbose:
        if _isnotebook():
            iterator = tqdm_notebook(iterable, **kwargs)
        else:
            iterator = tqdm(iterable, **kwargs)

    else:
        iterator = iterable
    return iterator


# Types for sanity checks decorator: T is the output of the method to sanitize
T = TypeVar("T")


def _with_sanity_checks(
    *sanity_check_methods: str,
) -> Callable[[Callable[..., T]], Callable[..., T]]:
    """
    Decorator allowing to specify some sanity check method(s) to be used on a class method.
    The decorator guarantees that args and kwargs from the method to sanitize will be available in the
    sanity check methods as specified in the sanitized method's signature, irrespective of how it was called.
    TypeVar `T` corresponds to the output of the method that the sanity checks are performed for.

    Parameters
    ----------
    *sanity_check_methods
        one or more sanity check methods that will be called with all the parameter of the decorated method.

    Returns
    -------
    A Callable corresponding to the decorated method.

    Examples
    --------
    class Model:
        def _a_sanity_check(self, *args, **kwargs):
            raise_if_not(kwargs['b'] == kwargs['c'], 'b must equal c', logger)
        @_with_sanity_checks("_a_sanity_check")
        def fit(self, a, b=0, c=0):
            # at this point we can safely assume that 'b' and 'c' are equal...
            ...
    """

    def decorator(method_to_sanitize: Callable[..., T]) -> Callable[..., T]:
        @wraps(method_to_sanitize)
        def sanitized_method(self, *args, **kwargs) -> T:
            only_args, only_kwargs = {}, {}
            for sanity_check_method in sanity_check_methods:
                # Convert all arguments into keyword arguments
                all_as_kwargs = getcallargs(method_to_sanitize, self, *args, **kwargs)

                # Then separate args from kwargs according to the function's signature
                only_args = all_as_kwargs.copy()
                only_kwargs = all_as_kwargs.copy()

                for param_name, param in signature(
                    method_to_sanitize
                ).parameters.items():
                    if (
                        param.default == Parameter.empty
                        and param.kind != Parameter.VAR_POSITIONAL
                    ):
                        only_kwargs.pop(param_name)
                    else:
                        only_args.pop(param_name)

                only_args.pop("self")

                getattr(self, sanity_check_method)(*only_args.values(), **only_kwargs)
            return method_to_sanitize(self, *only_args.values(), **only_kwargs)

        return sanitized_method

    return decorator


def _parallel_apply(
    iterator: Iterator[tuple], fn: Callable, n_jobs: int, fn_args, fn_kwargs
) -> list:
    """
    Utility function that parallelise the execution of a function over an Iterator

    Parameters
    ----------
    iterator (Iterator[Tuple])
        Iterator which returns tuples of input value to feed to fn. Constant `args` and `kwargs` should passed through
        `fn_args` and  `fn_kwargs` respectively.
    fn (Callable)
        The function to be parallelized.
    n_jobs (int)
        The number of jobs to run in parallel. Defaults to `1` (sequential). Setting the parameter to `-1` means using
        all the available processors.
        Note: for a small amount of data, the parallelisation overhead could end up increasing the total
        required amount of time.
    fn_args
        Additional arguments for each `fn()` call
    fn_kwargs
        Additional keyword arguments for each `fn()` call

    """

    returned_data = Parallel(n_jobs=n_jobs)(
        delayed(fn)(*sample, *fn_args, **fn_kwargs) for sample in iterator
    )
    return returned_data


def _is_method(func: Callable[..., Any]) -> bool:
    """Check if the specified function is a method.

    Parameters
    ----------
    func
        the function to inspect.

    Returns
    -------
    bool
        true if `func` is a method, false otherwise.
    """
    spec = signature(func)
    if len(spec.parameters) > 0:
        if list(spec.parameters.keys())[0] == "self":
            return True
    return False


def _check_quantiles(quantiles):
    raise_if_not(
        all([0 < q < 1 for q in quantiles]),
        "All provided quantiles must be between 0 and 1.",
    )

    # we require the median to be present and the quantiles to be symmetric around it,
    # for correctness of sampling.
    median_q = 0.5
    raise_if_not(
        median_q in quantiles, "median quantile `q=0.5` must be in `quantiles`"
    )
    is_centered = [
        -1e-6 < (median_q - left_q) + (median_q - right_q) < 1e-6
        for left_q, right_q in zip(quantiles, quantiles[::-1])
    ]
    raise_if_not(
        all(is_centered),
        "quantiles lower than `q=0.5` need to share same difference to `0.5` as quantiles "
        "higher than `q=0.5`",
    )


def slice_index(
    index: Union[pd.RangeIndex, pd.DatetimeIndex],
    start: Union[int, pd.Timestamp],
    end: Union[int, pd.Timestamp],
) -> Union[pd.RangeIndex, pd.DatetimeIndex]:
    """
    Returns a new Index with the same type as the input `index`, containing the values between `start`
    and `end` included. If start and end are not in the index, the closest values are used instead.
    The start and end values can be either integers (in which case they are interpreted as indices),
    or pd.Timestamps (in which case they are interpreted as actual timestamps).


    Parameters
    ----------
    index
        The index to slice.
    start
        The start of the returned index.
    end
        The end of the returned index.

    Returns
    -------
    Union[pd.RangeIndex, pd.DatetimeIndex]
        A new index with the same type as the input `index`, but with only the values between `start` and `end`
        included.
    """

    if type(start) is not type(end):
        raise_log(
            ValueError(
                "start and end values must be of the same type (either both integers or both pd.Timestamps)"
            ),
            logger,
        )

    if isinstance(start, pd.Timestamp) and isinstance(index, pd.RangeIndex):
        raise_log(
            ValueError(
                "start and end values are a pd.Timestamp, but time_index is a RangeIndex. "
                "Please provide an integer start value."
            ),
            logger,
        )
    if isinstance(start, int) and isinstance(index, pd.DatetimeIndex):
        raise_log(
            ValueError(
                "start and end value are integer, but time_index is a RangeIndex. "
                "Please provide an integer end value."
            ),
            logger,
        )

    start_idx = index.get_indexer(generate_index(start, length=1), method="nearest")[0]
    end_idx = index.get_indexer(generate_index(end, length=1), method="nearest")[0]

    return index[start_idx : end_idx + 1]


def drop_before_index(
    index: Union[pd.RangeIndex, pd.DatetimeIndex],
    split_point: Union[int, pd.Timestamp],
) -> Union[pd.RangeIndex, pd.DatetimeIndex]:
    """
    Drops everything before the provided time `split_point` (excluded) from the index.

    Parameters
    ----------
    index
        The index to drop values from.
    split_point
        The timestamp that indicates cut-off time.

    Returns
    -------
    Union[pd.RangeIndex, pd.DatetimeIndex]
        A new index with values before `split_point` dropped.
    """
    return slice_index(index, split_point, index[-1])


def drop_after_index(
    index: Union[pd.RangeIndex, pd.DatetimeIndex],
    split_point: Union[int, pd.Timestamp],
) -> Union[pd.RangeIndex, pd.DatetimeIndex]:
    """
    Drops everything after the provided time `split_point` (excluded) from the index.

    Parameters
    ----------
    index
        The index to drop values from.
    split_point
        The timestamp that indicates cut-off time.

    Returns
    -------
    Union[pd.RangeIndex, pd.DatetimeIndex]
        A new index with values after `split_point` dropped.
    """

    return slice_index(index, index[0], split_point)


def n_steps_between(
    end: Union[pd.Timestamp, int],
    start: Union[pd.Timestamp, int],
    freq: Union[pd.DateOffset, int, str],
) -> int:
    """Get the number of time steps with a given frequency `freq` between `end` and `start`.
    Works for both integers and time stamps.

    * if `end`, `start`, `freq` are all integers, we can simple divide the difference by the frequency.
    * if `freq` is a pandas Dateoffset with non-ambiguous timedelate (e.g. "d", "h", ..., and not "ME", "YE", ...),
        we can simply divide by the frequency
    * otherwise, we take the period difference between the two time stamps.

    Parameters
    ----------
    end
        The end pandas Timestamp / integer.
    start
        The start pandas Timestamp / integer.
    freq
        The frequency / step size.

    Returns
    -------
    int
        The number of steps/periods between `end` and `start` with a given frequency `freq`.

    Examples
    --------
    >>> n_steps_between(start=pd.Timestamp("2000-01-01"), end=pd.Timestamp("2000-03-01"), freq="ME")
    2
    >>> n_steps_between(start=0, end=2, freq=1)
    2
    >>> n_steps_between(start=0, end=2, freq=2)
    1
    """
    freq = pd.tseries.frequencies.to_offset(freq) if isinstance(freq, str) else freq
    valid_freq = freq >= 0 if isinstance(freq, int) else freq.n >= 0
    if not valid_freq:
        raise_log(
            ValueError(f"`freq` must be positive/increasing, received freq={freq}."),
            logger=logger,
        )
    valid_int = (
        isinstance(start, int) and isinstance(end, int) and isinstance(freq, int)
    )
    valid_time = (
        isinstance(start, pd.Timestamp)
        and isinstance(end, pd.Timestamp)
        and isinstance(freq, pd.DateOffset)
    )
    if not (valid_int or valid_time):
        raise_log(
            ValueError(
                "Either `start` and `end` must be pandas Timestamps and `freq` a pandas Dateoffset, "
                "or all `start`, `end`, `freq` must be integers."
            ),
            logger=logger,
        )
    # Series frequency represents a non-ambiguous timedelta value (not ‘M’, ‘Y’ or ‘y’, 'W')
    if pd.to_timedelta(freq, errors="coerce") is not pd.NaT:
        diff = end - start
        if abs(diff) != diff:
            # (A) when diff is negative, not perfectly divisible by freq, and freq is a multiple of a base frequency
            # (e.g., "2D" or step=2), then computing `diff // freq` can be one off
            # Example: `end=1, start=2, freq=2` -> then `diff // freq` gives `-1`, but should be `0`.
            diff += diff % freq
        n_steps = diff // freq
    else:
        period_alias = pd.tseries.frequencies.get_period_alias(freq.name)
        if isinstance(freq, BusinessMixin) or period_alias is None:
            # for lower pandas versions ~1.5.0, business frequencies wrongly have a period alias.
            # taking the period difference as computed in `else` gives wrong results.
            # in this (worst) case for special frequencies (e.g "C*"), we must generate the index
            is_reversed = end < start
            if is_reversed:
                # always generate an increasing index, since pandas (v2.2.1) gives inconsistent result for
                # negative/decreasing frequencies. Then reverse the index in case of negative/decreasing
                # input frequency
                start, end = end, start
            n_steps = len(generate_index(start=start, end=end, freq=freq))
            if n_steps:
                # index includes end, take away for difference
                n_steps -= 1
            if is_reversed:
                n_steps *= -1
        else:
            # get the number of base periods ("2MS" has base freq "MS") between the two time steps
            diff = (end.to_period(period_alias) - start.to_period(period_alias)).n
            if abs(diff) != diff:
                # similar case as with (A)
                diff += diff % freq.n
            # floor division by the frequency multiplier ("2MS" has multiplier 2)
            n_steps = diff // freq.n
    return n_steps


def generate_index(
    start: Optional[Union[pd.Timestamp, str, int]] = None,
    end: Optional[Union[pd.Timestamp, str, int]] = None,
    length: Optional[int] = None,
    freq: Union[str, int, pd.DateOffset] = None,
    name: str = None,
) -> Union[pd.DatetimeIndex, pd.RangeIndex]:
    """Returns an index with a given start point and length. Either a pandas DatetimeIndex with given frequency
    or a pandas RangeIndex. The index starts at

    Parameters
    ----------
    start
        The start of the returned index. If a pandas Timestamp or a date string is passed, the index will be a pandas
        DatetimeIndex. If an integer is passed, the index will be a pandas RangeIndex index. Works only with
        either `length` or `end`.
    end
        Optionally, the end of the returned index. Works only with either `start` or `length`. If `start` is
        set, `end` must be of same type as `start`. Else, it can be either a pandas Timestamp or an integer.
    length
        Optionally, the length of the returned index. Works only with either `start` or `end`.
    freq
        The time difference between two adjacent entries in the returned index. In case `start` is a timestamp,
        a DateOffset alias is expected; see
        `docs <https://pandas.pydata.org/pandas-docs/stable/user_guide/TimeSeries.html#dateoffset-objects>`_.
        By default, "D" (daily) is used.
        If `start` is an integer, `freq` will be interpreted as the step size in the underlying RangeIndex.
        The freq is optional for generating an integer index (if not specified, 1 is used).
    name
        Optionally, an index name.
    """
    constructors = [
        arg_name
        for arg, arg_name in zip([start, end, length], ["start", "end", "length"])
        if arg is not None
    ]
    raise_if(
        len(constructors) != 2,
        "index can only be generated with exactly two of the following parameters: [`start`, `end`, `length`]. "
        f"Observed parameters: {constructors}. For generating an index with `end` and `length` consider setting "
        f"`start` to None.",
        logger,
    )
    raise_if(
        end is not None and start is not None and type(start) is not type(end),
        "index generation with `start` and `end` requires equal object types of `start` and `end`",
        logger,
    )

    start = pd.Timestamp(start) if isinstance(start, str) else start
    end = pd.Timestamp(end) if isinstance(end, str) else end

    if isinstance(start, pd.Timestamp) or isinstance(end, pd.Timestamp):
        freq = "D" if freq is None else freq
        freq = pd.tseries.frequencies.to_offset(freq) if isinstance(freq, str) else freq
        index = pd.date_range(
            start=start,
            end=end,
            periods=length,
            freq=freq,
            name=name,
        )
        if freq.n < 0:
            if start is not None and not freq.is_on_offset(start):
                # for anchored negative frequencies, and `start` does not intersect with `freq`:
                # pandas (v2.2.1) generates an index that starts one step before `start` -> remove this step
                index = index[1:]
            elif end is not None and not freq.is_on_offset(end):
                # if `start` intersects with `freq`, then the same can happen for `end` -> remove this step
                index = index[:-1]
    else:  # int
        step = 1 if freq is None else freq
        if start is None:
            start_ = end - step * length + step
        else:
            start_ = start

        if end is None:
            end_ = start + step * length
        else:
            # make end inclusive
            end_ = end + 1 if step >= 0 else end - 1

        index = pd.RangeIndex(
            start=start_,
            stop=end_,
            step=step,
            name=name,
        )
    return index


def expand_arr(arr: np.ndarray, ndim: int):
    """Expands a np.ndarray to `ndim` dimensions (if not already satisfied)."""
    shape = arr.shape
    if len(shape) != ndim:
        arr = arr.reshape(shape + tuple(1 for _ in range(ndim - len(shape))))
    return arr


def sample_from_quantiles(
    vals: np.ndarray,
    quantiles: np.ndarray,
    num_samples: int,
):
    """Generates `num_samples` samples from quantile predictions using linear interpolation. The generated samples
    should have quantile values close to the quantile predictions. For the lowest and highest quantiles, the lowest
    and highest quantile predictions are repeated.

    Parameters
    ----------
    vals
        A numpy array of quantile predictions/values. Either an array with two dimensions
        (n times, n components * n quantiles), or with three dimensions (n times, n components, n quantiles).
        In the two-dimensional case, the order is first by ascending column, then by ascending quantile value
        `(comp_0_q_0, comp_0_q_1, ... comp_n_q_m)`
    quantiles
        A numpy array of quantiles.
    num_samples
        The number of samples to generate.
    """
    if not 2 <= vals.ndim <= 3:
        raise_log(
            ValueError(
                "`vals` must have either two dimensions with `(n times, n components * n quantiles)` or three "
                "dimensions with shape `(n times, n components, n quantiles)`"
            )
        )
    n_time_steps = len(vals)
    n_quantiles = len(quantiles)
    if vals.ndim == 2:
        if vals.shape[1] % n_quantiles > 0:
            raise_log(
                ValueError(
                    "`vals` with two dimension must have shape `(n times, n components * n quantiles)`."
                )
            )
        vals = vals.reshape((n_time_steps, -1, n_quantiles))
    elif vals.ndim == 3 and vals.shape[2] != n_quantiles:
        raise_log(
            ValueError(
                "`vals` with three dimension must have shape `(n times, n components, n quantiles)`."
            )
        )
    n_columns = vals.shape[1]

    # Generate uniform random samples
    random_samples = np.random.uniform(0, 1, (n_time_steps, n_columns, num_samples))
    # Find the indices of the quantiles just below and above the random samples
    lower_indices = np.searchsorted(quantiles, random_samples, side="right") - 1
    upper_indices = lower_indices + 1

    # Handle edge cases
    lower_indices = np.clip(lower_indices, 0, n_quantiles - 1)
    upper_indices = np.clip(upper_indices, 0, n_quantiles - 1)

    # Gather the corresponding quantile values and vals values
    q_lower = quantiles[lower_indices]
    q_upper = quantiles[upper_indices]
    z_lower = np.take_along_axis(vals, lower_indices, axis=2)
    z_upper = np.take_along_axis(vals, upper_indices, axis=2)

    y = z_lower
    # Linear interpolation
    mask = q_lower != q_upper
    y[mask] = z_lower[mask] + (z_upper[mask] - z_lower[mask]) * (
        random_samples[mask] - q_lower[mask]
    ) / (q_upper[mask] - q_lower[mask])
    return y


def random_method(decorated: Callable[..., T]) -> Callable[..., T]:
    """Decorator usable on any method within a class that will provide a random context.

    The decorator will store a `_random_instance` property on the object in order to persist successive calls to the
    RNG.

    This is the equivalent to `darts.utils.torch.random_method` but for non-torch models.

    Parameters
    ----------
    decorated
        A method to be run in an isolated torch random context.
    """
    # check that @random_method has been applied to a method.
    if not _is_method(decorated):
        raise_log(ValueError("@random_method can only be used on methods."), logger)

    @wraps(decorated)
    def decorator(self, *args, **kwargs):
        if "random_state" in kwargs.keys():
            # get random state for first time from model constructor
            self._random_instance = check_random_state(
                kwargs["random_state"]
            ).get_state()
        elif not hasattr(self, "_random_instance"):
            # get random state for first time from other method
            self._random_instance = check_random_state(
                np.random.randint(0, high=MAX_NUMPY_SEED_VALUE)
            ).get_state()

        # handle the randomness
        np.random.set_state(self._random_instance)
        result = decorated(self, *args, **kwargs)
        # update the random state after the function call
        self._random_instance = np.random.get_state()
        return result

    return decorator<|MERGE_RESOLUTION|>--- conflicted
+++ resolved
@@ -7,21 +7,7 @@
 from enum import Enum
 from functools import wraps
 from inspect import Parameter, getcallargs, signature
-<<<<<<< HEAD
-from typing import (
-    Any,
-    Callable,
-    Iterator,
-    List,
-    Optional,
-    Sequence,
-    Tuple,
-    TypeVar,
-    Union,
-)
-=======
-from typing import Callable, Optional, TypeVar, Union
->>>>>>> bb249993
+from typing import Any, Callable, Optional, TypeVar, Union
 
 import numpy as np
 import pandas as pd
