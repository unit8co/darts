"""
Timeseries
----------

`TimeSeries` is the main class in `darts`. It represents a univariate or multivariate time series.
It can represent a stochastic time series by storing several samples (trajectories).
"""

import pandas as pd
import numpy as np
import xarray as xr
import matplotlib.pyplot as plt
from typing import Tuple, Optional, Callable, Any, List, Union
from inspect import signature
from collections import defaultdict
from pandas.tseries.frequencies import to_offset

from .logging import raise_log, raise_if_not, raise_if, get_logger

logger = get_logger(__name__)

# dimension names in the DataArray
# the "time" one can be different, if it has a name in the underlying Series/DataFrame.
DIMS = ('time', 'component', 'sample')


class TimeSeries:
    def __init__(self, xa: xr.DataArray):
        """
        Wrapper around a (well formed) DataArray. Use the static factory methods to build instances unless
        you know what you are doing.
        """
        raise_if_not(isinstance(xa, xr.DataArray), 'Data must be provided as an xarray DataArray instance. '
                                                   'If you need to create a TimeSeries from another type '
                                                   '(e.g. a DataFrame), look at TimeSeries factory methods '
<<<<<<< HEAD
                                                   '(e.g. TimeSeries.from_dataframe()).', logger)
=======
                                                   '(e.g. TimeSeries.from_dataframe(), '
                                                   'TimeSeries.from_xarray(), TimeSeries.from_values()'
                                                   'TimeSeries.from_times_and_values(), etc...).', logger)
>>>>>>> b875534d
        raise_if_not(xa.size > 0, 'The time series array must not be empty.', logger)
        raise_if_not(len(xa.shape) == 3, 'TimeSeries require DataArray of dimensionality 3 ({}).'.format(DIMS), logger)

        # Ideally values should be np.float, otherwise certain functionalities like diff()
        # relying on np.nan (which is a float) won't work very properly.
        raise_if_not(np.issubdtype(xa.values.dtype, np.number), 'The time series must contain numeric values only.',
                     logger)
        if not np.issubdtype(xa.values.dtype, np.float):
            logger.warn('TimeSeries is using a numeric type different from np.float. Not all functionalities '
                        'may work properly. It is recommended casting your data to floating point numbers before '
                        'using TimeSeries.')

        if xa.dims[-2:] != DIMS[-2:]:
            # The first dimension represents the time and may be named differently.
            raise_log(ValueError('The last two dimensions of the DataArray must be named {}'.format(DIMS[-2:])), logger)

        # check that columns/component names are unique
        components = xa.get_index(DIMS[1])
        raise_if_not(len(set(components)) == len(components),
                     'The components (columns) names must be unique. Provided: {}'.format(components),
                     logger)

        self._time_dim = xa.dims[0]  # how the time dimension is named

        if isinstance(xa.get_index(self._time_dim), pd.DatetimeIndex):
            # We only sort the xarray if it's indexed by time. That is because sorting with a RangeIndex
            # transforms the RangeIndex into Int64Index, which messes up things afterwards.

            # The following sorting returns a copy, which we are relying on.

            # As of xarray 0.18.2, this sorting discards the freq of the index for some reason
            # https://github.com/pydata/xarray/issues/5466
            self._xa: xr.DataArray = xa.sortby(self._time_dim)
        else:
            self._xa = xa.copy()

        self._time_index = self._xa.get_index(self._time_dim)

        if not isinstance(self._time_index, pd.DatetimeIndex) and not isinstance(self._time_index, pd.RangeIndex):
            raise_log(ValueError('The time dimension of the DataArray must be indexed either with a DatetimeIndex,'
                                 'or with a RangeIndex.'), logger)

        self._has_datetime_index = isinstance(self._time_index, pd.DatetimeIndex)

        if self._has_datetime_index:
            freq_tmp = xa.get_index(self._time_dim).freq  # store original freq (see bug of sortby() above).
            self._freq: pd.DateOffset = freq_tmp
            raise_if(self._freq is None,
                     'The time index of the provided DataArray is missing the freq attribute.',
                     logger)

            self._freq_str: str = self._freq.freqstr

            # reset freq inside the xarray index (see bug of sortby() above).
            self._xa.get_index(self._time_dim).freq = freq_tmp

            # We have to check manually if the index is complete. Another way could be to rely
            # on `inferred_freq` being present, but this fails for series of length < 3.
            is_index_complete = len(pd.date_range(self._time_index.min(),
                                                  self._time_index.max(),
                                                  freq=self._freq).difference(self._time_index)) == 0

            raise_if_not(is_index_complete, 'Not all timestamps seem to be present in the time index. Does '
                                            'the series contain holes? If you are using a constructor method, '
                                            'try specifying `fill_missing_dates=True` '
                                            'or specify the `freq` parameter.', logger)
        else:
            self._freq = 1
            self._freq_str = None

    """ 
    Factory Methods
    ===============
    """

    @staticmethod
    def from_xarray(xa: xr.DataArray,
                    fill_missing_dates: Optional[bool] = True,
                    freq: Optional[str] = None) -> 'TimeSeries':
        """
        Returns a TimeSeries instance built from an xarray DataArray.
        The dimensions of the DataArray have to be (time, component, sample), in this order. The time
        dimension can have an arbitrary name, but component and sample must be named "component" and "sample",
        respectively.

        If two components have the same name or are not strings, this method will disambiguate the components
        names by appending a suffix of the form "<name>_N" to the N-th column with name "name".

        Parameters
        ----------
        xa
            The xarray DataArray
        fill_missing_dates
            Optionally, a boolean value indicating whether to fill missing dates with NaN values. This requires
            either a provided `freq` or the possibility to infer the frequency from the provided timestamps.
        freq
            Optionally, a string representing the frequency of the Pandas DataFrame. This is useful in order to fill
            in missing values if some dates are missing and `fill_missing_dates` is set to `True`.

        Returns
        -------
        TimeSeries
            A univariate or multivariate deterministic TimeSeries constructed from the inputs.
        """

        # optionally fill missing dates; do it only when there is a DatetimeIndex (and not a RangeIndex)
        if fill_missing_dates and isinstance(xa.get_index(xa.dims[0]), pd.DatetimeIndex):
            sorted_xa = xa.sortby(xa.dims[0])
            time_index = sorted_xa.get_index(xa.dims[0])

            if not freq:
                samples_size = 3
                observed_frequencies = [
                    time_index[x:x + samples_size].inferred_freq
                    for x
                    in range(len(time_index) - samples_size + 1)]

                observed_frequencies = set(filter(None.__ne__, observed_frequencies))

                raise_if_not(
                    len(observed_frequencies) == 1,
                    "Could not infer explicit frequency. Observed frequencies: "
                    + ('none' if len(observed_frequencies) == 0 else str(observed_frequencies))
<<<<<<< HEAD
                    + ". Is Series too short (n=2)?",
=======
                    + (". Is Series too short (n={})?".format(samples_size-1) if len(observed_frequencies) == 0
                       else '.'),
>>>>>>> b875534d
                    logger)

                freq = observed_frequencies.pop()

            # TODO: test this
            # TODO: if provided freq doesn't match the freq in index either raise an error or correct
            xa_ = sorted_xa.resample({xa.dims[0]: freq}).asfreq()
        else:
            xa_ = xa

        # clean components (columns) names if needed (if names are not unique, or not strings)
        components = xa_.get_index(DIMS[1])
        if len(set(components)) != len(components) or any([not isinstance(s, str) for s in components]):

            # TODO: test this
            def _clean_component_list(columns) -> List[str]:
                # return a list of string containing column names
                # make each column name unique in case some columns have the same names
                clist = columns.to_list()

                # convert everything to string if needed
                for i, column in enumerate(clist):
                    if not isinstance(column, str):
                        clist[i] = str(column)

                has_duplicate = len(set(clist)) != len(clist)
                while has_duplicate:
                    # we may have to loop several times (e.g. we could have columns ["0", "0_1", "0"] and not
                    # noticing when renaming the last "0" into "0_1" that "0_1" already exists...)
                    name_to_occurence = defaultdict(int)
                    for i, column in enumerate(clist):
                        name_to_occurence[clist[i]] += 1

                        if name_to_occurence[clist[i]] > 1:
                            clist[i] = clist[i] + '_{}'.format(name_to_occurence[clist[i]]-1)

                    has_duplicate = len(set(clist)) != len(clist)

                return clist

            time_index_name = xa_.dims[0]
            columns_list = _clean_component_list(components)

            # TODO: is there a way to just update the component index without re-creating a new DataArray?
            xa_ = xr.DataArray(xa_.values,
                               dims=xa_.dims,
                               coords={time_index_name: xa_.get_index(time_index_name), DIMS[1]: columns_list})

        # We cast the array to float
        # TODO: is astype() always copying? (might be slightly inefficient if array is already float)
        return TimeSeries(xa_.astype(np.float))

    @staticmethod
    def from_dataframe(df: pd.DataFrame,
                       time_col: Optional[str] = None,
                       value_cols: Optional[Union[List[str], str]] = None,
                       fill_missing_dates: Optional[bool] = True,
                       freq: Optional[str] = None,) -> 'TimeSeries':
        """
        Returns a deterministic TimeSeries instance built from a selection of columns of a DataFrame.
        One column (or the DataFrame index) has to represent the time,
        and a list of columns `value_cols` has to represent the values for this time series.

        Parameters
        ----------
        df
            The DataFrame
        time_col
            The time column name. If set, the column will be cast to a pandas DatetimeIndex.
            If not set, the DataFrame index will be used. In this case the DataFrame must contain an index that is
            either a pandas DatetimeIndex or a pandas RangeIndex.
        value_cols
            A string or list of strings representing the value column(s) to be extracted from the DataFrame. If set to
            `None`, the whole DataFrame will be used.
        fill_missing_dates
            Optionally, a boolean value indicating whether to fill missing dates with NaN values. This requires
            either a provided `freq` or the possibility to infer the frequency from the provided timestamps.
        freq
            Optionally, a string representing the frequency of the Pandas DataFrame. This is useful in order to fill
            in missing values if some dates are missing and `fill_missing_dates` is set to `True`.

        Returns
        -------
        TimeSeries
            A univariate or multivariate deterministic TimeSeries constructed from the inputs.
        """

        # get values
        if value_cols is None:
            series_df = df.loc[:, df.columns != time_col]
        else:
            if isinstance(value_cols, str):
                value_cols = [value_cols]
            series_df = df[value_cols]

        # get time index
        if time_col:
            time_index = pd.DatetimeIndex(df[time_col])
        else:
            raise_if_not(isinstance(df.index, pd.RangeIndex) or isinstance(df.index, pd.DatetimeIndex),
                         'If time_col is not specified, the DataFrame must be indexed either with'
                         'a DatetimeIndex, or with a RangeIndex.', logger)
            time_index = df.index
<<<<<<< HEAD

        if not time_index.name:
            time_index.name = DIMS[0]

        xa = xr.DataArray(series_df.values[:, :, np.newaxis],
                          dims=(time_index.name,) + DIMS[-2:],
                          coords={time_index.name: time_index, DIMS[1]: series_df.columns})

        return TimeSeries.from_xarray(xa=xa, fill_missing_dates=fill_missing_dates, freq=freq)

    @staticmethod
    def from_series(pd_series: pd.Series,
                    fill_missing_dates: Optional[bool] = True,
                    freq: Optional[str] = None,) -> 'TimeSeries':
        """
        Returns a univariate and deterministic TimeSeries built from a pandas Series.

        Parameters
        ----------
        pd_series
            The pandas Series instance.
        fill_missing_dates
            Optionally, a boolean value indicating whether to fill missing dates with NaN values. This requires
            either a provided `freq` or the possibility to infer the frequency from the provided timestamps.
        freq
            Optionally, a string representing the frequency of the Pandas DataFrame. This is useful in order to fill
            in missing values if some dates are missing and `fill_missing_dates` is set to `True`.

=======

        if not time_index.name:
            time_index.name = DIMS[0]

        xa = xr.DataArray(series_df.values[:, :, np.newaxis],
                          dims=(time_index.name,) + DIMS[-2:],
                          coords={time_index.name: time_index, DIMS[1]: series_df.columns})

        return TimeSeries.from_xarray(xa=xa, fill_missing_dates=fill_missing_dates, freq=freq)

    @staticmethod
    def from_series(pd_series: pd.Series,
                    fill_missing_dates: Optional[bool] = True,
                    freq: Optional[str] = None,) -> 'TimeSeries':
        """
        Returns a univariate and deterministic TimeSeries built from a pandas Series.

        Parameters
        ----------
        pd_series
            The pandas Series instance.
        fill_missing_dates
            Optionally, a boolean value indicating whether to fill missing dates with NaN values. This requires
            either a provided `freq` or the possibility to infer the frequency from the provided timestamps.
        freq
            Optionally, a string representing the frequency of the Pandas DataFrame. This is useful in order to fill
            in missing values if some dates are missing and `fill_missing_dates` is set to `True`.

>>>>>>> b875534d
        Returns
        -------
        TimeSeries
            A univariate and deterministic TimeSeries constructed from the inputs.
        """

        df = pd.DataFrame(pd_series)
        return TimeSeries.from_dataframe(df,
                                         time_col=None,
                                         value_cols=None,
                                         fill_missing_dates=fill_missing_dates,
                                         freq=freq)

    @staticmethod
<<<<<<< HEAD
    def from_times_and_values(times: Optional[Union[pd.DatetimeIndex, pd.RangeIndex]],
                              values: np.ndarray,
=======
    def from_times_and_values(times: Union[pd.DatetimeIndex, pd.RangeIndex],
                              values: Union[np.ndarray, pd.DataFrame],
>>>>>>> b875534d
                              fill_missing_dates: Optional[bool] = True,
                              freq: Optional[str] = None,
                              columns: Optional[pd._typing.Axes] = None) -> 'TimeSeries':
        """
<<<<<<< HEAD
        Returns a TimeSeries built from an index and value array.
=======
        Returns a deterministic TimeSeries built from an index and values.
>>>>>>> b875534d

        Parameters
        ----------
        times
            A `pandas.DateTimeIndex` or `pandas.RangeIndex` representing the time axis for the time series.
        values
<<<<<<< HEAD
            A Numpy array of values for the TimeSeries. Both 2-dimensional arrays, for deterministic series,
            and 3-dimensional arrays, for probabilistic series, are accepted. In the former case the dimensions
            should be (time, component), and in the latter case (time, component, sample).
=======
            A 2-dimensional Numpy array of values for the TimeSeries. The dimensions should be (time, component).
>>>>>>> b875534d
        fill_missing_dates
            Optionally, a boolean value indicating whether to fill missing dates with NaN values. This requires
            either a provided `freq` or the possibility to infer the frequency from the provided timestamps.
        freq
            Optionally, a string representing the frequency of the Pandas DataFrame. This is useful in order to fill
            in missing values if some dates are missing and `fill_missing_dates` is set to `True`.
<<<<<<< HEAD
=======
        columns
            Columns to be used by the underlying pandas DataFrame.
>>>>>>> b875534d

        Returns
        -------
        TimeSeries
            A TimeSeries constructed from the inputs.
        """

<<<<<<< HEAD
        idx = times if isinstance(times, pd.RangeIndex) or isinstance(times, pd.DatetimeIndex) else None
        if not idx.name:
            idx.name = DIMS[0]

        values = np.array(values)
        if len(values.shape) == 1:
            values = np.expand_dims(values, 1)
        if len(values.shape) == 2:
            values = np.expand_dims(values, 2)

        coords = {idx.name: times}
        if columns is not None:
            coords[DIMS[1]] = columns

        xa = xr.DataArray(values,
                          dims=(idx.name,) + DIMS[-2:],
                          coords=coords)

        return TimeSeries.from_xarray(xa=xa, fill_missing_dates=fill_missing_dates, freq=freq)
=======
        # TODO: make it more general, not always going via a DataFrame
        raise_if_not(isinstance(times, pd.RangeIndex) or isinstance(times, pd.DatetimeIndex),
                     'the `times` argument must be a RangeIndex or a DateTimeIndex. Use '
                     'TimeSeries.from_values() if you want to use an automatic RangeIndex.')
        df = pd.DataFrame(values, index=times)
        if columns is not None:
            df.columns = columns

        return TimeSeries.from_dataframe(df,
                                         time_col=None,
                                         value_cols=None,
                                         fill_missing_dates=fill_missing_dates,
                                         freq=freq)
>>>>>>> b875534d

    @staticmethod
    def from_values(values: np.ndarray,
                    fill_missing_dates: Optional[bool] = True,
                    freq: Optional[str] = None,
                    columns: Optional[pd._typing.Axes] = None) -> 'TimeSeries':

        time_index = pd.RangeIndex(0, len(values), 1)

<<<<<<< HEAD
        values_ = np.reshape(values, (len(values), 1)) if len(values.shape) == 1 else values
        return TimeSeries.from_times_and_values(times=time_index,
                                                values=values_,
                                                fill_missing_dates=fill_missing_dates,
                                                freq=freq,
                                                columns=columns)

    @staticmethod
    def from_json(json_str: str) -> 'TimeSeries':
        """
        Converts the JSON String representation of a `TimeSeries` object (produced using `TimeSeries.to_json()`)
        into a `TimeSeries` object

        At the moment this only supports deterministic time series (i.e., made of 1 sample).

        Parameters
        ----------
        json_str
            The JSON String to convert

        Returns
        -------
        TimeSeries
            The time series object converted from the JSON String
        """
        df = pd.read_json(json_str, orient='split')
        return TimeSeries.from_dataframe(df)

    """ 
    Properties
    ==========
    """

    @property
    def n_samples(self):
        return len(self._xa.sample)

    @property
    def n_components(self):
        return len(self._xa.component)

    @property
    def width(self):
        return self.n_components

    @property
    def n_timesteps(self):
        return len(self._xa.time)

    @property
    def is_deterministic(self):
        return self.n_samples == 1

    @property
    def is_stochastic(self):
        return not self.is_deterministic

    @property
    def is_univariate(self):
        return self.n_components == 1

    @property
    def freq(self):
        return self._freq

    @property
    def freq_str(self):
        return self._freq_str

    @property
    def components(self):
        """
        The names of the components (equivalent to DataFrame columns) as a Pandas Index
        """
        return self._xa.get_index(DIMS[1]).copy()

    @property
    def columns(self):
        """
        Same as `components` property
        """
        return self.components

    @property
    def time_index(self) -> Union[pd.DatetimeIndex, pd.RangeIndex]:
        """
        Returns
        -------
        Union[pd.DatetimeIndex, pd.RangeIndex]
            The time index of this time series.
        """
        return self._time_index.copy()

    @property
    def has_datetime_index(self) -> bool:
        """
        Whether this series is indexed with a DatetimeIndex (otherwise it is indexed with a RangeIndex)
        """
        return self._has_datetime_index

    @property
    def has_range_index(self) -> bool:
        """
        Whether this series is indexed with a RangeIndex (otherwise it is indexed with a DatetimeIndex)
        """
        return not self._has_datetime_index

    @property
    def duration(self) -> Union[pd.Timedelta, int]:
        """
        Returns
        -------
        Union[pandas.Timedelta, int]
            The duration of this time series; as a Timedelta if the series is indexed by a Datetimeindex,
            and int otherwise.
        """
=======
        if len(values.shape) <= 2:
            values_ = np.reshape(values, (len(values), 1)) if len(values.shape) == 1 else values
            return TimeSeries.from_times_and_values(times=time_index,
                                                    values=values_,
                                                    fill_missing_dates=fill_missing_dates,
                                                    freq=freq,
                                                    columns=columns)
        elif len(values.shape) == 3:
            xa = xr.DataArray(values,
                              dims=DIMS,
                              coords={DIMS[0]: time_index, DIMS[1]: columns})
            return TimeSeries.from_xarray(xa, fill_missing_dates=fill_missing_dates, freq=freq)
        else:
            raise_log(ValueError(
                      'The dimensionality of the provided array must be 2 or 3 (found: {})'.format(len(values.shape))),
                      logger)

    @staticmethod
    def from_json(json_str: str) -> 'TimeSeries':
        """
        Converts the JSON String representation of a `TimeSeries` object (produced using `TimeSeries.to_json()`)
        into a `TimeSeries` object

        At the moment this only supports deterministic time series (i.e., made of 1 sample).

        Parameters
        ----------
        json_str
            The JSON String to convert

        Returns
        -------
        TimeSeries
            The time series object converted from the JSON String
        """
        df = pd.read_json(json_str, orient='split')
        return TimeSeries.from_dataframe(df)

    """ 
    Properties
    ==========
    """

    @property
    def n_samples(self):
        return len(self._xa.sample)

    @property
    def n_components(self):
        return len(self._xa.component)

    @property
    def width(self):
        return self.n_components

    @property
    def n_timesteps(self):
        return len(self._time_index)

    @property
    def is_deterministic(self):
        return self.n_samples == 1

    @property
    def is_stochastic(self):
        return not self.is_deterministic

    @property
    def is_univariate(self):
        return self.n_components == 1

    @property
    def freq(self):
        return self._freq

    @property
    def freq_str(self):
        return self._freq_str

    @property
    def components(self):
        """
        The names of the components (equivalent to DataFrame columns) as a Pandas Index
        """
        return self._xa.get_index(DIMS[1]).copy()

    @property
    def columns(self):
        """
        Same as `components` property
        """
        return self.components

    @property
    def time_index(self) -> Union[pd.DatetimeIndex, pd.RangeIndex]:
        """
        Returns
        -------
        Union[pd.DatetimeIndex, pd.RangeIndex]
            The time index of this time series.
        """
        return self._time_index.copy()

    @property
    def has_datetime_index(self) -> bool:
        """
        Whether this series is indexed with a DatetimeIndex (otherwise it is indexed with a RangeIndex)
        """
        return self._has_datetime_index

    @property
    def has_range_index(self) -> bool:
        """
        Whether this series is indexed with a RangeIndex (otherwise it is indexed with a DatetimeIndex)
        """
        return not self._has_datetime_index

    @property
    def duration(self) -> Union[pd.Timedelta, int]:
        """
        Returns
        -------
        Union[pandas.Timedelta, int]
            The duration of this time series; as a Timedelta if the series is indexed by a Datetimeindex,
            and int otherwise.
        """
>>>>>>> b875534d
        return self._time_index[-1] - self._time_index[0]

    """ 
    Some asserts
    =============
    """
    # TODO: put at the bottom

    def _assert_univariate(self):
        if not self.is_univariate:
            raise_log(AssertionError('Only univariate TimeSeries instances support this method'), logger)

    def _assert_deterministic(self):
        if not self.is_deterministic:
            raise_log(AssertionError('Only deterministic TimeSeries (with 1 sample) instances support this method'),
                      logger)

    def _assert_stochastic(self):
        if not self.is_stochastic:
            raise_log(AssertionError('Only non-deterministic TimeSeries (with more than 1 samples) '
                                     'instances support this method'),
                      logger)

    def _raise_if_not_within(self, ts: Union[pd.Timestamp, int]):
        if isinstance(ts, pd.Timestamp):
            # Not that the converse doesn't apply (a time-indexed series can be called with an integer)
            raise_if_not(self._has_datetime_index,
                         'Function called with a timestamp, but series not time-indexed.',
                         logger)
            is_inside = self.start_time() <= ts <= self.end_time()
        else:
            if self._has_datetime_index:
<<<<<<< HEAD
                is_inside = 0 <= ts <= self.__len__()
=======
                is_inside = 0 <= ts <= len(self)
>>>>>>> b875534d
            else:
                is_inside = self.start_time() <= ts <= self.end_time()

        raise_if_not(is_inside, 'Timestamp must be between {} and {}'.format(self.start_time(),
                                                                             self.end_time()),
                     logger)

    def _get_first_timestamp_after(self, ts: pd.Timestamp) -> pd.Timestamp:
        return next(filter(lambda t: t >= ts, self._time_index))

    def _get_last_timestamp_before(self, ts: pd.Timestamp) -> pd.Timestamp:
        return next(filter(lambda t: t <= ts, self._time_index[::-1]))

    """
    Export functions
    ================
    """

    def data_array(self, copy=True) -> xr.DataArray:
        """
        Returns the xarray DataArray representation of this time series.

        Parameters
        ----------
        copy
            Whether to return a copy of the series. Leave it to True unless you know what you are doing.

        Returns
        -------
<<<<<<< HEAD
        pandas.Series
=======
        xarray.DataArray
>>>>>>> b875534d
            The xarray DataArray underlying this time series.
        """
        return self._xa.copy() if copy else self._xa

    def pd_series(self, copy=True) -> pd.Series:
        """
        Returns a Pandas Series representation of this time series.
        Works only for univariate series that are deterministic (i.e., made of 1 sample).

        Parameters
        ----------
        copy
            Whether to return a copy of the series. Leave it to True unless you know what you are doing.

        Returns
        -------
        pandas.Series
            A Pandas Series representation of this univariate time series.
        """
        self._assert_univariate()
        self._assert_deterministic()
        if copy:
            return pd.Series(self._xa[:, 0, 0].copy(), index=self._time_index.copy())
        else:
            return pd.Series(self._xa[:, 0, 0], index=self._time_index)

    def pd_dataframe(self, copy=True) -> pd.DataFrame:
        """
        Returns a Pandas DataFrame representation of this time series.
        Each of the series components will appear as a column in the DataFrame.
        Works only for deterministic series (i.e., made of 1 sample).

        Parameters
        ----------
        copy
            Whether to return a copy of the dataframe. Leave it to True unless you know what you are doing.

        Returns
        -------
        pandas.DataFrame
            The Pandas DataFrame representation of this time series
        """
<<<<<<< HEAD
        self._assert_deterministic()
=======
        if not self.is_deterministic:
            raise_log(AssertionError('The pd_dataframe() method can only return DataFrames of deterministic '
                                     'time series, and this series is not deterministic (it contains several samples). '
                                     'Consider calling quantile_df() instead.'))
>>>>>>> b875534d
        if copy:
            return pd.DataFrame(self._xa[:, :, 0].values.copy(),
                                index=self._time_index.copy(),
                                columns=self._xa.get_index('component').copy())
        else:
            return pd.DataFrame(self._xa[:, :, 0].values,
                                index=self._time_index,
                                columns=self._xa.get_index('component'))

    def quantile_df(self, quantile=0.5) -> pd.DataFrame:
        """
        Returns a Pandas DataFrame containing the single desired quantile of each component (over the samples).
        Each of the series components will appear as a column in the DataFrame. The column will be named
        "<component>_X", where "<component>" is the column name corresponding to this component, and "X"
        is the quantile value.
        The quantile columns represent the marginal distributions of the components of this series.
<<<<<<< HEAD

        This works only on stochastic series (i.e., with more than 1 sample)

=======

        This works only on stochastic series (i.e., with more than 1 sample)

>>>>>>> b875534d
        Parameters
        ----------
        quantile
            The desired quantile value. The value must be represented as a fraction
            (between 0 and 1 inclusive). For instance, `0.5` will return a DataFrame
            containing the median of the (marginal) distribution of each component.

        Returns
        -------
        pandas.DataFrame
            The Pandas DataFrame containing the desired quantile for each component.
        """
        self._assert_stochastic()
        raise_if_not(0 <= quantile <= 1,
                     'The quantile values must be expressed as fraction (between 0 and 1 inclusive).', logger)

        # column names
<<<<<<< HEAD
        cnames = list(map(lambda s: s + '_{}'.format(quantile), self.columns))
=======
        cnames = [s + '_{}'.format(quantile) for s in self.columns]
>>>>>>> b875534d

        return pd.DataFrame(self._xa.quantile(q=quantile, dim=DIMS[2]),
                            index=self._time_index,
                            columns=cnames)

    def quantile_timeseries(self, quantile=0.5) -> 'TimeSeries':
        """
        Returns a deterministic `TimeSeries` containing the single desired quantile of each component
        (over the samples) of this stochastic `TimeSeries`.
        The components in the new series are named "<component>_X", where "<component>"
        is the column name corresponding to this component, and "X" is the quantile value.
        The quantile columns represent the marginal distributions of the components of this series.

        This works only on stochastic series (i.e., with more than 1 sample)

        Parameters
        ----------
        quantile
            The desired quantile value. The value must be represented as a fraction
            (between 0 and 1 inclusive). For instance, `0.5` will return a TimeSeries
            containing the median of the (marginal) distribution of each component.

        Returns
        -------
        TimeSeries
            The TimeSeries containing the desired quantile for each component.
        """
        return TimeSeries.from_dataframe(self.quantile_df(quantile))

    def quantiles_df(self, quantiles: Tuple[float] = (0.1, 0.5, 0.9)) -> pd.DataFrame:
<<<<<<< HEAD
        """
        Returns a Pandas DataFrame containing the desired quantiles of each component (over the samples).
        Each of the series components will appear as a column in the DataFrame. The column will be named
        "<component>_X", where "<component>" is the column name corresponding to this component, and "X"
        is the quantile value.
        The quantiles represent the marginal distributions of the components of this series.

        This works only on stochastic series (i.e., with more than 1 sample)

        Parameters
        ----------
        quantiles
            Tuple containing the desired quantiles. The values must be represented as fractions
            (between 0 and 1 inclusive). For instance, `(0.1, 0.5, 0.9)` will return a DataFrame
            containing the 10th-percentile, median and 90th-percentile of the (marginal) distribution of each component.

        Returns
        -------
        pandas.DataFrame
            The Pandas DataFrame containing the quantiles for each component.
        """
        # TODO: there might be a slightly more efficient way to do it for several quantiles at once with xarray...
        return pd.concat([self.quantile_df(quantile) for quantile in quantiles], axis=1)

    def start_time(self) -> Union[pd.Timestamp, int]:
        """
        Returns
        -------
        Union[pandas.Timestamp, int]
            A timestamp containing the first time of the TimeSeries (if indexed by DatetimeIndex),
            or an integer (if indexed by RangeIndex)
        """
        return self._time_index[0]

    def end_time(self) -> Union[pd.Timestamp, int]:
=======
>>>>>>> b875534d
        """
        Returns a Pandas DataFrame containing the desired quantiles of each component (over the samples).
        Each of the series components will appear as a column in the DataFrame. The column will be named
        "<component>_X", where "<component>" is the column name corresponding to this component, and "X"
        is the quantile value.
        The quantiles represent the marginal distributions of the components of this series.

        This works only on stochastic series (i.e., with more than 1 sample)

        Parameters
        ----------
        quantiles
            Tuple containing the desired quantiles. The values must be represented as fractions
            (between 0 and 1 inclusive). For instance, `(0.1, 0.5, 0.9)` will return a DataFrame
            containing the 10th-percentile, median and 90th-percentile of the (marginal) distribution of each component.

        Returns
        -------
<<<<<<< HEAD
        Union[pandas.Timestamp, int]
            A timestamp containing the last time of the TimeSeries (if indexed by DatetimeIndex),
            or an integer (if indexed by RangeIndex)
        """
=======
        pandas.DataFrame
            The Pandas DataFrame containing the quantiles for each component.
        """
        # TODO: there might be a slightly more efficient way to do it for several quantiles at once with xarray...
        return pd.concat([self.quantile_df(quantile) for quantile in quantiles], axis=1)

    def start_time(self) -> Union[pd.Timestamp, int]:
        """
        Returns
        -------
        Union[pandas.Timestamp, int]
            A timestamp containing the first time of the TimeSeries (if indexed by DatetimeIndex),
            or an integer (if indexed by RangeIndex)
        """
        return self._time_index[0]

    def end_time(self) -> Union[pd.Timestamp, int]:
        """
        Returns
        -------
        Union[pandas.Timestamp, int]
            A timestamp containing the last time of the TimeSeries (if indexed by DatetimeIndex),
            or an integer (if indexed by RangeIndex)
        """
>>>>>>> b875534d
        return self._time_index[-1]

    def first_value(self) -> float:
        """
        Returns
        -------
        float
            The first value of this univariate deterministic time series
        """
        self._assert_univariate()
        self._assert_deterministic()
        return float(self._xa[0, 0, 0])

    def last_value(self) -> float:
        """
        Returns
        -------
        float
            The last value of this univariate deterministic time series
        """
        self._assert_univariate()
        self._assert_deterministic()
        return float(self._xa[-1, 0, 0])

    def first_values(self) -> np.ndarray:
        """
        Returns
        -------
        np.ndarray
            The first values of every component of this deterministic time series
        """
        self._assert_deterministic()
        return self._xa.values[0, :, 0].copy()

    def last_values(self) -> np.ndarray:
        """
        Returns
        -------
        np.ndarray
            The last values of every component of this deterministic time series
        """
        self._assert_deterministic()
        return self._xa.values[-1, :, 0].copy()

    def values(self, copy=True, sample=0) -> np.ndarray:
        """
        Returns a 2-D Numpy array of dimension (time, component), containing this series' values for one sample.
        If this series is deterministic, it contains only one sample and only `sample=0` can be used.

        Parameters
        ----------
        copy
            Whether to return a copy of the values, otherwise returns a view.
            Leave it to True unless you know what you are doing.

        Returns
        -------
        numpy.ndarray
            The values composing the time series.
        """
        raise_if(self.is_deterministic and sample != 0, 'This series contains one sample only (deterministic),'
                                                        'so only sample=0 is accepted.', logger)
        if copy:
            return np.copy(self._xa.values[:, :, sample])
        else:
            return self._xa.values[:, :, sample]

    def all_values(self, copy=True) -> np.ndarray:
        """
        Returns a 3-D Numpy array of dimension (time, component, sample),
        containing this series' values for all samples.

        Parameters
        ----------
        copy
            Whether to return a copy of the values, otherwise returns a view.
            Leave it to True unless you know what you are doing.

        Returns
        -------
        numpy.ndarray
            The values composing the time series.
        """
        if copy:
            return np.copy(self._xa.values)
        else:
            return self._xa.values

    def univariate_values(self, copy=True, sample=0) -> np.ndarray:
        """
        Returns a 1-D Numpy array of dimension (time,), containing this univariate series' values for one sample.
        If this series is deterministic, it contains only one sample and only `sample=0` can be used.

        Parameters
        ----------
        copy
            Whether to return a copy of the values. Leave it to True unless you know what you are doing.

        Returns
        -------
        numpy.ndarray
            The values composing the time series guaranteed to be univariate.
        """

        self._assert_univariate()
        if copy:
            return np.copy(self._xa[:, 0, sample].values)
        else:
            return self._xa[:, 0, sample].values

    """
    Other methods
    =============
    """

    def gaps(self) -> pd.DataFrame:
        """
        A function to compute and return gaps in the TimeSeries. Works only on deterministic time series (1 sample).

        Returns
        -------
        pd.DataFrame
            A pandas.DataFrame containing a row for every gap (rows with all-NaN values in underlying DataFrame)
            in this time series. The DataFrame contains three columns that include the start and end time stamps
            of the gap and the integer length of the gap (in `self.freq` units if the series is indexed
            by a DatetimeIndex).
        """

        df = self.pd_dataframe()

        is_nan_series = df.isna().all(axis=1).astype(int)
        diff = pd.Series(np.diff(is_nan_series.values), index=is_nan_series.index[:-1])
        gap_starts = diff[diff == 1].index + self._freq
        gap_ends = diff[diff == -1].index

        if is_nan_series.iloc[0] == 1:
            gap_starts = gap_starts.insert(0, self.start_time())
        if is_nan_series.iloc[-1] == 1:
            gap_ends = gap_ends.insert(len(gap_ends), self.end_time())

        gap_df = pd.DataFrame()
        gap_df['gap_start'] = gap_starts
        gap_df['gap_end'] = gap_ends

        def intvl(start, end):
            if self._has_datetime_index:
                return pd.date_range(start=start, end=end, freq=self._freq).size
            else:
                return start - end

        gap_df['gap_size'] = gap_df.apply(
            lambda row: intvl(start=row.gap_start, end=row.gap_end), axis=1
        )

        return gap_df

    def copy(self) -> 'TimeSeries':
        """
        Make a copy of this time series object

        Returns
        -------
        TimeSeries
            A copy of this time series.
        """
        return TimeSeries(self._xa)  # the xarray will be copied in the TimeSeries constructor

    def get_index_at_point(self, point: Union[pd.Timestamp, float, int], after=True) -> int:
        """
        Converts a point into an integer index

        Parameters
        ----------
        point
            This parameter supports 3 different data types: `pd.Timestamp`, `float` and `int`.

            `pd.Timestamp` work only on series that are indexed with a `pd.DatetimeIndex`. In such cases, the returned
            point will be the index of this timestamp if it is present in the series time index. It it's not present
            in the time index, the index of the next timestamp is returned if `after=True` (if it exists in the series),
            otherwise the index of the previous timestamp is returned (if it exists in the series).

            In case of a `float`, the parameter will be treated as the proportion of the time series
            that should lie before the point.

            In the case of `int`, the parameter will returned as such, provided that it is in the series. Otherwise
            it will raise a ValueError.
        after
            If the provided pandas Timestamp is not in the time series index, whether to return the index of the
            next timestamp or the index of the previous one.

        """
        point_index = -1
        if isinstance(point, float):
            raise_if_not(0. <= point <= 1., 'point (float) should be between 0.0 and 1.0.', logger)
<<<<<<< HEAD
            point_index = int((self.__len__() - 1) * point)
        elif isinstance(point, int):
            raise_if(point not in range(self.__len__()), "point (int) should be a valid index in series", logger)
=======
            point_index = int((len(self) - 1) * point)
        elif isinstance(point, int):
            raise_if(point not in range(len(self)), "point (int) should be a valid index in series", logger)
>>>>>>> b875534d
            point_index = point
        elif isinstance(point, pd.Timestamp):
            raise_if_not(self._has_datetime_index,
                         'A Timestamp has been provided, but this series is not time-indexed.', logger)
            self._raise_if_not_within(point)
            if point in self:
                point_index = self._time_index.get_loc(point)
            else:
                point_index = self._time_index.get_loc(self._get_first_timestamp_after(point) if after else
                                                       self._get_last_timestamp_before(point))
        else:
            raise_log(TypeError("`point` needs to be either `float`, `int` or `pd.Timestamp`"), logger)
        return point_index
<<<<<<< HEAD

    def get_timestamp_at_point(self, point: Union[pd.Timestamp, float, int]) -> pd.Timestamp:
        """
        Converts a point into a pandas.Timestamp in the time series

=======

    def get_timestamp_at_point(self, point: Union[pd.Timestamp, float, int]) -> pd.Timestamp:
        """
        Converts a point into a pandas.Timestamp in the time series

>>>>>>> b875534d
        Parameters
        ----------
        point
            This parameter supports 3 different data types: `float`, `int` and `pandas.Timestamp`.
            In case of a `float`, the parameter will be treated as the proportion of the time series
            that should lie before the point.
            In the case of `int`, the parameter will be treated as an integer index to the time index of
            `series`. Will raise a ValueError if not a valid index in `series`
            In case of a `pandas.Timestamp`, point will be returned as is provided that the timestamp
            is present in the series time index, otherwise will raise a ValueError.
        """
        raise_if_not(self._has_datetime_index, 'Called get_timestamp_at_point() but this series '
                                               'is not indexed with a DatetimeIndex.', logger)
        idx = self.get_index_at_point(point)
        return self._time_index[idx]

    def _split_at(self,
                  split_point: Union[pd.Timestamp, float, int],
                  after: bool = True) -> Tuple['TimeSeries', 'TimeSeries']:

        point_index = self.get_index_at_point(split_point, after)
        return self[:point_index+(1 if after else 0)], self[point_index+(1 if after else 0):]

    def split_after(self, split_point: Union[pd.Timestamp, float, int]) -> Tuple['TimeSeries', 'TimeSeries']:
        """
        Splits the TimeSeries in two, after a provided `split_point`.

        Parameters
        ----------
        split_point
            A timestamp, float or integer. If float, represents the proportion of the series to include in the
            first TimeSeries (must be between 0.0 and 1.0). If integer, represents the index position after
            which the split is performed. A pd.Timestamp can be provided for TimeSeries that are indexed by a
            pd.DatetimeIndex. In such cases, the timestamp will be contained in the first TimeSeries, but not
            in the second one. The timestamp itself does not have to appear in the original TimeSeries index.

        Returns
        -------
        Tuple[TimeSeries, TimeSeries]
            A tuple of two time series. The first time series contains the first samples up to the `split_point`,
            and the second contains the remaining ones.
        """
        return self._split_at(split_point, after=True)

    def split_before(self, split_point: Union[pd.Timestamp, float, int]) -> Tuple['TimeSeries', 'TimeSeries']:
        """
        Splits the TimeSeries in two, before a provided `split_point`.

        Parameters
        ----------
        split_point
            A timestamp, float or integer. If float, represents the proportion of the series to include in the
            first TimeSeries (must be between 0.0 and 1.0). If integer, represents the index position before
            which the split is performed. A pd.Timestamp can be provided for TimeSeries that are indexed by a
            pd.DatetimeIndex. In such cases, the timestamp will be contained in the second TimeSeries, but not
            in the first one. The timestamp itself does not have to appear in the original TimeSeries index.

        Returns
        -------
        Tuple[TimeSeries, TimeSeries]
            A tuple of two time series. The first time series contains the first samples up to the `split_point`,
            and the second contains the remaining ones.
        """
        return self._split_at(split_point, after=False)

    def drop_after(self, split_point: Union[pd.Timestamp, float, int]):
        """
        Drops everything after the provided timestamp `ts`, included.
        The timestamp may not be in the TimeSeries. If it is, the timestamp will be dropped.

        Parameters
        ----------
        split_point
            The timestamp that indicates cut-off time.

        Returns
        -------
        TimeSeries
            A new TimeSeries, after `ts`.
        """
        return self.split_before(split_point)[0]

    def drop_before(self, split_point: Union[pd.Timestamp, float, int]):
        """
        Drops everything before the provided timestamp `ts`, included.
        The timestamp may not be in the TimeSeries. If it is, the timestamp will be dropped.

        Parameters
        ----------
        split_point
            The timestamp that indicates cut-off time.

        Returns
        -------
        TimeSeries
            A new TimeSeries, after `ts`.
        """
        return self.split_after(split_point)[1]

    def slice(self, start_ts: Union[pd.Timestamp, int], end_ts: Union[pd.Timestamp, int]):
        """
        Returns a new TimeSeries, starting later than `start_ts` and ending before `end_ts`, inclusive on both ends.
        The timestamps don't have to be in the series.

        Parameters
        ----------
        start_ts
            The timestamp that indicates the left cut-off.
        end_ts
            The timestamp that indicates the right cut-off.

        Returns
        -------
        TimeSeries
            A new series, with indices greater or equal than `start_ts` and smaller or equal than `end_ts`.
        """
        raise_if_not(type(start_ts) == type(end_ts), 'The two timestamps provided to slice() have to be of the '
                                                     'same type.', logger)
        if isinstance(start_ts, pd.Timestamp):
            raise_if_not(self._has_datetime_index, 'Timestamps have been provided to slice(), but the series is '
                                                   'indexed using an integer-based RangeIndex.', logger)
            idx = pd.DatetimeIndex(filter(lambda t: start_ts <= t <= end_ts, self._time_index))
        else:
            raise_if(self._has_datetime_index, 'start and end times have been provided as integers to slice(), but '
                                               'the series is indexed with a DatetimeIndex.', logger)
            idx = pd.RangeIndex(start_ts, end_ts, step=1)
        return self[idx]

    def slice_n_points_after(self, start_ts: Union[pd.Timestamp, int], n: int) -> 'TimeSeries':
        """
        Returns a new TimeSeries, starting a `start_ts` and having at most `n` points.

        The provided timestamps will be included in the series.

        Parameters
        ----------
        start_ts
            The timestamp or index that indicates the splitting time.
        n
            The maximal length of the new TimeSeries.

        Returns
        -------
        TimeSeries
            A new TimeSeries, with length at most `n`, starting at `start_ts`
        """
        raise_if_not(n > 0, 'n should be a positive integer.', logger)
        self._raise_if_not_within(start_ts)

        if isinstance(start_ts, int):
            return self[start_ts:start_ts+n]
        elif isinstance(start_ts, pd.Timestamp):
            # get first timestamp greater or equal to start_ts
            tss = self._get_first_timestamp_after(start_ts)
            point_index = self.get_index_at_point(tss)
            return self[point_index:point_index + n]
        else:
            raise_log(ValueError('start_ts must be an int or a pandas Timestamp.'), logger)

<<<<<<< HEAD
    def slice_n_points_before(self, start_ts: Union[pd.Timestamp, float, int], n: int) -> 'TimeSeries':
=======
    def slice_n_points_before(self, end_ts: Union[pd.Timestamp, int], n: int) -> 'TimeSeries':
>>>>>>> b875534d
        """
        Returns a new TimeSeries, ending at `start_ts` and having at most `n` points.

        The provided timestamps will be included in the series.
<<<<<<< HEAD

        Parameters
        ----------
        start_ts
            The timestamp or index that indicates the splitting time.
        n
            The maximal length of the new TimeSeries.

=======

        Parameters
        ----------
        end_ts
            The timestamp or index that indicates the splitting time.
        n
            The maximal length of the new TimeSeries.

>>>>>>> b875534d
        Returns
        -------
        TimeSeries
            A new TimeSeries, with length at most `n`, ending at `start_ts`
        """

        raise_if_not(n > 0, 'n should be a positive integer.', logger)
<<<<<<< HEAD
        self._raise_if_not_within(start_ts)

        if isinstance(start_ts, int):
            return self[start_ts-n+1:start_ts+1]
        elif isinstance(start_ts, pd.Timestamp):
            # get last timestamp smaller or equal to start_ts
            tss = self._get_last_timestamp_before(start_ts)
=======
        self._raise_if_not_within(end_ts)

        if isinstance(end_ts, int):
            return self[end_ts-n+1:end_ts+1]
        elif isinstance(end_ts, pd.Timestamp):
            # get last timestamp smaller or equal to start_ts
            tss = self._get_last_timestamp_before(end_ts)
>>>>>>> b875534d
            point_index = self.get_index_at_point(tss)
            return self[max(0, point_index-n+1):point_index+1]
        else:
            raise_log(ValueError('start_ts must be an int or a pandas Timestamp.'), logger)

    def slice_intersect(self, other: 'TimeSeries') -> 'TimeSeries':
        """
        Returns a TimeSeries slice of this time series, where the time index has been intersected with the one
        provided in argument. Note that this method is in general *not* symmetric.

        Parameters
        ----------
        other
            the other time series

        Returns
        -------
        TimeSeries
            a new series, containing the values of this series, over the time-span common to both time series.
        """
        time_index = self.time_index.intersection(other.time_index)
<<<<<<< HEAD
        return self.__getitem__(time_index)
=======
        return self[time_index]
>>>>>>> b875534d

    def strip(self) -> 'TimeSeries':
        """
        Returns a TimeSeries slice of this deterministic time series, where NaN-only entries at the beginning
        and the end of the series are removed. No entries after (and including) the first non-NaN entry and
        before (and including) the last non-NaN entry are removed.

        This method is only applicable to deterministic series (i.e., having 1 sample).

        Returns
        -------
        TimeSeries
            a new series based on the original where NaN-only entries at start and end have been removed
        """

        df = self.pd_dataframe(copy=False)
        new_start_idx = df.first_valid_index()
        new_end_idx = df.last_valid_index()
        new_series = df.loc[new_start_idx:new_end_idx]
        return TimeSeries.from_dataframe(new_series)

    def longest_contiguous_slice(self, max_gap_size: int = 0) -> 'TimeSeries':
        """
        Returns the largest TimeSeries slice of this deterministic time series that contains no gaps
        (contigouse all-NaN rows) larger than `max_gap_size`.

        This method is only applicable to deterministic series (i.e., having 1 sample).

        Returns
        -------
        TimeSeries
            a new series constituting the largest slice of the original with no or bounded gaps
        """
        if not (np.isnan(self._xa)).any():
            return self.copy()
        stripped_series = self.strip()
        gaps = stripped_series.gaps()
        relevant_gaps = gaps[gaps['gap_size'] > max_gap_size]

        curr_slice_start = stripped_series.start_time()
        max_size = pd.Timedelta(days=0) if self._has_datetime_index else 0
        max_slice_start = None
        max_slice_end = None
        for index, row in relevant_gaps.iterrows():
            size = row['gap_start'] - curr_slice_start - self._freq
            if size > max_size:
                max_size = size
                max_slice_start = curr_slice_start
                max_slice_end = row['gap_start'] - self._freq
            curr_slice_start = row['gap_end'] + self._freq

        if stripped_series.end_time() - curr_slice_start > max_size:
            max_slice_start = curr_slice_start
            max_slice_end = self.end_time()

        return stripped_series[max_slice_start:max_slice_end]

    def rescale_with_value(self, value_at_first_step: float) -> 'TimeSeries':
        """
        Returns a new TimeSeries, which is a multiple of this TimeSeries such that
        the first value is `value_at_first_step`.
        (Note: numerical errors can appear with `value_at_first_step > 1e+24`).

        Parameters
        ----------
        value_at_first_step
            The new value for the first entry of the TimeSeries.

        Returns
        -------
        TimeSeries
            A new TimeSeries, where the first value is `value_at_first_step` and other values
            have been scaled accordingly.
        """

        raise_if_not((self._xa[0, :, :] != 0).all(), 'Cannot rescale with first value 0.', logger)
        coef = value_at_first_step / self._xa.isel({self._time_dim: [0]})
        coef = coef.values.reshape((self.n_components, self.n_samples))  # TODO: test
        new_series = coef * self._xa
        return TimeSeries(new_series)

    def shift(self, n: int) -> 'TimeSeries':
        """
        Shifts the time axis of this TimeSeries by `n` time steps.

        If :math:`n > 0`, shifts in the future. If :math:`n < 0`, shifts in the past.

        For example, with :math:`n=2` and `freq='M'`, March 2013 becomes May 2013.
        With :math:`n=-2`, March 2013 becomes Jan 2013.

        Parameters
        ----------
        n
<<<<<<< HEAD
            The number of time steps to shift by. Can be negative.
=======
            The number of time steps (in self.freq unit) to shift by. Can be negative.
>>>>>>> b875534d

        Returns
        -------
        TimeSeries
            A new TimeSeries, with a shifted index.
        """
        if not isinstance(n, int):
            logger.warning(f"TimeSeries.shift(): converting n to int from {n} to {int(n)}")
            n = int(n)

        try:
            self._time_index[-1] + n * self.freq
        except pd.errors.OutOfBoundsDatetime:
            raise_log(OverflowError("the add operation between {} and {} will "
                                    "overflow".format(n * self.freq, self.time_index[-1])), logger)

        new_time_index = self._time_index.map(lambda ts: ts + n * self.freq)
        new_xa = self._xa.assign_coords({self._xa.dims[0]: new_time_index})
        return TimeSeries(new_xa)

    def diff(self,
             n: Optional[int] = 1,
             periods: Optional[int] = 1,
             dropna: Optional[bool] = True) -> 'TimeSeries':
        """
        Returns a differenced time series. This is often used to make a time series stationary.

        Parameters
        ----------
        n
            Optionally, a positive integer indicating the number of differencing steps (default = 1).
            For instance, n=2 computes the second order differences.
        periods
            Optionally, periods to shift for calculating difference. For instance, periods=12 computes the
            difference between values at time `t` and times `t-12`.
        dropna
            Whether to drop the missing values after each differencing steps. If set to False, the corresponding
            first `periods` time steps will be filled with NaNs.

        Returns
        -------
        TimeSeries
            A TimeSeries constructed after differencing.
        """
        if not isinstance(n, int) or n < 1:
             raise_log(ValueError("'n' must be a positive integer >= 1."), logger)
        if not isinstance(periods, int) or periods < 1:
             raise_log(ValueError("'periods' must be an integer >= 1."), logger)

        def _compute_diff(xa: xr.DataArray):
            # xarray doesn't support Pandas "period" so compute diff() ourselves
            if not dropna:
                # In this case the new DataArray will have the same size and filled with NaNs
                new_xa_ = xa.copy()
                new_xa_.values[:periods, :, :] = np.nan
                new_xa_.values[periods:, :, :] = xa.values[periods:, :, :] - xa.values[:-periods, :, :]
            else:
                # In this case the new DataArray will be shorter
                new_xa_ = xa[periods:, :, :].copy()
                new_xa_.values = xa.values[periods:, :, :] - xa.values[:-periods, :, :]
            return new_xa_

        new_xa = _compute_diff(self._xa)
        for _ in range(n-1):
            new_xa = _compute_diff(new_xa)
        return TimeSeries(new_xa)

    def has_same_time_as(self, other: 'TimeSeries') -> bool:
        """
        Checks whether this TimeSeries and another one have the same time index.

        Parameters
        ----------
        other
            the other series

        Returns
        -------
        bool
            True if both TimeSeries have the same index, False otherwise.
        """
        return (other.time_index == self.time_index).all()

    def append(self, other: 'TimeSeries') -> 'TimeSeries':
        """
        Appends another TimeSeries to this TimeSeries, along the time axis.

        Parameters
        ----------
        other
            A second TimeSeries.

        Returns
        -------
        TimeSeries
            A new TimeSeries, obtained by appending the second TimeSeries to the first.
        """
        raise_if_not(other.has_datetime_index == self.has_datetime_index,
                     'Both series must have the same type of time index (either DatetimeIndex or RangeIndex).', logger)
        raise_if_not(other.freq == self.freq,
                     'Appended TimeSeries must have the same frequency as the current one', logger)
        raise_if_not(other.n_components == self.n_components,
                     'Both series must have the same number of components.', logger)
        raise_if_not(other.n_samples == self.n_samples,
                     'Both series must have the same number of components.', logger)
        if self._has_datetime_index:
            raise_if_not(other.start_time() == self.end_time() + self.freq,
                         'Appended TimeSeries must start one time step after current one.', logger)

        other_xa = other.data_array()

        new_xa = xr.DataArray(np.concatenate((self._xa.values, other_xa.values), axis=0),
                              dims=self._xa.dims,
                              coords={self._time_dim: self._time_index.append(other.time_index),
                                      DIMS[1]: self.components})

        # new_xa = xr.concat(objs=[self._xa, other_xa], dim=str(self._time_dim))
        if not self._has_datetime_index:
            new_xa = new_xa.reset_index(dims_or_levels=new_xa.dims[0])

        return TimeSeries.from_xarray(new_xa, fill_missing_dates=True, freq=self._freq_str)

    def append_values(self, values: np.ndarray) -> 'TimeSeries':
        """
        Appends values to current TimeSeries, to the given indices.

        Parameters
        ----------
        values
            An array with the values to append.

        Returns
        -------
        TimeSeries
            A new TimeSeries with the new values appended
        """

        # TODO test
        if self._has_datetime_index:
            idx = pd.DatetimeIndex([self.end_time() + i * self._freq for i in range(1, len(values)+1)], freq=self._freq)
        else:
            idx = pd.RangeIndex(len(self), len(self)+len(values), 1)

        return self.append(TimeSeries.from_times_and_values(values=values,
                                                            times=idx,
                                                            fill_missing_dates=False))

    def update(self,
               index: pd.DatetimeIndex,
               values: np.ndarray = None) -> 'TimeSeries':
        """
        Updates the TimeSeries with the new values provided.
        If indices are not in original TimeSeries, they will be discarded.
        Use `numpy.nan` to ignore a specific index in a series.

        Parameters
        ----------
        index
            A `pandas.DateTimeIndex` containing the indices to replace.
        values
            An array containing the values to replace (optional).

        Returns
        -------
        TimeSeries
            A new TimeSeries with updated values.
        """
        # TODO: I don't think this is needed... probably better to just create a new TimeSeries
        raise NotImplementedError('TimeSeries.update() is not supported anymore.')

    def stack(self, other: 'TimeSeries') -> 'TimeSeries':
        """
        Stacks another univariate or multivariate TimeSeries with the same time index on top of
<<<<<<< HEAD
        the current one and returns the newly formed multivariate TimeSeries that includes
        all the components of `self` and of `other`.

        The resulting TimeSeries will have the same name for its time dimension as this TimeSeries.
=======
        the current one (along the component axis), and returns the newly formed multivariate TimeSeries that includes
        all the components of `self` and of `other`.

        The resulting TimeSeries will have the same name for its time dimension as this TimeSeries, and the
        same number of samples.
>>>>>>> b875534d

        Parameters
        ----------
        other
            A TimeSeries instance with the same index and the same number of samples as the current one.

        Returns
        -------
        TimeSeries
            A new multivariate TimeSeries instance.
        """
        raise_if_not(self.has_same_time_as(other), 'The indices of the two TimeSeries instances '
                     'must be equal', logger)
        raise_if_not(self.n_samples == other.n_samples, 'Two series can be stacked only if they '
                                                        'have the same number of samples.', logger)

        other_xa = other.data_array(copy=False)
        if other_xa.dims[0] != self._time_dim:
            new_other_xa = xr.DataArray(other_xa.values,
                                        dims=self._xa.dims,
                                        coords={self._time_dim: self._time_index, DIMS[1]: other.components})
        else:
            new_other_xa = other_xa

        new_xa = xr.concat((self._xa, new_other_xa), dim=DIMS[1])

        # we call the factory method here to disambiguate column names if needed.
        return TimeSeries.from_xarray(new_xa, fill_missing_dates=False)

    def univariate_component(self, index: Union[str, int]) -> 'TimeSeries':
        """
        Retrieves one of the components of the current TimeSeries instance
        and returns it as new univariate TimeSeries instance.

        Parameters
        ----------
        index
            An zero-indexed integer indicating which component to retrieve. If components have names,
            this can be a string with the component's name.

        Returns
        -------
        TimeSeries
            A new univariate TimeSeries instance.
        """
        if isinstance(index, int):
            new_xa = self._xa.isel(component=index).expand_dims(DIMS[1], axis=1)
        else:
            new_xa = self._xa.sel(component=index).expand_dims(DIMS[1], axis=1)
        return TimeSeries(new_xa)

<<<<<<< HEAD
    def add_datetime_attribute(self, attribute: str, one_hot: bool = False) -> 'TimeSeries':
=======
    def add_datetime_attribute(self, attribute, one_hot: bool = False) -> 'TimeSeries':
>>>>>>> b875534d
        """
        Returns a new TimeSeries instance with one (or more) additional component(s) that contain an attribute
        of the time index of the current series specified with `attribute`, such as 'weekday', 'day' or 'month'.

        This works only for deterministic time series (i.e., made of 1 sample).

        Parameters
        ----------
        attribute
            A pd.DatatimeIndex attribute which will serve as the basis of the new column(s).
        one_hot
            Boolean value indicating whether to add the specified attribute as a one hot encoding
            (results in more columns).

        Returns
        -------
        TimeSeries
            New TimeSeries instance enhanced by `attribute`.
        """
        self._assert_deterministic()
        from .utils import timeseries_generation as tg
        return self.stack(tg.datetime_attribute_timeseries(self.time_index, attribute, one_hot))

    def add_holidays(self,
                     country_code: str,
                     prov: str = None,
                     state: str = None) -> 'TimeSeries':
        """
        Adds a binary univariate component to the current series that equals 1 at every index that
        corresponds to selected country's holiday, and 0 otherwise. The frequency of the TimeSeries is daily.

        Available countries can be found `here <https://github.com/dr-prodigy/python-holidays#available-countries>`_.

        This works only for deterministic time series (i.e., made of 1 sample).

        Parameters
        ----------
        country_code
            The country ISO code
        prov
            The province
        state
            The state

        Returns
        -------
        TimeSeries
            A new TimeSeries instance, enhanced with binary holiday component.
        """
        self._assert_deterministic()
        from .utils import timeseries_generation as tg
        return self.stack(tg.holidays_timeseries(self.time_index, country_code, prov, state))

    def resample(self, freq: str, method: str = 'pad') -> 'TimeSeries':
        """
        Creates an reindexed time series with a given frequency.
        Provided method is used to fill holes in reindexed TimeSeries, by default 'pad'.

        Parameters
        ----------
        freq
            The new time difference between two adjacent entries in the returned TimeSeries.
            A DateOffset alias is expected.
        method:
            Method to fill holes in reindexed TimeSeries (note this does not fill NaNs that already were present):

            ‘pad’: propagate last valid observation forward to next valid

            ‘backfill’: use NEXT valid observation to fill.
        Returns
        -------
        TimeSeries
            A reindexed TimeSeries with given frequency.
        """

        resample = self._xa.resample({self._time_dim: freq})

        # TODO: check
        if method == 'pad':
            new_xa = resample.pad()
        elif method == 'bfill':
            new_xa = resample.backfill()
        else:
            raise_log(ValueError('Unknown method: {}'.format(method)), logger)
        return TimeSeries(new_xa)

    def is_within_range(self, ts: Union[pd.Timestamp, int]) -> bool:
        """
        Check whether a given timestamp or integer is withing the time interval of this time series.
<<<<<<< HEAD
        If a timestamp is provided, it does not need to be *in* the time series.
=======
        If a timestamp is provided, it does not need to be an element of the time index of the series.
>>>>>>> b875534d

        Parameters
        ----------
        ts
<<<<<<< HEAD
            The `pandas.Timestamp` or integer to check
=======
            The `pandas.Timestamp` (if indexed with DatetimeIndex) or integer (if indexed with RangeIndex) to check.
>>>>>>> b875534d

        Returns
        -------
        bool
            Whether `ts` is contained within the interval of this time series.
        """
        return self.time_index[0] <= ts <= self.time_index[-1]

    def map(self,
            fn: Union[Callable[[np.number], np.number],
                      Callable[[Union[pd.Timestamp, int], np.number], np.number]]) -> 'TimeSeries':  # noqa: E501
        """
        Applies the function `fn` elementwise to all values in this TimeSeries.
        Returns a new TimeSeries instance. If `fn` takes 1 argument it is simply applied elementwise.
        If it takes 2 arguments, it is applied elementwise on the (timestamp, value) tuples.

        At the moment this function works only on deterministic time series (i.e., made of 1 sample).

        Parameters
        ----------
        fn
            Either a function which takes a value and returns a value ie. `f(x) = y`
            Or a function which takes a value and its timestamp and returns a value ie. `f(timestamp, x) = y`
            The type of `timestamp` is either `pd.Timestamp` (if the series is indexed with a DatetimeIndex),
            or an integer otherwise (if the series is indexed with a RangeIndex).

        Returns
        -------
        TimeSeries
            A new TimeSeries instance
        """
        if not isinstance(fn, Callable):
            raise_log(TypeError("fn should be callable"), logger)

        if isinstance(fn, np.ufunc):
            if fn.nin == 1 and fn.nout == 1:
                num_args = 1
            elif fn.nin == 2 and fn.nout == 1:
                num_args = 2
            else:
                raise_log(ValueError("fn must have either one or two arguments and return a single value"), logger)
        else:
            try:
                num_args = len(signature(fn).parameters)
            except ValueError:
                raise_log(ValueError("inspect.signature(fn) failed. Try wrapping fn in a lambda, e.g. lambda x: fn(x)"),
                          logger)

        if num_args == 1:  # simple map function f(x)
            df = self.pd_dataframe().applymap(fn)
        elif num_args == 2:  # map function uses timestamp f(timestamp, x)
            def apply_fn_wrapper(row):
                timestamp = row.name
                return row.map(lambda x: fn(timestamp, x))
            df = self.pd_dataframe().apply(apply_fn_wrapper, axis=1)
        else:
            df = None
            raise_log(ValueError("fn must have either one or two arguments"), logger)

        return TimeSeries.from_dataframe(df)

    def to_json(self) -> str:
        """
        Converts the `TimeSeries` object to a JSON String

        At the moment this function works only on deterministic time series (i.e., made of 1 sample).

        Returns
        -------
        str
            A JSON String representing the time series
        """
        return self.pd_dataframe().to_json(orient='split', date_format='iso')

    def plot(self,
             new_plot: bool = False,
             central_quantile: Union[float, str] = 0.5,
             confidence_low_quantile: Optional[float] = 0.05,
             confidence_high_quantile: Optional[float] = 0.95,
             *args,
             **kwargs):
        """
        A wrapper method around `xarray.DataArray.plot()`.

        Parameters
        ----------
        new_plot
            whether to spawn a new Figure
        central_quantile
            The quantile (between 0 and 1) to plot as a "central" value, if the series is stochastic (i.e., if
            it has multiple samples). This will be applied on each component separately (i.e., to display quantiles
            of the components' marginal distributions). For instance, setting `central_quantile=0.5` will plot the
            median of each component. `central_quantile` can also be set to 'mean'.
        confidence_low_quantile
            The quantile to use for the lower bound of the plotted confidence interval. Similar to `central_quantile`,
            this is applied to each component separately (i.e., displaying marginal distributions). No confidence
            interval is shown if `confidence_low_quantile` is None (default 0.05).
        confidence_high_quantile
            The quantile to use for the upper bound of the plotted confidence interval. Similar to `central_quantile`,
            this is applied to each component separately (i.e., displaying marginal distributions). No confidence
            interval is shown if `confidence_high_quantile` is None (default 0.95).
        args
            some positional arguments for the `plot()` method
        kwargs
            some keyword arguments for the `plot()` method
        """
        alpha_confidence_intvls = 0.25

        if central_quantile != 'mean':
            raise_if_not(isinstance(central_quantile, float) and 0. <= central_quantile <= 1.,
                         'central_quantile must be either "mean", or a float between 0 and 1.',
                         logger)

        if confidence_high_quantile is not None and confidence_low_quantile is not None:
            raise_if_not(0. <= confidence_low_quantile <= 1. and 0. <= confidence_high_quantile <= 1.,
                         'confidence interval low and high quantiles must be between 0 and 1.',
                         logger)

        fig = (plt.figure() if new_plot else (kwargs['figure'] if 'figure' in kwargs else plt.gcf()))
        kwargs['figure'] = fig
        label = kwargs['label'] if 'label' in kwargs else ''

        if 'lw' not in kwargs:
            kwargs['lw'] = 2

        if self.n_components > 10:
            logger.warn('Number of components is larger than 10 ({}). Plotting only the first 10 components.'.format(
                self.n_components
            ))

        for i, c in enumerate(self._xa.component[:10]):
            comp_name = str(c.values)

            if i > 0:
                kwargs['figure'] = plt.gcf()

            comp = self._xa.sel(component=c)

            if comp.sample.size > 1:
                if central_quantile == 'mean':
                    central_series = comp.mean(dim=DIMS[2])
                else:
                    central_series = comp.quantile(q=central_quantile, dim=DIMS[2])
            else:
                central_series = comp.mean(dim=DIMS[2])

            # temporarily set alpha to 1 to plot the central value (this way alpha impacts only the confidence intvls)
            alpha = kwargs['alpha'] if 'alpha' in kwargs else None
            kwargs['alpha'] = 1

            label_to_use = (label + ('_' + str(i) if len(self.components) > 1 else '')) if label != '' \
                           else '' + str(comp_name)
            kwargs['label'] = label_to_use

            p = central_series.plot(*args, **kwargs)
            color_used = p[0].get_color()
            kwargs['alpha'] = alpha if alpha is not None else alpha_confidence_intvls

            # Optionally show confidence intervals
            if comp.sample.size > 1 and confidence_low_quantile is not None and confidence_high_quantile is not None:
                    low_series = comp.quantile(q=confidence_low_quantile, dim=DIMS[2])
                    high_series = comp.quantile(q=confidence_high_quantile, dim=DIMS[2])
                    plt.fill_between(self.time_index, low_series, high_series, color=color_used,
                                     alpha=(alpha_confidence_intvls if 'alpha' not in kwargs else kwargs['alpha']))

        plt.legend()
        plt.title(self._xa.name);

    """
    Simple statistics. At the moment these work only on deterministic series, and are wrapped around Pandas.
    """

    def mean(self, axis=None, skipna=None, level=None, numeric_only=None, **kwargs) -> float:
        return self.pd_dataframe(copy=False).mean(axis, skipna, level, numeric_only, **kwargs)

    def var(self, axis=None, skipna=None, level=None, ddof=1, numeric_only=None, **kwargs) -> float:
        return self.pd_dataframe(copy=False).var(axis, skipna, level, ddof, numeric_only, **kwargs)

    def std(self, axis=None, skipna=None, level=None, ddof=1, numeric_only=None, **kwargs) -> float:
        return self.pd_dataframe(copy=False).std(axis, skipna, level, ddof, numeric_only, **kwargs)

    def skew(self, axis=None, skipna=None, level=None, numeric_only=None, **kwargs) -> float:
        return self.pd_dataframe(copy=False).skew(axis, skipna, level, numeric_only, **kwargs)

    def kurtosis(self, axis=None, skipna=None, level=None, numeric_only=None, **kwargs) -> float:
        return self.pd_dataframe(copy=False).kurtosis(axis, skipna, level, numeric_only, **kwargs)

    def min(self, axis=None, skipna=None, level=None, numeric_only=None, **kwargs) -> float:
        return self.pd_dataframe(copy=False).min(axis, skipna, level, numeric_only, **kwargs)

    def max(self, axis=None, skipna=None, level=None, numeric_only=None, **kwargs) -> float:
        return self.pd_dataframe(copy=False).max(axis, skipna, level, numeric_only, **kwargs)

    def sum(self, axis=None, skipna=None, level=None, numeric_only=None, min_count=0, **kwargs) -> float:
        return self.pd_dataframe(copy=False).sum(axis, skipna, level, numeric_only, min_count, **kwargs)

    def median(self, axis=None, skipna=None, level=None, numeric_only=None, **kwargs) -> float:
        return self.pd_dataframe(copy=False).median(axis, skipna, level, numeric_only, **kwargs)

    def autocorr(self, lag=1) -> float:
        return self.pd_dataframe(copy=False).autocorr(lag)

    def describe(self, percentiles=None, include=None, exclude=None) -> pd.DataFrame:
        return self.pd_dataframe(copy=False).describe(percentiles, include, exclude)

    """
    Dunder methods
    """

    #
    def _combine_arrays(self,
                        other: Union['TimeSeries', xr.DataArray, np.ndarray],
                        combine_fn: Callable[[np.ndarray, np.ndarray], np.ndarray]) -> 'TimeSeries':
        """
        This is a helper function that allows us to combine this series with another one,
        directly applying an operation on their underlying numpy arrays.
        """

        if isinstance(other, TimeSeries):
            other_vals = other.data_array(copy=False).values
        elif isinstance(other, xr.DataArray):
            other_vals = other.values
        else:
            other_vals = other

        raise_if_not(self._xa.values.shape == other_vals.shape, 'Attempted to perform operation on two TimeSeries '
                                                                'of unequal shapes.', logger)
        new_xa = self._xa.copy()
        new_xa.values = combine_fn(new_xa.values, other_vals)
        return TimeSeries(new_xa)

    def __eq__(self, other):
        if isinstance(other, TimeSeries):
            return self._xa.equals(other.data_array(copy=False))
        return False

    def __ne__(self, other):
        return not self.__eq__(other)

    def __len__(self):
        return len(self._xa)

    def __add__(self, other):
        if isinstance(other, (int, float, np.integer)):
            return TimeSeries(self._xa + other)
        elif isinstance(other, (TimeSeries, xr.DataArray, np.ndarray)):
            return self._combine_arrays(other, lambda s1, s2: s1 + s2)
        else:
            raise_log(TypeError('unsupported operand type(s) for + or add(): \'{}\' and \'{}\'.'
                                .format(type(self).__name__, type(other).__name__)), logger)

    def __radd__(self, other):
        return self + other

    def __sub__(self, other):
        if isinstance(other, (int, float, np.integer)):
            return TimeSeries(self._xa - other)
        elif isinstance(other, (TimeSeries, xr.DataArray, np.ndarray)):
            return self._combine_arrays(other, lambda s1, s2: s1 - s2)
        else:
            raise_log(TypeError('unsupported operand type(s) for - or sub(): \'{}\' and \'{}\'.'
                                .format(type(self).__name__, type(other).__name__)), logger)

    def __rsub__(self, other):
        return other + (-self)

    def __mul__(self, other):
        if isinstance(other, (int, float, np.integer)):
            return TimeSeries(self._xa * other)
        elif isinstance(other, (TimeSeries, xr.DataArray, np.ndarray)):
            return self._combine_arrays(other, lambda s1, s2: s1 * s2)
        else:
            raise_log(TypeError('unsupported operand type(s) for * or mul(): \'{}\' and \'{}\'.'
                                .format(type(self).__name__, type(other).__name__)), logger)

    def __rmul__(self, other):
        return self * other

    def __pow__(self, n):
        if isinstance(n, (int, float, np.integer)):
            raise_if(n < 0, 'Attempted to raise a series to a negative power.', logger)
            return TimeSeries(self._xa ** float(n))
        if isinstance(n, (TimeSeries, xr.DataArray, np.ndarray)):
            return self._combine_arrays(n, lambda s1, s2: s1 ** s2)  # elementwise power
        else:
            raise_log(TypeError('unsupported operand type(s) for ** or pow(): \'{}\' and \'{}\'.'
                                .format(type(self).__name__, type(n).__name__)), logger)

    def __truediv__(self, other):
        if isinstance(other, (int, float, np.integer)):
            if other == 0:
                raise_log(ZeroDivisionError('Cannot divide by 0.'), logger)
            return TimeSeries(self._xa / other)
        elif isinstance(other, (TimeSeries, xr.DataArray, np.ndarray)):
            if not (other.all_values() != 0).all():
                raise_log(ZeroDivisionError('Cannot divide by a TimeSeries with a value 0.'), logger)
            return self._combine_arrays(other, lambda s1, s2: s1 / s2)
        else:
            raise_log(TypeError('unsupported operand type(s) for / or truediv(): \'{}\' and \'{}\'.'
                                .format(type(self).__name__, type(other).__name__)), logger)

    def __rtruediv__(self, n):
        return n * (self ** (-1))

    def __abs__(self):
        return TimeSeries(abs(self._xa))

    def __neg__(self):
        return TimeSeries(-self._xa)

    def __contains__(self, ts: Union[int, pd.Timestamp]) -> bool:
        return ts in self.time_index

    def __round__(self, n=None):
        return TimeSeries(self._xa.round(n))

    def __lt__(self, other) -> xr.DataArray:
        if isinstance(other, (int, float, np.integer, np.ndarray, xr.DataArray)):
            series = self._xa < other
        elif isinstance(other, TimeSeries):
            series = self._xa < other.data_array(copy=False)
        else:
            series = None
            raise_log(TypeError('unsupported operand type(s) for < : \'{}\' and \'{}\'.'
                                .format(type(self).__name__, type(other).__name__)), logger)
        return series  # Note: we return a DataArray

    def __gt__(self, other) -> xr.DataArray:
        if isinstance(other, (int, float, np.integer, np.ndarray, xr.DataArray)):
            series = self._xa > other
        elif isinstance(other, TimeSeries):
            series = self._xa > other.data_array(copy=False)
        else:
            series = None
            raise_log(TypeError('unsupported operand type(s) for < : \'{}\' and \'{}\'.'
                                .format(type(self).__name__, type(other).__name__)), logger)
        return series  # Note: we return a DataArray

    def __le__(self, other) -> xr.DataArray:
        if isinstance(other, (int, float, np.integer, np.ndarray, xr.DataArray)):
            series = self._xa <= other
        elif isinstance(other, TimeSeries):
            series = self._xa <= other.data_array(copy=False)
        else:
            series = None
            raise_log(TypeError('unsupported operand type(s) for < : \'{}\' and \'{}\'.'
                                .format(type(self).__name__, type(other).__name__)), logger)
        return series  # Note: we return a DataArray

    def __ge__(self, other) -> xr.DataArray:
        if isinstance(other, (int, float, np.integer, np.ndarray, xr.DataArray)):
            series = self._xa >= other
        elif isinstance(other, TimeSeries):
            series = self._xa >= other.data_array(copy=False)
        else:
            series = None
            raise_log(TypeError('unsupported operand type(s) for < : \'{}\' and \'{}\'.'
                                .format(type(self).__name__, type(other).__name__)), logger)
        return series  # Note: we return a DataArray

    def __str__(self):
        return str(self._xa).replace('xarray.DataArray', 'TimeSeries (DataArray)')

    def __repr__(self):
        return self._xa.__repr__().replace('xarray.DataArray', 'TimeSeries (DataArray)')

    def _repr_html_(self):
        return self._xa._repr_html_().replace('xarray.DataArray', 'TimeSeries (DataArray)')

    def __copy__(self, deep: bool = True):
        return self.copy()

    def __deepcopy__(self):
        return TimeSeries(self._xa.copy())

    def __getitem__(self,
                    key: Union[pd.DatetimeIndex,
                               pd.RangeIndex,
                               List[str],
                               List[int],
                               List[pd.Timestamp],
                               str,
                               int,
                               pd.Timestamp,
                               Any]) -> 'TimeSeries':
        """Allow indexing on darts TimeSeries.

        The supported index types are the following base types as a single value, a list or a slice:
        - pd.Timestamp -> return a TimeSeries corresponding to the value(s) at the given timestamp(s).
        - str -> return a TimeSeries including the column(s) (components) specified as str.
        - int -> return a TimeSeries with the value(s) at the given row (time) index.

        `pd.DatetimeIndex` and `pd.RangeIndex` are also supported and will return the corresponding value(s)
        at the provided time indices.

        .. warning::
            slices use pandas convention of including both ends of the slice.
        """
        def _check_dt():
            raise_if_not(self._has_datetime_index, 'Attempted indexing a series with a DatetimeIndex or a timestamp, '
                                                   'but the series uses a RangeIndex.', logger)

        def _check_range():
            raise_if(self._has_datetime_index, 'Attempted indexing a series with a RangeIndex, '
                                               'but the series uses a DatetimeIndex.', logger)

        def _set_freq_in_xa(xa_: xr.DataArray):
            # mutates the DataArray to make sure it contains the freq
            inferred_freq = xa_.get_index(self._time_dim).inferred_freq
            if inferred_freq is not None:
                xa_.get_index(self._time_dim).freq = to_offset(inferred_freq)
            else:
                xa_.get_index(self._time_dim).freq = self._freq

        # handle DatetimeIndex and RangeIndex:
        if isinstance(key, pd.DatetimeIndex):
            _check_dt()
            xa_ = self._xa.sel({self._time_dim: key})

            # indexing may discard the freq so we restore it...
            # TODO: unit-test this
            _set_freq_in_xa(xa_)

            return TimeSeries(xa_)
        elif isinstance(key, pd.RangeIndex):
            _check_range()
            return TimeSeries(self._xa.sel({self._time_dim: key}))

        # handle slices:
        elif isinstance(key, slice):
            if isinstance(key.start, str) or isinstance(key.stop, str):
                return TimeSeries(self._xa.sel({DIMS[1]: key}))
            elif isinstance(key.start, int) or isinstance(key.stop, int):
                return TimeSeries(self._xa.isel({self._time_dim: key}))
            elif isinstance(key.start, pd.Timestamp) or isinstance(key.stop, pd.Timestamp):
                _check_dt()

                # indexing may discard the freq so we restore it...
                xa_ = self._xa.sel({self._time_dim: key})
                _set_freq_in_xa(xa_)
                return TimeSeries(xa_)

        # handle simple types:
        elif isinstance(key, str):
            return TimeSeries(self._xa.sel({DIMS[1]: [key]}))  # have to put key in a list not to drop the dimension
        elif isinstance(key, int):
            return TimeSeries(self._xa.isel({self._time_dim: [key]}))
        elif isinstance(key, pd.Timestamp):
            _check_dt()

            # indexing may discard the freq so we restore it...
            xa_ = self._xa.sel({self._time_dim: [key]})
            _set_freq_in_xa(xa_)
            return TimeSeries(xa_)

        # handle lists:
        if isinstance(key, list):
            if all(isinstance(s, str) for s in key):
                # when string(s) are provided, we consider it as (a list of) component(s)
                return TimeSeries(self._xa.sel({DIMS[1]: key}))
            elif all(isinstance(i, int) for i in key):
                return TimeSeries(self._xa.isel({self._time_dim: key}))
            elif all(isinstance(t, pd.Timestamp) for t in key):
                _check_dt()

                # indexing may discard the freq so we restore it...
                xa_ = self._xa.sel({self._time_dim: key})
                _set_freq_in_xa(xa_)
                return TimeSeries(xa_)

        raise_log(IndexError("The type of your index was not matched."), logger)<|MERGE_RESOLUTION|>--- conflicted
+++ resolved
@@ -33,13 +33,9 @@
         raise_if_not(isinstance(xa, xr.DataArray), 'Data must be provided as an xarray DataArray instance. '
                                                    'If you need to create a TimeSeries from another type '
                                                    '(e.g. a DataFrame), look at TimeSeries factory methods '
-<<<<<<< HEAD
-                                                   '(e.g. TimeSeries.from_dataframe()).', logger)
-=======
                                                    '(e.g. TimeSeries.from_dataframe(), '
                                                    'TimeSeries.from_xarray(), TimeSeries.from_values()'
                                                    'TimeSeries.from_times_and_values(), etc...).', logger)
->>>>>>> b875534d
         raise_if_not(xa.size > 0, 'The time series array must not be empty.', logger)
         raise_if_not(len(xa.shape) == 3, 'TimeSeries require DataArray of dimensionality 3 ({}).'.format(DIMS), logger)
 
@@ -163,12 +159,8 @@
                     len(observed_frequencies) == 1,
                     "Could not infer explicit frequency. Observed frequencies: "
                     + ('none' if len(observed_frequencies) == 0 else str(observed_frequencies))
-<<<<<<< HEAD
-                    + ". Is Series too short (n=2)?",
-=======
                     + (". Is Series too short (n={})?".format(samples_size-1) if len(observed_frequencies) == 0
                        else '.'),
->>>>>>> b875534d
                     logger)
 
                 freq = observed_frequencies.pop()
@@ -272,7 +264,6 @@
                          'If time_col is not specified, the DataFrame must be indexed either with'
                          'a DatetimeIndex, or with a RangeIndex.', logger)
             time_index = df.index
-<<<<<<< HEAD
 
         if not time_index.name:
             time_index.name = DIMS[0]
@@ -301,28 +292,36 @@
             Optionally, a string representing the frequency of the Pandas DataFrame. This is useful in order to fill
             in missing values if some dates are missing and `fill_missing_dates` is set to `True`.
 
-=======
-
-        if not time_index.name:
-            time_index.name = DIMS[0]
-
-        xa = xr.DataArray(series_df.values[:, :, np.newaxis],
-                          dims=(time_index.name,) + DIMS[-2:],
-                          coords={time_index.name: time_index, DIMS[1]: series_df.columns})
-
-        return TimeSeries.from_xarray(xa=xa, fill_missing_dates=fill_missing_dates, freq=freq)
+        Returns
+        -------
+        TimeSeries
+            A univariate and deterministic TimeSeries constructed from the inputs.
+        """
+
+        df = pd.DataFrame(pd_series)
+        return TimeSeries.from_dataframe(df,
+                                         time_col=None,
+                                         value_cols=None,
+                                         fill_missing_dates=fill_missing_dates,
+                                         freq=freq)
 
     @staticmethod
-    def from_series(pd_series: pd.Series,
-                    fill_missing_dates: Optional[bool] = True,
-                    freq: Optional[str] = None,) -> 'TimeSeries':
-        """
-        Returns a univariate and deterministic TimeSeries built from a pandas Series.
-
-        Parameters
-        ----------
-        pd_series
-            The pandas Series instance.
+    def from_times_and_values(times: Union[pd.DatetimeIndex, pd.RangeIndex],
+                              values: np.ndarray,
+                              fill_missing_dates: Optional[bool] = True,
+                              freq: Optional[str] = None,
+                              columns: Optional[pd._typing.Axes] = None) -> 'TimeSeries':
+        """
+        Returns a TimeSeries built from an index and value array.
+
+        Parameters
+        ----------
+        times
+            A `pandas.DateTimeIndex` or `pandas.RangeIndex` representing the time axis for the time series.
+        values
+            A Numpy array of values for the TimeSeries. Both 2-dimensional arrays, for deterministic series,
+            and 3-dimensional arrays, for probabilistic series, are accepted. In the former case the dimensions
+            should be (time, component), and in the latter case (time, component, sample).
         fill_missing_dates
             Optionally, a boolean value indicating whether to fill missing dates with NaN values. This requires
             either a provided `freq` or the possibility to infer the frequency from the provided timestamps.
@@ -330,72 +329,18 @@
             Optionally, a string representing the frequency of the Pandas DataFrame. This is useful in order to fill
             in missing values if some dates are missing and `fill_missing_dates` is set to `True`.
 
->>>>>>> b875534d
-        Returns
-        -------
-        TimeSeries
-            A univariate and deterministic TimeSeries constructed from the inputs.
-        """
-
-        df = pd.DataFrame(pd_series)
-        return TimeSeries.from_dataframe(df,
-                                         time_col=None,
-                                         value_cols=None,
-                                         fill_missing_dates=fill_missing_dates,
-                                         freq=freq)
-
-    @staticmethod
-<<<<<<< HEAD
-    def from_times_and_values(times: Optional[Union[pd.DatetimeIndex, pd.RangeIndex]],
-                              values: np.ndarray,
-=======
-    def from_times_and_values(times: Union[pd.DatetimeIndex, pd.RangeIndex],
-                              values: Union[np.ndarray, pd.DataFrame],
->>>>>>> b875534d
-                              fill_missing_dates: Optional[bool] = True,
-                              freq: Optional[str] = None,
-                              columns: Optional[pd._typing.Axes] = None) -> 'TimeSeries':
-        """
-<<<<<<< HEAD
-        Returns a TimeSeries built from an index and value array.
-=======
-        Returns a deterministic TimeSeries built from an index and values.
->>>>>>> b875534d
-
-        Parameters
-        ----------
-        times
-            A `pandas.DateTimeIndex` or `pandas.RangeIndex` representing the time axis for the time series.
-        values
-<<<<<<< HEAD
-            A Numpy array of values for the TimeSeries. Both 2-dimensional arrays, for deterministic series,
-            and 3-dimensional arrays, for probabilistic series, are accepted. In the former case the dimensions
-            should be (time, component), and in the latter case (time, component, sample).
-=======
-            A 2-dimensional Numpy array of values for the TimeSeries. The dimensions should be (time, component).
->>>>>>> b875534d
-        fill_missing_dates
-            Optionally, a boolean value indicating whether to fill missing dates with NaN values. This requires
-            either a provided `freq` or the possibility to infer the frequency from the provided timestamps.
-        freq
-            Optionally, a string representing the frequency of the Pandas DataFrame. This is useful in order to fill
-            in missing values if some dates are missing and `fill_missing_dates` is set to `True`.
-<<<<<<< HEAD
-=======
-        columns
-            Columns to be used by the underlying pandas DataFrame.
->>>>>>> b875534d
-
         Returns
         -------
         TimeSeries
             A TimeSeries constructed from the inputs.
         """
 
-<<<<<<< HEAD
-        idx = times if isinstance(times, pd.RangeIndex) or isinstance(times, pd.DatetimeIndex) else None
-        if not idx.name:
-            idx.name = DIMS[0]
+        raise_if_not(isinstance(times, pd.RangeIndex) or isinstance(times, pd.DatetimeIndex),
+                     'the `times` argument must be a RangeIndex or a DateTimeIndex. Use '
+                     'TimeSeries.from_values() if you want to use an automatic RangeIndex.')
+
+        if not times.name:
+            times.name = DIMS[0]
 
         values = np.array(values)
         if len(values.shape) == 1:
@@ -403,30 +348,15 @@
         if len(values.shape) == 2:
             values = np.expand_dims(values, 2)
 
-        coords = {idx.name: times}
+        coords = {times.name: times}
         if columns is not None:
             coords[DIMS[1]] = columns
 
         xa = xr.DataArray(values,
-                          dims=(idx.name,) + DIMS[-2:],
+                          dims=(times.name,) + DIMS[-2:],
                           coords=coords)
 
         return TimeSeries.from_xarray(xa=xa, fill_missing_dates=fill_missing_dates, freq=freq)
-=======
-        # TODO: make it more general, not always going via a DataFrame
-        raise_if_not(isinstance(times, pd.RangeIndex) or isinstance(times, pd.DatetimeIndex),
-                     'the `times` argument must be a RangeIndex or a DateTimeIndex. Use '
-                     'TimeSeries.from_values() if you want to use an automatic RangeIndex.')
-        df = pd.DataFrame(values, index=times)
-        if columns is not None:
-            df.columns = columns
-
-        return TimeSeries.from_dataframe(df,
-                                         time_col=None,
-                                         value_cols=None,
-                                         fill_missing_dates=fill_missing_dates,
-                                         freq=freq)
->>>>>>> b875534d
 
     @staticmethod
     def from_values(values: np.ndarray,
@@ -436,7 +366,6 @@
 
         time_index = pd.RangeIndex(0, len(values), 1)
 
-<<<<<<< HEAD
         values_ = np.reshape(values, (len(values), 1)) if len(values.shape) == 1 else values
         return TimeSeries.from_times_and_values(times=time_index,
                                                 values=values_,
@@ -484,7 +413,7 @@
 
     @property
     def n_timesteps(self):
-        return len(self._xa.time)
+        return len(self._time_index)
 
     @property
     def is_deterministic(self):
@@ -553,134 +482,6 @@
             The duration of this time series; as a Timedelta if the series is indexed by a Datetimeindex,
             and int otherwise.
         """
-=======
-        if len(values.shape) <= 2:
-            values_ = np.reshape(values, (len(values), 1)) if len(values.shape) == 1 else values
-            return TimeSeries.from_times_and_values(times=time_index,
-                                                    values=values_,
-                                                    fill_missing_dates=fill_missing_dates,
-                                                    freq=freq,
-                                                    columns=columns)
-        elif len(values.shape) == 3:
-            xa = xr.DataArray(values,
-                              dims=DIMS,
-                              coords={DIMS[0]: time_index, DIMS[1]: columns})
-            return TimeSeries.from_xarray(xa, fill_missing_dates=fill_missing_dates, freq=freq)
-        else:
-            raise_log(ValueError(
-                      'The dimensionality of the provided array must be 2 or 3 (found: {})'.format(len(values.shape))),
-                      logger)
-
-    @staticmethod
-    def from_json(json_str: str) -> 'TimeSeries':
-        """
-        Converts the JSON String representation of a `TimeSeries` object (produced using `TimeSeries.to_json()`)
-        into a `TimeSeries` object
-
-        At the moment this only supports deterministic time series (i.e., made of 1 sample).
-
-        Parameters
-        ----------
-        json_str
-            The JSON String to convert
-
-        Returns
-        -------
-        TimeSeries
-            The time series object converted from the JSON String
-        """
-        df = pd.read_json(json_str, orient='split')
-        return TimeSeries.from_dataframe(df)
-
-    """ 
-    Properties
-    ==========
-    """
-
-    @property
-    def n_samples(self):
-        return len(self._xa.sample)
-
-    @property
-    def n_components(self):
-        return len(self._xa.component)
-
-    @property
-    def width(self):
-        return self.n_components
-
-    @property
-    def n_timesteps(self):
-        return len(self._time_index)
-
-    @property
-    def is_deterministic(self):
-        return self.n_samples == 1
-
-    @property
-    def is_stochastic(self):
-        return not self.is_deterministic
-
-    @property
-    def is_univariate(self):
-        return self.n_components == 1
-
-    @property
-    def freq(self):
-        return self._freq
-
-    @property
-    def freq_str(self):
-        return self._freq_str
-
-    @property
-    def components(self):
-        """
-        The names of the components (equivalent to DataFrame columns) as a Pandas Index
-        """
-        return self._xa.get_index(DIMS[1]).copy()
-
-    @property
-    def columns(self):
-        """
-        Same as `components` property
-        """
-        return self.components
-
-    @property
-    def time_index(self) -> Union[pd.DatetimeIndex, pd.RangeIndex]:
-        """
-        Returns
-        -------
-        Union[pd.DatetimeIndex, pd.RangeIndex]
-            The time index of this time series.
-        """
-        return self._time_index.copy()
-
-    @property
-    def has_datetime_index(self) -> bool:
-        """
-        Whether this series is indexed with a DatetimeIndex (otherwise it is indexed with a RangeIndex)
-        """
-        return self._has_datetime_index
-
-    @property
-    def has_range_index(self) -> bool:
-        """
-        Whether this series is indexed with a RangeIndex (otherwise it is indexed with a DatetimeIndex)
-        """
-        return not self._has_datetime_index
-
-    @property
-    def duration(self) -> Union[pd.Timedelta, int]:
-        """
-        Returns
-        -------
-        Union[pandas.Timedelta, int]
-            The duration of this time series; as a Timedelta if the series is indexed by a Datetimeindex,
-            and int otherwise.
-        """
->>>>>>> b875534d
         return self._time_index[-1] - self._time_index[0]
 
     """ 
@@ -713,11 +514,7 @@
             is_inside = self.start_time() <= ts <= self.end_time()
         else:
             if self._has_datetime_index:
-<<<<<<< HEAD
-                is_inside = 0 <= ts <= self.__len__()
-=======
                 is_inside = 0 <= ts <= len(self)
->>>>>>> b875534d
             else:
                 is_inside = self.start_time() <= ts <= self.end_time()
 
@@ -747,11 +544,7 @@
 
         Returns
         -------
-<<<<<<< HEAD
-        pandas.Series
-=======
         xarray.DataArray
->>>>>>> b875534d
             The xarray DataArray underlying this time series.
         """
         return self._xa.copy() if copy else self._xa
@@ -794,14 +587,10 @@
         pandas.DataFrame
             The Pandas DataFrame representation of this time series
         """
-<<<<<<< HEAD
-        self._assert_deterministic()
-=======
         if not self.is_deterministic:
             raise_log(AssertionError('The pd_dataframe() method can only return DataFrames of deterministic '
                                      'time series, and this series is not deterministic (it contains several samples). '
                                      'Consider calling quantile_df() instead.'))
->>>>>>> b875534d
         if copy:
             return pd.DataFrame(self._xa[:, :, 0].values.copy(),
                                 index=self._time_index.copy(),
@@ -818,15 +607,9 @@
         "<component>_X", where "<component>" is the column name corresponding to this component, and "X"
         is the quantile value.
         The quantile columns represent the marginal distributions of the components of this series.
-<<<<<<< HEAD
 
         This works only on stochastic series (i.e., with more than 1 sample)
 
-=======
-
-        This works only on stochastic series (i.e., with more than 1 sample)
-
->>>>>>> b875534d
         Parameters
         ----------
         quantile
@@ -844,11 +627,7 @@
                      'The quantile values must be expressed as fraction (between 0 and 1 inclusive).', logger)
 
         # column names
-<<<<<<< HEAD
-        cnames = list(map(lambda s: s + '_{}'.format(quantile), self.columns))
-=======
         cnames = [s + '_{}'.format(quantile) for s in self.columns]
->>>>>>> b875534d
 
         return pd.DataFrame(self._xa.quantile(q=quantile, dim=DIMS[2]),
                             index=self._time_index,
@@ -879,7 +658,6 @@
         return TimeSeries.from_dataframe(self.quantile_df(quantile))
 
     def quantiles_df(self, quantiles: Tuple[float] = (0.1, 0.5, 0.9)) -> pd.DataFrame:
-<<<<<<< HEAD
         """
         Returns a Pandas DataFrame containing the desired quantiles of each component (over the samples).
         Each of the series components will appear as a column in the DataFrame. The column will be named
@@ -915,57 +693,13 @@
         return self._time_index[0]
 
     def end_time(self) -> Union[pd.Timestamp, int]:
-=======
->>>>>>> b875534d
-        """
-        Returns a Pandas DataFrame containing the desired quantiles of each component (over the samples).
-        Each of the series components will appear as a column in the DataFrame. The column will be named
-        "<component>_X", where "<component>" is the column name corresponding to this component, and "X"
-        is the quantile value.
-        The quantiles represent the marginal distributions of the components of this series.
-
-        This works only on stochastic series (i.e., with more than 1 sample)
-
-        Parameters
-        ----------
-        quantiles
-            Tuple containing the desired quantiles. The values must be represented as fractions
-            (between 0 and 1 inclusive). For instance, `(0.1, 0.5, 0.9)` will return a DataFrame
-            containing the 10th-percentile, median and 90th-percentile of the (marginal) distribution of each component.
-
-        Returns
-        -------
-<<<<<<< HEAD
+        """
+        Returns
+        -------
         Union[pandas.Timestamp, int]
             A timestamp containing the last time of the TimeSeries (if indexed by DatetimeIndex),
             or an integer (if indexed by RangeIndex)
         """
-=======
-        pandas.DataFrame
-            The Pandas DataFrame containing the quantiles for each component.
-        """
-        # TODO: there might be a slightly more efficient way to do it for several quantiles at once with xarray...
-        return pd.concat([self.quantile_df(quantile) for quantile in quantiles], axis=1)
-
-    def start_time(self) -> Union[pd.Timestamp, int]:
-        """
-        Returns
-        -------
-        Union[pandas.Timestamp, int]
-            A timestamp containing the first time of the TimeSeries (if indexed by DatetimeIndex),
-            or an integer (if indexed by RangeIndex)
-        """
-        return self._time_index[0]
-
-    def end_time(self) -> Union[pd.Timestamp, int]:
-        """
-        Returns
-        -------
-        Union[pandas.Timestamp, int]
-            A timestamp containing the last time of the TimeSeries (if indexed by DatetimeIndex),
-            or an integer (if indexed by RangeIndex)
-        """
->>>>>>> b875534d
         return self._time_index[-1]
 
     def first_value(self) -> float:
@@ -1160,15 +894,9 @@
         point_index = -1
         if isinstance(point, float):
             raise_if_not(0. <= point <= 1., 'point (float) should be between 0.0 and 1.0.', logger)
-<<<<<<< HEAD
-            point_index = int((self.__len__() - 1) * point)
-        elif isinstance(point, int):
-            raise_if(point not in range(self.__len__()), "point (int) should be a valid index in series", logger)
-=======
             point_index = int((len(self) - 1) * point)
         elif isinstance(point, int):
             raise_if(point not in range(len(self)), "point (int) should be a valid index in series", logger)
->>>>>>> b875534d
             point_index = point
         elif isinstance(point, pd.Timestamp):
             raise_if_not(self._has_datetime_index,
@@ -1182,19 +910,11 @@
         else:
             raise_log(TypeError("`point` needs to be either `float`, `int` or `pd.Timestamp`"), logger)
         return point_index
-<<<<<<< HEAD
 
     def get_timestamp_at_point(self, point: Union[pd.Timestamp, float, int]) -> pd.Timestamp:
         """
         Converts a point into a pandas.Timestamp in the time series
 
-=======
-
-    def get_timestamp_at_point(self, point: Union[pd.Timestamp, float, int]) -> pd.Timestamp:
-        """
-        Converts a point into a pandas.Timestamp in the time series
-
->>>>>>> b875534d
         Parameters
         ----------
         point
@@ -1354,25 +1074,11 @@
         else:
             raise_log(ValueError('start_ts must be an int or a pandas Timestamp.'), logger)
 
-<<<<<<< HEAD
-    def slice_n_points_before(self, start_ts: Union[pd.Timestamp, float, int], n: int) -> 'TimeSeries':
-=======
     def slice_n_points_before(self, end_ts: Union[pd.Timestamp, int], n: int) -> 'TimeSeries':
->>>>>>> b875534d
         """
         Returns a new TimeSeries, ending at `start_ts` and having at most `n` points.
 
         The provided timestamps will be included in the series.
-<<<<<<< HEAD
-
-        Parameters
-        ----------
-        start_ts
-            The timestamp or index that indicates the splitting time.
-        n
-            The maximal length of the new TimeSeries.
-
-=======
 
         Parameters
         ----------
@@ -1381,7 +1087,6 @@
         n
             The maximal length of the new TimeSeries.
 
->>>>>>> b875534d
         Returns
         -------
         TimeSeries
@@ -1389,15 +1094,6 @@
         """
 
         raise_if_not(n > 0, 'n should be a positive integer.', logger)
-<<<<<<< HEAD
-        self._raise_if_not_within(start_ts)
-
-        if isinstance(start_ts, int):
-            return self[start_ts-n+1:start_ts+1]
-        elif isinstance(start_ts, pd.Timestamp):
-            # get last timestamp smaller or equal to start_ts
-            tss = self._get_last_timestamp_before(start_ts)
-=======
         self._raise_if_not_within(end_ts)
 
         if isinstance(end_ts, int):
@@ -1405,7 +1101,6 @@
         elif isinstance(end_ts, pd.Timestamp):
             # get last timestamp smaller or equal to start_ts
             tss = self._get_last_timestamp_before(end_ts)
->>>>>>> b875534d
             point_index = self.get_index_at_point(tss)
             return self[max(0, point_index-n+1):point_index+1]
         else:
@@ -1427,11 +1122,7 @@
             a new series, containing the values of this series, over the time-span common to both time series.
         """
         time_index = self.time_index.intersection(other.time_index)
-<<<<<<< HEAD
-        return self.__getitem__(time_index)
-=======
         return self[time_index]
->>>>>>> b875534d
 
     def strip(self) -> 'TimeSeries':
         """
@@ -1525,11 +1216,7 @@
         Parameters
         ----------
         n
-<<<<<<< HEAD
-            The number of time steps to shift by. Can be negative.
-=======
             The number of time steps (in self.freq unit) to shift by. Can be negative.
->>>>>>> b875534d
 
         Returns
         -------
@@ -1703,18 +1390,11 @@
     def stack(self, other: 'TimeSeries') -> 'TimeSeries':
         """
         Stacks another univariate or multivariate TimeSeries with the same time index on top of
-<<<<<<< HEAD
-        the current one and returns the newly formed multivariate TimeSeries that includes
-        all the components of `self` and of `other`.
-
-        The resulting TimeSeries will have the same name for its time dimension as this TimeSeries.
-=======
         the current one (along the component axis), and returns the newly formed multivariate TimeSeries that includes
         all the components of `self` and of `other`.
 
         The resulting TimeSeries will have the same name for its time dimension as this TimeSeries, and the
         same number of samples.
->>>>>>> b875534d
 
         Parameters
         ----------
@@ -1766,11 +1446,7 @@
             new_xa = self._xa.sel(component=index).expand_dims(DIMS[1], axis=1)
         return TimeSeries(new_xa)
 
-<<<<<<< HEAD
-    def add_datetime_attribute(self, attribute: str, one_hot: bool = False) -> 'TimeSeries':
-=======
     def add_datetime_attribute(self, attribute, one_hot: bool = False) -> 'TimeSeries':
->>>>>>> b875534d
         """
         Returns a new TimeSeries instance with one (or more) additional component(s) that contain an attribute
         of the time index of the current series specified with `attribute`, such as 'weekday', 'day' or 'month'.
@@ -1860,20 +1536,12 @@
     def is_within_range(self, ts: Union[pd.Timestamp, int]) -> bool:
         """
         Check whether a given timestamp or integer is withing the time interval of this time series.
-<<<<<<< HEAD
-        If a timestamp is provided, it does not need to be *in* the time series.
-=======
         If a timestamp is provided, it does not need to be an element of the time index of the series.
->>>>>>> b875534d
 
         Parameters
         ----------
         ts
-<<<<<<< HEAD
-            The `pandas.Timestamp` or integer to check
-=======
             The `pandas.Timestamp` (if indexed with DatetimeIndex) or integer (if indexed with RangeIndex) to check.
->>>>>>> b875534d
 
         Returns
         -------
@@ -2196,7 +1864,6 @@
         elif isinstance(other, TimeSeries):
             series = self._xa < other.data_array(copy=False)
         else:
-            series = None
             raise_log(TypeError('unsupported operand type(s) for < : \'{}\' and \'{}\'.'
                                 .format(type(self).__name__, type(other).__name__)), logger)
         return series  # Note: we return a DataArray
