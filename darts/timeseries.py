--- conflicted
+++ resolved
@@ -2618,11 +2618,7 @@
         Returns
         -------
         TimeSeries
-<<<<<<< HEAD
-            A new TimeSeries, with length at most `n`, ending at `end_ts`
-=======
-            A new series, with length at most `n`, ending at `start_ts`.
->>>>>>> bd53fe02
+            A new series, with length at most `n`, ending at `end_ts`.
         """
         if n <= 0:
             raise_log(ValueError("n should be a positive integer."), logger)
