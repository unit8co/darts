"""
Timeseries
----------

``TimeSeries`` is the main class in `darts`. 
It represents a univariate or multivariate time series, deterministic or stochastic.

The values are stored in an array of shape `(time, dimensions, samples)`, where
`dimensions` are the dimensions (or "components", or "columns") of multivariate series,
and `samples` are samples of stochastic series.

Definitions:
    - A series with `dimensions = 1` is **univariate** and a series with `dimensions > 1` is **multivariate**.
    - | A series with `samples = 1` is **deterministic** and a series with `samples > 1` is
      | **stochastic** (or **probabilistic**).

Each series also stores a `time_index`, which contains either datetimes (:class:`pandas.DateTimeIndex`)
or integer indices (:class:`pandas.Int64Index`).
"""

import pickle
import pandas as pd
import numpy as np
import xarray as xr
import matplotlib.pyplot as plt
from typing import Tuple, Optional, Callable, Any, List, Union, TextIO, Sequence
from inspect import signature
from collections import defaultdict
from pandas.tseries.frequencies import to_offset

from .logging import raise_log, raise_if_not, raise_if, get_logger

logger = get_logger(__name__)

# dimension names in the DataArray
# the "time" one can be different, if it has a name in the underlying Series/DataFrame.
DIMS = ("time", "component", "sample")

VALID_INDEX_TYPES = (pd.DatetimeIndex, pd.RangeIndex, pd.Int64Index)


class TimeSeries:
    def __init__(self, xa: xr.DataArray):
        """
        Create a TimeSeries from a (well formed) DataArray.
        It is recommended to use the factory methods to create TimeSeries instead.

        See Also
        --------
        TimeSeries.from_dataframe : Create from a :class:`pandas.DataFrame`.
        TimeSeries.from_series : Create from a :class:`pandas.Series`.
        TimeSeries.from_values : Create from a NumPy :class:`ndarray`.
        TimeSeries.from_times_and_values : Create from a time index and a Numpy :class:`ndarray`.
        TimeSeries.from_csv : Create from a CSV file.
        TimeSeries.from_json : Create from a JSON file.
        TimeSeries.from_xarray : Create from an :class:`xarray.DataArray`.
        """
        raise_if_not(
            isinstance(xa, xr.DataArray),
            "Data must be provided as an xarray DataArray instance. "
            "If you need to create a TimeSeries from another type "
            "(e.g. a DataFrame), look at TimeSeries factory methods "
            "(e.g. TimeSeries.from_dataframe(), "
            "TimeSeries.from_xarray(), TimeSeries.from_values()"
            "TimeSeries.from_times_and_values(), etc...).",
            logger,
        )
        raise_if_not(xa.size > 0, "The time series array must not be empty.", logger)
        raise_if_not(
            len(xa.shape) == 3,
            "TimeSeries require DataArray of dimensionality 3 ({}).".format(DIMS),
            logger,
        )

        # Ideally values should be np.float, otherwise certain functionalities like diff()
        # relying on np.nan (which is a float) won't work very properly.
        raise_if_not(
            np.issubdtype(xa.values.dtype, np.number),
            "The time series must contain numeric values only.",
            logger,
        )

        val_dtype = xa.values.dtype
        if not (
            np.issubdtype(val_dtype, np.float64) or np.issubdtype(val_dtype, np.float32)
        ):
            logger.warn(
                "TimeSeries is using a numeric type different from np.float32 or np.float64. "
                "Not all functionalities may work properly. It is recommended casting your data to floating "
                "point numbers before using TimeSeries."
            )

        if xa.dims[-2:] != DIMS[-2:]:
            # The first dimension represents the time and may be named differently.
            raise_log(
                ValueError(
                    "The last two dimensions of the DataArray must be named {}".format(
                        DIMS[-2:]
                    )
                ),
                logger,
            )

        # check that columns/component names are unique
        components = xa.get_index(DIMS[1])
        raise_if_not(
            len(set(components)) == len(components),
            "The components (columns) names must be unique. Provided: {}".format(
                components
            ),
            logger,
        )

        self._time_dim = str(
            xa.dims[0]
        )  # how the time dimension is named; we convert hashable to string

        # The following sorting returns a copy, which we are relying on.
        # As of xarray 0.18.2, this sorting discards the freq of the index for some reason
        # https://github.com/pydata/xarray/issues/5466
        # We sort only if the time axis is not already sorted (monotically increasing).
        self._xa = (
            xa.copy()
            if xa.get_index(self._time_dim).is_monotonic_increasing
            else xa.sortby(self._time_dim)
        )

        self._time_index = self._xa.get_index(self._time_dim)

        if not isinstance(self._time_index, VALID_INDEX_TYPES):
            raise_log(
                ValueError(
                    "The time dimension of the DataArray must be indexed either with a DatetimeIndex,"
                    "or with an Int64Index (this can include a RangeIndex)."
                ),
                logger,
            )

        self._has_datetime_index = isinstance(self._time_index, pd.DatetimeIndex)

        if self._has_datetime_index:
            freq_tmp = xa.get_index(
                self._time_dim
            ).freq  # store original freq (see bug of sortby() above).
            self._freq: pd.DateOffset = (
                freq_tmp
                if freq_tmp is not None
                else to_offset(self._xa.get_index(self._time_dim).inferred_freq)
            )
            raise_if(
                self._freq is None,
                "The time index of the provided DataArray is missing the freq attribute, and the frequency could "
                "not be directly inferred. "
                "This probably comes from inconsistent date frequencies with missing dates. "
                "If you know the actual frequency, try setting `fill_missing_dates=True, freq=actual_frequency`. "
                "If not, try setting `fill_missing_dates=True, freq=None` to see if a frequency can be inferred.",
                logger,
            )

            self._freq_str: str = self._freq.freqstr

            # reset freq inside the xarray index (see bug of sortby() above).
            self._xa.get_index(self._time_dim).freq = self._freq

            # We have to check manually if the index is complete. Another way could be to rely
            # on `inferred_freq` being present, but this fails for series of length < 3.

            is_index_complete = (
                len(
                    pd.date_range(
                        self._time_index.min(), self._time_index.max(), freq=self._freq
                    ).difference(self._time_index)
                )
                == 0
            )

            raise_if_not(
                is_index_complete,
                "Not all timestamps seem to be present in the time index. Does "
                "the series contain holes? If you are using a factory method, "
                "try specifying `fill_missing_dates=True` "
                "or specify the `freq` parameter.",
                logger,
            )
        else:
            self._freq = 1
            self._freq_str = None

    """ 
    Factory Methods
    ===============
    """

    @classmethod
    def from_xarray(
        cls,
        xa: xr.DataArray,
        fill_missing_dates: Optional[bool] = False,
        freq: Optional[str] = None,
        fillna_value: Optional[float] = None,
    ) -> "TimeSeries":
        """
        Return a TimeSeries instance built from an xarray DataArray.
        The dimensions of the DataArray have to be (time, component, sample), in this order. The time
        dimension can have an arbitrary name, but component and sample must be named "component" and "sample",
        respectively.

        The first dimension (time), and second dimension (component) must be indexed (i.e., have coordinates).
        The time must be indexed either with a pandas DatetimeIndex or a pandas Int64Index. If a DatetimeIndex is
        used, it is better if it has no holes; alternatively setting `fill_missing_dates` can in some cases solve
        these issues (filling holes with NaN, or with the provided `fillna_value` numeric value, if any).

        If two components have the same name or are not strings, this method will disambiguate the components
        names by appending a suffix of the form "<name>_N" to the N-th column with name "name".

        Parameters
        ----------
        xa
            The xarray DataArray
        fill_missing_dates
            Optionally, a boolean value indicating whether to fill missing dates with NaN values. This requires
            either a provided `freq` or the possibility to infer the frequency from the provided timestamps. See
            :meth:`_fill_missing_dates() <TimeSeries._fill_missing_dates>` for more info.
        freq
            Optionally, a string representing the frequency of the Pandas DateTimeIndex. This is useful in order to
            fill in missing values if some dates are missing and `fill_missing_dates` is set to `True`.
        fillna_value
            Optionally, a numeric value to fill missing values (NaNs) with.

        Returns
        -------
        TimeSeries
            A univariate or multivariate deterministic TimeSeries constructed from the inputs.
        """
        xa_index = xa.get_index(xa.dims[0])
        has_datetime_index = isinstance(xa_index, pd.DatetimeIndex)
        has_frequency = has_datetime_index and xa_index.freq is not None
        # optionally fill missing dates; do it only when there is a DatetimeIndex (and not a Int64Index)
        if fill_missing_dates and has_datetime_index:
            xa_ = cls._fill_missing_dates(xa, freq=freq)
        # The provided index does not have a freq; using the provided freq
        elif has_datetime_index and freq is not None and not has_frequency:
            xa_ = cls._restore_xarray_from_frequency(xa, freq=freq)
        else:
            xa_ = xa
        if fillna_value is not None:
            xa_ = xa_.fillna(fillna_value)

        # clean components (columns) names if needed (if names are not unique, or not strings)
        components = xa_.get_index(DIMS[1])
        if len(set(components)) != len(components) or any(
            [not isinstance(s, str) for s in components]
        ):

            def _clean_component_list(columns) -> List[str]:
                # return a list of string containing column names
                # make each column name unique in case some columns have the same names
                clist = columns.to_list()

                # convert everything to string if needed
                for i, column in enumerate(clist):
                    if not isinstance(column, str):
                        clist[i] = str(column)

                has_duplicate = len(set(clist)) != len(clist)
                while has_duplicate:
                    # we may have to loop several times (e.g. we could have columns ["0", "0_1", "0"] and not
                    # noticing when renaming the last "0" into "0_1" that "0_1" already exists...)
                    name_to_occurence = defaultdict(int)
                    for i, column in enumerate(clist):
                        name_to_occurence[clist[i]] += 1

                        if name_to_occurence[clist[i]] > 1:
                            clist[i] = clist[i] + "_{}".format(
                                name_to_occurence[clist[i]] - 1
                            )

                    has_duplicate = len(set(clist)) != len(clist)

                return clist

            time_index_name = xa_.dims[0]
            columns_list = _clean_component_list(components)

            # TODO: is there a way to just update the component index without re-creating a new DataArray?
            xa_ = xr.DataArray(
                xa_.values,
                dims=xa_.dims,
                coords={
                    time_index_name: xa_.get_index(time_index_name),
                    DIMS[1]: columns_list,
                },
            )

        # We cast the array to float
        if np.issubdtype(xa_.values.dtype, np.float32) or np.issubdtype(
            xa_.values.dtype, np.float64
        ):
            return cls(xa_)
        else:
            return cls(xa_.astype(np.float64))

    @classmethod
    def from_csv(
        cls,
        filepath_or_buffer: pd._typing.FilePathOrBuffer,
        time_col: Optional[str] = None,
        value_cols: Optional[Union[List[str], str]] = None,
        fill_missing_dates: Optional[bool] = False,
        freq: Optional[str] = None,
        fillna_value: Optional[float] = None,
        **kwargs,
    ) -> "TimeSeries":
        """
        Build a deterministic TimeSeries instance built from a single CSV file.
        One column can be used to represent the time (if not present, the time index will be an Int64Index)
        and a list of columns `value_cols` can be used to indicate the values for this time series.

        Parameters
        ----------
        filepath_or_buffer
            The path to the CSV file, or the file object; consistent with the argument of `pandas.read_csv` function
        time_col
            The time column name. If set, the column will be cast to a pandas DatetimeIndex.
            If not set, the pandas Int64Index will be used.
        value_cols
            A string or list of strings representing the value column(s) to be extracted from the CSV file. If set to
            `None`, all columns from the CSV file will be used (except for the time_col, if specified)
        fill_missing_dates
            Optionally, a boolean value indicating whether to fill missing dates with NaN values. This requires
            either a provided `freq` or the possibility to infer the frequency from the provided timestamps. See
            :meth:`_fill_missing_dates() <TimeSeries._fill_missing_dates>` for more info.
        freq
            Optionally, a string representing the frequency of the Pandas DateTimeIndex. This is useful in order to
            fill in missing values if some dates are missing and `fill_missing_dates` is set to `True`.
        fillna_value
            Optionally, a numeric value to fill missing values (NaNs) with.
        **kwargs
            Optional arguments to be passed to `pandas.read_csv` function

        Returns
        -------
        TimeSeries
            A univariate or multivariate deterministic TimeSeries constructed from the inputs.
        """

        df = pd.read_csv(filepath_or_buffer=filepath_or_buffer, **kwargs)
        return cls.from_dataframe(
            df=df,
            time_col=time_col,
            value_cols=value_cols,
            fill_missing_dates=fill_missing_dates,
            freq=freq,
            fillna_value=fillna_value,
        )

    @classmethod
    def from_dataframe(
        cls,
        df: pd.DataFrame,
        time_col: Optional[str] = None,
        value_cols: Optional[Union[List[str], str]] = None,
        fill_missing_dates: Optional[bool] = False,
        freq: Optional[str] = None,
        fillna_value: Optional[float] = None,
    ) -> "TimeSeries":
        """
        Build a deterministic TimeSeries instance built from a selection of columns of a DataFrame.
        One column (or the DataFrame index) has to represent the time,
        and a list of columns `value_cols` has to represent the values for this time series.

        Parameters
        ----------
        df
            The DataFrame
        time_col
            The time column name. If set, the column will be cast to a pandas DatetimeIndex.
            If not set, the DataFrame index will be used. In this case the DataFrame must contain an index that is
            either a pandas DatetimeIndex or a pandas Int64Index (incl. RangeIndex). If a DatetimeIndex is
            used, it is better if it has no holes; alternatively setting `fill_missing_dates` can in some casees solve
            these issues (filling holes with NaN, or with the provided `fillna_value` numeric value, if any).
        value_cols
            A string or list of strings representing the value column(s) to be extracted from the DataFrame. If set to
            `None`, the whole DataFrame will be used.
        fill_missing_dates
            Optionally, a boolean value indicating whether to fill missing dates with NaN values. This requires
            either a provided `freq` or the possibility to infer the frequency from the provided timestamps. See
            :meth:`_fill_missing_dates() <TimeSeries._fill_missing_dates>` for more info.
        freq
            Optionally, a string representing the frequency of the Pandas DateTimeIndex. This is useful in order to
            fill in missing values if some dates are missing and `fill_missing_dates` is set to `True`.
        fillna_value
            Optionally, a numeric value to fill missing values (NaNs) with.

        Returns
        -------
        TimeSeries
            A univariate or multivariate deterministic TimeSeries constructed from the inputs.
        """

        # get values
        if value_cols is None:
            series_df = df.loc[:, df.columns != time_col]
        else:
            if isinstance(value_cols, str):
                value_cols = [value_cols]
            series_df = df[value_cols]

        # get time index
        if time_col:
            if time_col in df.columns:
                if np.issubdtype(df[time_col].dtype, object):
                    try:
                        time_index = pd.Int64Index(df[time_col].astype(int))
                    except ValueError:
                        try:
                            time_index = pd.DatetimeIndex(df[time_col])
                        except ValueError:
                            raise_log(
                                AttributeError(
                                    "'time_col' is of 'object' dtype but doesn't contain valid timestamps"
                                )
                            )
                elif np.issubdtype(df[time_col].dtype, np.integer):
                    time_index = pd.Int64Index(df[time_col])
                elif np.issubdtype(df[time_col].dtype, np.datetime64):
                    time_index = pd.DatetimeIndex(df[time_col])
                else:
                    raise_log(
                        AttributeError(
                            "Invalid type of `time_col`: it needs to be of either 'str', 'datetime' or 'int' dtype."
                        )
                    )
            else:
                raise_log(
                    AttributeError("time_col='{}' is not present.".format(time_col))
                )
        else:
            raise_if_not(
                isinstance(df.index, VALID_INDEX_TYPES),
                "If time_col is not specified, the DataFrame must be indexed either with"
                "a DatetimeIndex, or with a Int64Index (incl. RangeIndex).",
                logger,
            )
            time_index = df.index

        if not time_index.name:
            time_index.name = DIMS[0]

        xa = xr.DataArray(
            series_df.values[:, :, np.newaxis],
            dims=(time_index.name,) + DIMS[-2:],
            coords={time_index.name: time_index, DIMS[1]: series_df.columns},
        )

        return cls.from_xarray(
            xa=xa,
            fill_missing_dates=fill_missing_dates,
            freq=freq,
            fillna_value=fillna_value,
        )

    @classmethod
    def from_series(
        cls,
        pd_series: pd.Series,
        fill_missing_dates: Optional[bool] = False,
        freq: Optional[str] = None,
        fillna_value: Optional[float] = None,
    ) -> "TimeSeries":
        """
        Build a univariate deterministic series from a pandas Series.

        The series must contain an index that is
        either a pandas DatetimeIndex or a pandas Int64Index (incl. RangeIndex). If a DatetimeIndex is
        used, it is better if it has no holes; alternatively setting `fill_missing_dates` can in some cases solve
        these issues (filling holes with NaN, or with the provided `fillna_value` numeric value, if any).

        Parameters
        ----------
        pd_series
            The pandas Series instance.
        fill_missing_dates
            Optionally, a boolean value indicating whether to fill missing dates with NaN values. This requires
            either a provided `freq` or the possibility to infer the frequency from the provided timestamps. See
            :meth:`_fill_missing_dates() <TimeSeries._fill_missing_dates>` for more info.
        freq
            Optionally, a string representing the frequency of the Pandas DateTimeIndex. This is useful in order to
            fill in missing values if some dates are missing and `fill_missing_dates` is set to `True`.
        fillna_value
            Optionally, a numeric value to fill missing values (NaNs) with.

        Returns
        -------
        TimeSeries
            A univariate and deterministic TimeSeries constructed from the inputs.
        """

        df = pd.DataFrame(pd_series)
        return cls.from_dataframe(
            df,
            time_col=None,
            value_cols=None,
            fill_missing_dates=fill_missing_dates,
            freq=freq,
            fillna_value=fillna_value,
        )

    @classmethod
    def from_times_and_values(
        cls,
        times: Union[pd.DatetimeIndex, pd.Int64Index],
        values: np.ndarray,
        fill_missing_dates: Optional[bool] = False,
        freq: Optional[str] = None,
        columns: Optional[pd._typing.Axes] = None,
        fillna_value: Optional[float] = None,
    ) -> "TimeSeries":
        """
        Build a series from a time index and value array.

        Parameters
        ----------
        times
            A `pandas.DateTimeIndex` or `pandas.Int64Index` (or `pandas.RangeIndex`) representing the time axis
            for the time series. If a DatetimeIndex is used, it is better if it has no holes; alternatively setting
            `fill_missing_dates` can in some cases solve these issues (filling holes with NaN, or with the
            provided `fillna_value` numeric value, if any).
        values
            A Numpy array of values for the TimeSeries. Both 2-dimensional arrays, for deterministic series,
            and 3-dimensional arrays, for probabilistic series, are accepted. In the former case the dimensions
            should be (time, component), and in the latter case (time, component, sample).
        fill_missing_dates
            Optionally, a boolean value indicating whether to fill missing dates with NaN values. This requires
            either a provided `freq` or the possibility to infer the frequency from the provided timestamps. See
            :meth:`_fill_missing_dates() <TimeSeries._fill_missing_dates>` for more info.
        freq
            Optionally, a string representing the frequency of the Pandas DateTimeIndex. This is useful in order to
            fill in missing values if some dates are missing and `fill_missing_dates` is set to `True`.
        columns
            Columns to be used by the underlying pandas DataFrame.
        fillna_value
            Optionally, a numeric value to fill missing values (NaNs) with.

        Returns
        -------
        TimeSeries
            A TimeSeries constructed from the inputs.
        """
        raise_if_not(
            isinstance(times, VALID_INDEX_TYPES),
            "the `times` argument must be a Int64Index (or RangeIndex), or a DateTimeIndex. Use "
            "TimeSeries.from_values() if you want to use an automatic RangeIndex.",
        )

        times_name = DIMS[0] if not times.name else times.name

        # avoid copying if data is already np.ndarray:
        values = np.array(values) if not isinstance(values, np.ndarray) else values

        if len(values.shape) == 1:
            values = np.expand_dims(values, 1)
        if len(values.shape) == 2:
            values = np.expand_dims(values, 2)

        coords = {times_name: times}
        if columns is not None:
            coords[DIMS[1]] = columns

        xa = xr.DataArray(values, dims=(times_name,) + DIMS[-2:], coords=coords)

        return cls.from_xarray(
            xa=xa,
            fill_missing_dates=fill_missing_dates,
            freq=freq,
            fillna_value=fillna_value,
        )

    @classmethod
    def from_values(
        cls,
        values: np.ndarray,
        columns: Optional[pd._typing.Axes] = None,
        fillna_value: Optional[float] = None,
    ) -> "TimeSeries":
        """
        Build an integer-indexed series from an array of values.
        The series will have an integer index (Int64Index).

        Parameters
        ----------
        values
            A Numpy array of values for the TimeSeries. Both 2-dimensional arrays, for deterministic series,
            and 3-dimensional arrays, for probabilistic series, are accepted. In the former case the dimensions
            should be (time, component), and in the latter case (time, component, sample).
        columns
            Columns to be used by the underlying pandas DataFrame.
        fillna_value
            Optionally, a numeric value to fill missing values (NaNs) with.

        Returns
        -------
        TimeSeries
            A TimeSeries constructed from the inputs.
        """
        time_index = pd.RangeIndex(0, len(values), 1)
        values_ = (
            np.reshape(values, (len(values), 1)) if len(values.shape) == 1 else values
        )

        return cls.from_times_and_values(
            times=time_index,
            values=values_,
            fill_missing_dates=False,
            freq=None,
            columns=columns,
            fillna_value=fillna_value,
        )

    @classmethod
    def from_json(cls, json_str: str) -> "TimeSeries":
        """
        Build a series from the JSON String representation of a ``TimeSeries``
        (produced using :func:`TimeSeries.to_json()`).

        At the moment this only supports deterministic time series (i.e., made of 1 sample).

        Parameters
        ----------
        json_str
            The JSON String to convert

        Returns
        -------
        TimeSeries
            The time series object converted from the JSON String
        """
        df = pd.read_json(json_str, orient="split")
        return cls.from_dataframe(df)

    @classmethod
    def from_pickle(cls, path: str) -> "TimeSeries":
        """
        Read a pickled ``TimeSeries``.

        Parameters
        ----------
        path : string
            path pointing to a pickle file that will be loaded

        Returns
        -------
        TimeSeries
            timeseries object loaded from file

        Notes
        -----
        Xarray docs [1]_ suggest not using pickle as a long-term data storage.

        References
        ----------
        .. [1] http://xarray.pydata.org/en/stable/user-guide/io.html#pickle
        """
        with open(path, "rb") as fh:
            return pickle.load(fh)

    """
    Properties
    ==========
    """

    @property
    def n_samples(self):
        """Number of samples contained in the series."""
        return len(self._xa.sample)

    @property
    def n_components(self):
        """Number of components (dimensions) contained in the series."""
        return len(self._xa.component)

    @property
    def width(self):
        """ "Width" (= number of components) of the series."""
        return self.n_components

    @property
    def n_timesteps(self):
        """Number of time steps in the series."""
        return len(self._time_index)

    @property
    def is_deterministic(self):
        """Whether this series is deterministic."""
        return self.n_samples == 1

    @property
    def is_stochastic(self):
        """Whether this series is stochastic."""
        return not self.is_deterministic

    @property
    def is_probabilistic(self):
        """Whether this series is stochastic (= probabilistic)."""
        return self.is_stochastic

    @property
    def is_univariate(self):
        """Whether this series is univariate."""
        return self.n_components == 1

    @property
    def freq(self):
        """The frequency of the series."""
        return self._freq

    @property
    def freq_str(self):
        """The frequency string representation of the series."""
        return self._freq_str

    @property
    def dtype(self):
        """The dtype of the series' values."""
        return self._xa.values.dtype

    @property
    def components(self):
        """The names of the components, as a Pandas Index."""
        return self._xa.get_index(DIMS[1]).copy()

    @property
    def columns(self):
        """The names of the components, as a Pandas Index."""
        return self.components

    @property
    def time_index(self) -> Union[pd.DatetimeIndex, pd.Int64Index]:
        """The time index of this time series."""
        return self._time_index.copy()

    @property
    def time_dim(self) -> str:
        """The name of the time dimension for this time series."""
        return self._time_dim

    @property
    def has_datetime_index(self) -> bool:
        """Whether this series is indexed with a DatetimeIndex (otherwise it is indexed with an Int64Index)."""
        return self._has_datetime_index

    @property
    def has_range_index(self) -> bool:
        """Whether this series is indexed with an Int64Index (otherwise it is indexed with a DatetimeIndex)."""
        return not self._has_datetime_index

    @property
    def duration(self) -> Union[pd.Timedelta, int]:
        """The duration of this time series (as a time delta or int)."""
        return self._time_index[-1] - self._time_index[0]

    """ 
    Some asserts
    =============
    """
    # TODO: put at the bottom

    def _assert_univariate(self):
        if not self.is_univariate:
            raise_log(
                AssertionError(
                    "Only univariate TimeSeries instances support this method"
                ),
                logger,
            )

    def _assert_deterministic(self):
        if not self.is_deterministic:
            raise_log(
                AssertionError(
                    "Only deterministic TimeSeries (with 1 sample) instances support this method"
                ),
                logger,
            )

    def _assert_stochastic(self):
        if not self.is_stochastic:
            raise_log(
                AssertionError(
                    "Only non-deterministic TimeSeries (with more than 1 samples) "
                    "instances support this method"
                ),
                logger,
            )

    def _raise_if_not_within(self, ts: Union[pd.Timestamp, int]):
        if isinstance(ts, pd.Timestamp):
            # Not that the converse doesn't apply (a time-indexed series can be called with an integer)
            raise_if_not(
                self._has_datetime_index,
                "Function called with a timestamp, but series not time-indexed.",
                logger,
            )
            is_inside = self.start_time() <= ts <= self.end_time()
        else:
            if self._has_datetime_index:
                is_inside = 0 <= ts <= len(self)
            else:
                is_inside = self.start_time() <= ts <= self.end_time()

        raise_if_not(
            is_inside,
            "Timestamp must be between {} and {}".format(
                self.start_time(), self.end_time()
            ),
            logger,
        )

    def _get_first_timestamp_after(self, ts: pd.Timestamp) -> pd.Timestamp:
        return next(filter(lambda t: t >= ts, self._time_index))

    def _get_last_timestamp_before(self, ts: pd.Timestamp) -> pd.Timestamp:
        return next(filter(lambda t: t <= ts, self._time_index[::-1]))

    """
    Export functions
    ================
    """

    def data_array(self, copy=True) -> xr.DataArray:
        """
        Return the ``xarray.DataArray`` representation underlying this series.

        Parameters
        ----------
        copy
            Whether to return a copy of the series. Leave it to True unless you know what you are doing.

        Returns
        -------
        xarray.DataArray
            The xarray DataArray underlying this time series.
        """
        return self._xa.copy() if copy else self._xa

    def pd_series(self, copy=True) -> pd.Series:
        """
        Return a Pandas Series representation of this univariate deterministic time series.

        Works only for univariate series that are deterministic (i.e., made of 1 sample).

        Parameters
        ----------
        copy
            Whether to return a copy of the series. Leave it to True unless you know what you are doing.

        Returns
        -------
        pandas.Series
            A Pandas Series representation of this univariate time series.
        """
        self._assert_univariate()
        self._assert_deterministic()
        if copy:
            return pd.Series(
                self._xa[:, 0, 0].values.copy(), index=self._time_index.copy()
            )
        else:
            return pd.Series(self._xa[:, 0, 0].values, index=self._time_index)

    def pd_dataframe(self, copy=True) -> pd.DataFrame:
        """
        Return a Pandas DataFrame representation of this deterministic time series.

        Each of the series components will appear as a column in the DataFrame.
        Works only for deterministic series (i.e., made of 1 sample).

        Parameters
        ----------
        copy
            Whether to return a copy of the dataframe. Leave it to True unless you know what you are doing.

        Returns
        -------
        pandas.DataFrame
            The Pandas DataFrame representation of this time series
        """
        if not self.is_deterministic:
            raise_log(
                AssertionError(
                    "The pd_dataframe() method can only return DataFrames of deterministic "
                    "time series, and this series is not deterministic (it contains several samples). "
                    "Consider calling quantile_df() instead."
                )
            )
        if copy:
            return pd.DataFrame(
                self._xa[:, :, 0].values.copy(),
                index=self._time_index.copy(),
                columns=self._xa.get_index(DIMS[1]).copy(),
            )
        else:
            return pd.DataFrame(
                self._xa[:, :, 0].values,
                index=self._time_index,
                columns=self._xa.get_index(DIMS[1]),
            )

    def quantile_df(self, quantile=0.5) -> pd.DataFrame:
        """
        Return a Pandas DataFrame containing the single desired quantile of each component (over the samples).

        Each of the series components will appear as a column in the DataFrame. The column will be named
        "<component>_X", where "<component>" is the column name corresponding to this component, and "X"
        is the quantile value.
        The quantile columns represent the marginal distributions of the components of this series.

        This works only on stochastic series (i.e., with more than 1 sample)

        Parameters
        ----------
        quantile
            The desired quantile value. The value must be represented as a fraction
            (between 0 and 1 inclusive). For instance, `0.5` will return a DataFrame
            containing the median of the (marginal) distribution of each component.

        Returns
        -------
        pandas.DataFrame
            The Pandas DataFrame containing the desired quantile for each component.
        """
        self._assert_stochastic()
        raise_if_not(
            0 <= quantile <= 1,
            "The quantile values must be expressed as fraction (between 0 and 1 inclusive).",
            logger,
        )

        # column names
        cnames = [s + "_{}".format(quantile) for s in self.columns]

        return pd.DataFrame(
            self._xa.quantile(q=quantile, dim=DIMS[2]),
            index=self._time_index,
            columns=cnames,
        )

    def quantile_timeseries(self, quantile=0.5) -> "TimeSeries":
        """
        Return a deterministic ``TimeSeries`` containing the single desired quantile of each component
        (over the samples) of this stochastic ``TimeSeries``.

        The components in the new series are named "<component>_X", where "<component>"
        is the column name corresponding to this component, and "X" is the quantile value.
        The quantile columns represent the marginal distributions of the components of this series.

        This works only on stochastic series (i.e., with more than 1 sample)

        Parameters
        ----------
        quantile
            The desired quantile value. The value must be represented as a fraction
            (between 0 and 1 inclusive). For instance, `0.5` will return a TimeSeries
            containing the median of the (marginal) distribution of each component.

        Returns
        -------
        TimeSeries
            The TimeSeries containing the desired quantile for each component.
        """
        return self.__class__.from_dataframe(self.quantile_df(quantile))

    def quantiles_df(self, quantiles: Tuple[float] = (0.1, 0.5, 0.9)) -> pd.DataFrame:
        """
        Return a Pandas DataFrame containing the desired quantiles of each component (over the samples).

        Each of the series components will appear as a column in the DataFrame. The column will be named
        "<component>_X", where "<component>" is the column name corresponding to this component, and "X"
        is the quantile value.
        The quantiles represent the marginal distributions of the components of this series.

        This works only on stochastic series (i.e., with more than 1 sample)

        Parameters
        ----------
        quantiles
            Tuple containing the desired quantiles. The values must be represented as fractions
            (between 0 and 1 inclusive). For instance, `(0.1, 0.5, 0.9)` will return a DataFrame
            containing the 10th-percentile, median and 90th-percentile of the (marginal) distribution of each component.

        Returns
        -------
        pandas.DataFrame
            The Pandas DataFrame containing the quantiles for each component.
        """
        # TODO: there might be a slightly more efficient way to do it for several quantiles at once with xarray...
        return pd.concat([self.quantile_df(quantile) for quantile in quantiles], axis=1)

    def astype(self, dtype: Union[str, np.dtype]) -> "TimeSeries":
        """
        Converts this series to a new seroes with desired dtype.

        Parameters
        ----------
        dtype
            A NumPy dtype (np.float32 or np.float64)

        Returns
        -------
        TimeSeries
            A TimeSeries having the desired dtype.
        """
        return self.__class__(self._xa.astype(dtype))

    def start_time(self) -> Union[pd.Timestamp, int]:
        """
        Start time of the series.

        Returns
        -------
        Union[pandas.Timestamp, int]
            A timestamp containing the first time of the TimeSeries (if indexed by DatetimeIndex),
            or an integer (if indexed by Int64Index/RangeIndex)
        """
        return self._time_index[0]

    def end_time(self) -> Union[pd.Timestamp, int]:
        """
        End time of the series.

        Returns
        -------
        Union[pandas.Timestamp, int]
            A timestamp containing the last time of the TimeSeries (if indexed by DatetimeIndex),
            or an integer (if indexed by Int64Index/RangeIndex)
        """
        return self._time_index[-1]

    def first_value(self) -> float:
        """
        First value of this univariate series.

        Returns
        -------
        float
            The first value of this univariate deterministic time series
        """
        self._assert_univariate()
        self._assert_deterministic()
        return float(self._xa[0, 0, 0])

    def last_value(self) -> float:
        """
        Last value of this univariate series.

        Returns
        -------
        float
            The last value of this univariate deterministic time series
        """
        self._assert_univariate()
        self._assert_deterministic()
        return float(self._xa[-1, 0, 0])

    def first_values(self) -> np.ndarray:
        """
        First values of this potentially multivariate series.

        Returns
        -------
        np.ndarray
            The first values of every component of this deterministic time series
        """
        self._assert_deterministic()
        return self._xa.values[0, :, 0].copy()

    def last_values(self) -> np.ndarray:
        """
        Last values of this potentially multivariate series.

        Returns
        -------
        np.ndarray
            The last values of every component of this deterministic time series
        """
        self._assert_deterministic()
        return self._xa.values[-1, :, 0].copy()

    def values(self, copy=True, sample=0) -> np.ndarray:
        """
        Return a 2-D array of shape (time, component), containing this series' values for one `sample`.

        Parameters
        ----------
        copy
            Whether to return a copy of the values, otherwise returns a view.
            Leave it to True unless you know what you are doing.
        sample
            For stochastic series, the sample for which to return values. Default: 0 (first sample).

        Returns
        -------
        numpy.ndarray
            The values composing the time series.
        """
        raise_if(
            self.is_deterministic and sample != 0,
            "This series contains one sample only (deterministic),"
            "so only sample=0 is accepted.",
            logger,
        )
        if copy:
            return np.copy(self._xa.values[:, :, sample])
        else:
            return self._xa.values[:, :, sample]

    def all_values(self, copy=True) -> np.ndarray:
        """
        Return a 3-D array of dimension (time, component, sample),
        containing this series' values for all samples.

        Parameters
        ----------
        copy
            Whether to return a copy of the values, otherwise returns a view.
            Leave it to True unless you know what you are doing.

        Returns
        -------
        numpy.ndarray
            The values composing the time series.
        """
        if copy:
            return np.copy(self._xa.values)
        else:
            return self._xa.values

    def univariate_values(self, copy=True, sample=0) -> np.ndarray:
        """
        Return a 1-D Numpy array of shape (time,),
        containing this univariate series' values for one `sample`.

        Parameters
        ----------
        copy
            Whether to return a copy of the values. Leave it to True unless you know what you are doing.

        Returns
        -------
        numpy.ndarray
            The values composing the time series guaranteed to be univariate.
        """

        self._assert_univariate()
        if copy:
            return np.copy(self._xa[:, 0, sample].values)
        else:
            return self._xa[:, 0, sample].values

    def head(
        self, size: Optional[int] = 5, axis: Optional[Union[int, str]] = 0
    ) -> "TimeSeries":
        """
        Return a TimeSeries containing the first `size` points.

        Parameters
        ----------
        size : int, default 5
               number of points to retain
        axis : str or int, optional, default: 0
               axis along which to slice the series

        Returns
        -------
        TimeSeries
            The series made of the first `size` points along the desired `axis`.
        """

        axis_str = self._get_dim_name(axis)
        display_n = range(min(size, self._xa.sizes[axis_str]))
        return self.__class__(self._xa[{axis_str: display_n}])

    def tail(
        self, size: Optional[int] = 5, axis: Optional[Union[int, str]] = 0
    ) -> "TimeSeries":
        """
        Return last `size` points of the series.

        Parameters
        ----------
        size : int, default: 5
            number of points to retain
        axis : str or int, optional, default: 0 (time dimension)
            axis along which we intend to display records

        Returns
        -------
        TimeSeries
            The series made of the last `size` points along the desired `axis`.
        """

        axis_str = self._get_dim_name(axis)
        display_n = range(-min(size, self._xa.sizes[axis_str]), 0)
        return self.__class__(self._xa[{axis_str: display_n}])

    def concatenate(
        self,
        other: "TimeSeries",
        axis: Optional[Union[str, int]] = 0,
        ignore_time_axes: Optional[bool] = False,
    ) -> "TimeSeries":
        """
        Concatenate another timeseries to the current one along given axis.

        Parameters
        ----------
        other : TimeSeries
            another timeseries to concatenate to this one
        axis : str or int
            axis along which timeseries will be concatenated. ['time', 'component' or 'sample'; Default: 0 (time)]
        ignore_time_axes : bool, default False
            Ignore errors when time axis varies for some timeseries. Note that this may yield unexpected results

        Returns
        -------
        TimeSeries
            concatenated timeseries

        See Also
        --------
        concatenate : a function to concatenate multiple series along a given axis.

        Notes
        -----
        When concatenating along the `time` dimension, the current series marks the start date of
        the resulting series, and the other series will have its time index ignored.
        """
        return concatenate(
            series=[self, other], axis=axis, ignore_time_axis=ignore_time_axes
        )

    """
    Other methods
    =============
    """

    def gaps(self) -> pd.DataFrame:
        """
        A function to compute and return gaps in the TimeSeries.
        Works only on deterministic time series.

        Returns
        -------
        pd.DataFrame
            A dataframe containing a row for every gap (rows with all-NaN values in underlying DataFrame)
            in this time series. The DataFrame contains three columns that include the start and end time stamps
            of the gap and the integer length of the gap (in `self.freq` units if the series is indexed
            by a DatetimeIndex).
        """

        df = self.pd_dataframe()

        is_nan_series = df.isna().all(axis=1).astype(int)
        diff = pd.Series(np.diff(is_nan_series.values), index=is_nan_series.index[:-1])
        gap_starts = diff[diff == 1].index + self._freq
        gap_ends = diff[diff == -1].index

        if is_nan_series.iloc[0] == 1:
            gap_starts = gap_starts.insert(0, self.start_time())
        if is_nan_series.iloc[-1] == 1:
            gap_ends = gap_ends.insert(len(gap_ends), self.end_time())

        gap_df = pd.DataFrame()
        gap_df["gap_start"] = gap_starts
        gap_df["gap_end"] = gap_ends

        def intvl(start, end):
            if self._has_datetime_index:
                return pd.date_range(start=start, end=end, freq=self._freq).size
            else:
                return start - end

        gap_df["gap_size"] = gap_df.apply(
            lambda row: intvl(start=row.gap_start, end=row.gap_end), axis=1
        )

        return gap_df

    def copy(self) -> "TimeSeries":
        """
        Make a copy of this series.

        Returns
        -------
        TimeSeries
            A copy of this time series.
        """

        # the xarray will be copied in the TimeSeries constructor.
        return self.__class__(self._xa)

    def get_index_at_point(
        self, point: Union[pd.Timestamp, float, int], after=True
    ) -> int:
        """
        Converts a point along the time axis into an integer index.

        Parameters
        ----------
        point
            This parameter supports 3 different data types: ``pd.Timestamp``, ``float`` and ``int``.

            ``pd.Timestamp`` work only on series that are indexed with a ``pd.DatetimeIndex``. In such cases, the
            returned point will be the index of this timestamp if it is present in the series time index.
            It it's not present in the time index, the index of the next timestamp is returned if `after=True`
            (if it exists in the series), otherwise the index of the previous timestamp is returned
            (if it exists in the series).

            In case of a ``float``, the parameter will be treated as the proportion of the time series
            that should lie before the point.

            In the case of ``int``, the parameter will returned as such, provided that it is in the series. Otherwise
            it will raise a ValueError.
        after
            If the provided pandas Timestamp is not in the time series index, whether to return the index of the
            next timestamp or the index of the previous one.

        """
        point_index = -1
        if isinstance(point, float):
            raise_if_not(
                0.0 <= point <= 1.0,
                "point (float) should be between 0.0 and 1.0.",
                logger,
            )
            point_index = int((len(self) - 1) * point)
        elif isinstance(point, (int, np.int64)):
            raise_if(
                point not in range(len(self)),
                "point (int) should be a valid index in series",
                logger,
            )
            point_index = point
        elif isinstance(point, pd.Timestamp):
            raise_if_not(
                self._has_datetime_index,
                "A Timestamp has been provided, but this series is not time-indexed.",
                logger,
            )
            self._raise_if_not_within(point)
            if point in self:
                point_index = self._time_index.get_loc(point)
            else:
                point_index = self._time_index.get_loc(
                    self._get_first_timestamp_after(point)
                    if after
                    else self._get_last_timestamp_before(point)
                )
        else:
            raise_log(
                TypeError(
                    "`point` needs to be either `float`, `int` or `pd.Timestamp`"
                ),
                logger,
            )
        return point_index

    def get_timestamp_at_point(
        self, point: Union[pd.Timestamp, float, int]
    ) -> pd.Timestamp:
        """
        Converts a point into a pandas.Timestamp (if Datetime-indexed) or into an integer (if Int64-indexed).

        Parameters
        ----------
        point
            This parameter supports 3 different data types: `float`, `int` and `pandas.Timestamp`.
            In case of a `float`, the parameter will be treated as the proportion of the time series
            that should lie before the point.
            In the case of `int`, the parameter will be treated as an integer index to the time index of
            `series`. Will raise a ValueError if not a valid index in `series`
            In case of a `pandas.Timestamp`, point will be returned as is provided that the timestamp
            is present in the series time index, otherwise will raise a ValueError.
        """
        idx = self.get_index_at_point(point)
        return self._time_index[idx]

    def _split_at(
        self, split_point: Union[pd.Timestamp, float, int], after: bool = True
    ) -> Tuple["TimeSeries", "TimeSeries"]:

        point_index = self.get_index_at_point(split_point, after)
        return (
            self[: point_index + (1 if after else 0)],
            self[point_index + (1 if after else 0) :],
        )

    def split_after(
        self, split_point: Union[pd.Timestamp, float, int]
    ) -> Tuple["TimeSeries", "TimeSeries"]:
        """
        Splits the series in two, after a provided `split_point`.

        Parameters
        ----------
        split_point
            A timestamp, float or integer. If float, represents the proportion of the series to include in the
            first TimeSeries (must be between 0.0 and 1.0). If integer, represents the index position after
            which the split is performed. A pd.Timestamp can be provided for TimeSeries that are indexed by a
            pd.DatetimeIndex. In such cases, the timestamp will be contained in the first TimeSeries, but not
            in the second one. The timestamp itself does not have to appear in the original TimeSeries index.

        Returns
        -------
        Tuple[TimeSeries, TimeSeries]
            A tuple of two time series. The first time series contains the first samples up to the `split_point`,
            and the second contains the remaining ones.
        """
        return self._split_at(split_point, after=True)

    def split_before(
        self, split_point: Union[pd.Timestamp, float, int]
    ) -> Tuple["TimeSeries", "TimeSeries"]:
        """
        Splits the series in two, before a provided `split_point`.

        Parameters
        ----------
        split_point
            A timestamp, float or integer. If float, represents the proportion of the series to include in the
            first TimeSeries (must be between 0.0 and 1.0). If integer, represents the index position before
            which the split is performed. A pd.Timestamp can be provided for TimeSeries that are indexed by a
            pd.DatetimeIndex. In such cases, the timestamp will be contained in the second TimeSeries, but not
            in the first one. The timestamp itself does not have to appear in the original TimeSeries index.

        Returns
        -------
        Tuple[TimeSeries, TimeSeries]
            A tuple of two time series. The first time series contains the first samples up to the `split_point`,
            and the second contains the remaining ones.
        """
        return self._split_at(split_point, after=False)

    def drop_after(self, split_point: Union[pd.Timestamp, float, int]):
        """
        Drops everything after the provided time `split_point`, included.
        The timestamp may not be in the series. If it is, the timestamp will be dropped.

        Parameters
        ----------
        split_point
            The timestamp that indicates cut-off time.

        Returns
        -------
        TimeSeries
            A new TimeSeries, after `ts`.
        """
        return self.split_before(split_point)[0]

    def drop_before(self, split_point: Union[pd.Timestamp, float, int]):
        """
        Drops everything before the provided time `split_point`, included.
        The timestamp may not be in the series. If it is, the timestamp will be dropped.

        Parameters
        ----------
        split_point
            The timestamp that indicates cut-off time.

        Returns
        -------
        TimeSeries
            A new TimeSeries, after `ts`.
        """
        return self.split_after(split_point)[1]

    def slice(
        self, start_ts: Union[pd.Timestamp, int], end_ts: Union[pd.Timestamp, int]
    ):
        """
        Return a new TimeSeries, starting later than `start_ts` and ending before `end_ts`, inclusive on both ends.
        The timestamps don't have to be in the series.

        Parameters
        ----------
        start_ts
            The timestamp that indicates the left cut-off.
        end_ts
            The timestamp that indicates the right cut-off.

        Returns
        -------
        TimeSeries
            A new series, with indices greater or equal than `start_ts` and smaller or equal than `end_ts`.
        """
        raise_if_not(
            type(start_ts) == type(end_ts),
            "The two timestamps provided to slice() have to be of the same type.",
            logger,
        )
        if isinstance(start_ts, pd.Timestamp):
            raise_if_not(
                self._has_datetime_index,
                "Timestamps have been provided to slice(), but the series is "
                "indexed using an integer-based Int64Index.",
                logger,
            )
            idx = pd.DatetimeIndex(
                filter(lambda t: start_ts <= t <= end_ts, self._time_index)
            )
        else:
            raise_if(
                self._has_datetime_index,
                "start and end times have been provided as integers to slice(), but "
                "the series is indexed with a DatetimeIndex.",
                logger,
            )
            idx = pd.RangeIndex(start_ts, end_ts, step=1)
        return self[idx]

    def slice_n_points_after(
        self, start_ts: Union[pd.Timestamp, int], n: int
    ) -> "TimeSeries":
        """
        Return a new TimeSeries, starting a `start_ts` (inclusive) and having at most `n` points.

        The provided timestamps will be included in the series.

        Parameters
        ----------
        start_ts
            The timestamp or index that indicates the splitting time.
        n
            The maximal length of the new TimeSeries.

        Returns
        -------
        TimeSeries
            A new TimeSeries, with length at most `n`, starting at `start_ts`
        """
        raise_if_not(n > 0, "n should be a positive integer.", logger)
        self._raise_if_not_within(start_ts)

        if isinstance(start_ts, (int, np.int64)):
            return self[start_ts : start_ts + n]
        elif isinstance(start_ts, pd.Timestamp):
            # get first timestamp greater or equal to start_ts
            tss = self._get_first_timestamp_after(start_ts)
            point_index = self.get_index_at_point(tss)
            return self[point_index : point_index + n]
        else:
            raise_log(
                ValueError("start_ts must be an int or a pandas Timestamp."), logger
            )

    def slice_n_points_before(
        self, end_ts: Union[pd.Timestamp, int], n: int
    ) -> "TimeSeries":
        """
        Return a new TimeSeries, ending at `end_ts` (inclusive) and having at most `n` points.

        The provided timestamps will be included in the series.

        Parameters
        ----------
        end_ts
            The timestamp or index that indicates the splitting time.
        n
            The maximal length of the new TimeSeries.

        Returns
        -------
        TimeSeries
            A new TimeSeries, with length at most `n`, ending at `start_ts`
        """

        raise_if_not(n > 0, "n should be a positive integer.", logger)
        self._raise_if_not_within(end_ts)

        if isinstance(end_ts, (int, np.int64)):
            return self[end_ts - n + 1 : end_ts + 1]
        elif isinstance(end_ts, pd.Timestamp):
            # get last timestamp smaller or equal to start_ts
            tss = self._get_last_timestamp_before(end_ts)
            point_index = self.get_index_at_point(tss)
            return self[max(0, point_index - n + 1) : point_index + 1]
        else:
            raise_log(
                ValueError("start_ts must be an int or a pandas Timestamp."), logger
            )

    def slice_intersect(self, other: "TimeSeries") -> "TimeSeries":
        """
        Return a ``TimeSeries`` slice of this series, where the time index has been intersected with the one
        of the `other` series.

        This method is in general *not* symmetric.

        Parameters
        ----------
        other
            the other time series

        Returns
        -------
        TimeSeries
            a new series, containing the values of this series, over the time-span common to both time series.
        """
        time_index = self.time_index.intersection(other.time_index)
        return self[time_index]

    def strip(self) -> "TimeSeries":
        """
        Return a ``TimeSeries`` slice of this deterministic time series, where NaN-only entries at the beginning
        and the end of the series are removed. No entries after (and including) the first non-NaN entry and
        before (and including) the last non-NaN entry are removed.

        This method is only applicable to deterministic series (i.e., having 1 sample).

        Returns
        -------
        TimeSeries
            a new series based on the original where NaN-only entries at start and end have been removed
        """

        df = self.pd_dataframe(copy=False)
        new_start_idx = df.first_valid_index()
        new_end_idx = df.last_valid_index()
        new_series = df.loc[new_start_idx:new_end_idx]
        return self.__class__.from_dataframe(new_series)

    def longest_contiguous_slice(self, max_gap_size: int = 0) -> "TimeSeries":
        """
        Return the largest TimeSeries slice of this deterministic series that contains no gaps
        (contiguous all-NaN values) larger than `max_gap_size`.

        This method is only applicable to deterministic series (i.e., having 1 sample).

        Returns
        -------
        TimeSeries
            a new series constituting the largest slice of the original with no or bounded gaps
        """
        if not (np.isnan(self._xa)).any():
            return self.copy()
        stripped_series = self.strip()
        gaps = stripped_series.gaps()
        relevant_gaps = gaps[gaps["gap_size"] > max_gap_size]

        curr_slice_start = stripped_series.start_time()
        max_size = pd.Timedelta(days=0) if self._has_datetime_index else 0
        max_slice_start = None
        max_slice_end = None
        for index, row in relevant_gaps.iterrows():
<<<<<<< HEAD
            # evaluate size of the current slice. the slice ends one time step before row['gap_start']
            curr_slice_end = row['gap_start'] - self.freq
            size = curr_slice_end - curr_slice_start
=======
            size = row["gap_start"] - curr_slice_start - self._freq
>>>>>>> 3416fc7f
            if size > max_size:
                max_size = size
                max_slice_start = curr_slice_start
                max_slice_end = row["gap_start"] - self._freq
            curr_slice_start = row["gap_end"] + self._freq

        if stripped_series.end_time() - curr_slice_start > max_size:
            max_slice_start = curr_slice_start
            max_slice_end = self.end_time()

        return stripped_series[max_slice_start:max_slice_end]

    def rescale_with_value(self, value_at_first_step: float) -> "TimeSeries":
        """
        Return a new ``TimeSeries``, which is a multiple of this series such that
        the first value is `value_at_first_step`.
        (Note: numerical errors can appear with `value_at_first_step > 1e+24`).

        Parameters
        ----------
        value_at_first_step
            The new value for the first entry of the TimeSeries.

        Returns
        -------
        TimeSeries
            A new TimeSeries, where the first value is `value_at_first_step` and other values
            have been scaled accordingly.
        """

        raise_if_not(
            (self._xa[0, :, :] != 0).all(), "Cannot rescale with first value 0.", logger
        )
        coef = value_at_first_step / self._xa.isel({self._time_dim: [0]})
        coef = coef.values.reshape((self.n_components, self.n_samples))  # TODO: test
        new_series = coef * self._xa
        return self.__class__(new_series)

    def shift(self, n: int) -> "TimeSeries":
        """
        Shifts the time axis of this TimeSeries by `n` time steps.

        If :math:`n > 0`, shifts in the future. If :math:`n < 0`, shifts in the past.

        For example, with :math:`n=2` and `freq='M'`, March 2013 becomes May 2013.
        With :math:`n=-2`, March 2013 becomes Jan 2013.

        Parameters
        ----------
        n
            The number of time steps (in self.freq unit) to shift by. Can be negative.

        Returns
        -------
        TimeSeries
            A new TimeSeries, with a shifted index.
        """
        if not isinstance(n, (int, np.int64)):
            logger.warning(
                f"TimeSeries.shift(): converting n to int from {n} to {int(n)}"
            )
            n = int(n)

        try:
            self._time_index[-1] + n * self.freq
        except pd.errors.OutOfBoundsDatetime:
            raise_log(
                OverflowError(
                    "the add operation between {} and {} will "
                    "overflow".format(n * self.freq, self.time_index[-1])
                ),
                logger,
            )

        if self.has_range_index:
            new_time_index = self._time_index + n * self.freq
        else:
            new_time_index = self._time_index.map(lambda ts: ts + n * self.freq)
        new_xa = self._xa.assign_coords({self._xa.dims[0]: new_time_index})
        return self.__class__(new_xa)

    def diff(
        self,
        n: Optional[int] = 1,
        periods: Optional[int] = 1,
        dropna: Optional[bool] = True,
    ) -> "TimeSeries":
        """
        Return a differenced time series. This is often used to make a time series stationary.

        Parameters
        ----------
        n
            Optionally, a positive integer indicating the number of differencing steps (default = 1).
            For instance, n=2 computes the second order differences.
        periods
            Optionally, periods to shift for calculating difference. For instance, periods=12 computes the
            difference between values at time `t` and times `t-12`.
        dropna
            Whether to drop the missing values after each differencing steps. If set to False, the corresponding
            first `periods` time steps will be filled with NaNs.

        Returns
        -------
        TimeSeries
            A TimeSeries constructed after differencing.
        """
        if not isinstance(n, int) or n < 1:
            raise_log(ValueError("'n' must be a positive integer >= 1."), logger)
        if not isinstance(periods, int) or periods < 1:
            raise_log(ValueError("'periods' must be an integer >= 1."), logger)

        def _compute_diff(xa: xr.DataArray):
            # xarray doesn't support Pandas "period" so compute diff() ourselves
            if not dropna:
                # In this case the new DataArray will have the same size and filled with NaNs
                new_xa_ = xa.copy()
                new_xa_.values[:periods, :, :] = np.nan
                new_xa_.values[periods:, :, :] = (
                    xa.values[periods:, :, :] - xa.values[:-periods, :, :]
                )
            else:
                # In this case the new DataArray will be shorter
                new_xa_ = xa[periods:, :, :].copy()
                new_xa_.values = xa.values[periods:, :, :] - xa.values[:-periods, :, :]
            return new_xa_

        new_xa = _compute_diff(self._xa)
        for _ in range(n - 1):
            new_xa = _compute_diff(new_xa)
        return self.__class__(new_xa)

    def has_same_time_as(self, other: "TimeSeries") -> bool:
        """
        Checks whether this series has the same time index as `other`.

        Parameters
        ----------
        other
            the other series

        Returns
        -------
        bool
            True if both TimeSeries have the same index, False otherwise.
        """
        if len(other) != len(self):
            return False
        return (other.time_index == self.time_index).all()

    def append(self, other: "TimeSeries") -> "TimeSeries":
        """
        Appends another series to this series along the time axis.

        Parameters
        ----------
        other
            A second TimeSeries.

        Returns
        -------
        TimeSeries
            A new TimeSeries, obtained by appending the second TimeSeries to the first.

        See Also
        --------
        TimeSeries.concatenate : concatenate another series along a given axis.
        """
        raise_if_not(
            other.has_datetime_index == self.has_datetime_index,
            "Both series must have the same type of time index (either DatetimeIndex or Int64Index).",
            logger,
        )
        raise_if_not(
            other.freq == self.freq,
            "Appended TimeSeries must have the same frequency as the current one",
            logger,
        )
        raise_if_not(
            other.n_components == self.n_components,
            "Both series must have the same number of components.",
            logger,
        )
        raise_if_not(
            other.n_samples == self.n_samples,
            "Both series must have the same number of components.",
            logger,
        )
        if self._has_datetime_index:
            raise_if_not(
                other.start_time() == self.end_time() + self.freq,
                "Appended TimeSeries must start one time step after current one.",
                logger,
            )

        other_xa = other.data_array()

        new_xa = xr.DataArray(
            np.concatenate((self._xa.values, other_xa.values), axis=0),
            dims=self._xa.dims,
            coords={
                self._time_dim: self._time_index.append(other.time_index),
                DIMS[1]: self.components,
            },
        )

        # new_xa = xr.concat(objs=[self._xa, other_xa], dim=str(self._time_dim))
        if not self._has_datetime_index:
            new_xa = new_xa.reset_index(dims_or_levels=new_xa.dims[0])

        return self.__class__.from_xarray(
            new_xa, fill_missing_dates=True, freq=self._freq_str
        )

    def append_values(self, values: np.ndarray) -> "TimeSeries":
        """
        Appends new values to current TimeSeries, extending its time index.

        Parameters
        ----------
        values
            An array with the values to append.

        Return
        ------
        TimeSeries
            A new TimeSeries with the new values appended
        """

        # TODO test
        if self._has_datetime_index:
            idx = pd.DatetimeIndex(
                [self.end_time() + i * self._freq for i in range(1, len(values) + 1)],
                freq=self._freq,
            )
        else:
            idx = pd.RangeIndex(len(self), len(self) + len(values), 1)

        return self.append(
            self.__class__.from_times_and_values(
                values=values, times=idx, fill_missing_dates=False
            )
        )

    def with_values(self, values: np.ndarray) -> "TimeSeries":
        """
        Return a new ``TimeSeries`` with new specified values.

        Parameters
        ----------
        values
            A Numpy array with new values. It must have the same shape as the present
            series (time, components, samples)

        Return
        ------
        TimeSeries
            A new TimeSeries with the new values and same index
        """
        raise_if_not(
            values.shape == self._xa.values.shape,
            "The new values must have the same shape (time, components, samples) as the present series. "
            "Received: {}, expected: {}".format(values.shape, self._xa.values.shape),
        )

        new_xa = xr.DataArray(values, dims=self._xa.dims, coords=self._xa.coords)

        return self.__class__(new_xa)

    def stack(self, other: "TimeSeries") -> "TimeSeries":
        """
        Stacks another univariate or multivariate TimeSeries with the same time index on top of
        the current one (along the component axis).

        Return a new TimeSeries that includes all the components of `self` and of `other`.

        The resulting TimeSeries will have the same name for its time dimension as this TimeSeries, and the
        same number of samples.

        Parameters
        ----------
        other
            A TimeSeries instance with the same index and the same number of samples as the current one.

        Return
        ------
        TimeSeries
            A new multivariate TimeSeries instance.
        """
        raise_if_not(
            self.has_same_time_as(other),
            "The indices of the two TimeSeries instances must be equal",
            logger,
        )
        raise_if_not(
            self.n_samples == other.n_samples,
            "Two series can be stacked only if they "
            "have the same number of samples.",
            logger,
        )

        other_xa = other.data_array(copy=False)
        if other_xa.dims[0] != self._time_dim:
            new_other_xa = xr.DataArray(
                other_xa.values,
                dims=self._xa.dims,
                coords={self._time_dim: self._time_index, DIMS[1]: other.components},
            )
        else:
            new_other_xa = other_xa

        new_xa = xr.concat((self._xa, new_other_xa), dim=DIMS[1])

        # we call the factory method here to disambiguate column names if needed.
        return self.__class__.from_xarray(new_xa, fill_missing_dates=False)

    def univariate_component(self, index: Union[str, int]) -> "TimeSeries":
        """
        Retrieve one of the components of the series
        and return it as new univariate ``TimeSeries`` instance.

        Parameters
        ----------
        index
            An zero-indexed integer indicating which component to retrieve. If components have names,
            this can be a string with the component's name.

        Returns
        -------
        TimeSeries
            A new univariate TimeSeries instance.
        """
        if isinstance(index, int):
            new_xa = self._xa.isel(component=index).expand_dims(DIMS[1], axis=1)
        else:
            new_xa = self._xa.sel(component=index).expand_dims(DIMS[1], axis=1)
        return self.__class__(new_xa)

    def add_datetime_attribute(
        self, attribute, one_hot: bool = False, cyclic: bool = False
    ) -> "TimeSeries":
        """
        Build a new series with one (or more) additional component(s) that contain an attribute
        of the time index of the series.

        The additional components are specified with `attribute`, such as 'weekday', 'day' or 'month'.

        This works only for deterministic time series (i.e., made of 1 sample).

        Parameters
        ----------
        attribute
            A pd.DatatimeIndex attribute which will serve as the basis of the new column(s).
        one_hot
            Boolean value indicating whether to add the specified attribute as a one hot encoding
            (results in more columns).
        cyclic
            Boolean value indicating whether to add the specified attribute as a cyclic encoding.
            Alternative to one_hot encoding, enable only one of the two.
            (adds 2 columns, corresponding to sin and cos transformation).

        Returns
        -------
        TimeSeries
            New TimeSeries instance enhanced by `attribute`.
        """
        self._assert_deterministic()
        from .utils import timeseries_generation as tg

        return self.stack(
            tg.datetime_attribute_timeseries(
                self.time_index, attribute, one_hot, cyclic
            )
        )

    def add_holidays(
        self, country_code: str, prov: str = None, state: str = None
    ) -> "TimeSeries":
        """
        Adds a binary univariate component to the current series that equals 1 at every index that
        corresponds to selected country's holiday, and 0 otherwise.

        The frequency of the TimeSeries is daily.

        Available countries can be found `here <https://github.com/dr-prodigy/python-holidays#available-countries>`_.

        This works only for deterministic time series (i.e., made of 1 sample).

        Parameters
        ----------
        country_code
            The country ISO code
        prov
            The province
        state
            The state

        Returns
        -------
        TimeSeries
            A new TimeSeries instance, enhanced with binary holiday component.
        """
        self._assert_deterministic()
        from .utils import timeseries_generation as tg

        return self.stack(
            tg.holidays_timeseries(self.time_index, country_code, prov, state)
        )

    def resample(self, freq: str, method: str = "pad") -> "TimeSeries":
        """
        Build a reindexed ``TimeSeries`` with a given frequency.
        Provided method is used to fill holes in reindexed TimeSeries, by default 'pad'.

        Parameters
        ----------
        freq
            The new time difference between two adjacent entries in the returned TimeSeries.
            A DateOffset alias is expected.
        method:
            Method to fill holes in reindexed TimeSeries (note this does not fill NaNs that already were present):

            'pad': propagate last valid observation forward to next valid

            'backfill': use NEXT valid observation to fill.
        Returns
        -------
        TimeSeries
            A reindexed TimeSeries with given frequency.
        """

        resample = self._xa.resample({self._time_dim: freq})

        # TODO: check
        if method == "pad":
            new_xa = resample.pad()
        elif method == "bfill":
            new_xa = resample.backfill()
        else:
            raise_log(ValueError("Unknown method: {}".format(method)), logger)
        return self.__class__(new_xa)

    def is_within_range(self, ts: Union[pd.Timestamp, int]) -> bool:
        """
        Check whether a given timestamp or integer is within the time interval of this time series.
        If a timestamp is provided, it does not need to be an element of the time index of the series.

        Parameters
        ----------
        ts
            The `pandas.Timestamp` (if indexed with DatetimeIndex) or integer (if indexed with Int64Index) to check.

        Returns
        -------
        bool
            Whether `ts` is contained within the interval of this time series.
        """
        return self.time_index[0] <= ts <= self.time_index[-1]

    def map(
        self,
        fn: Union[
            Callable[[np.number], np.number],
            Callable[[Union[pd.Timestamp, int], np.number], np.number],
        ],
    ) -> "TimeSeries":  # noqa: E501
        """
        Applies the function `fn` to the underlying NumPy array containing this series' values.

        Return a new TimeSeries instance. If `fn` takes 1 argument it is simply applied on the backing array
        of shape (time, n_components, n_samples).
        If it takes 2 arguments, it is applied repeteadly on the (ts, value[ts]) tuples, where
        "ts" denotes a timestamp value, and "value[ts]" denote the array of values at this timestamp, of shape
        (n_components, n_samples).

        Parameters
        ----------
        fn
            Either a function which takes a NumPy array and returns a NumPy array of same shape;
            e.g., `lambda x: x ** 2`, `lambda x: x / x.shape[0]` or `np.log`.
            It can also be a function which takes a timestamp and array, and returns a new array of same shape;
            e.g., `lambda ts, x: x / ts.days_in_month`.
            The type of `ts` is either `pd.Timestamp` (if the series is indexed with a DatetimeIndex),
            or an integer otherwise (if the series is indexed with an Int64Index).

        Returns
        -------
        TimeSeries
            A new TimeSeries instance
        """
        if not isinstance(fn, Callable):
            raise_log(TypeError("fn should be callable"), logger)

        if isinstance(fn, np.ufunc):
            if fn.nin == 1 and fn.nout == 1:
                num_args = 1
            elif fn.nin == 2 and fn.nout == 1:
                num_args = 2
            else:
                raise_log(
                    ValueError(
                        "fn must have either one or two arguments and return a single value"
                    ),
                    logger,
                )
        else:
            try:
                num_args = len(signature(fn).parameters)
            except ValueError:
                raise_log(
                    ValueError(
                        "inspect.signature(fn) failed. Try wrapping fn in a lambda, e.g. lambda x: fn(x)"
                    ),
                    logger,
                )

        new_xa = self._xa.copy()
        if num_args == 1:  # apply fn on values directly
            new_xa.values = fn(self._xa.values)

        elif num_args == 2:  # map function uses timestamp f(timestamp, x)

            # go over shortest amount of iterations, either over time steps or components and samples
            if self.n_timesteps <= self.n_components * self.n_samples:
                new_vals = np.vstack(
                    [
                        np.expand_dims(
                            fn(self.time_index[i], self._xa[i, :, :]), axis=0
                        )
                        for i in range(self.n_timesteps)
                    ]
                )
            else:
                new_vals = np.stack(
                    [
                        np.column_stack(
                            [
                                fn(self.time_index, self._xa[:, i, j])
                                for j in range(self.n_samples)
                            ]
                        )
                        for i in range(self.n_components)
                    ],
                    axis=1,
                )
            new_xa.values = new_vals

        else:
            raise_log(ValueError("fn must have either one or two arguments"), logger)

        return self.__class__(new_xa)

    def to_json(self) -> str:
        """
        Return a JSON string representation of this deterministic series.

        At the moment this function works only on deterministic time series (i.e., made of 1 sample).

        Returns
        -------
        str
            A JSON String representing the time series
        """
        return self.pd_dataframe().to_json(orient="split", date_format="iso")

    def to_csv(self, *args, **kwargs):
        """
        Writes this deterministic series to a CSV file.
        For a list of parameters, refer to the documentation of :func:`pandas.DataFrame.to_csv()` [1]_.

        References
        ----------
        .. [1] https://pandas.pydata.org/pandas-docs/stable/reference/api/pandas.DataFrame.to_csv.html?highlight=to_csv
        """
        if not self.is_deterministic:
            raise_log(
                AssertionError(
                    "The pd_dataframe() method can only return DataFrames of deterministic "
                    "time series, and this series is not deterministic (it contains several samples). "
                    "Consider calling quantile_df() instead."
                )
            )

        self.pd_dataframe().to_csv(*args, **kwargs)

    def to_pickle(self, path: str, protocol: int = pickle.HIGHEST_PROTOCOL):
        """
        Save this series in pickle format.

        Parameters
        ----------
        path : string
            path to a file where current object will be pickled
        protocol : integer, default highest
            pickling protocol. The default is best in most cases, use it only if having backward compatibility issues

        Notes
        -----
        Xarray docs [1]_ suggest not using pickle as a long-term data storage.

        References
        ----------
        .. [1] http://xarray.pydata.org/en/stable/user-guide/io.html#pickle
        """

        with open(path, "wb") as fh:
            pickle.dump(self, fh, protocol=protocol)

    def plot(
        self,
        new_plot: bool = False,
        central_quantile: Union[float, str] = 0.5,
        low_quantile: Optional[float] = 0.05,
        high_quantile: Optional[float] = 0.95,
        *args,
        **kwargs,
    ):
        """Plot the series.

        This is a wrapper method around :func:`xarray.DataArray.plot()`.

        Parameters
        ----------
        new_plot
            whether to spawn a new Figure
        central_quantile
            The quantile (between 0 and 1) to plot as a "central" value, if the series is stochastic (i.e., if
            it has multiple samples). This will be applied on each component separately (i.e., to display quantiles
            of the components' marginal distributions). For instance, setting `central_quantile=0.5` will plot the
            median of each component. `central_quantile` can also be set to 'mean'.
        low_quantile
            The quantile to use for the lower bound of the plotted confidence interval. Similar to `central_quantile`,
            this is applied to each component separately (i.e., displaying marginal distributions). No confidence
            interval is shown if `confidence_low_quantile` is None (default 0.05).
        high_quantile
            The quantile to use for the upper bound of the plotted confidence interval. Similar to `central_quantile`,
            this is applied to each component separately (i.e., displaying marginal distributions). No confidence
            interval is shown if `high_quantile` is None (default 0.95).
        args
            some positional arguments for the `plot()` method
        kwargs
            some keyword arguments for the `plot()` method
        """
        alpha_confidence_intvls = 0.25

        if central_quantile != "mean":
            raise_if_not(
                isinstance(central_quantile, float) and 0.0 <= central_quantile <= 1.0,
                'central_quantile must be either "mean", or a float between 0 and 1.',
                logger,
            )

        if high_quantile is not None and low_quantile is not None:
            raise_if_not(
                0.0 <= low_quantile <= 1.0 and 0.0 <= high_quantile <= 1.0,
                "confidence interval low and high quantiles must be between 0 and 1.",
                logger,
            )

        fig = (
            plt.figure()
            if new_plot
            else (kwargs["figure"] if "figure" in kwargs else plt.gcf())
        )
        kwargs["figure"] = fig
        label = kwargs["label"] if "label" in kwargs else ""

        if not any(lw in kwargs for lw in ["lw", "linewidth"]):
            kwargs["lw"] = 2

        if self.n_components > 10:
            logger.warn(
                "Number of components is larger than 10 ({}). Plotting only the first 10 components.".format(
                    self.n_components
                )
            )

        for i, c in enumerate(self._xa.component[:10]):
            comp_name = str(c.values)

            if i > 0:
                kwargs["figure"] = plt.gcf()

            comp = self._xa.sel(component=c)

            if comp.sample.size > 1:
                if central_quantile == "mean":
                    central_series = comp.mean(dim=DIMS[2])
                else:
                    central_series = comp.quantile(q=central_quantile, dim=DIMS[2])
            else:
                central_series = comp.mean(dim=DIMS[2])

            # temporarily set alpha to 1 to plot the central value (this way alpha impacts only the confidence intvls)
            alpha = kwargs["alpha"] if "alpha" in kwargs else None
            kwargs["alpha"] = 1

            label_to_use = (
                (label + ("_" + str(i) if len(self.components) > 1 else ""))
                if label != ""
                else "" + str(comp_name)
            )
            kwargs["label"] = label_to_use

            p = central_series.plot(*args, **kwargs)
            color_used = p[0].get_color()
            kwargs["alpha"] = alpha if alpha is not None else alpha_confidence_intvls

            # Optionally show confidence intervals
            if (
                comp.sample.size > 1
                and low_quantile is not None
                and high_quantile is not None
            ):
                low_series = comp.quantile(q=low_quantile, dim=DIMS[2])
                high_series = comp.quantile(q=high_quantile, dim=DIMS[2])
                plt.fill_between(
                    self.time_index,
                    low_series,
                    high_series,
                    color=color_used,
                    alpha=(
                        alpha_confidence_intvls
                        if "alpha" not in kwargs
                        else kwargs["alpha"]
                    ),
                )

        plt.legend()
        plt.title(self._xa.name)

    def with_columns_renamed(
        self, col_names: Union[List[str], str], col_names_new: Union[List[str], str]
    ) -> "TimeSeries":
        """
        Return a new ``TimeSeries`` instance with new columns/components names.

        Parameters
        -------
        col_names
            String or list of strings corresponding the the column names to be changed.
        col_names_new
            String or list of strings corresponding to the new column names. Must be the same length as col_names.

        Returns
        -------
        TimeSeries
            A new TimeSeries instance.
        """

        if isinstance(col_names, str):
            col_names = [col_names]
        if isinstance(col_names_new, str):
            col_names_new = [col_names_new]

        raise_if_not(
            all([(x in self.columns.to_list()) for x in col_names]),
            "Some column names in col_names don't exist in the time series.",
            logger,
        )

        raise_if_not(
            len(col_names) == len(col_names_new),
            "Length of col_names_new list should be"
            " equal to the length of col_names list.",
            logger,
        )

        cols = self.components

        for (o, n) in zip(col_names, col_names_new):
            cols = [n if (c == o) else c for c in cols]

        new_xa = xr.DataArray(
            self._xa.values,
            dims=self._xa.dims,
            coords={self._xa.dims[0]: self.time_index, DIMS[1]: pd.Index(cols)},
        )

        return self.__class__(new_xa)

    """
    Simple statistics. At the moment these work only on deterministic series, and are wrapped around Pandas.
    """

    def mean(
        self, axis=None, skipna=None, level=None, numeric_only=None, **kwargs
    ) -> float:
        """Simple wrapper around :func:`pd.DataFrame.mean()` for deterministic series."""
        return self.pd_dataframe(copy=False).mean(
            axis, skipna, level, numeric_only, **kwargs
        )

    def var(
        self, axis=None, skipna=None, level=None, ddof=1, numeric_only=None, **kwargs
    ) -> float:
        """Simple wrapper around :func:`pd.DataFrame.var()` for deterministic series."""
        return self.pd_dataframe(copy=False).var(
            axis, skipna, level, ddof, numeric_only, **kwargs
        )

    def std(
        self, axis=None, skipna=None, level=None, ddof=1, numeric_only=None, **kwargs
    ) -> float:
        """Simple wrapper around :func:`pd.DataFrame.std()` for deterministic series."""
        return self.pd_dataframe(copy=False).std(
            axis, skipna, level, ddof, numeric_only, **kwargs
        )

    def skew(
        self, axis=None, skipna=None, level=None, numeric_only=None, **kwargs
    ) -> float:
        """Simple wrapper around :func:`pd.DataFrame.skew()` for deterministic series."""
        return self.pd_dataframe(copy=False).skew(
            axis, skipna, level, numeric_only, **kwargs
        )

    def kurtosis(
        self, axis=None, skipna=None, level=None, numeric_only=None, **kwargs
    ) -> float:
        """Simple wrapper around :func:`pd.DataFrame.kurtosis()` for deterministic series."""
        return self.pd_dataframe(copy=False).kurtosis(
            axis, skipna, level, numeric_only, **kwargs
        )

    def min(
        self, axis=None, skipna=None, level=None, numeric_only=None, **kwargs
    ) -> float:
        """Simple wrapper around :func:`pd.DataFrame.min()` for deterministic series."""
        return self.pd_dataframe(copy=False).min(
            axis, skipna, level, numeric_only, **kwargs
        )

    def max(
        self, axis=None, skipna=None, level=None, numeric_only=None, **kwargs
    ) -> float:
        """Simple wrapper around :func:`pd.DataFrame.max()` for deterministic series."""
        return self.pd_dataframe(copy=False).max(
            axis, skipna, level, numeric_only, **kwargs
        )

    def sum(
        self,
        axis=None,
        skipna=None,
        level=None,
        numeric_only=None,
        min_count=0,
        **kwargs,
    ) -> float:
        """Simple wrapper around :func:`pd.DataFrame.sum()` for deterministic series."""
        return self.pd_dataframe(copy=False).sum(
            axis, skipna, level, numeric_only, min_count, **kwargs
        )

    def median(
        self, axis=None, skipna=None, level=None, numeric_only=None, **kwargs
    ) -> float:
        """Simple wrapper around :func:`pd.DataFrame.median()` for deterministic series."""
        return self.pd_dataframe(copy=False).median(
            axis, skipna, level, numeric_only, **kwargs
        )

    def autocorr(self, lag=1) -> float:
        """Simple wrapper around :func:`pd.DataFrame.autocorr()` for deterministic series."""
        return self.pd_dataframe(copy=False).autocorr(lag)

    def describe(self, percentiles=None, include=None, exclude=None) -> pd.DataFrame:
        """Simple wrapper around :func:`pd.DataFrame.describe()` for deterministic series."""
        return self.pd_dataframe(copy=False).describe(percentiles, include, exclude)

    """
    Dunder methods
    """

    def _combine_arrays(
        self,
        other: Union["TimeSeries", xr.DataArray, np.ndarray],
        combine_fn: Callable[[np.ndarray, np.ndarray], np.ndarray],
    ) -> "TimeSeries":
        """
        This is a helper function that allows us to combine this series with another one,
        directly applying an operation on their underlying numpy arrays.
        """

        if isinstance(other, TimeSeries):
            other_vals = other.data_array(copy=False).values
        elif isinstance(other, xr.DataArray):
            other_vals = other.values
        else:
            other_vals = other

        raise_if_not(
            self._xa.values.shape == other_vals.shape,
            "Attempted to perform operation on two TimeSeries of unequal shapes.",
            logger,
        )
        new_xa = self._xa.copy()
        new_xa.values = combine_fn(new_xa.values, other_vals)
        return self.__class__(new_xa)

    @classmethod
    def _fill_missing_dates(
        cls, xa: xr.DataArray, freq: Optional[str] = None
    ) -> xr.DataArray:
        """Return an xarray DataArray instance with missing dates inserted from an input xarray DataArray.
        The first dimension of the input DataArray `xa` has to be the time dimension.

        This requires either a provided `freq` or the possibility to infer a unique frequency (see
        `offset aliases <https://pandas.pydata.org/pandas-docs/stable/user_guide/timeseries.html#offset-aliases>`_
        for more info on supported frequencies) from the provided timestamps.

        Parameters
        ----------
        xa
            The xarray DataArray
        freq
            Optionally, a string representing the frequency of the Pandas DateTimeIndex to fill in the missing dates.

        Raises
        -------
        ValueError
            If `xa`'s DateTimeIndex contains less than 3 elements;
            if no unique frequency can be inferred from `xa`'s DateTimeIndex;
            if the resampled DateTimeIndex does not contain all dates from `xa` (see
                :meth:`_restore_xarray_from_frequency() <TimeSeries._restore_xarray_from_frequency>`)

        Returns
        -------
        xarray DataArray
            xarray DataArray with filled missing dates from `xa`
        """

        if freq is not None:
            return cls._restore_xarray_from_frequency(xa, freq)

        raise_if(
            len(xa) <= 2,
            f"Input time series must be of (length>=3) when fill_missing_dates=True and freq=None.",
            logger,
        )

        time_dim = xa.dims[0]
        sorted_xa = (
            xa.copy()
            if xa.get_index(time_dim).is_monotonic_increasing
            else xa.sortby(time_dim)
        )
        time_index = sorted_xa.get_index(time_dim)

        offset_alias_info = (
            "For more information about frequency aliases, read "
            "https://pandas.pydata.org/pandas-docs/stable/user_guide/timeseries.html#offset-aliases"
        )

        step_size = 3
        n_dates = len(time_index)
        # this creates n steps containing 3 timestamps each; used to infer frequency of time_index
        steps = np.column_stack(
            [time_index[i : (n_dates - step_size + (i + 1))] for i in range(step_size)]
        )
        observed_freqs = set(pd.infer_freq(step) for step in steps)
        observed_freqs.discard(None)

        raise_if_not(
            len(observed_freqs) == 1,
            f"Could not observe an inferred frequency. An explicit frequency must be evident over a span of at least "
            f"3 consecutive time stamps in the input data. {offset_alias_info}"
            if not len(observed_freqs)
            else f"Could not find a unique inferred frequency (not constant). Observed frequencies: {observed_freqs}. "
            f"If any of those is the actual frequency, try passing it with fill_missing_dates=True "
            f"and freq=your_frequency. {offset_alias_info}",
            logger,
        )

        freq = observed_freqs.pop()

        return cls._restore_xarray_from_frequency(sorted_xa, freq)

    @staticmethod
    def _restore_xarray_from_frequency(xa: xr.DataArray, freq: str) -> xr.DataArray:
        """Return an xarray DataArray instance that is resampled from an input xarray DataArray `xa` with frequency
        `freq`. `freq` should be the inferred or actual frequency of `xa`. All data from `xa` is maintained in the
        output DataArray at the corresponding dates. Any missing dates from `xa` will be inserted into the returned
        DataArray with np.nan values.

        The first dimension of the input DataArray `xa` has to be the time dimension.

        This requires a provided `freq` (see `offset aliases
        <https://pandas.pydata.org/pandas-docs/stable/user_guide/timeseries.html#offset-aliases>`_ for more info on
        supported frequencies).

        Parameters
        ----------
        xa
            The xarray DataArray
        freq
            A string representing the actual or inferred frequency of the Pandas DateTimeIndex from `xa`.

        Raises
        -------
        ValueError
            If the resampled DateTimeIndex does not contain all dates from `xa`

        Returns
        -------
        xarray DataArray
            xarray DataArray resampled from `xa` with `freq` including all data from `xa` and inserted missing dates
        """

        time_dim = xa.dims[0]
        sorted_xa = (
            xa.copy()
            if xa.get_index(time_dim).is_monotonic_increasing
            else xa.sortby(time_dim)
        )

        time_index = sorted_xa.get_index(time_dim)
        resampled_time_index = pd.Series(index=time_index, dtype="object").asfreq(freq)

        # check if new time index with inferred frequency contains all input data
        contains_all_data = time_index.isin(resampled_time_index.index).all()

        offset_alias_info = (
            "For more information about frequency aliases, read "
            "https://pandas.pydata.org/pandas-docs/stable/user_guide/timeseries.html#offset-aliases"
        )
        raise_if_not(
            contains_all_data,
            f"Could not correctly fill missing dates with the observed/passed frequency freq='{freq}'. "
            f"Not all input time stamps contained in the newly created TimeSeries. {offset_alias_info}",
            logger,
        )

        coords = {
            xa.dims[0]: pd.DatetimeIndex(resampled_time_index.index),
            xa.dims[1]: xa.coords[DIMS[1]],
        }

        resampled_xa = xr.DataArray(
            data=np.empty(shape=((len(resampled_time_index),) + xa.shape[1:])),
            dims=xa.dims,
            coords=coords,
        )
        resampled_xa[:] = np.nan
        resampled_xa[resampled_time_index.index.isin(time_index)] = sorted_xa.data
        return resampled_xa

    def _get_dim_name(self, axis: Union[int, str]) -> str:
        if isinstance(axis, int):
            if axis == 0:
                return self._time_dim
            elif axis == 1 or axis == 2:
                return DIMS[axis]
            else:
                raise_if(True, "If `axis` is an integer it must be between 0 and 2.")
        else:
            known_dims = (self._time_dim,) + DIMS[1:]
            raise_if_not(
                axis in known_dims,
                "`axis` must be a known dimension of this series: {}".format(
                    known_dims
                ),
            )
            return axis

    def _get_dim(self, axis: Union[int, str]) -> int:
        if isinstance(axis, int):
            raise_if_not(
                0 <= axis <= 2, "If `axis` is an integer it must be between 0 and 2."
            )
            return axis
        else:
            known_dims = (self._time_dim,) + DIMS[1:]
            raise_if_not(
                axis in known_dims,
                "`axis` must be a known dimension of this series: {}".format(
                    known_dims
                ),
            )
            return known_dims.index(axis)

    def __eq__(self, other):
        if isinstance(other, TimeSeries):
            return self._xa.equals(other.data_array(copy=False))
        return False

    def __ne__(self, other):
        return not self.__eq__(other)

    def __len__(self):
        return len(self._xa)

    def __add__(self, other):
        if isinstance(other, (int, float, np.integer)):
            return self.__class__(self._xa + other)
        elif isinstance(other, (TimeSeries, xr.DataArray, np.ndarray)):
            return self._combine_arrays(other, lambda s1, s2: s1 + s2)
        else:
            raise_log(
                TypeError(
                    "unsupported operand type(s) for + or add(): '{}' and '{}'.".format(
                        type(self).__name__, type(other).__name__
                    )
                ),
                logger,
            )

    def __radd__(self, other):
        return self + other

    def __sub__(self, other):
        if isinstance(other, (int, float, np.integer)):
            return self.__class__(self._xa - other)
        elif isinstance(other, (TimeSeries, xr.DataArray, np.ndarray)):
            return self._combine_arrays(other, lambda s1, s2: s1 - s2)
        else:
            raise_log(
                TypeError(
                    "unsupported operand type(s) for - or sub(): '{}' and '{}'.".format(
                        type(self).__name__, type(other).__name__
                    )
                ),
                logger,
            )

    def __rsub__(self, other):
        return other + (-self)

    def __mul__(self, other):
        if isinstance(other, (int, float, np.integer)):
            return self.__class__(self._xa * other)
        elif isinstance(other, (TimeSeries, xr.DataArray, np.ndarray)):
            return self._combine_arrays(other, lambda s1, s2: s1 * s2)
        else:
            raise_log(
                TypeError(
                    "unsupported operand type(s) for * or mul(): '{}' and '{}'.".format(
                        type(self).__name__, type(other).__name__
                    )
                ),
                logger,
            )

    def __rmul__(self, other):
        return self * other

    def __pow__(self, n):
        if isinstance(n, (int, float, np.integer)):
            raise_if(n < 0, "Attempted to raise a series to a negative power.", logger)
            return self.__class__(self._xa ** float(n))
        if isinstance(n, (TimeSeries, xr.DataArray, np.ndarray)):
            return self._combine_arrays(n, lambda s1, s2: s1 ** s2)  # elementwise power
        else:
            raise_log(
                TypeError(
                    "unsupported operand type(s) for ** or pow(): '{}' and '{}'.".format(
                        type(self).__name__, type(n).__name__
                    )
                ),
                logger,
            )

    def __truediv__(self, other):
        if isinstance(other, (int, float, np.integer)):
            if other == 0:
                raise_log(ZeroDivisionError("Cannot divide by 0."), logger)
            return self.__class__(self._xa / other)
        elif isinstance(other, (TimeSeries, xr.DataArray, np.ndarray)):
            if not (other.all_values(copy=False) != 0).all():
                raise_log(
                    ZeroDivisionError("Cannot divide by a TimeSeries with a value 0."),
                    logger,
                )
            return self._combine_arrays(other, lambda s1, s2: s1 / s2)
        else:
            raise_log(
                TypeError(
                    "unsupported operand type(s) for / or truediv(): '{}' and '{}'.".format(
                        type(self).__name__, type(other).__name__
                    )
                ),
                logger,
            )

    def __rtruediv__(self, n):
        return n * (self ** (-1))

    def __abs__(self):
        return self.__class__(abs(self._xa))

    def __neg__(self):
        return self.__class__(-self._xa)

    def __contains__(self, ts: Union[int, pd.Timestamp]) -> bool:
        return ts in self.time_index

    def __round__(self, n=None):
        return self.__class__(self._xa.round(n))

    def __lt__(self, other) -> xr.DataArray:
        if isinstance(other, (int, float, np.integer, np.ndarray, xr.DataArray)):
            series = self._xa < other
        elif isinstance(other, TimeSeries):
            series = self._xa < other.data_array(copy=False)
        else:
            raise_log(
                TypeError(
                    "unsupported operand type(s) for < : '{}' and '{}'.".format(
                        type(self).__name__, type(other).__name__
                    )
                ),
                logger,
            )
        return series  # Note: we return a DataArray

    def __gt__(self, other) -> xr.DataArray:
        if isinstance(other, (int, float, np.integer, np.ndarray, xr.DataArray)):
            series = self._xa > other
        elif isinstance(other, TimeSeries):
            series = self._xa > other.data_array(copy=False)
        else:
            series = None
            raise_log(
                TypeError(
                    "unsupported operand type(s) for < : '{}' and '{}'.".format(
                        type(self).__name__, type(other).__name__
                    )
                ),
                logger,
            )
        return series  # Note: we return a DataArray

    def __le__(self, other) -> xr.DataArray:
        if isinstance(other, (int, float, np.integer, np.ndarray, xr.DataArray)):
            series = self._xa <= other
        elif isinstance(other, TimeSeries):
            series = self._xa <= other.data_array(copy=False)
        else:
            series = None
            raise_log(
                TypeError(
                    "unsupported operand type(s) for < : '{}' and '{}'.".format(
                        type(self).__name__, type(other).__name__
                    )
                ),
                logger,
            )
        return series  # Note: we return a DataArray

    def __ge__(self, other) -> xr.DataArray:
        if isinstance(other, (int, float, np.integer, np.ndarray, xr.DataArray)):
            series = self._xa >= other
        elif isinstance(other, TimeSeries):
            series = self._xa >= other.data_array(copy=False)
        else:
            series = None
            raise_log(
                TypeError(
                    "unsupported operand type(s) for < : '{}' and '{}'.".format(
                        type(self).__name__, type(other).__name__
                    )
                ),
                logger,
            )
        return series  # Note: we return a DataArray

    def __str__(self):
        return str(self._xa).replace("xarray.DataArray", "TimeSeries (DataArray)")

    def __repr__(self):
        return self._xa.__repr__().replace("xarray.DataArray", "TimeSeries (DataArray)")

    def _repr_html_(self):
        return self._xa._repr_html_().replace(
            "xarray.DataArray", "TimeSeries (DataArray)"
        )

    def __copy__(self, deep: bool = True):
        return self.copy()

    def __deepcopy__(self):
        return self.__class__(self._xa.copy())

    def __getitem__(
        self,
        key: Union[
            pd.DatetimeIndex,
            pd.Int64Index,
            List[str],
            List[int],
            List[pd.Timestamp],
            str,
            int,
            pd.Timestamp,
            Any,
        ],
    ) -> "TimeSeries":
        """Allow indexing on darts TimeSeries.

        The supported index types are the following base types as a single value, a list or a slice:
        - pd.Timestamp -> return a TimeSeries corresponding to the value(s) at the given timestamp(s).
        - str -> return a TimeSeries including the column(s) (components) specified as str.
        - int -> return a TimeSeries with the value(s) at the given row (time) index.

        `pd.DatetimeIndex` and `pd.Int64Index` are also supported and will return the corresponding value(s)
        at the provided time indices.

        .. warning::
            slices use pandas convention of including both ends of the slice.
        """

        def _check_dt():
            raise_if_not(
                self._has_datetime_index,
                "Attempted indexing a series with a DatetimeIndex or a timestamp, "
                "but the series uses an Int64Index.",
                logger,
            )

        def _check_range():
            raise_if(
                self._has_datetime_index,
                "Attempted indexing a series with an Int64Index, "
                "but the series uses a DatetimeIndex.",
                logger,
            )

        def _set_freq_in_xa(xa_: xr.DataArray):
            # mutates the DataArray to make sure it contains the freq
            if isinstance(xa_.get_index(self._time_dim), pd.DatetimeIndex):
                inferred_freq = xa_.get_index(self._time_dim).inferred_freq
                if inferred_freq is not None:
                    xa_.get_index(self._time_dim).freq = to_offset(inferred_freq)
                else:
                    xa_.get_index(self._time_dim).freq = self._freq

        # handle DatetimeIndex and Int64Index:
        if isinstance(key, pd.DatetimeIndex):
            _check_dt()
            xa_ = self._xa.sel({self._time_dim: key})

            # indexing may discard the freq so we restore it...
            # TODO: unit-test this
            _set_freq_in_xa(xa_)

            return self.__class__(xa_)
        elif isinstance(key, (pd.Int64Index, pd.RangeIndex)):
            _check_range()

            return self.__class__(self._xa.sel({self._time_dim: key}))

        # handle slices:
        elif isinstance(key, slice):
            if isinstance(key.start, str) or isinstance(key.stop, str):
                return self.__class__(self._xa.sel({DIMS[1]: key}))
            elif isinstance(key.start, (int, np.int64)) or isinstance(
                key.stop, (int, np.int64)
            ):
                xa_ = self._xa.isel({self._time_dim: key})
                _set_freq_in_xa(
                    xa_
                )  # indexing may discard the freq so we restore it...
                return self.__class__(xa_)
            elif isinstance(key.start, pd.Timestamp) or isinstance(
                key.stop, pd.Timestamp
            ):
                _check_dt()

                # indexing may discard the freq so we restore it...
                xa_ = self._xa.sel({self._time_dim: key})
                _set_freq_in_xa(xa_)
                return self.__class__(xa_)

        # handle simple types:
        elif isinstance(key, str):
            return self.__class__(
                self._xa.sel({DIMS[1]: [key]})
            )  # have to put key in a list not to drop the dimension
        elif isinstance(key, (int, np.int64)):
            xa_ = self._xa.isel({self._time_dim: [key]})
            _set_freq_in_xa(xa_)  # indexing may discard the freq so we restore it...
            return self.__class__(xa_)
        elif isinstance(key, pd.Timestamp):
            _check_dt()

            # indexing may discard the freq so we restore it...
            xa_ = self._xa.sel({self._time_dim: [key]})
            _set_freq_in_xa(xa_)
            return self.__class__(xa_)

        # handle lists:
        if isinstance(key, list):
            if all(isinstance(s, str) for s in key):
                # when string(s) are provided, we consider it as (a list of) component(s)
                return self.__class__(self._xa.sel({DIMS[1]: key}))
            elif all(isinstance(i, (int, np.int64)) for i in key):
                xa_ = self._xa.isel({self._time_dim: key})
                _set_freq_in_xa(
                    xa_
                )  # indexing may discard the freq so we restore it...
                return self.__class__(xa_)
            elif all(isinstance(t, pd.Timestamp) for t in key):
                _check_dt()

                # indexing may discard the freq so we restore it...
                xa_ = self._xa.sel({self._time_dim: key})
                _set_freq_in_xa(xa_)
                return self.__class__(xa_)

        raise_log(IndexError("The type of your index was not matched."), logger)


def concatenate(
    series: Sequence["TimeSeries"],
    axis: Union[str, int] = 0,
    ignore_time_axis: bool = False,
):
    """Concatenates multiple ``TimeSeries`` along a given axis.

    ``axis`` can be an integer in (0, 1, 2) to denote (time, component, sample) or, alternatively,
    a string denoting the corresponding dimension of the underlying ``DataArray``.

    Parameters
    ----------
    series : Sequence[TimeSeries]
        sequence of ``TimeSeries`` to concatenate
    axis : Union[str, int]
        axis along which the series will be concatenated.
    ignore_time_axis : bool
        Allow concatenation even when some series do not have matching time axes.
        When done along component or sample dimensions, concatenation will work as long as the series
        have the same lengths (in this case the resulting series will have the time axis of the first
        provided series). When done along time dimension, concatenation will work even if the time axes
        are not contiguous (in this case, the resulting series will have a start time matching the start time
        of the first provided series). Default: False.

    Return
    -------
    TimeSeries
        concatenated series
    """

    time_dims = [ts.time_dim for ts in series]
    if isinstance(axis, str):
        if axis == DIMS[1]:
            axis = 1
        elif axis == DIMS[2]:
            axis = 2
        else:
            raise_if_not(
                len(set(time_dims)) == 1 and axis == time_dims[0],
                "Unrecognised `axis` name. If `axis` denotes the time axis, all provided "
                "series must have the same time axis name (if that is not the case, try providing "
                "`axis=0` to concatenate along time dimension).",
            )
            axis = 0
    time_dim_name = time_dims[
        0
    ]  # At this point all series are supposed to have same time dim name

    da_sequence = [ts.data_array(copy=False) for ts in series]

    component_axis_equal = len(set([ts.width for ts in series])) == 1
    sample_axis_equal = len(set([ts.n_samples for ts in series])) == 1

    if axis == 0:
        # time
        raise_if(
            (not (component_axis_equal and sample_axis_equal)),
            "when concatenating along time dimension, the component and sample dimensions of all "
            "provided series must match.",
        )

        da_concat = xr.concat(da_sequence, dim=time_dim_name)

        # check, if timeseries are consecutive
        consecutive_time_axes = True
        for i in range(1, len(series)):
            if series[i - 1].end_time() + series[0].freq != series[i].start_time():
                consecutive_time_axes = False
                break

        if not consecutive_time_axes:
            raise_if_not(
                ignore_time_axis,
                "When concatenating over time axis, all series need to be contiguous"
                "in the time dimension. Use `ignore_time_axis=True` to override "
                "this behavior and concatenate the series by extending the time axis "
                "of the first series.",
            )

            from darts.utils.timeseries_generation import _generate_index

            tindex = _generate_index(
                start=series[0].start_time(),
                freq=series[0].freq_str,
                length=da_concat.shape[0],
            )

            da_concat = da_concat.assign_coords({time_dim_name: tindex})

    else:
        time_axes_equal = all(
            list(
                map(
                    lambda t: t[0].has_same_time_as(t[1]), zip(series[0:-1], series[1:])
                )
            )
        )
        time_axes_ok = (
            time_axes_equal
            if not ignore_time_axis
            else len(set([len(ts) for ts in series])) == 1
        )

        raise_if_not(
            (
                time_axes_ok
                and (
                    (axis == 1 and sample_axis_equal)
                    or (axis == 2 and component_axis_equal)
                )
            ),
            "When concatenating along component or sample dimensions, all the series must have the same time "
            "axes (unless `ignore_time_axis` is True), or time axes of same lengths (if `ignore_time_axis` is "
            "True), and all series must have the same number of samples (if concatenating along component "
            "dimension), or the same number of components (if concatenating along sample dimension).",
        )

        # we concatenate raw values using Numpy because not all series might have the same time axes
        # and joining using xarray.concatenate() won't work in some cases
        concat_vals = np.concatenate([da.values for da in da_sequence], axis=axis)

        if axis == 1:
            # when concatenating along component dimension, we have to re-create a component index
            component_coords = []
            existing_components = set()
            for i, ts in enumerate(series):
                for comp in ts.components:
                    if comp not in existing_components:
                        component_coords.append(comp)
                        existing_components.add(comp)
                    else:
                        new_comp_name = "{}_{}".format(i, comp)
                        component_coords.append(new_comp_name)
                        existing_components.add(new_comp_name)
            component_index = pd.Index(component_coords)
        else:
            component_index = da_sequence[0].get_index(DIMS[1])

        da_concat = xr.DataArray(
            concat_vals,
            dims=(time_dim_name,) + DIMS[-2:],
            coords={time_dim_name: series[0].time_index, DIMS[1]: component_index},
        )

    return TimeSeries(da_concat)<|MERGE_RESOLUTION|>--- conflicted
+++ resolved
@@ -1653,13 +1653,9 @@
         max_slice_start = None
         max_slice_end = None
         for index, row in relevant_gaps.iterrows():
-<<<<<<< HEAD
             # evaluate size of the current slice. the slice ends one time step before row['gap_start']
             curr_slice_end = row['gap_start'] - self.freq
             size = curr_slice_end - curr_slice_start
-=======
-            size = row["gap_start"] - curr_slice_start - self._freq
->>>>>>> 3416fc7f
             if size > max_size:
                 max_size = size
                 max_slice_start = curr_slice_start
