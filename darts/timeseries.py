--- conflicted
+++ resolved
@@ -1928,133 +1928,6 @@
             schema = {k: deepcopy(v) for k, v in schema.items()}
         return schema
 
-<<<<<<< HEAD
-    def quantile_df(self, quantile=0.5) -> pd.DataFrame:
-        """
-        Return a Pandas DataFrame containing the single desired quantile of each component (over the samples).
-
-        Each of the series components will appear as a column in the DataFrame. The column will be named
-        "<component>_X", where "<component>" is the column name corresponding to this component, and "X"
-        is the quantile value.
-        The quantile columns represent the marginal distributions of the components of this series.
-
-        This works only on stochastic series (i.e., with more than 1 sample)
-
-        Parameters
-        ----------
-        quantile
-            The desired quantile value. The value must be represented as a fraction
-            (between 0 and 1 inclusive). For instance, `0.5` will return a DataFrame
-            containing the median of the (marginal) distribution of each component.
-
-        Returns
-        -------
-        pandas.DataFrame
-            The Pandas DataFrame containing the desired quantile for each component.
-        """
-        self._assert_stochastic()
-        raise_if_not(
-            0 <= quantile <= 1,
-            "The quantile values must be expressed as fraction (between 0 and 1 inclusive).",
-            logger,
-        )
-
-        # column names
-        cnames = [s + f"_{quantile}" for s in self.columns]
-
-        return pd.DataFrame(
-            self._xa.quantile(q=quantile, dim=DIMS[2]),
-            index=self._time_index,
-            columns=cnames,
-        )
-
-    def quantile_timeseries(self, quantile=0.5, **kwargs) -> Self:
-        """
-        Return a deterministic ``TimeSeries`` containing the single desired quantile of each component
-        (over the samples) of this stochastic ``TimeSeries``.
-
-        The components in the new series are named "<component>_X", where "<component>"
-        is the column name corresponding to this component, and "X" is the quantile value.
-        The quantile columns represent the marginal distributions of the components of this series.
-
-        This works only on stochastic series (i.e., with more than 1 sample)
-
-        Parameters
-        ----------
-        quantile
-            The desired quantile value. The value must be represented as a fraction
-            (between 0 and 1 inclusive). For instance, `0.5` will return a TimeSeries
-            containing the median of the (marginal) distribution of each component.
-        kwargs
-            Other keyword arguments are passed down to `numpy.quantile()`
-
-        Returns
-        -------
-        TimeSeries
-            The TimeSeries containing the desired quantile for each component.
-        """
-        self._assert_stochastic()
-        raise_if_not(
-            0 <= quantile <= 1,
-            "The quantile values must be expressed as fraction (between 0 and 1 inclusive).",
-            logger,
-        )
-
-        # component names
-        cnames = [f"{comp}_{quantile}" for comp in self.components]
-
-        new_data = np.quantile(
-            self._xa.values,
-            q=quantile,
-            axis=2,
-            overwrite_input=False,
-            keepdims=True,
-            **kwargs,
-        )
-        new_xa = xr.DataArray(
-            new_data,
-            dims=self._xa.dims,
-            coords={self._xa.dims[0]: self.time_index, DIMS[1]: pd.Index(cnames)},
-            attrs=self._xa.attrs,
-        )
-
-        return self.__class__(new_xa)
-
-    def quantiles_df(self, quantiles: Optional[list[float]] = None) -> pd.DataFrame:
-        """
-        Return a Pandas DataFrame containing the desired quantiles of each component (over the samples).
-
-        Each of the series components will appear as a column in the DataFrame. The column will be named
-        "<component>_X", where "<component>" is the column name corresponding to this component, and "X"
-        is the quantile value.
-        The quantiles represent the marginal distributions of the components of this series.
-
-        This works only on stochastic series (i.e., with more than 1 sample)
-
-        Parameters
-        ----------
-        quantiles
-            List containing the desired quantiles. The values must be represented as fractions
-            (between 0 and 1 inclusive). For instance, `[0.1, 0.5, 0.9]` will return a DataFrame
-            containing the 10th-percentile, median and 90th-percentile of the (marginal) distribution
-            of each component. If not provided, `[0.1, 0.5, 0.9]` are used by default.
-
-        Returns
-        -------
-        pandas.DataFrame
-            The Pandas DataFrame containing the quantiles for each component.
-        """
-        quantiles = quantiles or [0.1, 0.5, 0.9]
-        return pd.concat(
-            [
-                self.quantile_timeseries(quantile).to_dataframe()
-                for quantile in quantiles
-            ],
-            axis=1,
-        )
-
-=======
->>>>>>> b71851b3
     def astype(self, dtype: Union[str, np.dtype]) -> Self:
         """
         Converts this series to a new series with desired dtype.
