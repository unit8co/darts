"""
Timeseries
----------

``TimeSeries`` is the main class in `darts`.
It represents a univariate or multivariate time series, deterministic or stochastic.

The values are stored in an array of shape `(time, dimensions, samples)`, where
`dimensions` are the dimensions (or "components", or "columns") of multivariate series,
and `samples` are samples of stochastic series.

Definitions:
    - A series with `dimensions = 1` is **univariate** and a series with `dimensions > 1` is **multivariate**.
    - | A series with `samples = 1` is **deterministic** and a series with `samples > 1` is
      | **stochastic** (or **probabilistic**).

Each series also stores a `time_index`, which contains either datetimes (:class:`pandas.DateTimeIndex`)
or integer indices (:class:`pandas.RangeIndex`).

``TimeSeries`` are guaranteed to:
    - Have a monotonically increasing time index, without holes (without missing dates)
    - Contain numeric types only
    - Have distinct components/columns names
    - Have a well-defined frequency (`date offset aliases
      <https://pandas.pydata.org/pandas-docs/stable/user_guide/timeseries.html#offset-aliases>`_
      for ``DateTimeIndex``, or step size for ``RangeIndex``)
    - Have static covariates consistent with their components, or no static covariates
    - Have a hierarchy consistent with their components, or no hierarchy

``TimeSeries`` can contain global or component-specific static covariate data. Static covariates in `darts` refers
to external time-invariant data that can be used by some models to help improve predictions.
Read our `user guide on covariates <https://unit8co.github.io/darts/userguide/covariates.html>`__ and the
``TimeSeries`` documentation for more information on covariates.
"""

import itertools
import pickle
import re
import sys
from collections import defaultdict
from copy import deepcopy
from inspect import signature
from io import StringIO
from typing import Any, Callable, Dict, List, Optional, Sequence, Tuple, Union

import matplotlib.axes
import matplotlib.pyplot as plt
import numpy as np
import pandas as pd
import xarray as xr
from pandas.tseries.frequencies import to_offset
from scipy.stats import kurtosis, skew

from darts.logging import get_logger, raise_if, raise_if_not, raise_log
from darts.utils import _build_tqdm_iterator, _parallel_apply
from darts.utils.utils import expand_arr, generate_index, n_steps_between

try:
    from typing import Literal
except ImportError:
    from typing_extensions import Literal

if sys.version_info >= (3, 11):
    from typing import Self
else:
    from typing_extensions import Self

logger = get_logger(__name__)

# dimension names in the DataArray
# the "time" one can be different, if it has a name in the underlying Series/DataFrame.
DIMS = ("time", "component", "sample")

VALID_INDEX_TYPES = (pd.DatetimeIndex, pd.RangeIndex)
STATIC_COV_TAG = "static_covariates"
DEFAULT_GLOBAL_STATIC_COV_NAME = "global_components"
HIERARCHY_TAG = "hierarchy"


class TimeSeries:
    def __init__(self, xa: xr.DataArray, copy=True):
        """
        Create a TimeSeries from a (well formed) DataArray.
        It is recommended to use the factory methods to create TimeSeries instead.

        See Also
        --------
        TimeSeries.from_dataframe : Create from a :class:`pandas.DataFrame`.
        TimeSeries.from_group_dataframe : Create multiple TimeSeries by groups from a :class:`pandas.DataFrame`.
        TimeSeries.from_series : Create from a :class:`pandas.Series`.
        TimeSeries.from_values : Create from a NumPy :class:`ndarray`.
        TimeSeries.from_times_and_values : Create from a time index and a Numpy :class:`ndarray`.
        TimeSeries.from_csv : Create from a CSV file.
        TimeSeries.from_json : Create from a JSON file.
        TimeSeries.from_xarray : Create from an :class:`xarray.DataArray`.
        """
        if not isinstance(xa, xr.DataArray):
            raise_log(
                ValueError(
                    "Data must be provided as an xarray DataArray instance. "
                    "If you need to create a TimeSeries from another type "
                    "(e.g. a DataFrame), look at TimeSeries factory methods "
                    "(e.g. TimeSeries.from_dataframe(), "
                    "TimeSeries.from_xarray(), TimeSeries.from_values()"
                    "TimeSeries.from_times_and_values(), etc...)."
                ),
                logger,
            )
        if len(xa.shape) != 3:
            raise_log(
                ValueError(
                    f"TimeSeries require DataArray of dimensionality 3 ({DIMS})."
                ),
                logger,
            )

        # Ideally values should be np.float, otherwise certain functionalities like diff()
        # relying on np.nan (which is a float) won't work very properly.
        if not np.issubdtype(xa.values.dtype, np.number):
            raise_log(
                ValueError("The time series must contain numeric values only."), logger
            )

        val_dtype = xa.values.dtype
        if not (
            np.issubdtype(val_dtype, np.float64) or np.issubdtype(val_dtype, np.float32)
        ):
            logger.warning(
                "TimeSeries is using a numeric type different from np.float32 or np.float64. "
                "Not all functionalities may work properly. It is recommended casting your data to floating "
                "point numbers before using TimeSeries."
            )

        if xa.dims[-2:] != DIMS[-2:]:
            # The first dimension represents the time and may be named differently.
            raise_log(
                ValueError(
                    f"The last two dimensions of the DataArray must be named {DIMS[-2:]}"
                ),
                logger,
            )

        # check that columns/component names are unique
        components = xa.get_index(DIMS[1])
        if not len(set(components)) == len(components):
            raise_log(
                ValueError(
                    f"The components (columns) names must be unique. Provided: {components}"
                ),
                logger,
            )

        # how the time dimension is named; we convert hashable to string
        self._time_dim = str(xa.dims[0])

        # The following sorting returns a copy, which we are relying on.
        # As of xarray 0.18.2, this sorting discards the freq of the index for some reason
        # https://github.com/pydata/xarray/issues/5466
        # We sort only if the time axis is not already sorted (monotonically increasing).
        self._xa = self._sort_index(xa, copy=copy)
        self._time_index = self._xa.get_index(self._time_dim)

        if not isinstance(self._time_index, VALID_INDEX_TYPES):
            raise_log(
                ValueError(
                    "The time dimension of the DataArray must be indexed either with a DatetimeIndex "
                    "or with an RangeIndex."
                ),
                logger,
            )

        self._has_datetime_index = isinstance(self._time_index, pd.DatetimeIndex)

        if self._has_datetime_index:
            # store original freq (see bug of sortby() above).
            freq_tmp = xa.get_index(self._time_dim).freq

            # if original frequency is known and positive (n > 0 -> increasing time index),
            # it is guaranteed that original array was sorted and new freq must be the same.
            # otherwise, infer the frequency from the sorted array
            if freq_tmp is not None and freq_tmp.n > 0:
                self._freq = freq_tmp
            else:
                self._freq = to_offset(self._xa.get_index(self._time_dim).inferred_freq)

            if self._freq is None:
                raise_log(
                    ValueError(
                        "The time index of the provided DataArray is missing the freq attribute, and the frequency "
                        "could not be directly inferred. This probably comes from inconsistent date frequencies with "
                        "missing dates. If you know the actual frequency, try setting `fill_missing_dates=True, "
                        "freq=actual_frequency`. If not, try setting `fill_missing_dates=True, freq=None` to see if a "
                        "frequency can be inferred."
                    ),
                    logger,
                )

            self._freq_str: str = self._freq.freqstr

            # reset freq inside the xarray index (see bug of sortby() above).
            self._xa.get_index(self._time_dim).freq = self._freq
        else:
            self._freq: int = self._time_index.step
            self._freq_str = None

        # check static covariates
        static_covariates = self._xa.attrs.get(STATIC_COV_TAG, None)
        if not (
            isinstance(static_covariates, (pd.Series, pd.DataFrame))
            or static_covariates is None
        ):
            raise_log(
                ValueError(
                    "`static_covariates` must be either a pandas Series, DataFrame or None"
                ),
                logger,
            )

        # check if valid static covariates for multivariate TimeSeries
        if isinstance(static_covariates, pd.DataFrame):
            n_components = len(static_covariates)
            if n_components > 1 and n_components != self.n_components:
                raise_log(
                    ValueError(
                        "When passing a multi-row pandas DataFrame, the number of rows must match the number of "
                        "components of the TimeSeries object (multi-component/multi-row static covariates "
                        "must map to each TimeSeries component)."
                    ),
                    logger,
                )
            if copy:
                static_covariates = static_covariates.copy()
        elif isinstance(static_covariates, pd.Series):
            static_covariates = static_covariates.to_frame().T
        else:  # None
            pass

        # prepare static covariates:
        if static_covariates is not None:
            static_covariates.index = (
                self.components
                if len(static_covariates) == self.n_components
                else [DEFAULT_GLOBAL_STATIC_COV_NAME]
            )
            static_covariates.columns.name = STATIC_COV_TAG
            # convert numerical columns to same dtype as series
            # we get all numerical columns, except those that have right dtype already
            cols_to_cast = static_covariates.select_dtypes(
                include=np.number, exclude=self.dtype
            ).columns

            # Calling astype is costly even when there's no change...
            if not cols_to_cast.empty:
                static_covariates = static_covariates.astype(
                    {col: self.dtype for col in cols_to_cast}, copy=False
                )

        # handle hierarchy
        hierarchy = self._xa.attrs.get(HIERARCHY_TAG, None)
        self._top_level_component = None
        self._bottom_level_components = None
        if hierarchy is not None:
            if not isinstance(hierarchy, dict):
                raise_log(
                    ValueError(
                        "The hierarchy must be a dict mapping (non-top) component names to their parent(s) "
                        "in the hierarchy."
                    ),
                    logger,
                )
            # pre-compute grouping information
            components_set = set(self.components)
            children = set(hierarchy.keys())

            # convert string ancestors to list of strings
            hierarchy = {
                k: ([v] if isinstance(v, str) else v) for k, v in hierarchy.items()
            }

            if not all(c in components_set for c in children):
                raise_log(
                    ValueError(
                        "The keys of the hierarchy must be time series components"
                    ),
                    logger,
                )
            ancestors = set().union(*hierarchy.values())
            if not all(a in components_set for a in ancestors):
                raise_log(
                    ValueError(
                        "The values of the hierarchy must only contain component names matching those "
                        "of the series."
                    ),
                    logger,
                )
            hierarchy_top = components_set - children
            if not len(hierarchy_top) == 1:
                raise_log(
                    ValueError(
                        "The hierarchy must be such that only one component does not appear as a key "
                        "(the top level component)."
                    ),
                    logger,
                )
            self._top_level_component = hierarchy_top.pop()
            if self._top_level_component not in ancestors:
                raise_log(
                    ValueError(
                        "Invalid hierarchy. Component {} appears as it should be top-level, but "
                        "does not appear as an ancestor in the hierarchy dict."
                    ),
                    logger,
                )
            bottom_level = components_set - ancestors

            # maintain the same order as the original components
            self._bottom_level_components = [
                c for c in self.components if c in bottom_level
            ]

        # store static covariates and hierarchy in attributes (potentially storing None)
        self._xa = _xarray_with_attrs(self._xa, static_covariates, hierarchy)

    """
    Factory Methods
    ===============
    """

    @classmethod
    def from_xarray(
        cls,
        xa: xr.DataArray,
        fill_missing_dates: Optional[bool] = False,
        freq: Optional[Union[str, int]] = None,
        fillna_value: Optional[float] = None,
    ) -> Self:
        """
        Return a TimeSeries instance built from an xarray DataArray.
        The dimensions of the DataArray have to be (time, component, sample), in this order. The time
        dimension can have an arbitrary name, but component and sample must be named "component" and "sample",
        respectively.

        The first dimension (time), and second dimension (component) must be indexed (i.e., have coordinates).
        The time must be indexed either with a pandas DatetimeIndex, a pandas RangeIndex, or a pandas Index that can
        be converted to a RangeIndex. It is better if the index has no holes; alternatively setting
        `fill_missing_dates` can in some cases solve these issues (filling holes with NaN, or with the provided
        `fillna_value` numeric value, if any).

        If two components have the same name or are not strings, this method will disambiguate the components
        names by appending a suffix of the form "<name>_N" to the N-th column with name "name".
        The component names in the static covariates and hierarchy (if any) are *not* disambiguated.

        Parameters
        ----------
        xa
            The xarray DataArray
        fill_missing_dates
            Optionally, a boolean value indicating whether to fill missing dates (or indices in case of integer index)
            with NaN values. This requires either a provided `freq` or the possibility to infer the frequency from the
            provided timestamps. See :meth:`_fill_missing_dates() <TimeSeries._fill_missing_dates>` for more info.
        freq
            Optionally, a string or integer representing the frequency of the underlying index. This is useful in order
            to fill in missing values if some dates are missing and `fill_missing_dates` is set to `True`.
            If a string, represents the frequency of the pandas DatetimeIndex (see `offset aliases
            <https://pandas.pydata.org/pandas-docs/stable/user_guide/timeseries.html#offset-aliases>`_ for more info on
            supported frequencies).
            If an integer, represents the step size of the pandas Index or pandas RangeIndex.
        fillna_value
            Optionally, a numeric value to fill missing values (NaNs) with.

        Returns
        -------
        TimeSeries
            A univariate or multivariate deterministic TimeSeries constructed from the inputs.
        """
        xa_index = xa.get_index(xa.dims[0])

        has_datetime_index = isinstance(xa_index, pd.DatetimeIndex)
        has_range_index = isinstance(xa_index, pd.RangeIndex)
        has_integer_index = not (has_datetime_index or has_range_index)

        has_frequency = (
            has_datetime_index and xa_index.freq is not None
        ) or has_range_index

        # optionally fill missing dates; do it only when there is a DatetimeIndex (and not a RangeIndex)
        if fill_missing_dates:
            xa_ = cls._fill_missing_dates(xa, freq=freq)
        # provided index does not have a freq; using the provided freq
        elif (
            (has_datetime_index or has_integer_index)
            and freq is not None
            and not has_frequency
        ):
            xa_ = cls._restore_xarray_from_frequency(xa, freq=freq)
        # index is an integer index and no freq is provided; try convert it to pd.RangeIndex
        elif has_integer_index and freq is None:
            xa_ = cls._integer_to_range_indexed_xarray(xa)
        else:
            xa_ = xa
        if fillna_value is not None:
            xa_ = xa_.fillna(fillna_value)

        # clean components (columns) names if needed (if names are not unique, or not strings)
        components = xa_.get_index(DIMS[1])
        if len(set(components)) != len(components) or any([
            not isinstance(s, str) for s in components
        ]):

            def _clean_component_list(columns) -> List[str]:
                # return a list of string containing column names
                # make each column name unique in case some columns have the same names
                clist = columns.to_list()

                # convert everything to string if needed
                for i, column in enumerate(clist):
                    if not isinstance(column, str):
                        clist[i] = str(column)

                has_duplicate = len(set(clist)) != len(clist)
                while has_duplicate:
                    # we may have to loop several times (e.g. we could have columns ["0", "0_1", "0"] and not
                    # noticing when renaming the last "0" into "0_1" that "0_1" already exists...)
                    name_to_occurence = defaultdict(int)
                    for i, column in enumerate(clist):
                        name_to_occurence[clist[i]] += 1

                        if name_to_occurence[clist[i]] > 1:
                            clist[i] = clist[i] + f"_{name_to_occurence[clist[i]] - 1}"

                    has_duplicate = len(set(clist)) != len(clist)

                return clist

            time_index_name = xa_.dims[0]
            columns_list = _clean_component_list(components)

            # Note: an option here could be to also rename the component names in the static covariates
            # and/or hierarchy, if any. However, we decide not to do so as those are directly dependent on the
            # component names to work properly, so in case there's any name conflict it's better solved
            # by the user than handled by silent renaming, which can change the way things work.

            # TODO: is there a way to just update the component index without re-creating a new DataArray?
            # -> Answer: Yes, but it's slower: e.g.:
            # ```
            # xa_ = xa_.assign_coords(
            #     {
            #         time_index_name: xa_.get_index(time_index_name),
            #         DIMS[1]: columns_list
            #     }
            # )
            # ```
            xa_ = xr.DataArray(
                xa_.values,
                dims=xa_.dims,
                coords={
                    time_index_name: xa_.get_index(time_index_name),
                    DIMS[1]: columns_list,
                },
                attrs=xa_.attrs,
            )

        # We cast the array to float
        if np.issubdtype(xa_.values.dtype, np.float32) or np.issubdtype(
            xa_.values.dtype, np.float64
        ):
            return cls(xa_)
        else:
            return cls(xa_.astype(np.float64))

    @classmethod
    def from_csv(
        cls,
        filepath_or_buffer,
        time_col: Optional[str] = None,
        value_cols: Optional[Union[List[str], str]] = None,
        fill_missing_dates: Optional[bool] = False,
        freq: Optional[Union[str, int]] = None,
        fillna_value: Optional[float] = None,
        static_covariates: Optional[Union[pd.Series, pd.DataFrame]] = None,
        hierarchy: Optional[Dict] = None,
        **kwargs,
    ) -> Self:
        """
        Build a deterministic TimeSeries instance built from a single CSV file.
        One column can be used to represent the time (if not present, the time index will be a RangeIndex)
        and a list of columns `value_cols` can be used to indicate the values for this time series.

        Parameters
        ----------
        filepath_or_buffer
            The path to the CSV file, or the file object; consistent with the argument of `pandas.read_csv` function
        time_col
            The time column name. If set, the column will be cast to a pandas DatetimeIndex (if it contains
            timestamps) or a RangeIndex (if it contains integers).
            If not set, the pandas RangeIndex will be used.
        value_cols
            A string or list of strings representing the value column(s) to be extracted from the CSV file. If set to
            `None`, all columns from the CSV file will be used (except for the time_col, if specified)
        fill_missing_dates
            Optionally, a boolean value indicating whether to fill missing dates (or indices in case of integer index)
            with NaN values. This requires either a provided `freq` or the possibility to infer the frequency from the
            provided timestamps. See :meth:`_fill_missing_dates() <TimeSeries._fill_missing_dates>` for more info.
        freq
            Optionally, a string or integer representing the frequency of the underlying index. This is useful in order
            to fill in missing values if some dates are missing and `fill_missing_dates` is set to `True`.
            If a string, represents the frequency of the pandas DatetimeIndex (see `offset aliases
            <https://pandas.pydata.org/pandas-docs/stable/user_guide/timeseries.html#offset-aliases>`_ for more info on
            supported frequencies).
            If an integer, represents the step size of the pandas Index or pandas RangeIndex.
        fillna_value
            Optionally, a numeric value to fill missing values (NaNs) with.
        static_covariates
            Optionally, a set of static covariates to be added to the TimeSeries. Either a pandas Series or a pandas
            DataFrame. If a Series, the index represents the static variables. The covariates are globally 'applied'
            to all components of the TimeSeries. If a DataFrame, the columns represent the static variables and the
            rows represent the components of the uni/multivariate TimeSeries. If a single-row DataFrame, the covariates
            are globally 'applied' to all components of the TimeSeries. If a multi-row DataFrame, the number of
            rows must match the number of components of the TimeSeries (in this case, the number of columns in the CSV
            file). This adds control for component-specific static covariates.
        hierarchy
            Optionally, a dictionary describing the grouping(s) of the time series. The keys are component names, and
            for a given component name `c`, the value is a list of component names that `c` "belongs" to. For instance,
            if there is a `total` component, split both in two divisions `d1` and `d2` and in two regions `r1` and `r2`,
            and four products `d1r1` (in division `d1` and region `r1`), `d2r1`, `d1r2` and `d2r2`, the hierarchy would
            be encoded as follows.

            .. highlight:: python
            .. code-block:: python

                hierarchy={
                    "d1r1": ["d1", "r1"],
                    "d1r2": ["d1", "r2"],
                    "d2r1": ["d2", "r1"],
                    "d2r2": ["d2", "r2"],
                    "d1": ["total"],
                    "d2": ["total"],
                    "r1": ["total"],
                    "r2": ["total"]
                }
            ..
            The hierarchy can be used to reconcile forecasts (so that the sums of the forecasts at
            different levels are consistent), see `hierarchical reconciliation
            <https://unit8co.github.io/darts/generated_api/darts.dataprocessing.transformers.reconciliation.html>`_.

        **kwargs
            Optional arguments to be passed to `pandas.read_csv` function

        Returns
        -------
        TimeSeries
            A univariate or multivariate deterministic TimeSeries constructed from the inputs.
        """

        df = pd.read_csv(filepath_or_buffer=filepath_or_buffer, **kwargs)
        return cls.from_dataframe(
            df=df,
            time_col=time_col,
            value_cols=value_cols,
            fill_missing_dates=fill_missing_dates,
            freq=freq,
            fillna_value=fillna_value,
            static_covariates=static_covariates,
            hierarchy=hierarchy,
        )

    @classmethod
    def from_dataframe(
        cls,
        df: pd.DataFrame,
        time_col: Optional[str] = None,
        value_cols: Optional[Union[List[str], str]] = None,
        fill_missing_dates: Optional[bool] = False,
        freq: Optional[Union[str, int]] = None,
        fillna_value: Optional[float] = None,
        static_covariates: Optional[Union[pd.Series, pd.DataFrame]] = None,
        hierarchy: Optional[Dict] = None,
    ) -> Self:
        """
        Build a deterministic TimeSeries instance built from a selection of columns of a DataFrame.
        One column (or the DataFrame index) has to represent the time,
        and a list of columns `value_cols` has to represent the values for this time series.

        Parameters
        ----------
        df
            The DataFrame
        time_col
            The time column name. If set, the column will be cast to a pandas DatetimeIndex (if it contains
            timestamps) or a RangeIndex (if it contains integers).
            If not set, the DataFrame index will be used. In this case the DataFrame must contain an index that is
            either a pandas DatetimeIndex, a pandas RangeIndex, or a pandas Index that can be converted to a
            RangeIndex. It is better if the index has no holes; alternatively setting `fill_missing_dates` can in some
            cases solve these issues (filling holes with NaN, or with the provided `fillna_value` numeric value, if
            any).
        value_cols
            A string or list of strings representing the value column(s) to be extracted from the DataFrame. If set to
            `None`, the whole DataFrame will be used.
        fill_missing_dates
            Optionally, a boolean value indicating whether to fill missing dates (or indices in case of integer index)
            with NaN values. This requires either a provided `freq` or the possibility to infer the frequency from the
            provided timestamps. See :meth:`_fill_missing_dates() <TimeSeries._fill_missing_dates>` for more info.
        freq
            Optionally, a string or integer representing the frequency of the underlying index. This is useful in order
            to fill in missing values if some dates are missing and `fill_missing_dates` is set to `True`.
            If a string, represents the frequency of the pandas DatetimeIndex (see `offset aliases
            <https://pandas.pydata.org/pandas-docs/stable/user_guide/timeseries.html#offset-aliases>`_ for more info on
            supported frequencies).
            If an integer, represents the step size of the pandas Index or pandas RangeIndex.
        fillna_value
            Optionally, a numeric value to fill missing values (NaNs) with.
        static_covariates
            Optionally, a set of static covariates to be added to the TimeSeries. Either a pandas Series or a pandas
            DataFrame. If a Series, the index represents the static variables. The covariates are globally 'applied'
            to all components of the TimeSeries. If a DataFrame, the columns represent the static variables and the
            rows represent the components of the uni/multivariate TimeSeries. If a single-row DataFrame, the covariates
            are globally 'applied' to all components of the TimeSeries. If a multi-row DataFrame, the number of
            rows must match the number of components of the TimeSeries (in this case, the number of columns in
            ``value_cols``). This adds control for component-specific static covariates.
        hierarchy
            Optionally, a dictionary describing the grouping(s) of the time series. The keys are component names, and
            for a given component name `c`, the value is a list of component names that `c` "belongs" to. For instance,
            if there is a `total` component, split both in two divisions `d1` and `d2` and in two regions `r1` and `r2`,
            and four products `d1r1` (in division `d1` and region `r1`), `d2r1`, `d1r2` and `d2r2`, the hierarchy would
            be encoded as follows.

            .. highlight:: python
            .. code-block:: python

                hierarchy={
                    "d1r1": ["d1", "r1"],
                    "d1r2": ["d1", "r2"],
                    "d2r1": ["d2", "r1"],
                    "d2r2": ["d2", "r2"],
                    "d1": ["total"],
                    "d2": ["total"],
                    "r1": ["total"],
                    "r2": ["total"]
                }
            ..
            The hierarchy can be used to reconcile forecasts (so that the sums of the forecasts at
            different levels are consistent), see `hierarchical reconciliation
            <https://unit8co.github.io/darts/generated_api/darts.dataprocessing.transformers.reconciliation.html>`_.

        Returns
        -------
        TimeSeries
            A univariate or multivariate deterministic TimeSeries constructed from the inputs.
        """

        # get values
        if value_cols is None:
            series_df = df.loc[:, df.columns != time_col]
        else:
            if isinstance(value_cols, str):
                value_cols = [value_cols]
            series_df = df[value_cols]

        # get time index
        if time_col:
            if time_col not in df.columns:
                raise_log(AttributeError(f"time_col='{time_col}' is not present."))

            time_index = pd.Index([])
            time_col_vals = df[time_col]

            if np.issubdtype(time_col_vals.dtype, object):
                # Try to convert to integers if needed
                try:
                    time_col_vals = time_col_vals.astype(int)
                except ValueError:
                    pass

            if np.issubdtype(time_col_vals.dtype, np.integer):
                # We have to check all integers appear only once to have a valid index
                raise_if(
                    time_col_vals.duplicated().any(),
                    "The provided integer time index column contains duplicate values.",
                )

                # Temporarily use an integer Index to sort the values, and replace by a
                # RangeIndex in `TimeSeries.from_xarray()`
                time_index = pd.Index(time_col_vals)

            elif np.issubdtype(time_col_vals.dtype, object):
                # The integer conversion failed; try datetimes
                try:
                    time_index = pd.DatetimeIndex(time_col_vals)
                except ValueError:
                    raise_log(
                        AttributeError(
                            "'time_col' is of 'object' dtype but doesn't contain valid timestamps"
                        )
                    )
            elif np.issubdtype(time_col_vals.dtype, np.datetime64):
                time_index = pd.DatetimeIndex(time_col_vals)
            else:
                raise_log(
                    AttributeError(
                        "Invalid type of `time_col`: it needs to be of either 'str', 'datetime' or 'int' dtype."
                    )
                )
            time_index.name = time_col
        else:
            raise_if_not(
                isinstance(df.index, VALID_INDEX_TYPES)
                or np.issubdtype(df.index.dtype, np.integer),
                "If time_col is not specified, the DataFrame must be indexed either with "
                "a DatetimeIndex, a RangeIndex, or an integer Index that can be converted into a RangeIndex",
                logger,
            )
            # BUGFIX : force time-index to be timezone naive as xarray doesn't support it
            # pandas.DataFrame loses the tz information if it's not its index
            if isinstance(df.index, pd.DatetimeIndex) and df.index.tz is not None:
                logger.warning(
                    "The provided DatetimeIndex was associated with a timezone, which is currently not supported "
                    "by xarray. To avoid unexpected behaviour, the tz information was removed. Consider calling "
                    f"`ts.time_index.tz_localize({df.index.tz})` when exporting the results."
                    "To plot the series with the right time steps, consider setting the matplotlib.pyplot "
                    "`rcParams['timezone']` parameter to automatically convert the time axis back to the "
                    "original timezone."
                )
                time_index = df.index.tz_localize(None)
            else:
                time_index = df.index

        if not time_index.name:
            time_index.name = time_col if time_col else DIMS[0]

        if series_df.columns.name:
            series_df.columns.name = None

        xa = xr.DataArray(
            series_df.values[:, :, np.newaxis],
            dims=(time_index.name,) + DIMS[-2:],
            coords={time_index.name: time_index, DIMS[1]: series_df.columns},
            attrs={STATIC_COV_TAG: static_covariates, HIERARCHY_TAG: hierarchy},
        )

        return cls.from_xarray(
            xa=xa,
            fill_missing_dates=fill_missing_dates,
            freq=freq,
            fillna_value=fillna_value,
        )

    @classmethod
    def from_group_dataframe(
        cls,
        df: pd.DataFrame,
        group_cols: Union[List[str], str],
        time_col: Optional[str] = None,
        value_cols: Optional[Union[List[str], str]] = None,
        static_cols: Optional[Union[List[str], str]] = None,
        fill_missing_dates: Optional[bool] = False,
        freq: Optional[Union[str, int]] = None,
        fillna_value: Optional[float] = None,
        drop_group_cols: Optional[Union[List[str], str]] = None,
        n_jobs: Optional[int] = 1,
        verbose: Optional[bool] = False,
    ) -> List[Self]:
        """
        Build a list of TimeSeries instances grouped by a selection of columns from a DataFrame.
        One column (or the DataFrame index) has to represent the time,
        a list of columns `group_cols` must be used for extracting the individual TimeSeries by groups,
        and a list of columns `value_cols` has to represent the values for the individual time series.
        Values from columns ``group_cols`` and ``static_cols`` are added as static covariates to the resulting
        TimeSeries objects. These can be viewed with `my_series.static_covariates`. Different to `group_cols`,
        `static_cols` only adds the static values but are not used to extract the TimeSeries groups.

        Parameters
        ----------
        df
            The DataFrame
        group_cols
            A string or list of strings representing the columns from the DataFrame by which to extract the
            individual TimeSeries groups.
        time_col
            The time column name. If set, the column will be cast to a pandas DatetimeIndex (if it contains
            timestamps) or a RangeIndex (if it contains integers).
            If not set, the DataFrame index will be used. In this case the DataFrame must contain an index that is
            either a pandas DatetimeIndex, a pandas RangeIndex, or a pandas Index that can be converted to a
            RangeIndex. Be aware that the index must represents the actual index of each individual time series group
            (can contain non-unique values). It is better if the index has no holes; alternatively setting
            `fill_missing_dates` can in some cases solve these issues (filling holes with NaN, or with the provided
            `fillna_value` numeric value, if any).
        value_cols
            A string or list of strings representing the value column(s) to be extracted from the DataFrame. If set to
            `None`, the whole DataFrame will be used.
        static_cols
            A string or list of strings representing static variable columns from the DataFrame that should be
            appended as static covariates to the resulting TimeSeries groups. Different to `group_cols`, the
            DataFrame is not grouped by these columns. Note that for every group, there must be exactly one
            unique value.
        fill_missing_dates
            Optionally, a boolean value indicating whether to fill missing dates (or indices in case of integer index)
            with NaN values. This requires either a provided `freq` or the possibility to infer the frequency from the
            provided timestamps. See :meth:`_fill_missing_dates() <TimeSeries._fill_missing_dates>` for more info.
        freq
            Optionally, a string or integer representing the frequency of the underlying index. This is useful in order
            to fill in missing values if some dates are missing and `fill_missing_dates` is set to `True`.
            If a string, represents the frequency of the pandas DatetimeIndex (see `offset aliases
            <https://pandas.pydata.org/pandas-docs/stable/user_guide/timeseries.html#offset-aliases>`_ for more info on
            supported frequencies).
            If an integer, represents the step size of the pandas Index or pandas RangeIndex.
        fillna_value
            Optionally, a numeric value to fill missing values (NaNs) with.
        drop_group_cols
            Optionally, a string or list of strings with `group_cols` column(s) to exclude from the static covariates.
        n_jobs
            Optionally, an integer representing the number of parallel jobs to run. Behavior is the same as in the
            `joblib.Parallel` class.
        verbose
            Optionally, a boolean value indicating whether to display a progress bar.

        Returns
        -------
        List[TimeSeries]
            A list containing a univariate or multivariate deterministic TimeSeries per group in the DataFrame.
        """
        if time_col is None and df.index.is_monotonic_increasing:
            logger.warning(
                "UserWarning: `time_col` was not set and `df` has a monotonically increasing (time) index. This "
                "results in time series groups with non-overlapping (time) index. You can ignore this warning if the "
                "index represents the actual index of each individual time series group."
            )

        group_cols = [group_cols] if not isinstance(group_cols, list) else group_cols
        if drop_group_cols:
            drop_group_cols = (
                [drop_group_cols]
                if not isinstance(drop_group_cols, list)
                else drop_group_cols
            )
            invalid_cols = set(drop_group_cols) - set(group_cols)
            if invalid_cols:
                raise_log(
                    ValueError(
                        f"Found invalid `drop_group_cols` columns. All columns must be in the passed `group_cols`. "
                        f"Expected any of: {group_cols}, received: {invalid_cols}."
                    ),
                    logger=logger,
                )
            drop_group_col_idx = [
                idx for idx, col in enumerate(group_cols) if col in drop_group_cols
            ]
        else:
            drop_group_cols = []
            drop_group_col_idx = []
        if static_cols is not None:
            static_cols = (
                [static_cols] if not isinstance(static_cols, list) else static_cols
            )
        else:
            static_cols = []
        static_cov_cols = group_cols + static_cols
        extract_static_cov_cols = [
            col for col in static_cov_cols if col not in drop_group_cols
        ]
        extract_time_col = [] if time_col is None else [time_col]

        if value_cols is None:
            value_cols = df.columns.drop(static_cov_cols + extract_time_col).tolist()
        extract_value_cols = [value_cols] if isinstance(value_cols, str) else value_cols

        df = df[static_cov_cols + extract_value_cols + extract_time_col]

        if time_col:
<<<<<<< HEAD
            if np.issubdtype(df[time_col].dtype, object) or np.issubdtype(
                df[time_col].dtype, np.integer
            ):
                # Try to convert to integers if needed and set index
                try:
                    df[time_col] = df[time_col].astype(int)
                    df = df.set_index(df[time_col])
                except ValueError:
                    pass

            if np.issubdtype(df[time_col].dtype, np.integer):
                # The integer conversion worked or it was already an integer
                pass

            elif np.issubdtype(df[time_col].dtype, object):
                # The integer conversion failed; try datetimes
                try:
                    df.index = pd.DatetimeIndex(df[time_col])
                    df.drop(columns=time_col)
                except ValueError:
                    raise_log(
                        AttributeError(
                            "'time_col' is of 'object' dtype but doesn't contain valid timestamps"
                        )
                    )
            elif np.issubdtype(df[time_col].dtype, np.datetime64):
                df.index = pd.DatetimeIndex(df[time_col])
                df.drop(columns=time_col)
            else:
                raise_log(
                    AttributeError(
                        "Invalid type of `time_col`: it needs to be of either 'str', 'datetime' or 'int' dtype."
                    )
                )
=======
            df = df.set_index(df[time_col])
>>>>>>> 26c5f393

        if df.index.is_monotonic_increasing:
            logger.warning(
                "UserWarning: The (time) index from `df` is monotonically increasing. This "
                "results in time series groups with non-overlapping (time) index. You can ignore this warning if the "
                "index represents the actual index of each individual time series group."
            )

        # sort on entire `df` to avoid having to sort individually later on
<<<<<<< HEAD
        else:
=======
        if not df.index.is_monotonic_increasing:
>>>>>>> 26c5f393
            df = df.sort_index()

        groups = df.groupby(group_cols[0] if len(group_cols) == 1 else group_cols)

        iterator = _build_tqdm_iterator(
            groups,
            verbose=verbose,
            total=len(groups),
            desc="Creating TimeSeries",
        )

        def from_group(static_cov_vals, group):
            split = group[extract_value_cols]

            static_cov_vals = (
                (static_cov_vals,)
                if not isinstance(static_cov_vals, tuple)
                else static_cov_vals
            )
            # optionally, exclude group columns from static covariates
            if drop_group_col_idx:
                if len(drop_group_col_idx) == len(group_cols):
                    static_cov_vals = tuple()
                else:
                    static_cov_vals = tuple(
                        val
                        for idx, val in enumerate(static_cov_vals)
                        if idx not in drop_group_col_idx
                    )

            # check that for each group there is only one unique value per column in `static_cols`
            if static_cols:
                static_cols_valid = [
                    len(group[col].unique()) == 1 for col in static_cols
                ]
                if not all(static_cols_valid):
                    # encountered performance issues when evaluating the error message from below in every
                    # iteration with `raise_if_not(all(static_cols_valid), message, logger)`
                    invalid_cols = [
                        static_col
                        for static_col, is_valid in zip(static_cols, static_cols_valid)
                        if not is_valid
                    ]
                    raise_if(
                        True,
                        f"Encountered more than one unique value in group {group} for given static columns: "
                        f"{invalid_cols}.",
                        logger,
                    )
                # add the static covariates to the group values
                static_cov_vals += tuple(group[static_cols].values[0])

            return cls.from_dataframe(
                df=split,
                fill_missing_dates=fill_missing_dates,
                freq=freq,
                fillna_value=fillna_value,
                static_covariates=(
                    pd.DataFrame([static_cov_vals], columns=extract_static_cov_cols)
                    if extract_static_cov_cols
                    else None
                ),
            )

        return _parallel_apply(
            iterator,
            from_group,
            n_jobs,
            fn_args=dict(),
            fn_kwargs=dict(),
        )

    @classmethod
    def from_series(
        cls,
        pd_series: pd.Series,
        fill_missing_dates: Optional[bool] = False,
        freq: Optional[Union[str, int]] = None,
        fillna_value: Optional[float] = None,
        static_covariates: Optional[Union[pd.Series, pd.DataFrame]] = None,
    ) -> Self:
        """
        Build a univariate deterministic series from a pandas Series.

        The series must contain an index that is either a pandas DatetimeIndex, a pandas RangeIndex, or a pandas Index
        that can be converted into a RangeIndex. It is better if the index has no holes; alternatively setting
        `fill_missing_dates` can in some cases solve these issues (filling holes with NaN, or with the provided
        `fillna_value` numeric value, if any).

        Parameters
        ----------
        pd_series
            The pandas Series instance.
        fill_missing_dates
            Optionally, a boolean value indicating whether to fill missing dates (or indices in case of integer index)
            with NaN values. This requires either a provided `freq` or the possibility to infer the frequency from the
            provided timestamps. See :meth:`_fill_missing_dates() <TimeSeries._fill_missing_dates>` for more info.
        freq
            Optionally, a string or integer representing the frequency of the underlying index. This is useful in order
            to fill in missing values if some dates are missing and `fill_missing_dates` is set to `True`.
            If a string, represents the frequency of the pandas DatetimeIndex (see `offset aliases
            <https://pandas.pydata.org/pandas-docs/stable/user_guide/timeseries.html#offset-aliases>`_ for more info on
            supported frequencies).
            If an integer, represents the step size of the pandas Index or pandas RangeIndex.
        fillna_value
            Optionally, a numeric value to fill missing values (NaNs) with.
        static_covariates
            Optionally, a set of static covariates to be added to the TimeSeries. Either a pandas Series or a
            single-row pandas DataFrame. If a Series, the index represents the static variables. If a DataFrame, the
            columns represent the static variables and the single row represents the univariate TimeSeries component.

        Returns
        -------
        TimeSeries
            A univariate and deterministic TimeSeries constructed from the inputs.
        """
        df = pd.DataFrame(pd_series)
        return cls.from_dataframe(
            df,
            time_col=None,
            value_cols=None,
            fill_missing_dates=fill_missing_dates,
            freq=freq,
            fillna_value=fillna_value,
            static_covariates=static_covariates,
        )

    @classmethod
    def from_times_and_values(
        cls,
        times: Union[pd.DatetimeIndex, pd.RangeIndex, pd.Index],
        values: np.ndarray,
        fill_missing_dates: Optional[bool] = False,
        freq: Optional[Union[str, int]] = None,
        columns: Optional[pd._typing.Axes] = None,
        fillna_value: Optional[float] = None,
        static_covariates: Optional[Union[pd.Series, pd.DataFrame]] = None,
        hierarchy: Optional[Dict] = None,
    ) -> Self:
        """
        Build a series from a time index and value array.

        Parameters
        ----------
        times
            A pandas DateTimeIndex, RangeIndex, or Index that can be converted to a RangeIndex representing the time
            axis for the time series. It is better if the index has no holes; alternatively setting
            `fill_missing_dates` can in some cases solve these issues (filling holes with NaN, or with the provided
            `fillna_value` numeric value, if any).
        values
            A Numpy array of values for the TimeSeries. Both 2-dimensional arrays, for deterministic series,
            and 3-dimensional arrays, for probabilistic series, are accepted. In the former case the dimensions
            should be (time, component), and in the latter case (time, component, sample).
        fill_missing_dates
            Optionally, a boolean value indicating whether to fill missing dates (or indices in case of integer index)
            with NaN values. This requires either a provided `freq` or the possibility to infer the frequency from the
            provided timestamps. See :meth:`_fill_missing_dates() <TimeSeries._fill_missing_dates>` for more info.
        freq
            Optionally, a string or integer representing the frequency of the underlying index. This is useful in order
            to fill in missing values if some dates are missing and `fill_missing_dates` is set to `True`.
            If a string, represents the frequency of the pandas DatetimeIndex (see `offset aliases
            <https://pandas.pydata.org/pandas-docs/stable/user_guide/timeseries.html#offset-aliases>`_ for more info on
            supported frequencies).
            If an integer, represents the step size of the pandas Index or pandas RangeIndex.
        columns
            Columns to be used by the underlying pandas DataFrame.
        fillna_value
            Optionally, a numeric value to fill missing values (NaNs) with.
        static_covariates
            Optionally, a set of static covariates to be added to the TimeSeries. Either a pandas Series or a pandas
            DataFrame. If a Series, the index represents the static variables. The covariates are globally 'applied'
            to all components of the TimeSeries. If a DataFrame, the columns represent the static variables and the
            rows represent the components of the uni/multivariate TimeSeries. If a single-row DataFrame, the covariates
            are globally 'applied' to all components of the TimeSeries. If a multi-row DataFrame, the number of
            rows must match the number of components of the TimeSeries (in this case, the number of columns in
            ``values``). This adds control for component-specific static covariates.
        hierarchy
            Optionally, a dictionary describing the grouping(s) of the time series. The keys are component names, and
            for a given component name `c`, the value is a list of component names that `c` "belongs" to. For instance,
            if there is a `total` component, split both in two divisions `d1` and `d2` and in two regions `r1` and `r2`,
            and four products `d1r1` (in division `d1` and region `r1`), `d2r1`, `d1r2` and `d2r2`, the hierarchy would
            be encoded as follows.

            .. highlight:: python
            .. code-block:: python

                hierarchy={
                    "d1r1": ["d1", "r1"],
                    "d1r2": ["d1", "r2"],
                    "d2r1": ["d2", "r1"],
                    "d2r2": ["d2", "r2"],
                    "d1": ["total"],
                    "d2": ["total"],
                    "r1": ["total"],
                    "r2": ["total"]
                }
            ..
            The hierarchy can be used to reconcile forecasts (so that the sums of the forecasts at
            different levels are consistent), see `hierarchical reconciliation
            <https://unit8co.github.io/darts/generated_api/darts.dataprocessing.transformers.reconciliation.html>`_.

        Returns
        -------
        TimeSeries
            A TimeSeries constructed from the inputs.
        """
        raise_if_not(
            isinstance(times, VALID_INDEX_TYPES)
            or np.issubdtype(times.dtype, np.integer),
            "the `times` argument must be a RangeIndex, or a DateTimeIndex. Use "
            "TimeSeries.from_values() if you want to use an automatic RangeIndex.",
        )

        # BUGFIX : force time-index to be timezone naive as xarray doesn't support it
        if isinstance(times, pd.DatetimeIndex) and times.tz is not None:
            logger.warning(
                "The `times` argument was associated with a timezone, which is currently not supported "
                "by xarray. To avoid unexpected behaviour, the tz information was removed. Consider calling "
                f"`ts.time_index.tz_localize({times.tz})` when exporting the results."
                "To plot the series with the right time steps, consider setting the matplotlib.pyplot "
                "`rcParams['timezone']` parameter to automatically convert the time axis back to the "
                "original timezone."
            )
            times = times.tz_localize(None)

        times_name = DIMS[0] if not times.name else times.name

        # avoid copying if data is already np.ndarray:
        values = np.array(values) if not isinstance(values, np.ndarray) else values
        values = expand_arr(values, ndim=len(DIMS))
        coords = {times_name: times}
        if columns is not None:
            coords[DIMS[1]] = columns

        xa = xr.DataArray(
            values,
            dims=(times_name,) + DIMS[-2:],
            coords=coords,
            attrs={STATIC_COV_TAG: static_covariates, HIERARCHY_TAG: hierarchy},
        )
        return cls.from_xarray(
            xa=xa,
            fill_missing_dates=fill_missing_dates,
            freq=freq,
            fillna_value=fillna_value,
        )

    @classmethod
    def from_values(
        cls,
        values: np.ndarray,
        columns: Optional[pd._typing.Axes] = None,
        fillna_value: Optional[float] = None,
        static_covariates: Optional[Union[pd.Series, pd.DataFrame]] = None,
        hierarchy: Optional[Dict] = None,
    ) -> Self:
        """
        Build an integer-indexed series from an array of values.
        The series will have an integer index (RangeIndex).

        Parameters
        ----------
        values
            A Numpy array of values for the TimeSeries. Both 2-dimensional arrays, for deterministic series,
            and 3-dimensional arrays, for probabilistic series, are accepted. In the former case the dimensions
            should be (time, component), and in the latter case (time, component, sample).
        columns
            Columns to be used by the underlying pandas DataFrame.
        fillna_value
            Optionally, a numeric value to fill missing values (NaNs) with.
        static_covariates
            Optionally, a set of static covariates to be added to the TimeSeries. Either a pandas Series or a pandas
            DataFrame. If a Series, the index represents the static variables. The covariates are globally 'applied'
            to all components of the TimeSeries. If a DataFrame, the columns represent the static variables and the
            rows represent the components of the uni/multivariate TimeSeries. If a single-row DataFrame, the covariates
            are globally 'applied' to all components of the TimeSeries. If a multi-row DataFrame, the number of
            rows must match the number of components of the TimeSeries (in this case, the number of columns in
            ``values``). This adds control for component-specific static covariates.
        hierarchy
            Optionally, a dictionary describing the grouping(s) of the time series. The keys are component names, and
            for a given component name `c`, the value is a list of component names that `c` "belongs" to. For instance,
            if there is a `total` component, split both in two divisions `d1` and `d2` and in two regions `r1` and `r2`,
            and four products `d1r1` (in division `d1` and region `r1`), `d2r1`, `d1r2` and `d2r2`, the hierarchy would
            be encoded as follows.

            .. highlight:: python
            .. code-block:: python

                hierarchy={
                    "d1r1": ["d1", "r1"],
                    "d1r2": ["d1", "r2"],
                    "d2r1": ["d2", "r1"],
                    "d2r2": ["d2", "r2"],
                    "d1": ["total"],
                    "d2": ["total"],
                    "r1": ["total"],
                    "r2": ["total"]
                }
            ..
            The hierarchy can be used to reconcile forecasts (so that the sums of the forecasts at
            different levels are consistent), see `hierarchical reconciliation
            <https://unit8co.github.io/darts/generated_api/darts.dataprocessing.transformers.reconciliation.html>`_.

        Returns
        -------
        TimeSeries
            A TimeSeries constructed from the inputs.
        """
        time_index = pd.RangeIndex(0, len(values), 1)
        values_ = (
            np.reshape(values, (len(values), 1)) if len(values.shape) == 1 else values
        )

        return cls.from_times_and_values(
            times=time_index,
            values=values_,
            fill_missing_dates=False,
            freq=None,
            columns=columns,
            fillna_value=fillna_value,
            static_covariates=static_covariates,
            hierarchy=hierarchy,
        )

    @classmethod
    def from_json(
        cls,
        json_str: str,
        static_covariates: Optional[Union[pd.Series, pd.DataFrame]] = None,
        hierarchy: Optional[Dict] = None,
    ) -> Self:
        """
        Build a series from the JSON String representation of a ``TimeSeries``
        (produced using :func:`TimeSeries.to_json()`).

        At the moment this only supports deterministic time series (i.e., made of 1 sample).

        Parameters
        ----------
        json_str
            The JSON String to convert
        static_covariates
            Optionally, a set of static covariates to be added to the TimeSeries. Either a pandas Series or a pandas
            DataFrame. If a Series, the index represents the static variables. The covariates are globally 'applied'
            to all components of the TimeSeries. If a DataFrame, the columns represent the static variables and the
            rows represent the components of the uni/multivariate TimeSeries. If a single-row DataFrame, the covariates
            are globally 'applied' to all components of the TimeSeries. If a multi-row DataFrame, the number of
            rows must match the number of components of the TimeSeries (in this case, the number of columns in
            ``value_cols``). This adds control for component-specific static covariates.
        hierarchy
            Optionally, a dictionary describing the grouping(s) of the time series. The keys are component names, and
            for a given component name `c`, the value is a list of component names that `c` "belongs" to. For instance,
            if there is a `total` component, split both in two divisions `d1` and `d2` and in two regions `r1` and `r2`,
            and four products `d1r1` (in division `d1` and region `r1`), `d2r1`, `d1r2` and `d2r2`, the hierarchy would
            be encoded as follows.

            .. highlight:: python
            .. code-block:: python

                hierarchy={
                    "d1r1": ["d1", "r1"],
                    "d1r2": ["d1", "r2"],
                    "d2r1": ["d2", "r1"],
                    "d2r2": ["d2", "r2"],
                    "d1": ["total"],
                    "d2": ["total"],
                    "r1": ["total"],
                    "r2": ["total"]
                }
            ..
            The hierarchy can be used to reconcile forecasts (so that the sums of the forecasts at
            different levels are consistent), see `hierarchical reconciliation
            <https://unit8co.github.io/darts/generated_api/darts.dataprocessing.transformers.reconciliation.html>`_.

        Returns
        -------
        TimeSeries
            The time series object converted from the JSON String
        """
        df = pd.read_json(StringIO(json_str), orient="split")
        return cls.from_dataframe(
            df, static_covariates=static_covariates, hierarchy=hierarchy
        )

    @classmethod
    def from_pickle(cls, path: str) -> Self:
        """
        Read a pickled ``TimeSeries``.

        Parameters
        ----------
        path : string
            path pointing to a pickle file that will be loaded

        Returns
        -------
        TimeSeries
            timeseries object loaded from file

        Notes
        -----
        Xarray docs [1]_ suggest not using pickle as a long-term data storage.

        References
        ----------
        .. [1] http://xarray.pydata.org/en/stable/user-guide/io.html#pickle
        """
        with open(path, "rb") as fh:
            return pickle.load(fh)

    """
    Properties
    ==========
    """

    @property
    def static_covariates(self) -> Optional[pd.DataFrame]:
        """
        Returns the static covariates contained in the series as a pandas DataFrame.
        The columns represent the static variables and the rows represent the components of the uni/multivariate
        series.
        """
        return self._xa.attrs.get(STATIC_COV_TAG, None)

    @property
    def hierarchy(self) -> Optional[Dict]:
        """
        The hierarchy of this TimeSeries, if any.
        If set, the hierarchy is encoded as a dictionary, whose keys are individual components
        and values are the set of parent(s) of these components in the hierarchy.
        """
        return self._xa.attrs.get(HIERARCHY_TAG, None)

    @property
    def has_hierarchy(self) -> bool:
        """Whether this series is hierarchical or not."""
        return self.hierarchy is not None

    @property
    def top_level_component(self) -> Optional[str]:
        """
        The top level component name of this series, or None if the series has no hierarchy.
        """
        return self._top_level_component

    @property
    def bottom_level_components(self) -> Optional[List[str]]:
        """
        The bottom level component names of this series, or None if the series has no hierarchy.
        """
        return self._bottom_level_components

    @property
    def top_level_series(self) -> Optional[Self]:
        """
        The univariate series containing the single top-level component of this series,
        or None if the series has no hierarchy.
        """
        return self[self.top_level_component] if self.has_hierarchy else None

    @property
    def bottom_level_series(self) -> Optional[List[Self]]:
        """
        The series containing the bottom-level components of this series in the same
        order as they appear in the series, or None if the series has no hierarchy.

        The returned series is multivariate if there are multiple bottom components.
        """
        return (
            self[[c for c in self.components if c in self.bottom_level_components]]
            if self.has_hierarchy
            else None
        )

    @property
    def n_samples(self) -> int:
        """Number of samples contained in the series."""
        return len(self._xa.sample)

    @property
    def n_components(self) -> int:
        """Number of components (dimensions) contained in the series."""
        return len(self._xa.component)

    @property
    def width(self) -> int:
        """ "Width" (= number of components) of the series."""
        return self.n_components

    @property
    def n_timesteps(self) -> int:
        """Number of time steps in the series."""
        return len(self._time_index)

    @property
    def is_deterministic(self) -> bool:
        """Whether this series is deterministic."""
        return self.n_samples == 1

    @property
    def is_stochastic(self) -> bool:
        """Whether this series is stochastic."""
        return not self.is_deterministic

    @property
    def is_probabilistic(self) -> bool:
        """Whether this series is stochastic (= probabilistic)."""
        return self.is_stochastic

    @property
    def is_univariate(self) -> bool:
        """Whether this series is univariate."""
        return self.n_components == 1

    @property
    def freq(self) -> Union[pd.DateOffset, int]:
        """The frequency of the series.
        A `pd.DateOffset` if series is indexed with a `pd.DatetimeIndex`.
        An integer (step size) if series is indexed with a `pd.RangeIndex`.
        """
        return self._freq

    @property
    def freq_str(self) -> str:
        """The frequency string representation of the series."""
        return self._freq_str

    @property
    def dtype(self):
        """The dtype of the series' values."""
        return self._xa.values.dtype

    @property
    def components(self) -> pd.Index:
        """The names of the components, as a Pandas Index."""
        return self._xa.get_index(DIMS[1]).copy()

    @property
    def columns(self) -> pd.Index:
        """The names of the components, as a Pandas Index."""
        return self.components

    @property
    def time_index(self) -> Union[pd.DatetimeIndex, pd.RangeIndex]:
        """The time index of this time series."""
        return self._time_index.copy()

    @property
    def time_dim(self) -> str:
        """The name of the time dimension for this time series."""
        return self._time_dim

    @property
    def has_datetime_index(self) -> bool:
        """Whether this series is indexed with a DatetimeIndex (otherwise it is indexed with an RangeIndex)."""
        return self._has_datetime_index

    @property
    def has_range_index(self) -> bool:
        """Whether this series is indexed with an RangeIndex (otherwise it is indexed with a DatetimeIndex)."""
        return not self._has_datetime_index

    @property
    def has_static_covariates(self) -> bool:
        """Whether this series contains static covariates."""
        return self.static_covariates is not None

    @property
    def duration(self) -> Union[pd.Timedelta, int]:
        """The duration of this time series (as a time delta or int)."""
        return self._time_index[-1] - self._time_index[0]

    """
    Some asserts
    =============
    """

    # TODO: put at the bottom

    def _assert_univariate(self):
        if not self.is_univariate:
            raise_log(
                AssertionError(
                    "Only univariate TimeSeries instances support this method"
                ),
                logger,
            )

    def _assert_deterministic(self):
        if not self.is_deterministic:
            raise_log(
                AssertionError(
                    "Only deterministic TimeSeries (with 1 sample) instances support this method"
                ),
                logger,
            )

    def _assert_stochastic(self):
        if not self.is_stochastic:
            raise_log(
                AssertionError(
                    "Only non-deterministic TimeSeries (with more than 1 samples) "
                    "instances support this method"
                ),
                logger,
            )

    def _raise_if_not_within(self, ts: Union[pd.Timestamp, int]):
        if isinstance(ts, pd.Timestamp):
            # Not that the converse doesn't apply (a time-indexed series can be called with an integer)
            raise_if_not(
                self._has_datetime_index,
                "Function called with a timestamp, but series not time-indexed.",
                logger,
            )
            is_inside = self.start_time() <= ts <= self.end_time()
        else:
            if self._has_datetime_index:
                is_inside = 0 <= ts <= len(self)
            else:
                is_inside = self.start_time() <= ts <= self.end_time()

        raise_if_not(
            is_inside,
            f"Timestamp must be between {self.start_time()} and {self.end_time()}",
            logger,
        )

    def _get_first_timestamp_after(self, ts: pd.Timestamp) -> Union[pd.Timestamp, int]:
        return next(filter(lambda t: t >= ts, self._time_index))

    def _get_last_timestamp_before(self, ts: pd.Timestamp) -> Union[pd.Timestamp, int]:
        return next(filter(lambda t: t <= ts, self._time_index[::-1]))

    """
    Export functions
    ================
    """

    def data_array(self, copy=True) -> xr.DataArray:
        """
        Return the ``xarray.DataArray`` representation underlying this series.

        Parameters
        ----------
        copy
            Whether to return a copy of the series. Leave it to True unless you know what you are doing.

        Returns
        -------
        xarray.DataArray
            The xarray DataArray underlying this time series.
        """
        return self._xa.copy() if copy else self._xa

    def pd_series(self, copy=True) -> pd.Series:
        """
        Return a Pandas Series representation of this univariate deterministic time series.

        Works only for univariate series that are deterministic (i.e., made of 1 sample).

        Parameters
        ----------
        copy
            Whether to return a copy of the series. Leave it to True unless you know what you are doing.

        Returns
        -------
        pandas.Series
            A Pandas Series representation of this univariate time series.
        """
        self._assert_univariate()
        self._assert_deterministic()
        if copy:
            return pd.Series(
                self._xa[:, 0, 0].values.copy(),
                index=self._time_index.copy(),
                name=self.components[0],
            )
        else:
            return pd.Series(
                self._xa[:, 0, 0].values,
                index=self._time_index,
                name=self.components[0],
            )

    def pd_dataframe(self, copy=True, suppress_warnings=False) -> pd.DataFrame:
        """
        Return a Pandas DataFrame representation of this time series.

        Each of the series components will appear as a column in the DataFrame.
        If the series is stochastic, the samples are returned as columns of the dataframe with column names
        as 'component_s#' (e.g. with two components and two samples:
        'comp0_s0', 'comp0_s1' 'comp1_s0' 'comp1_s1').

        Parameters
        ----------
        copy
            Whether to return a copy of the dataframe. Leave it to True unless you know what you are doing.

        Returns
        -------
        pandas.DataFrame
            The Pandas DataFrame representation of this time series
        """
        if not self.is_deterministic:
            if not suppress_warnings:
                logger.warning(
                    "You are transforming a stochastic TimeSeries (i.e., contains several samples). "
                    "The resulting DataFrame is a 2D object with all samples on the columns. "
                    "If this is not the expected behavior consider calling a function "
                    "adapted to stochastic TimeSeries like quantile_df()."
                )

            comp_name = list(self.components)
            samples = range(self.n_samples)
            df_col_names = [
                "_s".join((comp_name, str(sample_id)))
                for comp_name, sample_id in itertools.product(comp_name, samples)
            ]

            if copy:
                return pd.DataFrame(
                    self._xa.stack(data=(DIMS[1], DIMS[2])).values.copy(),
                    index=self._time_index.copy(),
                    columns=df_col_names.copy(),
                )
            else:
                return pd.DataFrame(
                    self._xa.stack(data=(DIMS[1], DIMS[2])).values,
                    index=self._time_index,
                    columns=df_col_names,
                )
        else:
            if copy:
                return pd.DataFrame(
                    self._xa[:, :, 0].values.copy(),
                    index=self._time_index.copy(),
                    columns=self._xa.get_index(DIMS[1]).copy(),
                )
            else:
                return pd.DataFrame(
                    self._xa[:, :, 0].values,
                    index=self._time_index,
                    columns=self._xa.get_index(DIMS[1]),
                )

    def quantile_df(self, quantile=0.5) -> pd.DataFrame:
        """
        Return a Pandas DataFrame containing the single desired quantile of each component (over the samples).

        Each of the series components will appear as a column in the DataFrame. The column will be named
        "<component>_X", where "<component>" is the column name corresponding to this component, and "X"
        is the quantile value.
        The quantile columns represent the marginal distributions of the components of this series.

        This works only on stochastic series (i.e., with more than 1 sample)

        Parameters
        ----------
        quantile
            The desired quantile value. The value must be represented as a fraction
            (between 0 and 1 inclusive). For instance, `0.5` will return a DataFrame
            containing the median of the (marginal) distribution of each component.

        Returns
        -------
        pandas.DataFrame
            The Pandas DataFrame containing the desired quantile for each component.
        """
        self._assert_stochastic()
        raise_if_not(
            0 <= quantile <= 1,
            "The quantile values must be expressed as fraction (between 0 and 1 inclusive).",
            logger,
        )

        # column names
        cnames = [s + f"_{quantile}" for s in self.columns]

        return pd.DataFrame(
            self._xa.quantile(q=quantile, dim=DIMS[2]),
            index=self._time_index,
            columns=cnames,
        )

    def quantile_timeseries(self, quantile=0.5, **kwargs) -> Self:
        """
        Return a deterministic ``TimeSeries`` containing the single desired quantile of each component
        (over the samples) of this stochastic ``TimeSeries``.

        The components in the new series are named "<component>_X", where "<component>"
        is the column name corresponding to this component, and "X" is the quantile value.
        The quantile columns represent the marginal distributions of the components of this series.

        This works only on stochastic series (i.e., with more than 1 sample)

        Parameters
        ----------
        quantile
            The desired quantile value. The value must be represented as a fraction
            (between 0 and 1 inclusive). For instance, `0.5` will return a TimeSeries
            containing the median of the (marginal) distribution of each component.
        kwargs
            Other keyword arguments are passed down to `numpy.quantile()`

        Returns
        -------
        TimeSeries
            The TimeSeries containing the desired quantile for each component.
        """
        self._assert_stochastic()
        raise_if_not(
            0 <= quantile <= 1,
            "The quantile values must be expressed as fraction (between 0 and 1 inclusive).",
            logger,
        )

        # component names
        cnames = [f"{comp}_{quantile}" for comp in self.components]

        new_data = np.quantile(
            self._xa.values,
            q=quantile,
            axis=2,
            overwrite_input=False,
            keepdims=True,
            **kwargs,
        )
        new_xa = xr.DataArray(
            new_data,
            dims=self._xa.dims,
            coords={self._xa.dims[0]: self.time_index, DIMS[1]: pd.Index(cnames)},
            attrs=self._xa.attrs,
        )

        return self.__class__(new_xa)

    def quantiles_df(self, quantiles: Tuple[float] = (0.1, 0.5, 0.9)) -> pd.DataFrame:
        """
        Return a Pandas DataFrame containing the desired quantiles of each component (over the samples).

        Each of the series components will appear as a column in the DataFrame. The column will be named
        "<component>_X", where "<component>" is the column name corresponding to this component, and "X"
        is the quantile value.
        The quantiles represent the marginal distributions of the components of this series.

        This works only on stochastic series (i.e., with more than 1 sample)

        Parameters
        ----------
        quantiles
            Tuple containing the desired quantiles. The values must be represented as fractions
            (between 0 and 1 inclusive). For instance, `(0.1, 0.5, 0.9)` will return a DataFrame
            containing the 10th-percentile, median and 90th-percentile of the (marginal) distribution of each component.

        Returns
        -------
        pandas.DataFrame
            The Pandas DataFrame containing the quantiles for each component.
        """
        return pd.concat(
            [
                self.quantile_timeseries(quantile).pd_dataframe()
                for quantile in quantiles
            ],
            axis=1,
        )

    def astype(self, dtype: Union[str, np.dtype]) -> Self:
        """
        Converts this series to a new series with desired dtype.

        Parameters
        ----------
        dtype
            A NumPy dtype (np.float32 or np.float64)

        Returns
        -------
        TimeSeries
            A TimeSeries having the desired dtype.
        """
        return self.__class__(self._xa.astype(dtype))

    def start_time(self) -> Union[pd.Timestamp, int]:
        """
        Start time of the series.

        Returns
        -------
        Union[pandas.Timestamp, int]
            A timestamp containing the first time of the TimeSeries (if indexed by DatetimeIndex),
            or an integer (if indexed by RangeIndex)
        """
        return self._time_index[0]

    def end_time(self) -> Union[pd.Timestamp, int]:
        """
        End time of the series.

        Returns
        -------
        Union[pandas.Timestamp, int]
            A timestamp containing the last time of the TimeSeries (if indexed by DatetimeIndex),
            or an integer (if indexed by RangeIndex)
        """
        return self._time_index[-1]

    def first_value(self) -> float:
        """
        First value of this univariate series.

        Returns
        -------
        float
            The first value of this univariate deterministic time series
        """
        self._assert_univariate()
        self._assert_deterministic()
        return float(self._xa[0, 0, 0])

    def last_value(self) -> float:
        """
        Last value of this univariate series.

        Returns
        -------
        float
            The last value of this univariate deterministic time series
        """
        self._assert_univariate()
        self._assert_deterministic()
        return float(self._xa[-1, 0, 0])

    def first_values(self) -> np.ndarray:
        """
        First values of this potentially multivariate series.

        Returns
        -------
        np.ndarray
            The first values of every component of this deterministic time series
        """
        self._assert_deterministic()
        return self._xa.values[0, :, 0].copy()

    def last_values(self) -> np.ndarray:
        """
        Last values of this potentially multivariate series.

        Returns
        -------
        np.ndarray
            The last values of every component of this deterministic time series
        """
        self._assert_deterministic()
        return self._xa.values[-1, :, 0].copy()

    def values(self, copy: bool = True, sample: int = 0) -> np.ndarray:
        """
        Return a 2-D array of shape (time, component), containing this series' values for one `sample`.

        Parameters
        ----------
        copy
            Whether to return a copy of the values, otherwise returns a view.
            Leave it to True unless you know what you are doing.
        sample
            For stochastic series, the sample for which to return values. Default: 0 (first sample).

        Returns
        -------
        numpy.ndarray
            The values composing the time series.
        """
        raise_if(
            self.is_deterministic and sample != 0,
            "This series contains one sample only (deterministic),"
            "so only sample=0 is accepted.",
            logger,
        )
        if copy:
            return np.copy(self._xa.values[:, :, sample])
        else:
            return self._xa.values[:, :, sample]

    def random_component_values(self, copy: bool = True) -> np.array:
        """
        Return a 2-D array of shape (time, component), containing the values for
        one sample taken uniformly at random among this series' samples.

        Parameters
        ----------
        copy
            Whether to return a copy of the values, otherwise returns a view.
            Leave it to True unless you know what you are doing.

        Returns
        -------
        numpy.ndarray
            The values composing one sample taken at random from the time series.
        """
        sample = np.random.randint(low=0, high=self.n_samples)
        if copy:
            return np.copy(self._xa.values[:, :, sample])
        else:
            return self._xa.values[:, :, sample]

    def all_values(self, copy: bool = True) -> np.ndarray:
        """
        Return a 3-D array of dimension (time, component, sample),
        containing this series' values for all samples.

        Parameters
        ----------
        copy
            Whether to return a copy of the values, otherwise returns a view.
            Leave it to True unless you know what you are doing.

        Returns
        -------
        numpy.ndarray
            The values composing the time series.
        """
        if copy:
            return np.copy(self._xa.values)
        else:
            return self._xa.values

    def univariate_values(self, copy: bool = True, sample: int = 0) -> np.ndarray:
        """
        Return a 1-D Numpy array of shape (time,),
        containing this univariate series' values for one `sample`.

        Parameters
        ----------
        copy
            Whether to return a copy of the values. Leave it to True unless you know what you are doing.
        sample
            For stochastic series, the sample for which to return values. Default: 0 (first sample).

        Returns
        -------
        numpy.ndarray
            The values composing the time series guaranteed to be univariate.
        """

        self._assert_univariate()
        if copy:
            return np.copy(self._xa[:, 0, sample].values)
        else:
            return self._xa[:, 0, sample].values

    def static_covariates_values(self, copy: bool = True) -> Optional[np.ndarray]:
        """
        Return a 2-D array of dimension (component, static variable),
        containing the static covariate values of the TimeSeries.

        Parameters
        ----------
        copy
            Whether to return a copy of the values, otherwise returns a view.
            Can only return a view if all values have the same dtype.
            Leave it to True unless you know what you are doing.

        Returns
        -------
        Optional[numpy.ndarray]
            The static covariate values if the series has static covariates, else `None`.
        """
        return (
            self.static_covariates.to_numpy(copy=copy)
            if self.has_static_covariates
            else self.static_covariates
        )

    def head(
        self, size: Optional[int] = 5, axis: Optional[Union[int, str]] = 0
    ) -> Self:
        """
        Return a TimeSeries containing the first `size` points.

        Parameters
        ----------
        size : int, default 5
               number of points to retain
        axis : str or int, optional, default: 0
               axis along which to slice the series

        Returns
        -------
        TimeSeries
            The series made of the first `size` points along the desired `axis`.
        """

        axis_str = self._get_dim_name(axis)
        display_n = min(size, self._xa.sizes[axis_str])

        if axis_str == self._time_dim:
            return self[:display_n]
        else:
            return self.__class__(self._xa[{axis_str: range(display_n)}])

    def tail(
        self, size: Optional[int] = 5, axis: Optional[Union[int, str]] = 0
    ) -> Self:
        """
        Return last `size` points of the series.

        Parameters
        ----------
        size : int, default: 5
            number of points to retain
        axis : str or int, optional, default: 0 (time dimension)
            axis along which we intend to display records

        Returns
        -------
        TimeSeries
            The series made of the last `size` points along the desired `axis`.
        """

        axis_str = self._get_dim_name(axis)
        display_n = min(size, self._xa.sizes[axis_str])

        if axis_str == self._time_dim:
            return self[-display_n:]
        else:
            return self.__class__(self._xa[{axis_str: range(-display_n, 0)}])

    def concatenate(
        self,
        other: Self,
        axis: Optional[Union[str, int]] = 0,
        ignore_time_axis: Optional[bool] = False,
        ignore_static_covariates: bool = False,
        drop_hierarchy: bool = True,
    ) -> Self:
        """
        Concatenate another timeseries to the current one along given axis.

        Parameters
        ----------
        other : TimeSeries
            another timeseries to concatenate to this one
        axis : str or int
            axis along which timeseries will be concatenated. ['time', 'component' or 'sample'; Default: 0 (time)]
        ignore_time_axis : bool, default False
            Ignore errors when time axis varies for some timeseries. Note that this may yield unexpected results
        ignore_static_covariates : bool
            whether to ignore all requirements for static covariate concatenation and only transfer the
            static covariates of the first TimeSeries element in `series` to the concatenated TimeSeries.
            Only effective when `axis=1`.
        drop_hierarchy : bool
            When `axis=1`, whether to drop hierarchy information. True by default.
            When False, the hierarchies will be "concatenated" as well
            (by merging the hierarchy dictionaries), which may cause issues if the component
            names of the resulting series and that of the merged hierarchy do not match.
            When `axis=0` or `axis=2`, the hierarchy of the first series is always kept.


        Returns
        -------
        TimeSeries
            concatenated timeseries

        See Also
        --------
        concatenate : a function to concatenate multiple series along a given axis.

        Notes
        -----
        When concatenating along the `time` dimension, the current series marks the start date of
        the resulting series, and the other series will have its time index ignored.
        """
        return concatenate(
            series=[self, other],
            axis=axis,
            ignore_time_axis=ignore_time_axis,
            ignore_static_covariates=ignore_static_covariates,
            drop_hierarchy=drop_hierarchy,
        )

    """
    Other methods
    =============
    """

    def gaps(self, mode: Literal["all", "any"] = "all") -> pd.DataFrame:
        """
        A function to compute and return gaps in the TimeSeries. Works only on deterministic time series (1 sample).

        Parameters
        ----------
        mode
            Only relevant for multivariate time series. The mode defines how gaps are defined. Set to
            'any' if a NaN value in any columns should be considered as as gaps. 'all' will only
            consider periods where all columns' values are NaN. Defaults to 'all'.

        Returns
        -------
        pd.DataFrame
            A pandas.DataFrame containing a row for every gap (rows with all-NaN values in underlying DataFrame)
            in this time series. The DataFrame contains three columns that include the start and end time stamps
            of the gap and the integer length of the gap (in `self.freq` units if the series is indexed
            by a DatetimeIndex).
        """

        df = self.pd_dataframe()

        if mode == "all":
            is_nan_series = df.isna().all(axis=1).astype(int)
        elif mode == "any":
            is_nan_series = df.isna().any(axis=1).astype(int)
        else:
            raise_log(
                ValueError(
                    f"Keyword mode accepts only 'any' or 'all'. Provided {mode}"
                ),
                logger,
            )
        diff = pd.Series(np.diff(is_nan_series.values), index=is_nan_series.index[:-1])
        gap_starts = diff[diff == 1].index + self._freq
        gap_ends = diff[diff == -1].index

        if is_nan_series.iloc[0] == 1:
            gap_starts = gap_starts.insert(0, self.start_time())
        if is_nan_series.iloc[-1] == 1:
            gap_ends = gap_ends.insert(len(gap_ends), self.end_time())

        gap_df = pd.DataFrame(columns=["gap_start", "gap_end"])

        if gap_starts.size == 0:
            return gap_df
        else:

            def intvl(start, end):
                if self._has_datetime_index:
                    return pd.date_range(start=start, end=end, freq=self._freq).size
                else:
                    return int((end - start) / self._freq) + 1

            gap_df["gap_start"] = gap_starts
            gap_df["gap_end"] = gap_ends
            gap_df["gap_size"] = gap_df.apply(
                lambda row: intvl(start=row.gap_start, end=row.gap_end), axis=1
            )

            return gap_df

    def copy(self) -> Self:
        """
        Make a copy of this series.

        Returns
        -------
        TimeSeries
            A copy of this time series.
        """

        # the xarray will be copied in the TimeSeries constructor.
        return self.__class__(self._xa)

    def get_index_at_point(
        self, point: Union[pd.Timestamp, float, int], after=True
    ) -> int:
        """
        Converts a point along the time axis index into an integer index ranging in (0, len(series)-1).

        Parameters
        ----------
        point
            This parameter supports 3 different data types: ``pd.Timestamp``, ``float`` and ``int``.

            ``pd.Timestamp`` work only on series that are indexed with a ``pd.DatetimeIndex``. In such cases, the
            returned point will be the index of this timestamp if it is present in the series time index.
            It it's not present in the time index, the index of the next timestamp is returned if `after=True`
            (if it exists in the series), otherwise the index of the previous timestamp is returned
            (if it exists in the series).

            In case of a ``float``, the parameter will be treated as the proportion of the time series
            that should lie before the point.

            If an ``int`` and series is datetime-indexed, the value of `point` is returned.
            If an ``int`` and series is integer-indexed, the index position of `point` in the RangeIndex is returned
            (accounting for steps).
        after
            If the provided pandas Timestamp is not in the time series index, whether to return the index of the
            next timestamp or the index of the previous one.
        """
        point_index = -1
        if isinstance(point, float):
            raise_if_not(
                0.0 <= point <= 1.0,
                "point (float) should be between 0.0 and 1.0.",
                logger,
            )
            point_index = int((len(self) - 1) * point)
        elif isinstance(point, (int, np.int64)):
            if self.has_datetime_index or (self.start_time() == 0 and self.freq == 1):
                point_index = point
            else:
                point_index_float = (point - self.start_time()) / self.freq
                point_index = int(point_index_float)
                raise_if(
                    point_index != point_index_float,
                    "The provided point is not a valid index for this series.",
                )
            raise_if_not(
                0 <= point_index < len(self),
                f"The index corresponding to the provided point ({point}) should be a valid index in series",
                logger,
            )
        elif isinstance(point, pd.Timestamp):
            raise_if_not(
                self._has_datetime_index,
                "A Timestamp has been provided, but this series is not time-indexed.",
                logger,
            )
            self._raise_if_not_within(point)
            if point in self:
                point_index = self._time_index.get_loc(point)
            else:
                point_index = self._time_index.get_loc(
                    self._get_first_timestamp_after(point)
                    if after
                    else self._get_last_timestamp_before(point)
                )
        else:
            raise_log(
                TypeError(
                    "`point` needs to be either `float`, `int` or `pd.Timestamp`"
                ),
                logger,
            )
        return point_index

    def get_timestamp_at_point(
        self, point: Union[pd.Timestamp, float, int]
    ) -> Union[pd.Timestamp, int]:
        """
        Converts a point into a pandas.Timestamp (if Datetime-indexed) or into an integer (if Int64-indexed).

        Parameters
        ----------
        point
            This parameter supports 3 different data types: `float`, `int` and `pandas.Timestamp`.
            In case of a `float`, the parameter will be treated as the proportion of the time series
            that should lie before the point.
            In case of `int`, the parameter will be treated as an integer index to the time index of
            `series`. Will raise a ValueError if not a valid index in `series`.
            In case of a `pandas.Timestamp`, point will be returned as is provided that the timestamp
            is present in the series time index, otherwise will raise a ValueError.
        """
        idx = self.get_index_at_point(point)
        return self._time_index[idx]

    def _split_at(
        self, split_point: Union[pd.Timestamp, float, int], after: bool = True
    ) -> Tuple[Self, Self]:
        # Get index with not after in order to avoid moving twice if split_point is not in self
        point_index = self.get_index_at_point(split_point, not after)
        return (
            self[: point_index + (1 if after else 0)],
            self[point_index + (1 if after else 0) :],
        )

    def split_after(
        self, split_point: Union[pd.Timestamp, float, int]
    ) -> Tuple[Self, Self]:
        """
        Splits the series in two, after a provided `split_point`.

        Parameters
        ----------
        split_point
            A timestamp, float or integer. If float, represents the proportion of the series to include in the
            first TimeSeries (must be between 0.0 and 1.0). If integer, represents the index position after
            which the split is performed. A pd.Timestamp can be provided for TimeSeries that are indexed by a
            pd.DatetimeIndex. In such cases, the timestamp will be contained in the first TimeSeries, but not
            in the second one. The timestamp itself does not have to appear in the original TimeSeries index.

        Returns
        -------
        Tuple[TimeSeries, TimeSeries]
            A tuple of two time series. The first time series contains the first samples up to the `split_point`,
            and the second contains the remaining ones.
        """
        return self._split_at(split_point, after=True)

    def split_before(
        self, split_point: Union[pd.Timestamp, float, int]
    ) -> Tuple[Self, Self]:
        """
        Splits the series in two, before a provided `split_point`.

        Parameters
        ----------
        split_point
            A timestamp, float or integer. If float, represents the proportion of the series to include in the
            first TimeSeries (must be between 0.0 and 1.0). If integer, represents the index position before
            which the split is performed. A pd.Timestamp can be provided for TimeSeries that are indexed by a
            pd.DatetimeIndex. In such cases, the timestamp will be contained in the second TimeSeries, but not
            in the first one. The timestamp itself does not have to appear in the original TimeSeries index.

        Returns
        -------
        Tuple[TimeSeries, TimeSeries]
            A tuple of two time series. The first time series contains the first samples up to the `split_point`,
            and the second contains the remaining ones.
        """
        return self._split_at(split_point, after=False)

    def drop_after(self, split_point: Union[pd.Timestamp, float, int]):
        """
        Drops everything after the provided time `split_point`, included.
        The timestamp may not be in the series. If it is, the timestamp will be dropped.

        Parameters
        ----------
        split_point
            The timestamp that indicates cut-off time.

        Returns
        -------
        TimeSeries
            A new TimeSeries, after `ts`.
        """
        return self[: self.get_index_at_point(split_point, after=True)]

    def drop_before(self, split_point: Union[pd.Timestamp, float, int]):
        """
        Drops everything before the provided time `split_point`, included.
        The timestamp may not be in the series. If it is, the timestamp will be dropped.

        Parameters
        ----------
        split_point
            The timestamp that indicates cut-off time.

        Returns
        -------
        TimeSeries
            A new TimeSeries, after `ts`.
        """
        return self[self.get_index_at_point(split_point, after=False) + 1 :]

    def slice(
        self, start_ts: Union[pd.Timestamp, int], end_ts: Union[pd.Timestamp, int]
    ):
        """
        Return a new TimeSeries, starting later than `start_ts` and ending before `end_ts`.
        For series having DatetimeIndex, this is inclusive on both ends. For series having a RangeIndex,
        `end_ts` is exclusive.

        `start_ts` and `end_ts` don't have to be in the series.

        Parameters
        ----------
        start_ts
            The timestamp that indicates the left cut-off.
        end_ts
            The timestamp that indicates the right cut-off.

        Returns
        -------
        TimeSeries
            A new series, with indices greater or equal than `start_ts` and smaller or equal than `end_ts`.
        """
        raise_if_not(
            type(start_ts) is type(end_ts),
            "The two timestamps provided to slice() have to be of the same type.",
            logger,
        )
        if isinstance(start_ts, pd.Timestamp):
            raise_if_not(
                self._has_datetime_index,
                "Timestamps have been provided to slice(), but the series is "
                "indexed using an integer-based RangeIndex.",
                logger,
            )
            if start_ts in self._time_index and end_ts in self._time_index:
                return self[
                    start_ts:end_ts
                ]  # we assume this is faster than the filtering below
            else:
                idx = self._time_index[
                    (start_ts <= self._time_index) & (self._time_index <= end_ts)
                ]
                return self[idx]
        else:
            raise_if(
                self._has_datetime_index,
                "start and end times have been provided as integers to slice(), but "
                "the series is indexed with a DatetimeIndex.",
                logger,
            )
            # get closest timestamps if either start or end are not in the index
            effective_start_ts = (
                min(self._time_index, key=lambda t: abs(t - start_ts))
                if start_ts not in self._time_index
                else start_ts
            )
            if effective_start_ts < start_ts:
                # if the requested start_ts is smaller than the start argument,
                # we have to increase it to be consistent with the docstring
                effective_start_ts += self.freq

            effective_end_ts = (
                min(self._time_index, key=lambda t: abs(t - end_ts))
                if end_ts not in self._time_index
                else end_ts
            )
            if end_ts >= effective_end_ts + self.freq:
                # if the requested end_ts is further off from the end of the time series,
                # we have to increase effectiv_end_ts to make the last timestamp inclusive.
                effective_end_ts += self.freq
            idx = pd.RangeIndex(effective_start_ts, effective_end_ts, step=self.freq)
            return self[idx]

    def slice_n_points_after(self, start_ts: Union[pd.Timestamp, int], n: int) -> Self:
        """
        Return a new TimeSeries, starting a `start_ts` (inclusive) and having at most `n` points.

        The provided timestamps will be included in the series.

        Parameters
        ----------
        start_ts
            The timestamp or index that indicates the splitting time.
        n
            The maximal length of the new TimeSeries.

        Returns
        -------
        TimeSeries
            A new TimeSeries, with length at most `n`, starting at `start_ts`
        """
        raise_if_not(n > 0, "n should be a positive integer.", logger)
        self._raise_if_not_within(start_ts)

        if isinstance(start_ts, (int, np.int64)):
            return self[pd.RangeIndex(start=start_ts, stop=start_ts + n)]
        elif isinstance(start_ts, pd.Timestamp):
            # get first timestamp greater or equal to start_ts
            tss = self._get_first_timestamp_after(start_ts)
            point_index = self.get_index_at_point(tss)
            return self[point_index : point_index + n]
        else:
            raise_log(
                ValueError("start_ts must be an int or a pandas Timestamp."), logger
            )

    def slice_n_points_before(self, end_ts: Union[pd.Timestamp, int], n: int) -> Self:
        """
        Return a new TimeSeries, ending at `end_ts` (inclusive) and having at most `n` points.

        The provided timestamps will be included in the series.

        Parameters
        ----------
        end_ts
            The timestamp or index that indicates the splitting time.
        n
            The maximal length of the new TimeSeries.

        Returns
        -------
        TimeSeries
            A new TimeSeries, with length at most `n`, ending at `start_ts`
        """

        raise_if_not(n > 0, "n should be a positive integer.", logger)
        self._raise_if_not_within(end_ts)

        if isinstance(end_ts, (int, np.int64)):
            return self[pd.RangeIndex(start=end_ts - n + 1, stop=end_ts + 1)]
        elif isinstance(end_ts, pd.Timestamp):
            # get last timestamp smaller or equal to start_ts
            tss = self._get_last_timestamp_before(end_ts)
            point_index = self.get_index_at_point(tss)
            return self[max(0, point_index - n + 1) : point_index + 1]
        else:
            raise_log(
                ValueError("start_ts must be an int or a pandas Timestamp."), logger
            )

    def slice_intersect(self, other: Self) -> Self:
        """
        Return a ``TimeSeries`` slice of this series, where the time index has been intersected with the one
        of the `other` series.

        This method is in general *not* symmetric.

        Parameters
        ----------
        other
            the other time series

        Returns
        -------
        TimeSeries
            a new series, containing the values of this series, over the time-span common to both time series.
        """
        if other.has_same_time_as(self):
            return self.__class__(self._xa)
        if other.freq == self.freq:
            start, end = self._slice_intersect_bounds(other)
            return self[start:end]
        else:
            time_index = self.time_index.intersection(other.time_index)
            return self[time_index]

    def slice_intersect_values(self, other: Self, copy: bool = False) -> np.ndarray:
        """
        Return the sliced values of this series, where the time index has been intersected with the one
        of the `other` series.

        This method is in general *not* symmetric.

        Parameters
        ----------
        other
            The other time series
        copy
            Whether to return a copy of the values, otherwise returns a view.
            Leave it to True unless you know what you are doing.

        Returns
        -------
        np.ndarray
            The values of this series, over the time-span common to both time series.
        """
        vals = self.all_values(copy=copy)
        if other.has_same_time_as(self):
            return vals
        if other.freq == self.freq:
            start, end = self._slice_intersect_bounds(other)
            return vals[start:end]
        else:
            return vals[self._time_index.isin(other._time_index)]

    def slice_intersect_times(
        self, other: Self, copy: bool = True
    ) -> Union[pd.DatetimeIndex, pd.RangeIndex]:
        """
        Return time index of this series, where the time index has been intersected with the one
        of the `other` series.

        This method is in general *not* symmetric.

        Parameters
        ----------
        other
            The other time series
        copy
            Whether to return a copy of the time index, otherwise returns a view. Leave it to True unless you know
            what you are doing.

        Returns
        -------
        Union[pd.DatetimeIndex, pd.RangeIndex]
            The time index of this series, over the time-span common to both time series.
        """

        time_index = self.time_index if copy else self._time_index
        if other.has_same_time_as(self):
            return time_index
        if other.freq == self.freq:
            start, end = self._slice_intersect_bounds(other)
            return time_index[start:end]
        else:
            return time_index[time_index.isin(other._time_index)]

    def _slice_intersect_bounds(self, other: Self) -> Tuple[int, int]:
        """Find the start (absolute index) and end (index relative to the end) indices that represent the time
        intersection from `self` and `other`."""
        shift_start = n_steps_between(
            other.start_time(), self.start_time(), freq=self.freq
        )
        shift_end = len(other) - (len(self) - shift_start)

        shift_start = shift_start if shift_start >= 0 else 0
        shift_end = shift_end if shift_end < 0 else None
        return shift_start, shift_end

    def strip(self, how: str = "all") -> Self:
        """
        Return a ``TimeSeries`` slice of this deterministic time series, where NaN-containing entries at the beginning
        and the end of the series are removed. No entries after (and including) the first non-NaN entry and
        before (and including) the last non-NaN entry are removed.

        This method is only applicable to deterministic series (i.e., having 1 sample).

        Parameters
        ----------
        how
            Define if the entries containing `NaN` in all the components ('all') or in any of the components ('any')
            should be stripped. Default: 'all'

        Returns
        -------
        TimeSeries
            a new series based on the original where NaN-containing entries at start and end have been removed
        """
        raise_if(
            self.is_probabilistic,
            "`strip` cannot be applied to stochastic TimeSeries",
            logger,
        )

        first_finite_row, last_finite_row = _finite_rows_boundaries(
            self.values(), how=how
        )

        return self.__class__.from_times_and_values(
            times=self.time_index[first_finite_row : last_finite_row + 1],
            values=self.values()[first_finite_row : last_finite_row + 1],
            columns=self.components,
            static_covariates=self.static_covariates,
            hierarchy=self.hierarchy,
        )

    def longest_contiguous_slice(
        self, max_gap_size: int = 0, mode: str = "all"
    ) -> Self:
        """
        Return the largest TimeSeries slice of this deterministic series that contains no gaps
        (contiguous all-NaN values) larger than `max_gap_size`.

        This method is only applicable to deterministic series (i.e., having 1 sample).

        Parameters
        ----------
        max_gap_size
            Indicate the maximum gap size that the TimeSerie can contain
        mode
            Only relevant for multivariate time series. The mode defines how gaps are defined. Set to
            'any' if a NaN value in any columns should be considered as as gaps. 'all' will only
            consider periods where all columns' values are NaN. Defaults to 'all'.

        Returns
        -------
        TimeSeries
            a new series constituting the largest slice of the original with no or bounded gaps

        See Also
        --------
        TimeSeries.gaps : return the gaps in the TimeSeries
        """
        if not (np.isnan(self._xa)).any():
            return self.copy()
        stripped_series = self.strip()
        gaps = stripped_series.gaps(mode=mode)
        relevant_gaps = gaps[gaps["gap_size"] > max_gap_size]

        curr_slice_start = stripped_series.start_time()
        max_size = pd.Timedelta(days=0) if self._has_datetime_index else 0
        max_slice_start = None
        max_slice_end = None
        for index, row in relevant_gaps.iterrows():
            # evaluate size of the current slice. the slice ends one time step before row['gap_start']
            curr_slice_end = row["gap_start"] - self.freq
            size = curr_slice_end - curr_slice_start
            if size > max_size:
                max_size = size
                max_slice_start = curr_slice_start
                max_slice_end = row["gap_start"] - self._freq
            curr_slice_start = row["gap_end"] + self._freq

        if stripped_series.end_time() - curr_slice_start > max_size:
            max_slice_start = curr_slice_start
            max_slice_end = self.end_time()

        return stripped_series[max_slice_start:max_slice_end]

    def rescale_with_value(self, value_at_first_step: float) -> Self:
        """
        Return a new ``TimeSeries``, which is a multiple of this series such that
        the first value is `value_at_first_step`.
        (Note: numerical errors can appear with `value_at_first_step > 1e+24`).

        Parameters
        ----------
        value_at_first_step
            The new value for the first entry of the TimeSeries.

        Returns
        -------
        TimeSeries
            A new TimeSeries, where the first value is `value_at_first_step` and other values
            have been scaled accordingly.
        """

        raise_if_not(
            (self._xa[0, :, :] != 0).all(), "Cannot rescale with first value 0.", logger
        )
        coef = value_at_first_step / self._xa.isel({self._time_dim: [0]})
        coef = coef.values.reshape((self.n_components, self.n_samples))  # TODO: test
        new_series = coef * self._xa
        return self.__class__(new_series)

    def shift(self, n: int) -> Self:
        """
        Shifts the time axis of this TimeSeries by `n` time steps.

        If :math:`n > 0`, shifts in the future. If :math:`n < 0`, shifts in the past.

        For example, with :math:`n=2` and `freq='M'`, March 2013 becomes May 2013.
        With :math:`n=-2`, March 2013 becomes Jan 2013.

        Parameters
        ----------
        n
            The number of time steps (in self.freq unit) to shift by. Can be negative.

        Returns
        -------
        TimeSeries
            A new TimeSeries, with a shifted index.
        """
        if not isinstance(n, (int, np.int64)):
            logger.warning(
                f"TimeSeries.shift(): converting n to int from {n} to {int(n)}"
            )
            n = int(n)

        try:
            self._time_index[-1] + n * self.freq
        except pd.errors.OutOfBoundsDatetime:
            raise_log(
                OverflowError(
                    f"the add operation between {n * self.freq} and {self.time_index[-1]} will "
                    "overflow"
                ),
                logger,
            )

        if self.has_range_index:
            new_time_index = self._time_index + n * self.freq
        else:
            new_time_index = self._time_index.map(lambda ts: ts + n * self.freq)
            if new_time_index.freq is None:
                new_time_index.freq = self.freq
        new_xa = self._xa.assign_coords({self._xa.dims[0]: new_time_index})
        return self.__class__(new_xa)

    def diff(
        self,
        n: Optional[int] = 1,
        periods: Optional[int] = 1,
        dropna: Optional[bool] = True,
    ) -> Self:
        """
        Return a differenced time series. This is often used to make a time series stationary.

        Parameters
        ----------
        n
            Optionally, a positive integer indicating the number of differencing steps (default = 1).
            For instance, n=2 computes the second order differences.
        periods
            Optionally, periods to shift for calculating difference. For instance, periods=12 computes the
            difference between values at time `t` and times `t-12`.
        dropna
            Whether to drop the missing values after each differencing steps. If set to `False`, the corresponding
            first `periods` time steps will be filled with NaNs.

        Returns
        -------
        TimeSeries
            A new TimeSeries, with the differenced values.
        """
        if not isinstance(n, int) or n < 1:
            raise_log(ValueError("'n' must be a positive integer >= 1."), logger)
        if not isinstance(periods, int) or periods < 1:
            raise_log(ValueError("'periods' must be an integer >= 1."), logger)

        def _compute_diff(xa: xr.DataArray):
            # xarray doesn't support Pandas "period" so compute diff() ourselves
            if not dropna:
                # In this case the new DataArray will have the same size and filled with NaNs
                new_xa_ = xa.copy()
                new_xa_.values[:periods, :, :] = np.nan
                new_xa_.values[periods:, :, :] = (
                    xa.values[periods:, :, :] - xa.values[:-periods, :, :]
                )
            else:
                # In this case the new DataArray will be shorter
                new_xa_ = xa[periods:, :, :].copy()
                new_xa_.values = xa.values[periods:, :, :] - xa.values[:-periods, :, :]
            return new_xa_

        new_xa = _compute_diff(self._xa)
        for _ in range(n - 1):
            new_xa = _compute_diff(new_xa)
        return self.__class__(new_xa)

    def cumsum(self) -> Self:
        """
        Returns the cumulative sum of the time series along the time axis.

        Returns
        -------
        TimeSeries
            A new TimeSeries, with the cumulatively summed values.
        """
        return self.__class__(self._xa.copy().cumsum(axis=0))

    def has_same_time_as(self, other: Self) -> bool:
        """
        Checks whether this series has the same time index as `other`.

        Parameters
        ----------
        other
            the other series

        Returns
        -------
        bool
            True if both TimeSeries have the same index, False otherwise.
        """
        if len(other) != len(self):
            return False
        if other.freq != self.freq:
            return False
        if other.start_time() != self.start_time():
            return False
        else:
            return True

    def append(self, other: Self) -> Self:
        """
        Appends another series to this series along the time axis.

        Parameters
        ----------
        other
            A second TimeSeries.

        Returns
        -------
        TimeSeries
            A new TimeSeries, obtained by appending the second TimeSeries to the first.

        See Also
        --------
        TimeSeries.concatenate : concatenate another series along a given axis.
        TimeSeries.prepend : prepend (i.e. add to the beginning) another series along the time axis.
        """
        raise_if_not(
            other.has_datetime_index == self.has_datetime_index,
            "Both series must have the same type of time index (either DatetimeIndex or RangeIndex).",
            logger,
        )
        raise_if_not(
            other.freq == self.freq,
            "Both series must have the same frequency.",
            logger,
        )
        raise_if_not(
            other.n_components == self.n_components,
            "Both series must have the same number of components.",
            logger,
        )
        raise_if_not(
            other.n_samples == self.n_samples,
            "Both series must have the same number of components.",
            logger,
        )
        if self._has_datetime_index:
            raise_if_not(
                other.start_time() == self.end_time() + self.freq,
                "Appended TimeSeries must start one time step after current one.",
                logger,
            )

        other_xa = other.data_array()

        new_xa = xr.DataArray(
            np.concatenate((self._xa.values, other_xa.values), axis=0),
            dims=self._xa.dims,
            coords={
                self._time_dim: self._time_index.append(other.time_index),
                DIMS[1]: self.components,
            },
            attrs=self._xa.attrs,
        )

        return self.__class__.from_xarray(
            new_xa, fill_missing_dates=True, freq=self._freq_str
        )

    def append_values(self, values: np.ndarray) -> Self:
        """
        Appends new values to current TimeSeries, extending its time index.

        Parameters
        ----------
        values
            An array with the values to append.

        Returns
        -------
        TimeSeries
            A new TimeSeries with the new values appended
        """
        if self._has_datetime_index:
            idx = pd.DatetimeIndex(
                [self.end_time() + i * self._freq for i in range(1, len(values) + 1)],
                freq=self._freq,
            )
        else:
            idx = pd.RangeIndex(
                start=self.end_time() + self._freq,
                stop=self.end_time() + (len(values) + 1) * self._freq,
                step=self._freq,
            )
        return self.append(
            self.__class__.from_times_and_values(
                values=values,
                times=idx,
                fill_missing_dates=False,
                static_covariates=self.static_covariates,
            )
        )

    def prepend(self, other: Self) -> Self:
        """
        Prepends (i.e. adds to the beginning) another series to this series along the time axis.

        Parameters
        ----------
        other
            A second TimeSeries.

        Returns
        -------
        TimeSeries
            A new TimeSeries, obtained by appending the second TimeSeries to the first.

        See Also
        --------
        Timeseries.append : append (i.e. add to the end) another series along the time axis.
        TimeSeries.concatenate : concatenate another series along a given axis.
        """
        raise_if_not(
            isinstance(other, self.__class__),
            f"`other` to prepend must be a {self.__class__.__name__} object.",
        )
        return other.append(self)

    def prepend_values(self, values: np.ndarray) -> Self:
        """
        Prepends (i.e. adds to the beginning) new values to current TimeSeries, extending its time index into the past.

        Parameters
        ----------
        values
            An array with the values to prepend to the start.

        Returns
        -------
        TimeSeries
            A new TimeSeries with the new values prepended.
        """

        if self._has_datetime_index:
            idx = pd.DatetimeIndex(
                [
                    self.start_time() - i * self._freq
                    for i in reversed(range(1, len(values) + 1))
                ],
                freq=self._freq,
            )
        else:
            idx = pd.RangeIndex(
                self.start_time() - self.freq * len(values),
                self.start_time(),
                step=self.freq,
            )

        return self.prepend(
            self.__class__.from_times_and_values(
                values=values,
                times=idx,
                fill_missing_dates=False,
                static_covariates=self.static_covariates,
                columns=self.columns,
                hierarchy=self.hierarchy,
            )
        )

    def with_times_and_values(
        self,
        times: Union[pd.DatetimeIndex, pd.RangeIndex, pd.Index],
        values: np.ndarray,
        fill_missing_dates: Optional[bool] = False,
        freq: Optional[Union[str, int]] = None,
        fillna_value: Optional[float] = None,
    ) -> Self:
        """
        Return a new ``TimeSeries`` similar to this one but with new specified values.

        Parameters
        ----------
        times
            A pandas DateTimeIndex, RangeIndex (or Index that can be converted to a RangeIndex) representing the new
            time axis for the time series. It is better if the index has no holes; alternatively setting
            `fill_missing_dates` can in some cases solve these issues (filling holes with NaN, or with the provided
            `fillna_value` numeric value, if any).
        values
            A Numpy array with new values. It must have the dimensions for `times` and components, but may contain a
            different number of samples.
        fill_missing_dates
            Optionally, a boolean value indicating whether to fill missing dates (or indices in case of integer index)
            with NaN values. This requires either a provided `freq` or the possibility to infer the frequency from the
            provided timestamps. See :meth:`_fill_missing_dates() <TimeSeries._fill_missing_dates>` for more info.
        freq
            Optionally, a string or integer representing the frequency of the underlying index. This is useful in order
            to fill in missing values if some dates are missing and `fill_missing_dates` is set to `True`.
            If a string, represents the frequency of the pandas DatetimeIndex (see `offset aliases
            <https://pandas.pydata.org/pandas-docs/stable/user_guide/timeseries.html#offset-aliases>`_ for more info on
            supported frequencies).
            If an integer, represents the step size of the pandas Index or pandas RangeIndex.
        fillna_value
            Optionally, a numeric value to fill missing values (NaNs) with.

        Returns
        -------
        TimeSeries
            A new TimeSeries with the new values and same index, static covariates and hierarchy
        """
        values = np.array(values) if not isinstance(values, np.ndarray) else values
        values = expand_arr(values, ndim=len(DIMS))
        raise_if_not(
            values.shape[1] == self._xa.values.shape[1],
            "The new values must have the same number of components as the present series. "
            f"Received: {values.shape[1]}, expected: {self._xa.values.shape[1]}",
        )
        return self.from_times_and_values(
            times=times,
            values=values,
            fill_missing_dates=fill_missing_dates,
            freq=freq,
            columns=self.columns,
            fillna_value=fillna_value,
            static_covariates=self.static_covariates,
            hierarchy=self.hierarchy,
        )

    def with_values(self, values: np.ndarray) -> Self:
        """
        Return a new ``TimeSeries`` similar to this one but with new specified values.

        Parameters
        ----------
        values
            A Numpy array with new values. It must have the dimensions for time
            and componentns, but may contain a different number of samples.

        Returns
        -------
        TimeSeries
            A new TimeSeries with the new values and same index, static covariates and hierarchy
        """
        values = np.array(values) if not isinstance(values, np.ndarray) else values
        values = expand_arr(values, ndim=len(DIMS))
        raise_if_not(
            values.shape[:2] == self._xa.values.shape[:2],
            "The new values must have the same shape (time, components) as the present series. "
            f"Received: {values.shape[:2]}, expected: {self._xa.values.shape[:2]}",
        )

        new_xa = xr.DataArray(
            values,
            dims=self._xa.dims,
            coords=self._xa.coords,
            attrs=self._xa.attrs,
        )

        return self.__class__(new_xa)

    def with_static_covariates(
        self, covariates: Optional[Union[pd.Series, pd.DataFrame]]
    ):
        """Returns a new TimeSeries object with added static covariates.

        Static covariates contain data attached to the time series, but which are not varying with time.

        Parameters
        ----------
        covariates
            Optionally, a set of static covariates to be added to the TimeSeries. Either a pandas Series, a pandas
            DataFrame, or `None`. If `None`, will set the static covariates to `None`. If a Series, the index
            represents the static variables. The covariates are then globally 'applied' to all components of the
            TimeSeries. If a DataFrame, the columns represent the static variables and the rows represent the
            components of the uni/multivariate TimeSeries. If a single-row DataFrame, the covariates are globally
            'applied' to all components of the TimeSeries. If a multi-row DataFrame, the number of rows must match the
            number of components of the TimeSeries. This adds component-specific static covariates.

        Notes
        -----
        If there are a large number of static covariates variables (i.e., the static covariates have a very large
        dimension), there might be a noticeable performance penalty for creating ``TimeSeries`` objects, unless
        the covariates already have the same ``dtype`` as the series data.

        Examples
        --------
        >>> import pandas as pd
        >>> from darts.utils.timeseries_generation import linear_timeseries
        >>> # add global static covariates
        >>> static_covs = pd.Series([0., 1.], index=["static_cov_1", "static_cov_2"])
        >>> series = linear_timeseries(length=3)
        >>> series_new1 = series.with_static_covariates(static_covs)
        >>> series_new1.static_covariates
                           static_cov_1  static_cov_2
        component
        linear              0.0           1.0

        >>> # add component specific static covariates
        >>> static_covs_multi = pd.DataFrame([[0., 1.], [2., 3.]], columns=["static_cov_1", "static_cov_2"])
        >>> series_multi = series.stack(series)
        >>> series_new2 = series_multi.with_static_covariates(static_covs_multi)
        >>> series_new2.static_covariates
                           static_cov_1  static_cov_2
        component
        linear              0.0           1.0
        linear_1            2.0           3.0
        """

        return self.__class__(
            xr.DataArray(
                self._xa.values,
                dims=self._xa.dims,
                coords=self._xa.coords,
                attrs={
                    STATIC_COV_TAG: covariates,
                    HIERARCHY_TAG: self.hierarchy,
                },
            )
        )

    def with_hierarchy(self, hierarchy: Dict[str, Union[str, List[str]]]):
        """
        Adds a hierarchy to the TimeSeries.

        Parameters
        ----------
        hierarchy
            A dictionary mapping components to a list of their parent(s) in the hierarchy.
            Single parents may be specified as string or list containing one string.
            For example, assume the series contains the components
            ``["total", "a", "b", "x", "y", "ax", "ay", "bx", "by"]``,
            the following dictionary would encode the groupings shown on
            `this figure <https://otexts.com/fpp3/hts.html#fig:GroupTree>`_:

            .. highlight:: python
            .. code-block:: python

                hierarchy = {'ax': ['a', 'x'],
                             'ay': ['a', 'y'],
                             'bx': ['b', 'x'],
                             'by': ['b', 'y'],
                             'a': ['total'],
                             'b': ['total'],
                             'x': 'total',  # or use a single string
                             'y': 'total'}
            ..


        """

        return self.__class__(
            xr.DataArray(
                self._xa.values,
                dims=self._xa.dims,
                coords=self._xa.coords,
                attrs={
                    STATIC_COV_TAG: self.static_covariates,
                    HIERARCHY_TAG: hierarchy,
                },
            )
        )

    def stack(self, other: Self) -> Self:
        """
        Stacks another univariate or multivariate TimeSeries with the same time index on top of
        the current one (along the component axis).

        Return a new TimeSeries that includes all the components of `self` and of `other`.

        The resulting TimeSeries will have the same name for its time dimension as this TimeSeries, and the
        same number of samples.

        Parameters
        ----------
        other
            A TimeSeries instance with the same index and the same number of samples as the current one.

        Returns
        -------
        TimeSeries
            A new multivariate TimeSeries instance.
        """
        return concatenate([self, other], axis=1)

    def drop_columns(self, col_names: Union[List[str], str]) -> Self:
        """
        Return a new ``TimeSeries`` instance with dropped columns/components.

        Parameters
        -------
        col_names
            String or list of strings corresponding to the columns to be dropped.

        Returns
        -------
        TimeSeries
            A new TimeSeries instance with specified columns dropped.
        """
        if isinstance(col_names, str):
            col_names = [col_names]

        raise_if_not(
            all([(x in self.columns.to_list()) for x in col_names]),
            "Some column names in col_names don't exist in the time series.",
            logger,
        )

        new_xa = self._xa.drop_sel({"component": col_names})
        return self.__class__(new_xa)

    def univariate_component(self, index: Union[str, int]) -> Self:
        """
        Retrieve one of the components of the series
        and return it as new univariate ``TimeSeries`` instance.

        This drops the hierarchy (if any), and retains only the relevant static
        covariates column.

        Parameters
        ----------
        index
            An zero-indexed integer indicating which component to retrieve. If components have names,
            this can be a string with the component's name.

        Returns
        -------
        TimeSeries
            A new univariate TimeSeries instance.
        """

        return self[index if isinstance(index, str) else self.components[index]]

    def add_datetime_attribute(
        self,
        attribute,
        one_hot: bool = False,
        cyclic: bool = False,
        tz: Optional[str] = None,
    ) -> Self:
        """
        Build a new series with one (or more) additional component(s) that contain an attribute
        of the time index of the series.

        The additional components are specified with `attribute`, such as 'weekday', 'day' or 'month'.

        This works only for deterministic time series (i.e., made of 1 sample).

        Notes
        -----
        0-indexing is enforced across all the encodings, see
        :meth:`datetime_attribute_timeseries() <darts.utils.timeseries_generation.datetime_attribute_timeseries>`
        for more information.

        Parameters
        ----------
        attribute
            A pd.DatatimeIndex attribute which will serve as the basis of the new column(s).
        one_hot
            Boolean value indicating whether to add the specified attribute as a one hot encoding
            (results in more columns).
        cyclic
            Boolean value indicating whether to add the specified attribute as a cyclic encoding.
            Alternative to one_hot encoding, enable only one of the two.
            (adds 2 columns, corresponding to sin and cos transformation).
        tz
            Optionally, a time zone to convert the time index to before computing the attributes.

        Returns
        -------
        TimeSeries
            New TimeSeries instance enhanced by `attribute`.
        """
        self._assert_deterministic()
        from darts.utils import timeseries_generation as tg

        return self.stack(
            tg.datetime_attribute_timeseries(
                self.time_index,
                attribute=attribute,
                one_hot=one_hot,
                cyclic=cyclic,
                tz=tz,
            )
        )

    def add_holidays(
        self,
        country_code: str,
        prov: str = None,
        state: str = None,
        tz: Optional[str] = None,
    ) -> Self:
        """
        Adds a binary univariate component to the current series that equals 1 at every index that
        corresponds to selected country's holiday, and 0 otherwise.

        The frequency of the TimeSeries is daily.

        Available countries can be found `here <https://github.com/dr-prodigy/python-holidays#available-countries>`_.

        This works only for deterministic time series (i.e., made of 1 sample).

        Parameters
        ----------
        country_code
            The country ISO code
        prov
            The province
        state
            The state
        tz
            Optionally, a time zone to convert the time index to before computing the attributes.

        Returns
        -------
        TimeSeries
            A new TimeSeries instance, enhanced with binary holiday component.
        """
        self._assert_deterministic()
        from darts.utils import timeseries_generation as tg

        return self.stack(
            tg.holidays_timeseries(
                self.time_index,
                country_code=country_code,
                prov=prov,
                state=state,
                tz=tz,
            )
        )

    def resample(
        self, freq: Union[str, pd.DateOffset], method: str = "pad", **kwargs
    ) -> Self:
        """
        Build a reindexed ``TimeSeries`` with a given frequency.
        Provided method is used to fill holes in reindexed TimeSeries, by default 'pad'.

        Parameters
        ----------
        freq
            The new time difference between two adjacent entries in the returned TimeSeries.
            Expects a `pandas.DateOffset` or `DateOffset` alias.
        method:
            Method to fill holes in reindexed TimeSeries (note this does not fill NaNs that already were present):

            'pad': propagate last valid observation forward to next valid

            'backfill': use NEXT valid observation to fill.
        kwargs
            some keyword arguments for the `xarray.resample` method, notably `offset` or `base` to indicate where
            to start the resampling and avoid nan at the first value of the resampled TimeSeries
            For more informations, see the `xarray resample() documentation
            <https://docs.xarray.dev/en/stable/generated/xarray.DataArray.resample.html>`_.

        Examples
        --------
        >>> times = pd.date_range(start=pd.Timestamp("20200101233000"), periods=6, freq="15min")
        >>> pd_series = pd.Series(range(6), index=times)
        >>> ts = TimeSeries.from_series(pd_series)
        >>> print(ts.time_index)
        DatetimeIndex(['2020-01-01 23:30:00', '2020-01-01 23:45:00',
                       '2020-01-02 00:00:00', '2020-01-02 00:15:00',
                       '2020-01-02 00:30:00', '2020-01-02 00:45:00'],
                       dtype='datetime64[ns]', name='time', freq='15T')
        >>> resampled_nokwargs_ts = ts.resample(freq="1h")
        >>> print(resampled_nokwargs_ts.time_index)
        DatetimeIndex(['2020-01-01 23:00:00', '2020-01-02 00:00:00'],
                      dtype='datetime64[ns]', name='time', freq='H')
        >>> print(resampled_nokwargs_ts.values())
        [[nan]
        [ 2.]]
        >>> resampled_ts = ts.resample(freq="1h", offset=pd.Timedelta("30min"))
        >>> print(resampled_ts.time_index)
        DatetimeIndex(['2020-01-01 23:30:00', '2020-01-02 00:30:00'],
                      dtype='datetime64[ns]', name='time', freq='H')
        >>> print(resampled_ts.values())
        [[0.]
        [4.]]

        Returns
        -------
        TimeSeries
            A reindexed TimeSeries with given frequency.
        """
        if isinstance(freq, pd.DateOffset):
            freq = freq.freqstr

        resample = self._xa.resample(
            indexer={self._time_dim: freq},
            **kwargs,
        )

        # TODO: check
        if method == "pad":
            new_xa = resample.pad()
        elif method in ["bfill", "backfill"]:
            new_xa = resample.backfill()
        else:
            raise_log(ValueError(f"Unknown method: {method}"), logger)
        return self.__class__(new_xa)

    def is_within_range(self, ts: Union[pd.Timestamp, int]) -> bool:
        """
        Check whether a given timestamp or integer is within the time interval of this time series.
        If a timestamp is provided, it does not need to be an element of the time index of the series.

        Parameters
        ----------
        ts
            The `pandas.Timestamp` (if indexed with DatetimeIndex) or integer (if indexed with RangeIndex) to check.

        Returns
        -------
        bool
            Whether `ts` is contained within the interval of this time series.
        """
        return self.time_index[0] <= ts <= self.time_index[-1]

    def map(
        self,
        fn: Union[
            Callable[[np.number], np.number],
            Callable[[Union[pd.Timestamp, int], np.number], np.number],
        ],
    ) -> Self:  # noqa: E501
        """
        Applies the function `fn` to the underlying NumPy array containing this series' values.

        Return a new TimeSeries instance. If `fn` takes 1 argument it is simply applied on the backing array
        of shape (time, n_components, n_samples).
        If it takes 2 arguments, it is applied repeatedly on the (ts, value[ts]) tuples, where
        "ts" denotes a timestamp value, and "value[ts]" denote the array of values at this timestamp, of shape
        (n_components, n_samples).

        Parameters
        ----------
        fn
            Either a function which takes a NumPy array and returns a NumPy array of same shape;
            e.g., `lambda x: x ** 2`, `lambda x: x / x.shape[0]` or `np.log`.
            It can also be a function which takes a timestamp and array, and returns a new array of same shape;
            e.g., `lambda ts, x: x / ts.days_in_month`.
            The type of `ts` is either `pd.Timestamp` (if the series is indexed with a DatetimeIndex),
            or an integer otherwise (if the series is indexed with an RangeIndex).

        Returns
        -------
        TimeSeries
            A new TimeSeries instance
        """
        if not isinstance(fn, Callable):
            raise_log(TypeError("fn should be callable"), logger)

        if isinstance(fn, np.ufunc):
            if fn.nin == 1 and fn.nout == 1:
                num_args = 1
            elif fn.nin == 2 and fn.nout == 1:
                num_args = 2
            else:
                raise_log(
                    ValueError(
                        "fn must have either one or two arguments and return a single value"
                    ),
                    logger,
                )
        else:
            try:
                num_args = len(signature(fn).parameters)
            except ValueError:
                raise_log(
                    ValueError(
                        "inspect.signature(fn) failed. Try wrapping fn in a lambda, e.g. lambda x: fn(x)"
                    ),
                    logger,
                )

        new_xa = self._xa.copy()
        if num_args == 1:  # apply fn on values directly
            new_xa.values = fn(self._xa.values)

        elif num_args == 2:  # map function uses timestamp f(timestamp, x)
            # go over shortest amount of iterations, either over time steps or components and samples
            if self.n_timesteps <= self.n_components * self.n_samples:
                new_vals = np.vstack([
                    np.expand_dims(fn(self.time_index[i], self._xa[i, :, :]), axis=0)
                    for i in range(self.n_timesteps)
                ])
            else:
                new_vals = np.stack(
                    [
                        np.column_stack([
                            fn(self.time_index, self._xa[:, i, j])
                            for j in range(self.n_samples)
                        ])
                        for i in range(self.n_components)
                    ],
                    axis=1,
                )
            new_xa.values = new_vals

        else:
            raise_log(ValueError("fn must have either one or two arguments"), logger)

        return self.__class__(new_xa)

    def window_transform(
        self,
        transforms: Union[Dict, Sequence[Dict]],
        treat_na: Optional[Union[str, Union[int, float]]] = None,
        forecasting_safe: Optional[bool] = True,
        keep_non_transformed: Optional[bool] = False,
        include_current: Optional[bool] = True,
        keep_names: Optional[bool] = False,
    ) -> Self:
        """
        Applies a moving/rolling, expanding or exponentially weighted window transformation over this ``TimeSeries``.

        Parameters
        ----------
        transforms
            A dictionary or a list of dictionaries.
            Each dictionary specifies a different window transform.

            The dictionaries can contain the following keys:

            :``"function"``: Mandatory. The name of one of the pandas builtin transformation functions,
                            or a callable function that can be applied to the input series.
                            Pandas' functions can be found in the
                            `documentation <https://pandas.pydata.org/docs/reference/window.html>`_.

            :``"mode"``: Optional. The name of the pandas windowing mode on which the ``"function"`` is going to be
                        applied. The options are "rolling", "expanding" and "ewm".
                        If not provided, Darts defaults to "expanding".
                        User defined functions can use either "rolling" or "expanding" modes.
                        More information on pandas windowing operations can be found in the `documentation
                        <https://pandas.pydata.org/pandas-docs/stable/user_guide/window.html>`_.

            :``"components"``: Optional. A string or list of strings specifying the TimeSeries components on which the
                               transformation should be applied. If not specified, the transformation will be
                               applied on all components.

            :``"function_name"``: Optional. A string specifying the function name referenced as part of
                                  the transformation output name. For example, given a user-provided function
                                  transformation on rolling window size of 5 on the component "comp", the
                                  default transformation output name is "rolling_udf_5_comp" whereby "udf"
                                  refers to "user defined function". If specified, the ``"function_name"`` will
                                  replace the default name "udf". Similarly, the ``"function_name"`` will replace
                                  the name of the pandas builtin transformation function name in the output name.

            All other dictionary items provided will be treated as keyword arguments for the windowing mode
            (i.e., ``rolling/ewm/expanding``) or for the specific function
            in that mode (i.e., ``pandas.DataFrame.rolling.mean/std/max/min...`` or
            ``pandas.DataFrame.ewm.mean/std/sum``).
            This allows for more flexibility in configuring the transformation, by providing for
            example:

            * :``"window"``: Size of the moving window for the "rolling" mode.
                            If an integer, the fixed number of observations used for each window.
                            If an offset, the time period of each window with data type :class:`pandas.Timedelta`
                            representing a fixed duration.
            * :``"min_periods"``: The minimum number of observations in the window required to have a value (otherwise
                NaN). Darts reuses pandas defaults of 1 for "rolling" and "expanding" modes and of 0 for "ewm" mode.
            * :``"win_type"``: The type of weigthing to apply to the window elements.
                If provided, it should be one of `scipy.signal.windows
                <https://docs.scipy.org/doc/scipy/reference/signal.windows.html#module-scipy.signal.windows>`_.
            * :``"center"``: ``True``/``False`` to set the observation at the current timestep at the center of the
                window (when ``forecasting_safe`` is `True`, Darts enforces ``"center"`` to ``False``).
            * :``"closed"``: ``"right"``/``"left"``/``"both"``/``"neither"`` to specify whether the right,
                left or both ends of the window are included in the window, or neither of them.
                Darts defaults to pandas default of ``"right"``.

            More information on the available functions and their parameters can be found in the
            `Pandas documentation <https://pandas.pydata.org/docs/reference/window.html>`_.

            For user-provided functions, extra keyword arguments in the transformation dictionary are passed to the
            user-defined function.
            By default, Darts expects user-defined functions to receive numpy arrays as input.
            This can be modified by adding item ``"raw": False`` in the transformation dictionary.
            It is expected that the function returns a single
            value for each window. Other possible configurations can be found in the
            `pandas.DataFrame.rolling().apply()
            documentation <https://pandas.pydata.org/pandas-docs/stable/reference/api/pandas.DataFrame.rolling.html>`_
            and `pandas.DataFrame.expanding().apply()
            documentation <https://pandas.pydata.org/docs/reference/api/pandas.DataFrame.expanding.html>`_.

        treat_na
            Specifies how to treat missing values that were added by the window transformations
            at the beginning of the resulting TimeSeries. By default, Darts will leave NaNs in the resulting TimeSeries.
            This parameter can be one of the following:

            * :``"dropna"``: to truncate the TimeSeries and drop rows containing missing values.
                If multiple columns contain different numbers of missing values, only the minimum number
                of rows is dropped. This operation might reduce the length of the resulting TimeSeries.

            * :``"bfill"`` or ``"backfill"``: to specify that NaNs should be filled with the last transformed
                and valid observation. If the original TimeSeries starts with NaNs, those are kept.
                When ``forecasting_safe`` is ``True``, this option returns an exception to avoid future observation
                contaminating the past.

            * :an integer or float: in which case NaNs will be filled with this value.
                All columns will be filled with the same provided value.

        forecasting_safe
            If True, Darts enforces that the resulting TimeSeries is safe to be used in forecasting models as target
            or as feature. The window transformation will not allow future values to be included in the computations
            at their corresponding current timestep. Default is ``True``.
            "ewm" and "expanding" modes are forecasting safe by default.
            "rolling" mode is forecasting safe if ``"center": False`` is guaranteed.

        keep_non_transformed
            ``False`` to return the transformed components only, ``True`` to return all original components along
            the transformed ones. Default is ``False``. If the series has a hierarchy, must be set to ``False``.

        include_current
            ``True`` to include the current time step in the window, ``False`` to exclude it. Default is ``True``.

        keep_names
            Whether the transformed components should keep the original component names or. Must be set to ``False``
            if `keep_non_transformed = True` or the number of transformation is greater than 1.

        Returns
        -------
        TimeSeries
            Returns a new TimeSeries instance with the transformed components. If ``keep_non_transformed`` is ``True``,
            the resulting TimeSeries will contain the original non-transformed components along the transformed ones.
            If the input series is stochastic, all samples are identically transformed.
            The naming convention for the transformed components is as follows:
            [window_mode]_[function_name]_[window_size if provided]_[min_periods if not default]_[original_comp_name],
            e.g., rolling_sum_3_comp_0 (i.e., window_mode= rolling, function_name = sum, window_size=3,
            original_comp_name=comp_0) ;
            ewm_mean_comp_1 (i.e., window_mode= ewm, function_name = mean, original_comp_name=comp_1);
            expanding_sum_3_comp_2 (i.e., window_mode= expanding, function_name = sum, window_size=3,
            original_comp_name=comp_2). For user-defined functions, function_name = udf.
        """
        VALID_BFILL_NA = {"bfill", "backfill"}
        VALID_TREAT_NA = VALID_BFILL_NA.union({"dropna"})

        PD_WINDOW_OPERATIONS = {
            "rolling": pd.DataFrame.rolling,
            "expanding": pd.DataFrame.expanding,
            "ewm": pd.DataFrame.ewm,
        }

        # helper function to read and format kwargs
        def _get_kwargs(transformation, forecasting_safe):
            """
            Builds the kwargs dictionary for the transformation function.

            Parameters
            ----------
            transformation
                The transformation dictionary.
            builtins
                The built-in transformations read from the WindowTransformer class.

            Returns
            -------
            dict, dict
                The kwargs dictionaries for both the function group and the specific function.
            """

            # take expanding as the default window operation if not specified, safer than rolling
            mode = transformation.get("mode", "expanding")

            raise_if_not(
                mode in PD_WINDOW_OPERATIONS.keys(),
                f"Invalid window operation: '{mode}'. Must be one of {PD_WINDOW_OPERATIONS.keys()}.",
                logger,
            )
            window_mode = PD_WINDOW_OPERATIONS[mode]

            # minimum number of observations in window required to have a value (otherwise result in NaN)
            if "min_periods" not in transformation:
                transformation["min_periods"] = 0 if mode == "ewm" else 1

            if mode == "rolling":
                # pandas default for 'center' is False, no need to set it explicitly
                if "center" in transformation:
                    raise_if_not(
                        not (transformation["center"] and forecasting_safe),
                        "When `forecasting_safe` is True, `center` must be False.",
                        logger,
                    )

            if isinstance(transformation["function"], Callable):
                fn = "apply"
                udf = transformation["function"]
                # make sure that we provide a numpy array to the user function, "raw": True
                if "raw" not in transformation:
                    transformation["raw"] = True
            elif isinstance(transformation["function"], str):
                fn = transformation["function"]
            else:
                raise_log(
                    ValueError(
                        "Transformation function must be a string or a callable. "
                        "String can be the name of any function available for pandas window. "
                        "A list of those function can be found in the `documentation "
                        "<https://pandas.pydata.org/pandas-docs/stable/reference/window.html>`."
                    ),
                    logger,
                )

            available_keys = set(transformation.keys()) - {
                "function",
                "group",
                "components",
                "function_name",
            }

            window_mode_expected_args = set(window_mode.__code__.co_varnames)
            window_mode_available_keys = window_mode_expected_args.intersection(
                available_keys
            )

            window_mode_available_kwargs = {
                k: v
                for k, v in transformation.items()
                if k in window_mode_available_keys
            }

            available_keys -= window_mode_available_keys

            function_expected_args = set(
                getattr(
                    getattr(pd.DataFrame(), window_mode.__name__)(
                        **window_mode_available_kwargs
                    ),
                    fn,
                ).__code__.co_varnames
            )

            function_available_keys = function_expected_args.intersection(
                set(available_keys)
            )

            function_available_kwargs = {
                k: v for k, v in transformation.items() if k in function_available_keys
            }

            available_keys -= function_available_keys

            udf_expected_args = set(udf.__code__.co_varnames) if fn == "apply" else None
            udf_available_keys = (
                udf_expected_args.intersection(set(available_keys))
                if fn == "apply"
                else None
            )

            udf_kwargs = (
                {k: v for k, v in transformation.items() if k in udf_available_keys}
                if fn == "apply"
                else None
            )

            function_available_kwargs.update(
                {"func": udf, "kwargs": udf_kwargs} if fn == "apply" else {}
            )

            return (window_mode.__name__, window_mode_available_kwargs), (
                fn,
                function_available_kwargs,
            )

        # make sure we have a list in transforms
        if isinstance(transforms, dict):
            transforms = [transforms]

        # check if some transformations are applied to the same components
        overlapping_transforms = False
        transformed_components = set()
        for tr in transforms:
            if not isinstance(tr, dict):
                raise_log(
                    ValueError("Every entry in `transforms` must be a dictionary"),
                    logger,
                )
            tr_comps = set(tr["components"] if "components" in tr else self.components)
            if len(transformed_components.intersection(tr_comps)) > 0:
                overlapping_transforms = True
            transformed_components = transformed_components.union(tr_comps)

        if keep_names and overlapping_transforms:
            raise_log(
                ValueError(
                    "Cannot keep the original component names as some transforms are overlapping "
                    "(applied to the same components). Set `keep_names` to `False`."
                ),
                logger,
            )

        # actually, this could be allowed to allow transformation "in place"?
        # keep_non_transformed can be changed to False/ignored if the transforms are not partial
        if keep_names and keep_non_transformed:
            raise_log(
                ValueError(
                    "`keep_names = True` and `keep_non_transformed = True` cannot be used together."
                ),
                logger,
            )

        partial_transforms = transformed_components != set(self.components)
        new_hierarchy = None
        convert_hierarchy = False
        comp_names_map = dict()
        if self.hierarchy:
            # the partial_transform covers for scenario keep_non_transformed = True
            if len(transforms) > 1 or partial_transforms:
                logger.warning(
                    "The hierarchy cannot be retained, either because there is more than one transform or "
                    "because the transform is not applied to all the components of the series."
                )
            else:
                convert_hierarchy = True

        raise_if_not(
            all([isinstance(tr, dict) for tr in transforms]),
            "`transforms` must be a non-empty dictionary or a non-empty list of dictionaries.",
        )

        # read series dataframe
        ts_df = self.pd_dataframe(copy=False, suppress_warnings=True)

        # store some original attributes of the series
        original_components = self.components
        n_samples = self.n_samples
        original_index = self._time_index

        resulting_transformations = pd.DataFrame()
        new_columns = []
        added_na = []

        # run through all transformations in transforms
        for transformation in transforms:
            if "components" in transformation:
                if isinstance(transformation["components"], str):
                    transformation["components"] = [transformation["components"]]
                comps_to_transform = transformation["components"]

            else:
                comps_to_transform = original_components

            df_cols = ts_df.columns

            if not self.is_deterministic:
                filter_df_columns = [
                    df_col
                    for df_col in df_cols
                    if re.sub("_s.*$", "", df_col) in comps_to_transform
                ]

            else:
                filter_df_columns = [df_col for df_col in comps_to_transform]

            (window_mode, window_mode_kwargs), (fn, function_kwargs) = _get_kwargs(
                transformation, forecasting_safe
            )

            closed = transformation.get("closed", None)
            if not include_current:
                if window_mode == "rolling":
                    shifts = 0 if closed == "left" else 1  # avoid shifting twice
                else:
                    shifts = 1
            else:
                shifts = 0

            resulting_transformations = pd.concat(
                [
                    resulting_transformations,
                    getattr(
                        getattr(ts_df[filter_df_columns], window_mode)(
                            **window_mode_kwargs
                        ),
                        fn,
                    )(**function_kwargs).shift(periods=shifts),
                ],
                axis=1,
            )
            min_periods = transformation["min_periods"]
            # set new columns names
            fn_name = transformation.get("function_name")
            if fn_name:
                function_name = fn_name
            else:
                function_name = fn if fn != "apply" else "udf"
            name_prefix = (
                f"{window_mode}_{function_name}"
                f"{'_' + str(transformation['window']) if 'window' in transformation else ''}"
                f"{'_' + str(min_periods) if min_periods > 1 else ''}"
            )

            if keep_names:
                new_columns.extend(comps_to_transform)
            else:
                names_w_prefix = [
                    f"{name_prefix}_{comp_name}" for comp_name in comps_to_transform
                ]
                new_columns.extend(names_w_prefix)
                if convert_hierarchy:
                    comp_names_map.update({
                        c_name: new_c_name
                        for c_name, new_c_name in zip(
                            comps_to_transform, names_w_prefix
                        )
                    })

            # track how many NaN rows are added by each transformation on each transformed column
            # NaNs would appear only if user changes "min_periods" to else than 1, if not,
            # by default there should be no NaNs unless the original series starts with NaNs (those would be maintained)
            total_na = min_periods + shifts + (closed == "left")
            added_na.extend([
                total_na - 1 if min_periods > 0 else total_na for _ in filter_df_columns
            ])

        # keep all original components
        if keep_non_transformed:
            resulting_transformations = pd.concat(
                [resulting_transformations, ts_df], axis=1
            )
            new_columns.extend(original_components)

        # Treat NaNs that were introduced by the transformations only
        # Default to leave NaNs
        if isinstance(treat_na, str):
            raise_if_not(
                treat_na in VALID_TREAT_NA,
                f"`treat_na` must be one of {VALID_TREAT_NA} or a scalar, but found {treat_na}",
                logger,
            )

            raise_if_not(
                not (treat_na in VALID_BFILL_NA and forecasting_safe),
                "when `forecasting_safe` is True, back filling NaNs is not allowed as "
                "it risks contaminating past time steps with future values.",
                logger,
            )

        if isinstance(treat_na, (int, float)) or (treat_na in VALID_BFILL_NA):
            for i in range(0, len(added_na), n_samples):
                s_idx = added_na[i : (i + n_samples)][0]
                value = (
                    treat_na
                    if isinstance(treat_na, (int, float))
                    else resulting_transformations.values[s_idx, i : (i + n_samples)]
                )
                resulting_transformations.iloc[:s_idx, i : (i + n_samples)] = value
        elif treat_na == "dropna":
            # can only drop the NaN rows that are common among the columns
            drop_before_index = original_index[np.min(added_na)]
            resulting_transformations = resulting_transformations.loc[
                drop_before_index:
            ]

        # revert dataframe to TimeSeries
        new_index = original_index.__class__(resulting_transformations.index)

        if convert_hierarchy:
            if keep_names:
                new_hierarchy = self.hierarchy
            else:
                new_hierarchy = {
                    comp_names_map[k]: [comp_names_map[old_name] for old_name in v]
                    for k, v in self.hierarchy.items()
                }

        transformed_time_series = TimeSeries.from_times_and_values(
            times=new_index,
            values=resulting_transformations.values.reshape(
                len(new_index), -1, n_samples
            ),
            columns=new_columns,
            static_covariates=self.static_covariates,
            hierarchy=new_hierarchy,
        )

        return transformed_time_series

    def to_json(self) -> str:
        """
        Return a JSON string representation of this deterministic series.

        At the moment this function works only on deterministic time series (i.e., made of 1 sample).

        Notes
        -----
        Static covariates are not returned in the JSON string. When using `TimeSeries.from_json()`, the static
        covariates can be added with input argument `static_covariates`.

        Returns
        -------
        str
            A JSON String representing the time series
        """
        return self.pd_dataframe().to_json(orient="split", date_format="iso")

    def to_csv(self, *args, **kwargs):
        """
        Writes this deterministic series to a CSV file.
        For a list of parameters, refer to the documentation of :func:`pandas.DataFrame.to_csv()` [1]_.

        References
        ----------
        .. [1] https://pandas.pydata.org/pandas-docs/stable/reference/api/pandas.DataFrame.to_csv.html?highlight=to_csv
        """
        if not self.is_deterministic:
            raise_log(
                AssertionError(
                    "The pd_dataframe() method can only return DataFrames of deterministic "
                    "time series, and this series is not deterministic (it contains several samples). "
                    "Consider calling quantile_df() instead."
                )
            )

        self.pd_dataframe().to_csv(*args, **kwargs)

    def to_pickle(self, path: str, protocol: int = pickle.HIGHEST_PROTOCOL):
        """
        Save this series in pickle format.

        Parameters
        ----------
        path : string
            path to a file where current object will be pickled
        protocol : integer, default highest
            pickling protocol. The default is best in most cases, use it only if having backward compatibility issues

        Notes
        -----
        Xarray docs [1]_ suggest not using pickle as a long-term data storage.

        References
        ----------
        .. [1] http://xarray.pydata.org/en/stable/user-guide/io.html#pickle
        """

        with open(path, "wb") as fh:
            pickle.dump(self, fh, protocol=protocol)

    def plot(
        self,
        new_plot: bool = False,
        central_quantile: Union[float, str] = 0.5,
        low_quantile: Optional[float] = 0.05,
        high_quantile: Optional[float] = 0.95,
        default_formatting: bool = True,
        label: Optional[Union[str, Sequence[str]]] = "",
        max_nr_components: int = 10,
        ax: Optional[matplotlib.axes.Axes] = None,
        *args,
        **kwargs,
    ) -> matplotlib.axes.Axes:
        """Plot the series.

        This is a wrapper method around :func:`xarray.DataArray.plot()`.

        Parameters
        ----------
        new_plot
            Whether to spawn a new axis to plot on. See also parameter `ax`.
        central_quantile
            The quantile (between 0 and 1) to plot as a "central" value, if the series is stochastic (i.e., if
            it has multiple samples). This will be applied on each component separately (i.e., to display quantiles
            of the components' marginal distributions). For instance, setting `central_quantile=0.5` will plot the
            median of each component. `central_quantile` can also be set to 'mean'.
        low_quantile
            The quantile to use for the lower bound of the plotted confidence interval. Similar to `central_quantile`,
            this is applied to each component separately (i.e., displaying marginal distributions). No confidence
            interval is shown if `confidence_low_quantile` is None (default 0.05).
        high_quantile
            The quantile to use for the upper bound of the plotted confidence interval. Similar to `central_quantile`,
            this is applied to each component separately (i.e., displaying marginal distributions). No confidence
            interval is shown if `high_quantile` is None (default 0.95).
        default_formatting
            Whether to use the darts default scheme.
        label
            Can either be a string or list of strings. If a string and the series only has a single component, it is
            used as the label for that component. If a string and the series has multiple components, it is used as
            a prefix for each component name. If a list of strings with length equal to the number of components in
            the series, the labels will be mapped to the components in order.
        max_nr_components
            The maximum number of components of a series to plot. -1 means all components will be plotted.
        ax
            Optionally, an axis to plot on. If `None`, and `new_plot=False`, will use the current axis. If
            `new_plot=True`, will create a new axis.
        alpha
             Optionally, set the line alpha for deterministic series, or the confidence interval alpha for
            probabilistic series.
        args
            some positional arguments for the `plot()` method
        kwargs
            some keyword arguments for the `plot()` method

        Returns
        -------
        matplotlib.axes.Axes
            Either the passed `ax` axis, a newly created one if `new_plot=True`, or the existing one.
        """
        alpha_confidence_intvls = 0.25

        if central_quantile != "mean":
            raise_if_not(
                isinstance(central_quantile, float) and 0.0 <= central_quantile <= 1.0,
                'central_quantile must be either "mean", or a float between 0 and 1.',
                logger,
            )

        if high_quantile is not None and low_quantile is not None:
            raise_if_not(
                0.0 <= low_quantile <= 1.0 and 0.0 <= high_quantile <= 1.0,
                "confidence interval low and high quantiles must be between 0 and 1.",
                logger,
            )

        if new_plot:
            fig, ax = plt.subplots()
        else:
            if ax is None:
                ax = plt.gca()

        if not any(lw in kwargs for lw in ["lw", "linewidth"]):
            kwargs["lw"] = 2

        n_components_to_plot = max_nr_components
        if n_components_to_plot == -1:
            n_components_to_plot = self.n_components
        elif self.n_components > max_nr_components:
            logger.warning(
                f"Number of components is larger than {max_nr_components} ({self.n_components}). "
                f"Plotting only the first {max_nr_components} components."
                f"You can overwrite this in the using the `plot_all_components` argument in plot()"
                f"Beware that plotting a large number of components may cause performance issues."
            )

        if not isinstance(label, str) and isinstance(label, Sequence):
            raise_if_not(
                len(label) == self.n_components
                or (
                    self.n_components > n_components_to_plot
                    and len(label) >= n_components_to_plot
                ),
                "The label argument should have the same length as the number of plotted components "
                f"({min(self.n_components, n_components_to_plot)}), only {len(label)} labels were provided",
                logger,
            )
            custom_labels = True
        else:
            custom_labels = False

        for i, c in enumerate(self._xa.component[:n_components_to_plot]):
            comp_name = str(c.values)
            comp = self._xa.sel(component=c)

            if comp.sample.size > 1:
                if central_quantile == "mean":
                    central_series = comp.mean(dim=DIMS[2])
                else:
                    central_series = comp.quantile(q=central_quantile, dim=DIMS[2])
            else:
                central_series = comp.mean(dim=DIMS[2])

            alpha = kwargs["alpha"] if "alpha" in kwargs else None
            if not self.is_deterministic:
                kwargs["alpha"] = 1
            if custom_labels:
                label_to_use = label[i]
            else:
                if label == "":
                    label_to_use = comp_name
                elif len(self.components) == 1:
                    label_to_use = label
                else:
                    label_to_use = f"{label}_{comp_name}"
            kwargs["label"] = label_to_use

            if central_series.shape[0] > 1:
                p = central_series.plot(*args, ax=ax, **kwargs)
            # empty TimeSeries
            elif central_series.shape[0] == 0:
                p = ax.plot(
                    [],
                    [],
                    *args,
                    **kwargs,
                )
                ax.set_xlabel(self.time_index.name)
            else:
                p = ax.plot(
                    [self.start_time()],
                    central_series.values[0],
                    "o",
                    *args,
                    **kwargs,
                )
            color_used = p[0].get_color() if default_formatting else None

            # Optionally show confidence intervals
            if (
                comp.sample.size > 1
                and low_quantile is not None
                and high_quantile is not None
            ):
                low_series = comp.quantile(q=low_quantile, dim=DIMS[2])
                high_series = comp.quantile(q=high_quantile, dim=DIMS[2])
                if low_series.shape[0] > 1:
                    ax.fill_between(
                        self.time_index,
                        low_series,
                        high_series,
                        color=color_used,
                        alpha=(alpha if alpha is not None else alpha_confidence_intvls),
                    )
                else:
                    ax.plot(
                        [self.start_time(), self.start_time()],
                        [low_series.values[0], high_series.values[0]],
                        "-+",
                        color=color_used,
                        lw=2,
                    )

        ax.legend()
        ax.set_title(self._xa.name)
        return ax

    def with_columns_renamed(
        self, col_names: Union[List[str], str], col_names_new: Union[List[str], str]
    ) -> Self:
        """
        Return a new ``TimeSeries`` instance with new columns/components names. It also
        adapts the names in the hierarchy, if any.

        Parameters
        -------
        col_names
            String or list of strings corresponding the the column names to be changed.
        col_names_new
            String or list of strings corresponding to the new column names. Must be the same length as col_names.

        Returns
        -------
        TimeSeries
            A new TimeSeries instance.
        """

        if isinstance(col_names, str):
            col_names = [col_names]
        if isinstance(col_names_new, str):
            col_names_new = [col_names_new]

        raise_if_not(
            all([(x in self.columns.to_list()) for x in col_names]),
            "Some column names in col_names don't exist in the time series.",
            logger,
        )

        raise_if_not(
            len(col_names) == len(col_names_new),
            "Length of col_names_new list should be"
            " equal to the length of col_names list.",
            logger,
        )

        old2new = {old: new for (old, new) in zip(col_names, col_names_new)}

        # update component names
        cols = [old2new[old] if old in old2new else old for old in self.components]

        # update hierarchy names
        if self.hierarchy is not None:
            hierarchy = {
                (old2new[key] if key in old2new else key): [
                    old2new[old] if old in old2new else old
                    for old in self.hierarchy[key]
                ]
                for key in self.hierarchy
            }
        else:
            hierarchy = None
        new_attrs = self._xa.attrs
        new_attrs[HIERARCHY_TAG] = hierarchy

        new_xa = xr.DataArray(
            self._xa.values,
            dims=self._xa.dims,
            coords={self._xa.dims[0]: self.time_index, DIMS[1]: pd.Index(cols)},
            attrs=new_attrs,
        )

        return self.__class__(new_xa)

    """
    Simple statistic and aggregation functions. Calculate various statistics over the samples of stochastic time series
    or aggregate over components/time for deterministic series.
    """

    def _get_agg_coords(self, new_cname: str, axis: int) -> dict:
        """Helper function to rename reduced axis. Returns a dictionary containing the new coordinates"""
        if axis == 0:  # set time_index to first day
            return {self._xa.dims[0]: self.time_index[0:1], DIMS[1]: self.components}
        elif axis == 1:  # rename components
            return {self._xa.dims[0]: self.time_index, DIMS[1]: pd.Index([new_cname])}
        elif axis == 2:  # do nothing
            return {self._xa.dims[0]: self.time_index, DIMS[1]: self.components}

    def mean(self, axis: int = 2) -> Self:
        """
        Return a ``TimeSeries`` containing the mean calculated over the specified axis.

        If we reduce over time (``axis=0``), the resulting ``TimeSeries`` will have length one and will use the first
        entry of the original ``time_index``. If we perform the calculation over the components (``axis=1``), the
        resulting single component will be renamed to "components_mean".  When applied to the samples (``axis=2``),
        a deterministic ``TimeSeries`` is returned.

        If ``axis=1``, the static covariates and the hierarchy are discarded from the series.

        Parameters
        ----------
        axis
            The axis to reduce over. The default is to calculate over samples, i.e. axis=2.

        Returns
        -------
        TimeSeries
            A new TimeSeries with mean applied to the indicated axis.
        """
        new_data = self._xa.values.mean(axis=axis, keepdims=True)

        new_coords = self._get_agg_coords("components_mean", axis)

        new_xa = xr.DataArray(
            new_data,
            dims=self._xa.dims,
            coords=new_coords,
            attrs=(self._xa.attrs if axis != 1 else dict()),
        )
        return self.__class__(new_xa)

    def median(self, axis: int = 2) -> Self:
        """
        Return a ``TimeSeries`` containing the median calculated over the specified axis.

        If we reduce over time (``axis=0``), the resulting ``TimeSeries`` will have length one and will use the first
        entry of the original ``time_index``. If we perform the calculation over the components (``axis=1``), the
        resulting single component will be renamed to "components_median".  When applied to the samples (``axis=2``),
        a deterministic ``TimeSeries`` is returned.

        If ``axis=1``, the static covariates and the hierarchy are discarded from the series.

        Parameters
        ----------
        axis
            The axis to reduce over. The default is to calculate over samples, i.e. axis=2.

        Returns
        -------
        TimeSeries
            A new TimeSeries with median applied to the indicated axis.
        """
        new_data = np.median(
            self._xa.values, axis=axis, overwrite_input=False, keepdims=True
        )
        new_coords = self._get_agg_coords("components_median", axis)

        new_xa = xr.DataArray(
            new_data,
            dims=self._xa.dims,
            coords=new_coords,
            attrs=(self._xa.attrs if axis != 1 else dict()),
        )
        return self.__class__(new_xa)

    def sum(self, axis: int = 2) -> Self:
        """
        Return a ``TimeSeries`` containing the sum calculated over the specified axis.

        If we reduce over time (``axis=0``), the resulting ``TimeSeries`` will have length one and will use the first
        entry of the original ``time_index``. If we perform the calculation over the components (``axis=1``), the
        resulting single component will be renamed to "components_sum".  When applied to the samples (``axis=2``),
        a deterministic ``TimeSeries`` is returned.

        If ``axis=1``, the static covariates and the hierarchy are discarded from the series.

        Parameters
        ----------
        axis
            The axis to reduce over. The default is to calculate over samples, i.e. axis=2.

        Returns
        -------
        TimeSeries
            A new TimeSeries with sum applied to the indicated axis.
        """
        new_data = self._xa.values.sum(axis=axis, keepdims=True)

        new_coords = self._get_agg_coords("components_sum", axis)

        new_xa = xr.DataArray(
            new_data,
            dims=self._xa.dims,
            coords=new_coords,
            attrs=(self._xa.attrs if axis != 1 else dict()),
        )
        return self.__class__(new_xa)

    def min(self, axis: int = 2) -> Self:
        """
        Return a ``TimeSeries`` containing the min calculated over the specified axis.

        If we reduce over time (``axis=0``), the resulting ``TimeSeries`` will have length one and will use the first
        entry of the original ``time_index``. If we perform the calculation over the components (``axis=1``), the
        resulting single component will be renamed to "components_min".  When applied to the samples (``axis=2``),
        a deterministic ``TimeSeries`` is returned.

        If ``axis=1``, the static covariates and the hierarchy are discarded from the series.

        Parameters
        ----------
        axis
            The axis to reduce over. The default is to calculate over samples, i.e. axis=2.

        Returns
        -------
        TimeSeries
            A new TimeSeries with min applied to the indicated axis.
        """

        new_data = self._xa.values.min(axis=axis, keepdims=True)
        new_coords = self._get_agg_coords("components_min", axis)

        new_xa = xr.DataArray(
            new_data,
            dims=self._xa.dims,
            coords=new_coords,
            attrs=(self._xa.attrs if axis != 1 else dict()),
        )
        return self.__class__(new_xa)

    def max(self, axis: int = 2) -> Self:
        """
        Return a ``TimeSeries`` containing the max calculated over the specified axis.

        If we reduce over time (``axis=0``), the resulting ``TimeSeries`` will have length one and will use the first
        entry of the original ``time_index``. If we perform the calculation over the components (``axis=1``), the
        resulting single component will be renamed to "components_max".  When applied to the samples (``axis=2``),
        a deterministic ``TimeSeries`` is returned.

        If ``axis=1``, the static covariates and the hierarchy are discarded from the series.

        Parameters
        ----------
        axis
            The axis to reduce over. The default is to calculate over samples, i.e. axis=2.

        Returns
        -------
        TimeSeries
            A new TimeSeries with max applied to the indicated axis.
        """
        new_data = self._xa.values.max(axis=axis, keepdims=True)
        new_coords = self._get_agg_coords("components_max", axis)

        new_xa = xr.DataArray(
            new_data,
            dims=self._xa.dims,
            coords=new_coords,
            attrs=(self._xa.attrs if axis != 1 else dict()),
        )
        return self.__class__(new_xa)

    def var(self, ddof: int = 1) -> Self:
        """
        Return a deterministic ``TimeSeries`` containing the variance of each component
        (over the samples) of this stochastic ``TimeSeries``.

        This works only on stochastic series (i.e., with more than 1 sample)

        Parameters
        ----------
        ddof
            "Delta Degrees of Freedom": the divisor used in the calculation is N - ddof where N represents the
            number of elements. By default, ddof is 1.

        Returns
        -------
        TimeSeries
            The TimeSeries containing the variance for each component.
        """
        self._assert_stochastic()
        new_data = self._xa.values.var(axis=2, ddof=ddof, keepdims=True)
        new_xa = xr.DataArray(
            new_data, dims=self._xa.dims, coords=self._xa.coords, attrs=self._xa.attrs
        )
        return self.__class__(new_xa)

    def std(self, ddof: int = 1) -> Self:
        """
        Return a deterministic ``TimeSeries`` containing the standard deviation of each component
        (over the samples) of this stochastic ``TimeSeries``.

        This works only on stochastic series (i.e., with more than 1 sample)

        Parameters
        ----------
        ddof
            "Delta Degrees of Freedom": the divisor used in the calculation is N - ddof where N represents the
            number of elements. By default, ddof is 1.

        Returns
        -------
        TimeSeries
            The TimeSeries containing the standard deviation for each component.
        """
        self._assert_stochastic()
        new_data = self._xa.values.std(axis=2, ddof=ddof, keepdims=True)
        new_xa = xr.DataArray(
            new_data, dims=self._xa.dims, coords=self._xa.coords, attrs=self._xa.attrs
        )
        return self.__class__(new_xa)

    def skew(self, **kwargs) -> Self:
        """
        Return a deterministic ``TimeSeries`` containing the skew of each component
        (over the samples) of this stochastic ``TimeSeries``.

        This works only on stochastic series (i.e., with more than 1 sample)

        Parameters
        ----------
        kwargs
            Other keyword arguments are passed down to `scipy.stats.skew()`

        Returns
        -------
        TimeSeries
            The TimeSeries containing the skew for each component.
        """
        self._assert_stochastic()
        new_data = np.expand_dims(skew(self._xa.values, axis=2, **kwargs), axis=2)
        new_xa = xr.DataArray(
            new_data, dims=self._xa.dims, coords=self._xa.coords, attrs=self._xa.attrs
        )
        return self.__class__(new_xa)

    def kurtosis(self, **kwargs) -> Self:
        """
        Return a deterministic ``TimeSeries`` containing the kurtosis of each component
        (over the samples) of this stochastic ``TimeSeries``.

        This works only on stochastic series (i.e., with more than 1 sample)

        Parameters
        ----------
        kwargs
            Other keyword arguments are passed down to `scipy.stats.kurtosis()`

        Returns
        -------
        TimeSeries
            The TimeSeries containing the kurtosis for each component.
        """
        self._assert_stochastic()
        new_data = np.expand_dims(kurtosis(self._xa.values, axis=2, **kwargs), axis=2)
        new_xa = xr.DataArray(
            new_data, dims=self._xa.dims, coords=self._xa.coords, attrs=self._xa.attrs
        )
        return self.__class__(new_xa)

    def quantile(self, quantile: float, **kwargs) -> Self:
        """
        Return a deterministic ``TimeSeries`` containing the single desired quantile of each component
        (over the samples) of this stochastic ``TimeSeries``.

        The components in the new series are named "<component>_X", where "<component>"
        is the column name corresponding to this component, and "X" is the quantile value.
        The quantile columns represent the marginal distributions of the components of this series.

        This works only on stochastic series (i.e., with more than 1 sample)

        Parameters
        ----------
        quantile
            The desired quantile value. The value must be represented as a fraction
            (between 0 and 1 inclusive). For instance, `0.5` will return a TimeSeries
            containing the median of the (marginal) distribution of each component.
        kwargs
            Other keyword arguments are passed down to `numpy.quantile()`

        Returns
        -------
        TimeSeries
            The TimeSeries containing the desired quantile for each component.
        """
        return self.quantile_timeseries(quantile, **kwargs)

    """
    Dunder methods
    """

    def _combine_arrays(
        self,
        other: Union[Self, xr.DataArray, np.ndarray],
        combine_fn: Callable[[np.ndarray, np.ndarray], np.ndarray],
    ) -> Self:
        """
        This is a helper function that allows us to combine this series with another one,
        directly applying an operation on their underlying numpy arrays.
        """

        if isinstance(other, TimeSeries):
            other_vals = other.data_array(copy=False).values
        elif isinstance(other, xr.DataArray):
            other_vals = other.values
        else:
            other_vals = other

        t, c, s = self._xa.shape
        other_shape = other_vals.shape
        if not (
            # can combine arrays if shapes are equal (t, c, s)
            other_shape == (t, c, s)
            # or broadcast [t, 1, 1] onto [t, c, s]
            or other_shape == (t, 1, 1)
            # or broadcast [t, c, 1] onto [t, c, s]
            or other_shape == (t, c, 1)
            # or broadcast [t, 1, s] onto [t, c, s]
            or other_shape == (t, 1, s),
        ):
            raise_log(
                ValueError(
                    "Attempted to perform operation on two TimeSeries of unequal shapes."
                ),
                logger=logger,
            )
        new_xa = self._xa.copy()
        new_xa.values = combine_fn(new_xa.values, other_vals)
        return self.__class__(new_xa)

    @classmethod
    def _fill_missing_dates(
        cls, xa: xr.DataArray, freq: Optional[Union[str, int]] = None
    ) -> xr.DataArray:
        """Return an xarray DataArray instance with missing dates inserted from an input xarray DataArray.
        The first dimension of the input DataArray `xa` has to be the time dimension.

        This requires either a provided `freq` or the possibility to infer a unique frequency (see
        `offset aliases <https://pandas.pydata.org/pandas-docs/stable/user_guide/timeseries.html#offset-aliases>`_
        for more info on supported frequencies) from the provided timestamps.

        Parameters
        ----------
        xa
            The xarray DataArray
        freq
            Optionally, a string representing the frequency of the Pandas DateTimeIndex to fill in the missing dates.

        Raises
        -------
        ValueError
            If `xa`'s DateTimeIndex contains less than 3 elements;
            if no unique frequency can be inferred from `xa`'s DateTimeIndex;
            if the resampled DateTimeIndex does not contain all dates from `xa` (see
                :meth:`_restore_xarray_from_frequency() <TimeSeries._restore_xarray_from_frequency>`)

        Returns
        -------
        xarray DataArray
            xarray DataArray with filled missing dates from `xa`
        """

        if freq is not None:
            return cls._restore_xarray_from_frequency(xa, freq)

        raise_if(
            len(xa) <= 2,
            "Input time series must be of (length>=3) when fill_missing_dates=True and freq=None.",
            logger,
        )

        time_dim = xa.dims[0]
        sorted_xa = cls._sort_index(xa, copy=False)
        time_index: Union[pd.Index, pd.RangeIndex, pd.DatetimeIndex] = (
            sorted_xa.get_index(time_dim)
        )

        if isinstance(time_index, pd.DatetimeIndex):
            has_datetime_index = True
            observed_freqs = cls._observed_freq_datetime_index(time_index)
        else:  # integer index (non RangeIndex)
            has_datetime_index = False
            observed_freqs = cls._observed_freq_integer_index(time_index)

        offset_alias_info = (
            (
                " For more information about frequency aliases, read "
                "https://pandas.pydata.org/pandas-docs/stable/user_guide/timeseries.html#offset-aliases"
            )
            if has_datetime_index
            else ""
        )
        if not len(observed_freqs) == 1:
            raise_log(
                ValueError(
                    f"Could not observe an inferred frequency. An explicit frequency must be evident over a span of "
                    f"at least 3 consecutive time stamps in the input data. {offset_alias_info}"
                    if not len(observed_freqs)
                    else f"Could not find a unique inferred frequency (not constant). Observed frequencies: "
                    f"{observed_freqs}. If any of those is the actual frequency, try passing it with "
                    f"`fill_missing_dates=True` and `freq=your_frequency`.{offset_alias_info}"
                ),
                logger,
            )

        freq = observed_freqs.pop()

        return cls._restore_xarray_from_frequency(sorted_xa, freq)

    @staticmethod
    def _sort_index(xa: xr.DataArray, copy: bool = True) -> xr.DataArray:
        """Sorts an xarray by its time dimension index (only if it is not already monotonically increasing)."""
        time_dim = xa.dims[0]
        return (
            (xa.copy() if copy else xa)
            if xa.get_index(time_dim).is_monotonic_increasing
            else xa.sortby(time_dim)
        )

    @staticmethod
    def _observed_freq_datetime_index(index: pd.DatetimeIndex) -> set:
        """Returns all observed/inferred frequencies of a pandas DatetimeIndex. The frequencies are inferred from all
        combinations of three adjacent time steps
        """
        # find unique time deltas indices from three consecutive time stamps
        _, unq_td_index = np.unique(
            np.stack([(index[1:-1] - index[:-2]), (index[2:] - index[1:-1])]),
            return_index=True,
            axis=1,
        )

        # for each unique index, take one example including the left time stamp, and one including the right
        steps = np.column_stack([index[unq_td_index + i] for i in range(3)])

        # find all unique inferred frequencies
        observed_freqs = {pd.infer_freq(step) for step in steps}
        observed_freqs.discard(None)
        return observed_freqs

    @staticmethod
    def _observed_freq_integer_index(index: pd.Index) -> set:
        """Returns all observed/inferred frequencies of a pandas Index (integer index). The frequencies are inferred
        from all differences between two adjacent indices.
        """
        return set(index[1:] - index[:-1])

    @classmethod
    def _integer_to_range_indexed_xarray(cls, xa: xr.DataArray) -> xr.DataArray:
        """If possible, converts an integer indexed xarray DataArray to a range indexed (pd.RangeIndex) DataArray.
        Otherwise, raises an error. An integer Index can be converted to a pd.RangeIndex, if the sorted integer index
        has a constant step size.
        """
        time_dim = xa.dims[0]
        sorted_xa = cls._sort_index(xa, copy=False)
        time_index = sorted_xa.get_index(time_dim)
        observed_freqs = cls._observed_freq_integer_index(time_index)
        raise_if_not(
            len(observed_freqs) == 1,
            f"Could not convert integer index to a pd.RangeIndex. Found non-unique step sizes/frequencies: "
            f"{observed_freqs}. If any of those is the actual frequency, try passing it with fill_missing_dates=True "
            f"and freq=your_frequency.",
            logger,
        )
        freq = observed_freqs.pop()
        idx = pd.RangeIndex(
            start=min(time_index),
            stop=max(time_index) + freq,
            step=freq,
            name=time_index.name,
        )
        coords = {
            str(xa.dims[0]): idx,
            str(xa.dims[1]): xa.coords[DIMS[1]],
        }
        return xr.DataArray(
            data=sorted_xa.data,
            dims=xa.dims,
            coords=coords,
            attrs=xa.attrs,
        )

    @classmethod
    def _restore_xarray_from_frequency(
        cls, xa: xr.DataArray, freq: Union[str, int]
    ) -> xr.DataArray:
        """Return an xarray DataArray instance that is resampled from an input xarray DataArray `xa` with frequency
        `freq`. `freq` should be the inferred or actual frequency of `xa`. All data from `xa` is maintained in the
        output DataArray at the corresponding dates. Any missing dates from `xa` will be inserted into the returned
        DataArray with np.nan values.

        The first dimension of the input DataArray `xa` has to be the time dimension.

        This requires a provided frequency/step size `freq`

        Parameters
        ----------
        xa
            The xarray DataArray
        freq
            If a string, represents the actual or inferred frequency of the pandas DatetimeIndex from `xa` (see
            `offset aliases <https://pandas.pydata.org/pandas-docs/stable/user_guide/timeseries.html#offset-aliases>`_
            for more info on supported frequencies).
            If an integer, represents the actual or inferred step size of the pandas Index or pandas RangeIndex from
            `xa`.

        Raises
        -------
        ValueError
            If the resampled/reindexed DateTimeIndex/RangeIndex does not contain all dates from `xa`

        Returns
        -------
        xarray DataArray
            xarray DataArray resampled from `xa` with `freq` including all data from `xa` and inserted missing dates
        """

        time_dim = xa.dims[0]
        sorted_xa = cls._sort_index(xa, copy=False)

        time_index = sorted_xa.get_index(time_dim)
        resampled_time_index = pd.Series(index=time_index, dtype="object")
        if isinstance(time_index, pd.DatetimeIndex):
            has_datetime_index = True
            resampled_time_index = resampled_time_index.asfreq(freq)
        else:  # integer index (non RangeIndex) -> resampled to RangeIndex
            has_datetime_index = False
            resampled_time_index = resampled_time_index.reindex(
                range(min(time_index), max(time_index) + freq, freq)
            )
        # check if new time index with inferred frequency contains all input data
        contains_all_data = time_index.isin(resampled_time_index.index).all()

        offset_alias_info = (
            (
                " For more information about frequency aliases, read "
                "https://pandas.pydata.org/pandas-docs/stable/user_guide/timeseries.html#offset-aliases"
            )
            if has_datetime_index
            else ""
        )
        if not contains_all_data:
            raise_log(
                ValueError(
                    f"Could not correctly fill missing {'dates' if has_datetime_index else 'indices'} with the "
                    f"observed/passed {'frequency' if has_datetime_index else 'step size'} `freq='{freq}'`. "
                    f"Not all input {'time stamps' if has_datetime_index else 'indices'} contained in the newly "
                    f"created TimeSeries.{offset_alias_info}"
                ),
                logger,
            )

        coords = {
            str(xa.dims[0]): resampled_time_index.index,
            str(xa.dims[1]): xa.coords[DIMS[1]],
        }

        # convert to float as for instance integer arrays cannot accept nans
        dtype = (
            xa.dtype
            if (
                np.issubdtype(xa.values.dtype, np.float32)
                or np.issubdtype(xa.values.dtype, np.float64)
            )
            else np.float64
        )
        resampled_xa = xr.DataArray(
            data=np.empty(
                shape=((len(resampled_time_index),) + xa.shape[1:]), dtype=dtype
            ),
            dims=xa.dims,
            coords=coords,
            attrs=xa.attrs,
        )
        resampled_xa[:] = np.nan
        resampled_xa[resampled_time_index.index.isin(time_index)] = sorted_xa.data
        return resampled_xa

    def _get_dim_name(self, axis: Union[int, str]) -> str:
        if isinstance(axis, int):
            if axis == 0:
                return self._time_dim
            elif axis == 1 or axis == 2:
                return DIMS[axis]
            else:
                raise_if(True, "If `axis` is an integer it must be between 0 and 2.")
        else:
            known_dims = (self._time_dim,) + DIMS[1:]
            raise_if_not(
                axis in known_dims,
                f"`axis` must be a known dimension of this series: {known_dims}",
            )
            return axis

    def _get_dim(self, axis: Union[int, str]) -> int:
        if isinstance(axis, int):
            raise_if_not(
                0 <= axis <= 2, "If `axis` is an integer it must be between 0 and 2."
            )
            return axis
        else:
            known_dims = (self._time_dim,) + DIMS[1:]
            raise_if_not(
                axis in known_dims,
                f"`axis` must be a known dimension of this series: {known_dims}",
            )
            return known_dims.index(axis)

    def __eq__(self, other):
        if isinstance(other, TimeSeries):
            return self._xa.equals(other.data_array(copy=False))
        return False

    def __ne__(self, other):
        return not self.__eq__(other)

    def __len__(self):
        return len(self._xa)

    def __add__(self, other):
        if isinstance(other, (int, float, np.integer)):
            xa_ = _xarray_with_attrs(
                self._xa + other, self.static_covariates, self.hierarchy
            )
            return self.__class__(xa_)
        elif isinstance(other, (TimeSeries, xr.DataArray, np.ndarray)):
            return self._combine_arrays(other, lambda s1, s2: s1 + s2)
        else:
            raise_log(
                TypeError(
                    f"unsupported operand type(s) for + or add(): '{type(self).__name__}' and '{type(other).__name__}'."
                ),
                logger,
            )

    def __radd__(self, other):
        return self + other

    def __sub__(self, other):
        if isinstance(other, (int, float, np.integer)):
            xa_ = _xarray_with_attrs(
                self._xa - other, self.static_covariates, self.hierarchy
            )
            return self.__class__(xa_)
        elif isinstance(other, (TimeSeries, xr.DataArray, np.ndarray)):
            return self._combine_arrays(other, lambda s1, s2: s1 - s2)
        else:
            raise_log(
                TypeError(
                    f"unsupported operand type(s) for - or sub(): '{type(self).__name__}' and '{type(other).__name__}'."
                ),
                logger,
            )

    def __rsub__(self, other):
        return other + (-self)

    def __mul__(self, other):
        if isinstance(other, (int, float, np.integer)):
            xa_ = _xarray_with_attrs(
                self._xa * other, self.static_covariates, self.hierarchy
            )
            return self.__class__(xa_)
        elif isinstance(other, (TimeSeries, xr.DataArray, np.ndarray)):
            return self._combine_arrays(other, lambda s1, s2: s1 * s2)
        else:
            raise_log(
                TypeError(
                    f"unsupported operand type(s) for * or mul(): '{type(self).__name__}' and '{type(other).__name__}'."
                ),
                logger,
            )

    def __rmul__(self, other):
        return self * other

    def __pow__(self, n):
        if isinstance(n, (int, float, np.integer)):
            raise_if(n < 0, "Attempted to raise a series to a negative power.", logger)
            xa_ = _xarray_with_attrs(
                self._xa ** float(n), self.static_covariates, self.hierarchy
            )
            return self.__class__(xa_)
        if isinstance(n, (TimeSeries, xr.DataArray, np.ndarray)):
            return self._combine_arrays(n, lambda s1, s2: s1**s2)  # elementwise power
        else:
            raise_log(
                TypeError(
                    f"unsupported operand type(s) for ** or pow(): '{type(self).__name__}' and '{type(n).__name__}'."
                ),
                logger,
            )

    def __truediv__(self, other):
        if isinstance(other, (int, float, np.integer)):
            if other == 0:
                raise_log(ZeroDivisionError("Cannot divide by 0."), logger)
            xa_ = _xarray_with_attrs(
                self._xa / other, self.static_covariates, self.hierarchy
            )
            return self.__class__(xa_)
        elif isinstance(other, (TimeSeries, xr.DataArray, np.ndarray)):
            if isinstance(other, TimeSeries):
                other_vals = other.data_array(copy=False).values
            elif isinstance(other, xr.DataArray):
                other_vals = other.values
            else:
                other_vals = other
            if not (other_vals != 0).all():
                raise_log(
                    ZeroDivisionError("Cannot divide by a TimeSeries with a value 0."),
                    logger,
                )
            return self._combine_arrays(other_vals, lambda s1, s2: s1 / s2)
        else:
            raise_log(
                TypeError(
                    "unsupported operand type(s) for / or truediv():"
                    f" '{type(self).__name__}' and '{type(other).__name__}'."
                ),
                logger,
            )

    def __rtruediv__(self, n):
        return n * (self ** (-1))

    def __abs__(self):
        return self.__class__(abs(self._xa))

    def __neg__(self):
        return self.__class__(-self._xa)

    def __contains__(self, ts: Union[int, pd.Timestamp]) -> bool:
        return ts in self.time_index

    def __round__(self, n=None):
        return self.__class__(self._xa.round(n))

    def __lt__(self, other) -> xr.DataArray:
        if isinstance(other, (int, float, np.integer, np.ndarray, xr.DataArray)):
            return _xarray_with_attrs(
                self._xa < other, self.static_covariates, self.hierarchy
            )
        elif isinstance(other, TimeSeries):
            return _xarray_with_attrs(
                self._xa < other.data_array(copy=False),
                self.static_covariates,
                self.hierarchy,
            )
        else:
            raise_log(
                TypeError(
                    f"unsupported operand type(s) for < : '{type(self).__name__}' and '{type(other).__name__}'."
                ),
                logger,
            )

    def __gt__(self, other) -> xr.DataArray:
        if isinstance(other, (int, float, np.integer, np.ndarray, xr.DataArray)):
            return _xarray_with_attrs(
                self._xa > other, self.static_covariates, self.hierarchy
            )
        elif isinstance(other, TimeSeries):
            return _xarray_with_attrs(
                self._xa > other.data_array(copy=False),
                self.static_covariates,
                self.hierarchy,
            )
        else:
            raise_log(
                TypeError(
                    f"unsupported operand type(s) for < : '{type(self).__name__}' and '{type(other).__name__}'."
                ),
                logger,
            )

    def __le__(self, other) -> xr.DataArray:
        if isinstance(other, (int, float, np.integer, np.ndarray, xr.DataArray)):
            return _xarray_with_attrs(
                self._xa <= other, self.static_covariates, self.hierarchy
            )
        elif isinstance(other, TimeSeries):
            return _xarray_with_attrs(
                self._xa <= other.data_array(copy=False),
                self.static_covariates,
                self.hierarchy,
            )
        else:
            raise_log(
                TypeError(
                    f"unsupported operand type(s) for < : '{type(self).__name__}' and '{type(other).__name__}'."
                ),
                logger,
            )

    def __ge__(self, other) -> xr.DataArray:
        if isinstance(other, (int, float, np.integer, np.ndarray, xr.DataArray)):
            return _xarray_with_attrs(
                self._xa >= other, self.static_covariates, self.hierarchy
            )
        elif isinstance(other, TimeSeries):
            return _xarray_with_attrs(
                self._xa >= other.data_array(copy=False),
                self.static_covariates,
                self.hierarchy,
            )
        else:
            raise_log(
                TypeError(
                    f"unsupported operand type(s) for < : '{type(self).__name__}' and '{type(other).__name__}'."
                ),
                logger,
            )

    def __str__(self):
        return str(self._xa).replace("xarray.DataArray", "TimeSeries (DataArray)")

    def __repr__(self):
        return self._xa.__repr__().replace("xarray.DataArray", "TimeSeries (DataArray)")

    def _repr_html_(self):
        return self._xa._repr_html_().replace(
            "xarray.DataArray", "TimeSeries (DataArray)"
        )

    def __copy__(self, deep: bool = True):
        return self.copy()

    def __deepcopy__(self, memo):
        return self.__class__(deepcopy(self._xa, memo))

    def __getitem__(
        self,
        key: Union[
            pd.DatetimeIndex,
            pd.RangeIndex,
            List[str],
            List[int],
            List[pd.Timestamp],
            str,
            int,
            pd.Timestamp,
            Any,
        ],
    ) -> Self:
        """Allow indexing on darts TimeSeries.

        The supported index types are the following base types as a single value, a list or a slice:
        - pd.Timestamp -> return a TimeSeries corresponding to the value(s) at the given timestamp(s).
        - str -> return a TimeSeries including the column(s) (components) specified as str.
        - int -> return a TimeSeries with the value(s) at the given row (time) index.

        `pd.DatetimeIndex` and `pd.RangeIndex` are also supported and will return the corresponding value(s)
        at the provided time indices.

        .. warning::
            slices use pandas convention of including both ends of the slice.

        Notes
        -----
        For integer-indexed series, integers or slices of integer will return the result
        of ``isel()``. That is, if integer ``i`` is provided, it returns the ``i``-th value
        along the series, which is not necessarily the value where the time index is equal to ``i``
        (e.g., if the time index does not start at 0). In contrast, calling this method with a
        ``pd.RangeIndex`` returns the result of ``sel()`` - i.e., the values where the time
        index matches the provided range index.
        """

        def _check_dt():
            if not self._has_datetime_index:
                raise_log(
                    ValueError(
                        "Attempted indexing a series with a DatetimeIndex or a timestamp, "
                        "but the series uses a RangeIndex."
                    ),
                    logger,
                )

        def _check_range():
            if self._has_datetime_index:
                raise_log(
                    ValueError(
                        "Attempted indexing a series with a RangeIndex, "
                        "but the series uses a DatetimeIndex."
                    ),
                    logger,
                )

        def _set_freq_in_xa(xa_in: xr.DataArray, freq=None):
            # mutates the DataArray to make sure it contains the freq
            if isinstance(xa_in.get_index(self._time_dim), pd.DatetimeIndex):
                if freq is None:
                    freq = xa_in.get_index(self._time_dim).inferred_freq
                if freq is not None:
                    xa_in.get_index(self._time_dim).freq = freq
                else:
                    xa_in.get_index(self._time_dim).freq = self._freq

        def _get_freq(xa_in: xr.DataArray):
            if self._has_datetime_index:
                return xa_in.get_index(self._time_dim).freq
            else:
                return xa_in.get_index(self._time_dim).step

        adapt_covs_on_component = (
            True
            if self.has_static_covariates and len(self.static_covariates) > 1
            else False
        )

        # handle DatetimeIndex and RangeIndex:
        if isinstance(key, pd.DatetimeIndex):
            _check_dt()
            xa_ = self._xa.sel({self._time_dim: key})

            # indexing may discard the freq, so we restore it...
            # if the DateTimeIndex already has an associated freq, use it
            # otherwise key.freq is None and the freq will be inferred
            _set_freq_in_xa(xa_, key.freq)

            return self.__class__(xa_)
        elif isinstance(key, pd.RangeIndex):
            _check_range()
            idx_ = key
            if not len(key) and self.freq != key.step:
                # keep original step size in case of empty range index
                idx_ = pd.RangeIndex(step=self.freq)

            xa_ = self._xa.sel({self._time_dim: idx_})

            # sel() gives us an Int64Index. We have to set the RangeIndex.
            # see: https://github.com/pydata/xarray/issues/6256
            xa_ = xa_.assign_coords({self.time_dim: idx_})

            return self.__class__(xa_)

        # handle slices:
        elif isinstance(key, slice):
            if key.start is None and key.stop is None:
                if key.step is not None and key.step <= 0:
                    raise_log(
                        ValueError(
                            "Indexing a `TimeSeries` with a `slice` of `step<=0` (reverse) is not "
                            "possible since `TimeSeries` must have a monotonically increasing time index."
                        ),
                        logger=logger,
                    )
                else:
                    xa_ = self._xa.isel({self._time_dim: key})
                    if _get_freq(xa_) is None:
                        # indexing discarded the freq; we restore it
                        freq = key.step * self.freq if key.step else self.freq
                        _set_freq_in_xa(xa_, freq)
                    return self.__class__(xa_)
            elif isinstance(key.start, str) or isinstance(key.stop, str):
                xa_ = self._xa.sel({DIMS[1]: key})
                # selecting components discards the hierarchy, if any
                xa_ = _xarray_with_attrs(
                    xa_,
                    (
                        xa_.attrs[STATIC_COV_TAG][key.start : key.stop]
                        if adapt_covs_on_component
                        else xa_.attrs[STATIC_COV_TAG]
                    ),
                    None,
                )
                return self.__class__(xa_)
            elif isinstance(key.start, (int, np.int64)) or isinstance(
                key.stop, (int, np.int64)
            ):
                xa_ = self._xa.isel({self._time_dim: key})
                if _get_freq(xa_) is None:
                    # indexing discarded the freq; we restore it
                    freq = key.step * self.freq if key.step else self.freq
                    _set_freq_in_xa(xa_, freq)
                return self.__class__(xa_)
            elif isinstance(key.start, pd.Timestamp) or isinstance(
                key.stop, pd.Timestamp
            ):
                _check_dt()
                xa_ = self._xa.sel({self._time_dim: key})
                if _get_freq(xa_) is None:
                    # indexing discarded the freq; we restore it
                    freq = key.step * self.freq if key.step else self.freq
                    _set_freq_in_xa(xa_, freq)
                return self.__class__(xa_)

        # handle simple types:
        elif isinstance(key, str):
            # have to put key in a list not to drop the dimension
            xa_ = self._xa.sel({DIMS[1]: [key]})
            # selecting components discards the hierarchy, if any
            xa_ = _xarray_with_attrs(
                xa_,
                (
                    xa_.attrs[STATIC_COV_TAG].loc[[key]]
                    if adapt_covs_on_component
                    else xa_.attrs[STATIC_COV_TAG]
                ),
                None,
            )
            return self.__class__(xa_)
        elif isinstance(key, (int, np.int64)):
            xa_ = self._xa.isel({self._time_dim: [key]})

            # restore a RangeIndex if needed:
            time_idx = xa_.get_index(self._time_dim)
            if pd.api.types.is_integer_dtype(time_idx) and not isinstance(
                time_idx, pd.RangeIndex
            ):
                xa_ = xa_.assign_coords({
                    self._time_dim: pd.RangeIndex(
                        start=time_idx[0],
                        stop=time_idx[0] + self.freq,
                        step=self.freq,
                    )
                })
            # indexing may discard the freq, so we restore it...
            _set_freq_in_xa(xa_, freq=self.freq)
            return self.__class__(xa_)
        elif isinstance(key, pd.Timestamp):
            _check_dt()

            # indexing may discard the freq, so we restore it...
            xa_ = self._xa.sel({self._time_dim: [key]})
            _set_freq_in_xa(xa_, self.freq)
            return self.__class__(xa_)

        # handle lists:
        if isinstance(key, list):
            if all(isinstance(s, str) for s in key):
                # when string(s) are provided, we consider it as (a list of) component(s)
                xa_ = self._xa.sel({DIMS[1]: key})
                xa_ = _xarray_with_attrs(
                    xa_,
                    (
                        xa_.attrs[STATIC_COV_TAG].loc[key]
                        if adapt_covs_on_component
                        else xa_.attrs[STATIC_COV_TAG]
                    ),
                    None,
                )
                return self.__class__(xa_)
            elif all(isinstance(i, (int, np.int64)) for i in key):
                xa_ = self._xa.isel({self._time_dim: key})

                # indexing may discard the freq, so we restore it...
                _set_freq_in_xa(xa_)

                orig_idx = self.time_index
                if isinstance(orig_idx, pd.RangeIndex):
                    # We have to restore a RangeIndex. But first we need to
                    # check the list is corresponding to a RangeIndex.
                    min_idx, max_idx = min(key), max(key)
                    if (
                        not key[0] == min_idx
                        and key[-1] == max_idx
                        and max_idx + 1 - min_idx == len(key)
                    ):
                        raise_log(
                            ValueError(
                                "Indexing a TimeSeries with a list requires the list to "
                                "contain monotonically increasing integers with no gap."
                            ),
                            logger=logger,
                        )
                    new_idx = orig_idx[min_idx : max_idx + 1]
                    xa_ = xa_.assign_coords({self._time_dim: new_idx})

                return self.__class__(xa_)

            elif all(isinstance(t, pd.Timestamp) for t in key):
                _check_dt()

                # indexing may discard the freq, so we restore it...
                xa_ = self._xa.sel({self._time_dim: key})
                _set_freq_in_xa(xa_)
                return self.__class__(xa_)

        raise_log(IndexError("The type of your index was not matched."), logger)


def _xarray_with_attrs(xa_, static_covariates, hierarchy):
    """Return an DataArray instance with static covariates and hierarchy stored in the array's attributes.
    Warning: This is an inplace operation (mutable) and should only be called from within TimeSeries construction
    or to restore static covariates and hierarchy after operations in which they did not get transferred.
    """
    xa_.attrs[STATIC_COV_TAG] = static_covariates
    xa_.attrs[HIERARCHY_TAG] = hierarchy
    return xa_


def _concat_static_covs(series: Sequence[TimeSeries]) -> Optional[pd.DataFrame]:
    """Concatenates static covariates along component dimension (rows of static covariates). For stacking or
    concatenating TimeSeries along component dimension (axis=1).

    Some context for stacking or concatenating two or more TimeSeries with static covariates:
        Concat along axis=0 (time)
            Along time dimension, we only take the static covariates of the first series (as static covariates are
            time-independent).
        Concat along axis=1 (components) or stacking
            Along component dimension, we either concatenate or transfer the static covariates of the series if one
            of below cases applies:
            1)  concatenate along component dimension (rows of static covariates) when for each series the number of
                static covariate components is equal to the number of components in the series. The static variable
                names (columns in series.static_covariates) must be identical across all series
            2)  if only the first series contains static covariates transfer only those
            3)  if `ignore_static_covarites=True` (with `concatenate()`), case 1) is ignored and only the static
                covariates of the first series are transferred
        Concat along axis=2 (samples)
            Along sample dimension, we only take the static covariates of the first series (as we components and
            time don't change).
    """

    if not any([ts.has_static_covariates for ts in series]):
        return None

    only_first = series[0].has_static_covariates and not any([
        ts.has_static_covariates for ts in series[1:]
    ])
    all_have = all([ts.has_static_covariates for ts in series])

    raise_if_not(
        only_first or all_have,
        "Either none, only the first or all TimeSeries must have `static_covariates`.",
        logger,
    )

    if only_first:
        return series[0].static_covariates

    raise_if_not(
        all([len(ts.static_covariates) == ts.n_components for ts in series])
        and all([
            ts.static_covariates.columns.equals(series[0].static_covariates.columns)
            for ts in series
        ]),
        "Concatenation of multiple TimeSeries with static covariates requires all `static_covariates` "
        "DataFrames to have identical columns (static variable names), and the number of each TimeSeries' "
        "components must match the number of corresponding static covariate components (the number of rows "
        "in `series.static_covariates`).",
        logger,
    )

    return pd.concat(
        [ts.static_covariates for ts in series if ts.has_static_covariates], axis=0
    )


def _concat_hierarchy(series: Sequence[TimeSeries]):
    """
    Used to concatenate the hierarchies of multiple TimeSeries, when concatenating series
    along axis 1 (components). This simply merges the hierarchy dictionaries.
    """
    concat_hierarchy = dict()
    for s in series:
        if s.has_hierarchy:
            concat_hierarchy.update(s.hierarchy)
    return None if len(concat_hierarchy) == 0 else concat_hierarchy


def concatenate(
    series: Sequence[TimeSeries],
    axis: Union[str, int] = 0,
    ignore_time_axis: bool = False,
    ignore_static_covariates: bool = False,
    drop_hierarchy: bool = True,
):
    """Concatenates multiple ``TimeSeries`` along a given axis.

    ``axis`` can be an integer in (0, 1, 2) to denote (time, component, sample) or, alternatively,
    a string denoting the corresponding dimension of the underlying ``DataArray``.

    Parameters
    ----------
    series : Sequence[TimeSeries]
        sequence of ``TimeSeries`` to concatenate
    axis : Union[str, int]
        axis along which the series will be concatenated.
    ignore_time_axis : bool
        Allow concatenation even when some series do not have matching time axes.
        When done along component or sample dimensions, concatenation will work as long as the series
        have the same lengths (in this case the resulting series will have the time axis of the first
        provided series). When done along time dimension, concatenation will work even if the time axes
        are not contiguous (in this case, the resulting series will have a start time matching the start time
        of the first provided series). Default: False.
    ignore_static_covariates : bool
        whether to ignore all requirements for static covariate concatenation and only transfer the static covariates
        of the first TimeSeries element in `series` to the concatenated TimeSeries. Only effective when `axis=1`.
    drop_hierarchy : bool
        When `axis=1`, whether to drop hierarchy information. True by default. When False, the hierarchies will be
        "concatenated" as well (by merging the hierarchy dictionaries), which may cause issues if the component
        names of the resulting series and that of the merged hierarchy do not match.
        When `axis=0` or `axis=2`, the hierarchy of the first series is always kept.

    Returns
    -------
    TimeSeries
        concatenated series
    """

    time_dims = [ts.time_dim for ts in series]
    if isinstance(axis, str):
        if axis == DIMS[1]:
            axis = 1
        elif axis == DIMS[2]:
            axis = 2
        else:
            raise_if_not(
                len(set(time_dims)) == 1 and axis == time_dims[0],
                "Unrecognised `axis` name. If `axis` denotes the time axis, all provided "
                "series must have the same time axis name (if that is not the case, try providing "
                "`axis=0` to concatenate along time dimension).",
            )
            axis = 0

    # At this point all series are supposed to have same time dim name
    time_dim_name = time_dims[0]

    da_sequence = [ts.data_array(copy=False) for ts in series]

    component_axis_equal = len({ts.width for ts in series}) == 1
    sample_axis_equal = len({ts.n_samples for ts in series}) == 1

    if axis == 0:
        # time
        raise_if(
            (not (component_axis_equal and sample_axis_equal)),
            "when concatenating along time dimension, the component and sample dimensions of all "
            "provided series must match.",
        )

        da_concat = xr.concat(da_sequence, dim=time_dim_name)

        # check, if timeseries are consecutive
        consecutive_time_axes = True
        for i in range(1, len(series)):
            if series[i - 1].end_time() + series[0].freq != series[i].start_time():
                consecutive_time_axes = False
                break

        if not consecutive_time_axes:
            raise_if_not(
                ignore_time_axis,
                "When concatenating over time axis, all series need to be contiguous "
                "in the time dimension. Use `ignore_time_axis=True` to override "
                "this behavior and concatenate the series by extending the time axis "
                "of the first series.",
            )

            tindex = generate_index(
                start=series[0].start_time(),
                freq=series[0].freq_str,
                length=da_concat.shape[0],
            )

            da_concat = da_concat.assign_coords({time_dim_name: tindex})
            da_concat = _xarray_with_attrs(
                da_concat, series[0].static_covariates, series[0].hierarchy
            )

    else:
        time_axes_equal = all(
            list(
                map(
                    lambda t: t[0].has_same_time_as(t[1]), zip(series[0:-1], series[1:])
                )
            )
        )
        time_axes_ok = (
            time_axes_equal
            if not ignore_time_axis
            else len({len(ts) for ts in series}) == 1
        )

        raise_if_not(
            (
                time_axes_ok
                and (
                    (axis == 1 and sample_axis_equal)
                    or (axis == 2 and component_axis_equal)
                )
            ),
            "When concatenating along component or sample dimensions, all the series must have the same time "
            "axes (unless `ignore_time_axis` is True), or time axes of same lengths (if `ignore_time_axis` is "
            "True), and all series must have the same number of samples (if concatenating along component "
            "dimension), or the same number of components (if concatenating along sample dimension).",
        )

        # we concatenate raw values using Numpy because not all series might have the same time axes
        # and joining using xarray.concatenate() won't work in some cases
        concat_vals = np.concatenate([da.values for da in da_sequence], axis=axis)

        if axis == 1:
            # When concatenating along component dimension, we have to re-create a component index
            # we rely on the factory method of TimeSeries to disambiguate names later on if needed.
            component_index = pd.Index([
                c for cl in [ts.components for ts in series] for c in cl
            ])
            static_covariates = (
                _concat_static_covs(series)
                if not ignore_static_covariates
                else series[0].static_covariates
            )
            hierarchy = None if drop_hierarchy else _concat_hierarchy(series)
        else:
            component_index = da_sequence[0].get_index(DIMS[1])
            static_covariates = series[0].static_covariates
            hierarchy = series[0].hierarchy

        da_concat = xr.DataArray(
            concat_vals,
            dims=(time_dim_name,) + DIMS[-2:],
            coords={time_dim_name: series[0].time_index, DIMS[1]: component_index},
            attrs={STATIC_COV_TAG: static_covariates, HIERARCHY_TAG: hierarchy},
        )

    return TimeSeries.from_xarray(da_concat, fill_missing_dates=False)


def _finite_rows_boundaries(
    values: np.ndarray, how: str = "all"
) -> Tuple[Optional[int], Optional[int]]:
    """
    Return the indices of the first rows containing finite values starting from the start and the end of the first
    dimension of the ndarray.

    Parameters
    ----------
    values
        1D, 2D or 3D numpy array where the first dimension correspond to entries/rows, and the second to components/
        columns
    how
        Define if the entries containing `NaN` in all the components ('all') or in any of the components ('any')
        should be stripped. Default: 'all'
    """
    dims = values.shape

    raise_if(
        len(dims) > 3, f"Expected 1D to 3D array, received {len(dims)}D array", logger
    )

    finite_rows = ~np.isnan(values)

    if len(dims) == 3:
        finite_rows = finite_rows.all(axis=2)

    if len(dims) > 1 and dims[1] > 1:
        if how == "any":
            finite_rows = finite_rows.all(axis=1)
        elif how == "all":
            finite_rows = finite_rows.any(axis=1)
        else:
            raise_log(
                ValueError(
                    f"`how` parameter value not recognized, should be either 'all' or 'any', "
                    f"received {how}"
                )
            )

    first_finite_row = finite_rows.argmax()
    last_finite_row = len(finite_rows) - finite_rows[::-1].argmax() - 1

    return first_finite_row, last_finite_row<|MERGE_RESOLUTION|>--- conflicted
+++ resolved
@@ -866,7 +866,6 @@
         df = df[static_cov_cols + extract_value_cols + extract_time_col]
 
         if time_col:
-<<<<<<< HEAD
             if np.issubdtype(df[time_col].dtype, object) or np.issubdtype(
                 df[time_col].dtype, np.integer
             ):
@@ -901,9 +900,6 @@
                         "Invalid type of `time_col`: it needs to be of either 'str', 'datetime' or 'int' dtype."
                     )
                 )
-=======
-            df = df.set_index(df[time_col])
->>>>>>> 26c5f393
 
         if df.index.is_monotonic_increasing:
             logger.warning(
@@ -913,11 +909,7 @@
             )
 
         # sort on entire `df` to avoid having to sort individually later on
-<<<<<<< HEAD
         else:
-=======
-        if not df.index.is_monotonic_increasing:
->>>>>>> 26c5f393
             df = df.sort_index()
 
         groups = df.groupby(group_cols[0] if len(group_cols) == 1 else group_cols)
