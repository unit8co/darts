"""
Timeseries
----------

`TimeSeries` is the main class in `darts`. It represents a univariate time series,
possibly with lower and upper confidence bounds.
"""

import pandas as pd
import numpy as np
from copy import deepcopy
import matplotlib.pyplot as plt
from pandas.tseries.frequencies import to_offset
<<<<<<< HEAD
from typing import Tuple, Optional, Callable, Any, Union, List
=======
from typing import Tuple, Optional, Callable, Any, List, Union
>>>>>>> c436f556

from .logging import raise_log, raise_if_not, raise_if, get_logger

logger = get_logger(__name__)


class TimeSeries:
    def __init__(self,
                 df: pd.DataFrame,
                 freq: Optional[str] = None,
                 fill_missing_dates: Optional[bool] = True):
        """
        A TimeSeries is an object representing a univariate or multivariate time series.

        TimeSeries are meant to be immutable.

        Parameters
        ----------
        df
            The actual time series, as a pandas DataFrame with a proper time index.
        freq
            Optionally, a string representing the frequency of the Pandas DataFrame. When creating a TimeSeries
            instance with a length smaller than 3, this argument must be passed.
        fill_missing_dates
            Optionally, a boolean value indicating whether to fill missing dates with NaN values
            in case the frequency of `series` cannot be inferred.
        """

        raise_if_not(isinstance(df, pd.DataFrame), "Data must be provided in form of a pandas.DataFrame instance",
                     logger)

        # consistent column names
        df.columns = range(df.shape[1])

        raise_if_not(len(df) > 0 and df.shape[1] > 0, 'Time series must not be empty.', logger)
        raise_if_not(isinstance(df.index, pd.DatetimeIndex), 'Time series must be indexed with a DatetimeIndex.',
                     logger)
        raise_if_not(df.dtypes.apply(lambda x: np.issubdtype(x, np.number)).all(), 'Time series must'
                     ' contain only numerical values.', logger)
        raise_if_not(len(df) >= 3 or freq is not None, 'Time series must have at least 3 values if the "freq" argument'
                     'is not passed', logger)

        self._df = df.sort_index()  # Sort by time

        if (len(df) < 3):
            self._freq: str = freq
            logger.info('A TimeSeries with length below 3 is being created. Please note that this can lead to'
                        ' unexpected behavior.')
        else:
            if not df.index.inferred_freq:
                if fill_missing_dates:
                    self._df = self._fill_missing_dates(self._df)
                else:
                    raise_if_not(False, 'Could not infer frequency. Are some dates missing? '
                                        'Try specifying `fill_missing_dates=True`.', logger)
            self._freq: str = self._df.index.inferred_freq  # Infer frequency
            raise_if_not(freq is None or self._freq == freq, 'The inferred frequency does not match the'
                         'value of the "freq" argument.', logger)

        self._df.index.freq = self._freq  # Set the inferred frequency in the Pandas dataframe

        # The actual values
        self._values: np.ndarray = self._df.values

    def _assert_univariate(self):
        """
        Raises an error if the current TimeSeries instance is not univariate.
        """
        if (self._df.shape[1] != 1):
            raise_log(AssertionError('Only univariate TimeSeries instances support this method'), logger)

    def pd_series(self) -> pd.Series:
        """
        Returns
        -------
        pandas.Series
            A Pandas Series representation of this univariate time series.
        """
        self._assert_univariate()
        return self._df.iloc[:, 0].copy()

    def pd_dataframe(self) -> pd.DataFrame:
        """
        Returns
        -------
        pandas.DataFrame
            A copy of the Pandas Dataframe underlying this time series
        """
        return self._df.copy()

    def start_time(self) -> pd.Timestamp:
        """
        Returns
        -------
        pandas.Timestamp
            A timestamp containing the first time of the TimeSeries.
        """
        return self._df.index[0]

    def end_time(self) -> pd.Timestamp:
        """
        Returns
        -------
        pandas.Timestamp
            A timestamp containing the last time of the TimeSeries.
        """
        return self._df.index[-1]

    def first_value(self) -> float:
        """
        Returns
        -------
        float
            The first value of this univariate time series
        """
        self._assert_univariate()
        return self._values[0][0]

    def last_value(self) -> float:
        """
        Returns
        -------
        float
            The last value of this univariate time series
        """
        self._assert_univariate()
        return self._values[-1][0]

    def first_values(self) -> np.ndarray:
        """
        Returns
        -------
        np.ndarray
            The first values of every component of this time series
        """
        return self._values[0]

    def last_values(self) -> np.ndarray:
        """
        Returns
        -------
        np.ndarray
            The last values of every component of this time series
        """
        return self._values[-1]

    def values(self) -> np.ndarray:
        """
        Returns
        -------
        numpy.ndarray
            A copy of the values composing the time series
        """
        return np.copy(self._values)

    def univariate_values(self) -> np.ndarray:
        """
        Returns
        -------
        numpy.ndarray
            A copy of the values composing the time series guaranteed to be univariate.
        """
        self._assert_univariate()
        return np.copy(self._df.iloc[:, 0].values)

    def time_index(self) -> pd.DatetimeIndex:
        """
        Returns
        -------
        pandas.DatetimeIndex
            The time index of this time series.
        """
        return deepcopy(self._df.index)

    def freq(self) -> pd.DateOffset:
        """
        Returns
        -------
        pandas.DateOffset
            The frequency of this time series
        """
        return to_offset(self._freq)

    def freq_str(self) -> str:
        """
        Returns
        -------
        str
            A string representation of the frequency of this time series
        """
        return self._freq

    def duration(self) -> pd.Timedelta:
        """
        Returns
        -------
        pandas.Timedelta
            The duration of this time series.
        """
        return self._df.index[-1] - self._df.index[0]

    def copy(self, deep: bool = True) -> 'TimeSeries':
        """
        Make a copy of this time series object

        Parameters
        ----------
        deep
            Make a deep copy. If False, the underlying pandas DataFrame will be the same

        Returns
        -------
        TimeSeries
            A copy of this time series.
        """
        if deep:
            return TimeSeries(self.pd_dataframe(), self.freq())
        else:
            return TimeSeries(self._df, self.freq())

    def _raise_if_not_within(self, ts: pd.Timestamp):
        if (ts < self.start_time()) or (ts > self.end_time()):
            raise_log(ValueError('Timestamp must be between {} and {}'.format(self.start_time(),
                                                                              self.end_time())), logger)

    def split_after(self, ts: pd.Timestamp) -> Tuple['TimeSeries', 'TimeSeries']:
        """
        Splits the TimeSeries in two, around a provided timestamp `ts`.

        The timestamp may not be in the TimeSeries. If it is, the timestamp will be included in the
        first of the two TimeSeries, and not in the second.

        Parameters
        ----------
        ts
            The timestamp that indicates the splitting time.

        Returns
        -------
        Tuple[TimeSeries, TimeSeries]
            A tuple of two time series. The first time series is before `ts`, and the second one is after `ts`.
        """
        self._raise_if_not_within(ts)
        ts = self.time_index()[self.time_index() <= ts][-1]  # closest index before ts (new ts)
        start_second_series: pd.Timestamp = ts + self.freq()  # second series does not include ts
        return self.slice(self.start_time(), ts), self.slice(start_second_series, self.end_time())

    def split_before(self, ts: pd.Timestamp) -> Tuple['TimeSeries', 'TimeSeries']:
        """
        Splits a TimeSeries in two, around a provided timestamp `ts`.

        The timestamp may not be in the TimeSeries. If it is, the timestamp will be included in the
        second of the two TimeSeries, and not in the first.

        Parameters
        ----------
        ts
            The timestamp that indicates the splitting time.

        Returns
        -------
        Tuple[TimeSeries, TimeSeries]
            A tuple of two time series. The first time series is before `ts`, and the second one is after `ts`.
        """
        self._raise_if_not_within(ts)
        ts = self.time_index()[self.time_index() >= ts][0]  # closest index after ts (new ts)
        end_first_series: pd.Timestamp = ts - self.freq()  # second series does not include ts
        return self.slice(self.start_time(), end_first_series), self.slice(ts, self.end_time())

    def drop_after(self, ts: pd.Timestamp) -> 'TimeSeries':
        """
        Drops everything after the provided timestamp `ts`, included.
        The timestamp may not be in the TimeSeries. If it is, the timestamp will be dropped.

        Parameters
        ----------
        ts
            The timestamp that indicates cut-off time.

        Returns
        -------
        TimeSeries
            A new TimeSeries, before `ts`.
        """
        self._raise_if_not_within(ts)
        ts = self.time_index()[self.time_index() >= ts][0]  # closest index after ts (new ts)
        end_series: pd.Timestamp = ts - self.freq()  # new series does not include ts
        return self.slice(self.start_time(), end_series)

    def drop_before(self, ts: pd.Timestamp) -> 'TimeSeries':
        """
        Drops everything before the provided timestamp `ts`, included.
        The timestamp may not be in the TimeSeries. If it is, the timestamp will be dropped.

        Parameters
        ----------
        ts
            The timestamp that indicates cut-off time.

        Returns
        -------
        TimeSeries
            A new TimeSeries, after `ts`.
        """
        self._raise_if_not_within(ts)
        ts = self.time_index()[self.time_index() <= ts][-1]  # closest index before ts (new ts)
        start_series: pd.Timestamp = ts + self.freq()  # new series does not include ts
        return self.slice(start_series, self.end_time())

    def slice(self, start_ts: pd.Timestamp, end_ts: pd.Timestamp) -> 'TimeSeries':
        """
        Returns a new TimeSeries, starting later than `start_ts` and ending before `end_ts`, inclusive on both ends.
        The timestamps don't have to be in the series.

        Parameters
        ----------
        start_ts
            The timestamp that indicates the left cut-off.
        end_ts
            The timestamp that indicates the right cut-off.

        Returns
        -------
        TimeSeries
            A new series, with indices greater or equal than `start_ts` and smaller or equal than `end_ts`.
        """
        raise_if_not(end_ts >= start_ts, 'End timestamp must be after start timestamp when slicing.', logger)
        raise_if_not(end_ts >= self.start_time(),
                     'End timestamp must be after the start of the time series when slicing.', logger)
        raise_if_not(start_ts <= self.end_time(),
                     'Start timestamp must be after the end of the time series when slicing.', logger)

        def _slice_not_none(s: Optional[pd.DataFrame]) -> Optional[pd.DataFrame]:
            if s is not None:
                s_a = s[s.index >= start_ts]
                return s_a[s_a.index <= end_ts]
            return None
        return TimeSeries(_slice_not_none(self._df), self.freq())

    def slice_n_points_after(self, start_ts: pd.Timestamp, n: int) -> 'TimeSeries':
        """
        Returns a new TimeSeries, starting later than `start_ts` (included) and having at most `n` points.

        The timestamp may not be in the time series. If it is, it will be included in the new TimeSeries.

        Parameters
        ----------
        start_ts
            The timestamp that indicates the splitting time.
        n
            The maximal length of the new TimeSeries.

        Returns
        -------
        TimeSeries
            A new TimeSeries, with length at most `n` and indices greater or equal than `start_ts`.
        """
        raise_if_not(n >= 0, 'n should be a positive integer.', logger)  # TODO: logically raise if n<3, cf. init
        self._raise_if_not_within(start_ts)
        start_ts = self.time_index()[self.time_index() >= start_ts][0]  # closest index after start_ts (new start_ts)
        end_ts: pd.Timestamp = start_ts + (n - 1) * self.freq()  # (n-1) because slice() is inclusive on both sides
        return self.slice(start_ts, end_ts)

    def slice_n_points_before(self, end_ts: pd.Timestamp, n: int) -> 'TimeSeries':
        """
        Returns a new TimeSeries, ending before `end_ts` (included) and having at most `n` points.

        The timestamp may not be in the TimeSeries. If it is, it will be included in the new TimeSeries.

        Parameters
        ----------
        end_ts
            The timestamp that indicates the splitting time.
        n
            The maximal length of the new time series.

        Returns
        -------
        TimeSeries
            A new TimeSeries, with length at most `n` and indices smaller or equal than `end_ts`.
        """
        raise_if_not(n >= 0, 'n should be a positive integer.', logger)
        self._raise_if_not_within(end_ts)
        end_ts = self.time_index()[self.time_index() <= end_ts][-1]
        start_ts: pd.Timestamp = end_ts - (n - 1) * self.freq()  # (n-1) because slice() is inclusive on both sides
        return self.slice(start_ts, end_ts)

    def slice_intersect(self, other: 'TimeSeries') -> 'TimeSeries':
        """
        Returns a TimeSeries slice of this time series, where the time index has been intersected with the one
        provided in argument. Note that this method is in general *not* symmetric.

        Parameters
        ----------
        other
            the other time series

        Returns
        -------
        TimeSeries
            a new series, containing the values of this series, over the time-span common to both time series.
        """
        time_index = self.time_index().intersection(other.time_index())
        return self.__getitem__(time_index)

    # TODO: other rescale? such as giving a ratio, or a specific position? Can be the same function
    def rescale_with_value(self, value_at_first_step: float) -> 'TimeSeries':
        """
        Returns a new TimeSeries, which is a multiple of this TimeSeries such that
        the first value is `value_at_first_step`.
        (Note: numerical errors can appear with `value_at_first_step > 1e+24`).

        Parameters
        ----------
        value_at_first_step
            The new value for the first entry of the TimeSeries.

        Returns
        -------
        TimeSeries
            A new TimeSeries, where the first value is `value_at_first_step` and other values
            have been scaled accordingly.
        """

        raise_if_not((self.values()[0] != 0).all(), 'Cannot rescale with first value 0.', logger)

        coef = value_at_first_step / self.values()[0]  # TODO: should the new TimeSeries have the same dtype?
        new_series = coef * self._df
        return TimeSeries(new_series, self.freq())

    def shift(self, n: int) -> 'TimeSeries':
        """
        Shifts the time axis of this TimeSeries by `n` time steps.

        If :math:`n > 0`, shifts in the future. If :math:`n < 0`, shifts in the past.

        For example, with :math:`n=2` and `freq='M'`, March 2013 becomes May 2013.
        With :math:`n=-2`, March 2013 becomes Jan 2013.

        Parameters
        ----------
        n
            The signed number of time steps to shift by.

        Returns
        -------
        TimeSeries
            A new TimeSeries, with a shifted index.
        """
        try:
            self.time_index()[-1] + n * self.freq()
        except pd.errors.OutOfBoundsDatetime:
            raise_log(OverflowError("the add operation between {} and {} will "
                                    "overflow".format(n * self.freq(), self.time_index()[-1])), logger)
        new_time_index = self._df.index.map(lambda ts: ts + n * self.freq())
        new_series = self._df.copy()
        new_series.index = new_time_index
        return TimeSeries(new_series, self.freq())

    @staticmethod
    def from_series(pd_series: pd.Series,
                    freq: Optional[str] = None,
                    fill_missing_dates: Optional[bool] = True) -> 'TimeSeries':
        """
        Returns a TimeSeries built from a pandas Series.

        Parameters
        ----------
        pd_series
            The pandas Series instance.
        freq
            Optionally, a string representing the frequency of the Pandas Series.
        fill_missing_dates
            Optionally, a boolean value indicating whether to fill missing dates with NaN values
            in case the frequency of `series` cannot be inferred.

        Returns
        -------
        TimeSeries
            A TimeSeries constructed from the inputs.
        """
        return TimeSeries(pd.DataFrame(pd_series), freq, fill_missing_dates)

    @staticmethod
    def from_dataframe(df: pd.DataFrame,
                       time_col: Optional[str],
<<<<<<< HEAD
                       value_cols: Union[str, List[str]],
=======
                       value_cols: Union[List[str], str],
>>>>>>> c436f556
                       freq: Optional[str] = None,
                       fill_missing_dates: Optional[bool] = True) -> 'TimeSeries':
        """
        Returns a TimeSeries instance built from a selection of columns of a DataFrame.
        One column (or the DataFrame index) has to represent the time,
        and a list of columns `value_cols` has to represent the values for this time series.

        Parameters
        ----------
        df
            The DataFrame
        time_col
            The time column name (mandatory). If set to `None`, the DataFrame index will be used.
        value_cols
<<<<<<< HEAD
            A a list of strings representing the value columns to be extracted from the DataFrame
=======
            A string or list of strings representing the value column(s) to be extracted from the DataFrame.
>>>>>>> c436f556
        freq
            Optionally, a string representing the frequency of the Pandas DataFrame.
        fill_missing_dates
            Optionally, a boolean value indicating whether to fill missing dates with NaN values
            in case the frequency of `series` cannot be inferred.

        Returns
        -------
        TimeSeries
            A univariate TimeSeries constructed from the inputs.
        """
<<<<<<< HEAD
        series_df = df[value_cols]
=======

        if isinstance(value_cols, str):
            value_cols = [value_cols]

        series_df = df[value_cols]

>>>>>>> c436f556
        if time_col is None:
            series_df.index = pd.to_datetime(df.index, errors='raise')
        else:
            series_df.index = pd.to_datetime(df[time_col], errors='raise')

        return TimeSeries(series_df, freq, fill_missing_dates)

    @staticmethod
    def from_times_and_values(times: pd.DatetimeIndex,
                              values: np.ndarray,
                              freq: Optional[str] = None,
                              fill_missing_dates: Optional[bool] = True) -> 'TimeSeries':
        """
        Returns TimeSeries built from an index and values.

        Parameters
        ----------
        times
            A `pandas.DateTimeIndex` representing the time axis for the time series.
        values
            An array of values for the TimeSeries.
        freq
            Optionally, a string representing the frequency of the time series.
        fill_missing_dates
            Optionally, a boolean value indicating whether to fill missing dates with NaN values
            in case the frequency of `series` cannot be inferred.

        Returns
        -------
        TimeSeries
            A TimeSeries constructed from the inputs.
        """
        df = pd.DataFrame(values, index=times)

        return TimeSeries(df, freq, fill_missing_dates)

    def plot(self,
             new_plot: bool = False,
             *args,
             **kwargs):
        """
        A wrapper method around `pandas.Series.plot()`.

        Parameters
        ----------
        new_plot
            whether to spawn a new Figure
        args
            some positional arguments for the `plot()` method
        kwargs
            some keyword arguments for the `plot()` method
        """
        raise_if(self.width > 15, "Current TimeSeries instance contains too many components to plot.", logger)
        fig = (plt.figure() if new_plot else (kwargs['figure'] if 'figure' in kwargs else plt.gcf()))
        kwargs['figure'] = fig
        if 'label' in kwargs:
            label = kwargs['label']
        for i in range(self.width):
            if i > 0:
                kwargs['figure'] = plt.gcf()
                if 'label' in kwargs:
                    kwargs['label'] = label + '_' + str(i)
            self.univariate_component(i).pd_series().plot(*args, **kwargs)
        x_label = self.time_index().name
        if x_label is not None and len(x_label) > 0:
            plt.xlabel(x_label)

    def has_same_time_as(self, other: 'TimeSeries') -> bool:
        """
        Checks whether this TimeSeries and another one have the same index.

        Parameters
        ----------
        other
            the other series

        Returns
        -------
        bool
            True if both TimeSeries have the same index, False otherwise.
        """
        if self.__len__() != len(other):
            return False
        return (other.time_index() == self.time_index()).all()

    def append(self, other: 'TimeSeries') -> 'TimeSeries':
        """
        Appends another TimeSeries to this TimeSeries.

        Parameters
        ----------
        other
            A second TimeSeries.

        Returns
        -------
        TimeSeries
            A new TimeSeries, obtained by appending the second TimeSeries to the first.
        """
        raise_if_not(other.start_time() == self.end_time() + self.freq(),
                     'Appended TimeSeries must start one time step after current one.', logger)
        # TODO additional check?
        raise_if_not(other.freq() == self.freq(),
                     'Appended TimeSeries must have the same frequency as the current one', logger)

        series = self._df.append(other.pd_dataframe())
        return TimeSeries(series, self.freq())

    def append_values(self,
                      values: np.ndarray,
                      index: pd.DatetimeIndex = None) -> 'TimeSeries':
        """
        Appends values to current TimeSeries, to the given indices.

        If no index is provided, assumes that it follows the original data.
        Does not update value if already existing indices are provided.

        Parameters
        ----------
        values
            An array with the values to append.
        index
            A `pandas.DateTimeIndex` for the new values (optional)

        Returns
        -------
        TimeSeries
            A new TimeSeries with the new values appended
        """
        if len(values) < 1:
            return self
        if isinstance(values, list):
            values = np.array(values)
        if index is None:
            index = pd.DatetimeIndex([self.end_time() + i * self.freq() for i in range(1, 1 + len(values))])
        raise_if_not(isinstance(index, pd.DatetimeIndex), 'Values must be indexed with a DatetimeIndex.', logger)
        raise_if_not(len(index) == len(values), 'Values and index must have same length.', logger)
        raise_if_not(self.time_index().intersection(index).empty, "Cannot add already present time index.", logger)
        new_indices = index.argsort()
        index = index[new_indices]
        # TODO do we really want that?
        raise_if_not(index[0] == self.end_time() + self.freq(),
                     'Appended index must start one time step after current one.', logger)
        if len(index) > 2:
            raise_if_not(index.inferred_freq == self.freq_str(),
                         'Appended index must have the same frequency as the current one.', logger)
        elif len(index) == 2:
            raise_if_not(index[-1] == index[0] + self.freq(),
                         'Appended index must have the same frequency as the current one.', logger)
        values = values[new_indices]
        new_series = pd.DataFrame(values, index=index)
        series = self._df.append(new_series)

        return TimeSeries(series, self.freq())

    def update(self,
               index: pd.DatetimeIndex,
               values: np.ndarray = None) -> 'TimeSeries':
        """
        Updates the TimeSeries instance with the new values provided.
        If indices are not in original TimeSeries, they will be discarded.
        Use `numpy.nan` to ignore a specific index in a series.

        Parameters
        ----------
        index
            A `pandas.DateTimeIndex` containing the indices to replace.
        values
            An array containing the values to replace (optional).

        Returns
        -------
        TimeSeries
            A new TimeSeries with updated values.
        """

        if isinstance(values, (list, range)):
            values = np.array(values)

        if values is not None and len(values.shape) == 1:
            values = values.reshape((len(values), 1))

        raise_if(values is None, "'values' parameter should not be None.", logger)
        raise_if(index is None, "Index must be filled.")
        if (values is not None):
            raise_if_not(len(values) == len(index), "The number of values must correspond "
                                                    "to the number of indices: {} != {}".format(len(values),
                                                                                                len(index)), logger)
            raise_if_not(self._df.shape[1] == values.shape[1], "The number of columns in values must correspond "
                                                               "to the number of columns in the current TimeSeries"
                                                               "instance: {} != {}".format(self._df.shape[1],
                                                                                           values.shape[1]))

        ignored_indices = [index.get_loc(ind) for ind in (set(index) - set(self.time_index()))]
        index = index.delete(ignored_indices)  # only contains indices that are present in the TimeSeries instance
        series = values if values is None else pd.DataFrame(np.delete(values, ignored_indices, axis=0), index=index)
        raise_if_not(len(index) > 0, "Must give at least one correct index.", logger)

        new_series = self.pd_dataframe()
        if series is not None:
            new_series.update(series)
            new_series = new_series.astype(self._df.dtypes)
        return TimeSeries(new_series, self.freq())

    def stack(self, other: 'TimeSeries') -> 'TimeSeries':
        """
        Stacks another univariate or multivariate TimeSeries with the same index on top of
<<<<<<< HEAD
        the current one and returns the newly formed multivariate TimeSeries.
=======
        the current one and returns the newly formed multivariate TimeSeries that includes
        all the components of `self` and of `other`.
>>>>>>> c436f556

        Parameters
        ----------
        other
            A TimeSeries instance with the same index as the current one.

        Returns
        -------
        TimeSeries
            A new multivariate TimeSeries instance.
        """
        raise_if_not((self.time_index() == other.time_index()).all(), 'The indices of the two TimeSeries instances '
                     'must be equal', logger)

        new_dataframe = pd.concat([self.pd_dataframe(), other.pd_dataframe()], axis=1)
        return TimeSeries(new_dataframe, self.freq())

    @property
    def width(self) -> int:
        """
        Returns
        -------
        int
            The number of components (univariate time series) of the current TimeSeries instance.
        """
        return self._df.shape[1]

    def univariate_component(self, index: int) -> 'TimeSeries':
        """
        Retrieves one of the components of the current TimeSeries instance
        and returns it as new univariate TimeSeries instance.

        Parameters
        ----------
        index
            An zero-indexed integer indicating which component to retrieve.

        Returns
        -------
        TimeSeries
            A new univariate TimeSeries instance.
        """

        raise_if_not(index >= 0 and index < self.width, 'The index must be between 0 and the number of components '
                     'of the current TimeSeries instance - 1, {}'.format(self.width - 1), logger)

        return TimeSeries.from_series(self.pd_dataframe().iloc[:, index], self.freq())

    def add_datetime_attribute(self, attribute: str, one_hot: bool = False) -> 'TimeSeries':
        """
        Returns a new TimeSeries instance with one (or more) additional dimension(s) that contain an attribute
        of the time index of the current series specified with `component`, such as 'weekday', 'day' or 'month'.

        Parameters
        ----------
        attribute
            A pd.DatatimeIndex attribute which will serve as the basis of the new column(s).
        one_hot
            Boolean value indicating whether to add the specified attribute as a one hot encoding
            (results in more columns).

        Returns
        -------
        TimeSeries
            New TimeSeries instance enhanced by `attribute`.
        """
        from .utils import timeseries_generation as tg
        return self.stack(tg.datetime_attribute_timeseries(self.time_index(), attribute, one_hot))

    def add_holidays(self,
                     country_code: str,
                     prov: str = None,
                     state: str = None) -> 'TimeSeries':
        """
        Adds a binary univariate TimeSeries to the current one that equals 1 at every index that
        corresponds to selected country's holiday, and 0 otherwise. The frequency of the TimeSeries is daily.

        Available countries can be found `here <https://github.com/dr-prodigy/python-holidays#available-countries>`_.

        Parameters
        ----------
        country_code
            The country ISO code
        prov
            The province
        state
            The state

        Returns
        -------
        TimeSeries
            TimeSeries instance enhanced with binary holiday column.
        """
        from .utils import timeseries_generation as tg
        return self.stack(tg.holidays_timeseries(self.time_index(), country_code, prov, state))

    def resample(self, freq: str, method: str = 'pad') -> 'TimeSeries':
        """
        Creates an reindexed time series with a given frequency.
        Provided method is used to fill holes in reindexed TimeSeries, by default 'pad'.

        Parameters
        ----------
        freq
            The new time difference between two adjacent entries in the returned TimeSeries.
            A DateOffset alias is expected.
        method:
            Method to fill holes in reindexed TimeSeries (note this does not fill NaNs that already were present):

            ‘pad’: propagate last valid observation forward to next valid

            ‘backfill’: use NEXT valid observation to fill.
        Returns
        -------
        TimeSeries
            A reindexed TimeSeries with given frequency.
        """

        new_df = self.pd_dataframe().asfreq(freq, method=method)

        return TimeSeries(new_df, freq)

    def is_within_range(self,
                        ts: pd.Timestamp) -> bool:
        """
        Check whether a given timestamp is withing the time interval of this time series

        Parameters
        ----------
        ts
            The `pandas.Timestamp` to check

        Returns
        -------
        bool
            Whether the timestamp is contained within the time interval of this time series.
            Note that the timestamp does not need to be *in* the time series.
        """
        index = self.time_index()
        return index[0] <= ts <= index[-1]

    @staticmethod
    def _combine_or_none(df_a: Optional[pd.DataFrame],
                         df_b: Optional[pd.DataFrame],
                         combine_fn: Callable[[pd.DataFrame, pd.DataFrame], Any]) -> Optional[pd.DataFrame]:
        """
        Combines two Pandas DataFrames `df_a and `df_b` using `combine_fn` if neither is `None`.

        Parameters
        ----------
        df_a
            the first DataFrame
        df_b
            the second DataFrame
        combine_fn
            An operation with input two Pandas DataFrames and output one Pandas DataFrame.

        Returns
        -------
        Optional[pandas.DataFrame]
            A new Pandas DataFrame, the result of [combine_fn], or None.
        """
        if df_a is not None and df_b is not None:
            return combine_fn(df_a, df_b)
        return None

    @staticmethod
    def _op_or_none(df: Optional[pd.DataFrame], op: Callable[[pd.DataFrame], Any]):
        return op(df) if df is not None else None

    def _combine_from_pd_ops(self, other: 'TimeSeries',
                             combine_fn: Callable[[pd.DataFrame, pd.DataFrame], pd.DataFrame]) -> 'TimeSeries':
        """
        Combines this TimeSeries with another one, using the `combine_fn` on the underlying Pandas DataFrame.

        Parameters
        ----------
        other
            A second TimeSeries.
        combine_fn
            An operation with input two Pandas DataFrames and output one Pandas DataFrame.

        Returns
        -------
        TimeSeries
            A new TimeSeries, with underlying Pandas DataFrame the series obtained with `combine_fn`.
        """
        raise_if_not(self.has_same_time_as(other), 'The two TimeSeries must have the same time index.', logger)
        raise_if_not(self._df.shape == other._df.shape, 'The two TimeSeries must have the same shape.', logger)

        series = combine_fn(self._df, other.pd_dataframe())
        return TimeSeries(series, self.freq())

    @staticmethod
    def _fill_missing_dates(series: pd.DataFrame) -> pd.DataFrame:
        """
        Tries to fill missing dates in series with NaN.
        Method is successful only when explicit frequency can be determined from all consecutive triple timestamps.

        Parameters
        ----------
        series
            The actual time series, as a pandas DataFrame with a proper time index.

        Returns
        -------
        pandas.Series
            A new Pandas DataFrame without missing dates.
        """
        date_axis = series.index
        samples_size = 3
        observed_frequencies = [
            date_axis[x:x + samples_size].inferred_freq
            for x
            in range(len(date_axis) - samples_size + 1)]

        observed_frequencies = set(filter(None.__ne__, observed_frequencies))

        raise_if_not(
            len(observed_frequencies) == 1,
            "Could not infer explicit frequency. Observed frequencies: "
            + ('none' if len(observed_frequencies) == 0 else str(observed_frequencies))
            + ". Is Series too short (n=2)?",
            logger)

        inferred_frequency = observed_frequencies.pop()
        return series.resample(inferred_frequency).asfreq(fill_value=None)

    """
    Definition of some useful statistical methods.
    These methods rely on the Pandas implementation.
    """

    def mean(self, axis=None, skipna=None, level=None, numeric_only=None, **kwargs) -> float:
        return self._df.mean(axis, skipna, level, numeric_only, **kwargs)

    def var(self, axis=None, skipna=None, level=None, ddof=1, numeric_only=None, **kwargs) -> float:
        return self._df.var(axis, skipna, level, ddof, numeric_only, **kwargs)

    def std(self, axis=None, skipna=None, level=None, ddof=1, numeric_only=None, **kwargs) -> float:
        return self._df.std(axis, skipna, level, ddof, numeric_only, **kwargs)

    def skew(self, axis=None, skipna=None, level=None, numeric_only=None, **kwargs) -> float:
        return self._df.skew(axis, skipna, level, numeric_only, **kwargs)

    def kurtosis(self, axis=None, skipna=None, level=None, numeric_only=None, **kwargs) -> float:
        return self._df.kurtosis(axis, skipna, level, numeric_only, **kwargs)

    def min(self, axis=None, skipna=None, level=None, numeric_only=None, **kwargs) -> float:
        return self._df.min(axis, skipna, level, numeric_only, **kwargs)

    def max(self, axis=None, skipna=None, level=None, numeric_only=None, **kwargs) -> float:
        return self._df.max(axis, skipna, level, numeric_only, **kwargs)

    def sum(self, axis=None, skipna=None, level=None, numeric_only=None, min_count=0, **kwargs) -> float:
        return self._df.sum(axis, skipna, level, numeric_only, min_count, **kwargs)

    def median(self, axis=None, skipna=None, level=None, numeric_only=None, **kwargs) -> float:
        return self._df.median(axis, skipna, level, numeric_only, **kwargs)

    def autocorr(self, lag=1) -> float:
        return self._df.autocorr(lag)

    def describe(self, percentiles=None, include=None, exclude=None) -> pd.DataFrame:
        return self._df.describe(percentiles, include, exclude)

    """
    Definition of some dunder methods
    """

    def __eq__(self, other):
        if isinstance(other, TimeSeries):
            if not self._df.equals(other.pd_dataframe()):
                return False
            return True
        return False

    def __ne__(self, other):
        return not self.__eq__(other)

    def __len__(self):
        return len(self._df)

    def __add__(self, other):
        if isinstance(other, (int, float, np.integer, np.float)):
            new_series = self._df + other
            return TimeSeries(new_series, self.freq())
        elif isinstance(other, TimeSeries):
            return self._combine_from_pd_ops(other, lambda s1, s2: s1 + s2)
        else:
            raise_log(TypeError('unsupported operand type(s) for + or add(): \'{}\' and \'{}\'.'
                                .format(type(self).__name__, type(other).__name__)), logger)

    def __radd__(self, other):
        return self + other

    def __sub__(self, other):
        if isinstance(other, (int, float, np.integer, np.float)):
            new_series = self._df - other
            return TimeSeries(new_series, self.freq())
        elif isinstance(other, TimeSeries):
            return self._combine_from_pd_ops(other, lambda s1, s2: s1 - s2)
        else:
            raise_log(TypeError('unsupported operand type(s) for - or sub(): \'{}\' and \'{}\'.'
                                .format(type(self).__name__, type(other).__name__)), logger)

    def __rsub__(self, other):
        return other + (-self)

    def __mul__(self, other):
        if isinstance(other, (int, float, np.integer, np.float)):
            new_series = self._df * other
            return TimeSeries(new_series, self.freq())
        elif isinstance(other, TimeSeries):
            return self._combine_from_pd_ops(other, lambda s1, s2: s1 * s2)
        else:
            raise_log(TypeError('unsupported operand type(s) for * or mul(): \'{}\' and \'{}\'.'
                                .format(type(self).__name__, type(other).__name__)), logger)

    def __rmul__(self, other):
        return self * other

    def __pow__(self, n):
        if isinstance(n, (int, float, np.integer, np.float)):
            if n < 0 and not all(self.values() != 0):
                raise_log(ZeroDivisionError('Cannot divide by a TimeSeries with a value 0.'), logger)

            new_series = self._df ** float(n)
            return TimeSeries(new_series, self.freq())
        else:
            raise_log(TypeError('unsupported operand type(s) for ** or pow(): \'{}\' and \'{}\'.'
                                .format(type(self).__name__, type(n).__name__)), logger)

    def __truediv__(self, other):
        if isinstance(other, (int, float, np.integer, np.float)):
            if (other == 0):
                raise_log(ZeroDivisionError('Cannot divide by 0.'), logger)

            new_series = self._df / other
            return TimeSeries(new_series, self.freq())

        elif isinstance(other, TimeSeries):
            if (not all(other.values() != 0)):
                raise_log(ZeroDivisionError('Cannot divide by a TimeSeries with a value 0.'), logger)

            return self._combine_from_pd_ops(other, lambda s1, s2: s1 / s2)
        else:
            raise_log(TypeError('unsupported operand type(s) for / or truediv(): \'{}\' and \'{}\'.'
                                .format(type(self).__name__, type(other).__name__)), logger)

    def __rtruediv__(self, n):
        return n * (self ** (-1))

    def __abs__(self):
        series = abs(self._df)
        return TimeSeries(series, self.freq())

    def __neg__(self):
        series = -self._df
        return TimeSeries(series, self.freq())

    def __contains__(self, ts: pd.Timestamp) -> bool:
        return ts in self._df.index

    def __round__(self, n=None):
        series = self._df.round(n)
        return TimeSeries(series, self.freq())

    def __lt__(self, other):
        if isinstance(other, (int, float, np.integer, np.float, np.ndarray)):
            series = self._df < other
        elif isinstance(other, TimeSeries):
            series = self._df < other.pd_dataframe()
        else:
            raise_log(TypeError('unsupported operand type(s) for < : \'{}\' and \'{}\'.'
                                .format(type(self).__name__, type(other).__name__)), logger)
        return series  # TODO should we return only the ndarray, the pd series, or our timeseries?

    def __gt__(self, other):
        if isinstance(other, (int, float, np.integer, np.float, np.ndarray)):
            series = self._df > other
        elif isinstance(other, TimeSeries):
            series = self._df > other.pd_dataframe()
        else:
            raise_log(TypeError('unsupported operand type(s) for > : \'{}\' and \'{}\'.'
                                .format(type(self).__name__, type(other).__name__)), logger)
        return series

    def __le__(self, other):
        if isinstance(other, (int, float, np.integer, np.float, np.ndarray)):
            series = self._df <= other
        elif isinstance(other, TimeSeries):
            series = self._df <= other.pd_dataframe()
        else:
            raise_log(TypeError('unsupported operand type(s) for <= : \'{}\' and \'{}\'.'
                                .format(type(self).__name__, type(other).__name__)), logger)
        return series

    def __ge__(self, other):
        if isinstance(other, (int, float, np.integer, np.float, np.ndarray)):
            series = self._df >= other
        elif isinstance(other, TimeSeries):
            series = self._df >= other.pd_dataframe()
        else:
            raise_log(TypeError('unsupported operand type(s) for >= : \'{}\' and \'{}\'.'
                                .format(type(self).__name__, type(other).__name__)), logger)
        return series

    def __str__(self):
        return str(self._df) + '\nFreq: {}'.format(self.freq_str())

    def __repr__(self):
        return self.__str__()

    def __copy__(self, deep: bool = True):
        return self.copy(deep=deep)

    def __deepcopy__(self):
        return self.copy(deep=True)

    # TODO: also support integer 0-D and 1-D indexing
    def __getitem__(self, item):
        # return only main series if nb of values < 3
        if isinstance(item, (int, pd.Timestamp)):
            return self._df.loc[[item]]
        elif isinstance(item, (pd.DatetimeIndex, slice, list, np.ndarray)):
            if isinstance(item, slice):
                # if create a slice with timestamp, convert to indices
                if item.start.__class__ == pd.Timestamp or item.stop.__class__ == pd.Timestamp:
                    istart = None if item.start is None else self.time_index().get_loc(item.start)
                    istop = None if item.stop is None else self.time_index().get_loc(item.stop)
                    item = slice(istart, istop, item.step)
                elif item.start.__class__ == str or item.stop.__class__ == str:
                    istart = None if item.start is None else self.time_index().get_loc(pd.Timestamp(item.start))
                    istop = None if item.stop is None else self.time_index().get_loc(pd.Timestamp(item.stop))
                    item = slice(istart, istop, item.step)
                # cannot reverse order
                if item.indices(len(self))[-1] == -1:
                    raise_log(IndexError("Cannot have a backward TimeSeries"), logger)

                if (isinstance(item.start, int) or isinstance(item.stop, int)):
                    item = self._df.index[item]

            # Verify that values in item are really in index to avoid the creation of NaN values
            if isinstance(item, (np.ndarray, pd.DatetimeIndex)):
                check = np.array([elem in self.time_index() for elem in item])
                if not np.all(check):
                    raise_log(IndexError("None of {} in the index".format(item[~check])), logger)

            return TimeSeries(self._df.loc[item, :], self.freq())
        elif isinstance(item, str):
            return self._df[[pd.Timestamp(item)]]
        else:
            raise_log(IndexError("Input {} of class {} is not a possible key.\n Please use integers, "
                                 "pd.DateTimeIndex, arrays or slice".format(item, item.__class__)), logger)<|MERGE_RESOLUTION|>--- conflicted
+++ resolved
@@ -11,11 +11,7 @@
 from copy import deepcopy
 import matplotlib.pyplot as plt
 from pandas.tseries.frequencies import to_offset
-<<<<<<< HEAD
-from typing import Tuple, Optional, Callable, Any, Union, List
-=======
 from typing import Tuple, Optional, Callable, Any, List, Union
->>>>>>> c436f556
 
 from .logging import raise_log, raise_if_not, raise_if, get_logger
 
@@ -502,11 +498,7 @@
     @staticmethod
     def from_dataframe(df: pd.DataFrame,
                        time_col: Optional[str],
-<<<<<<< HEAD
-                       value_cols: Union[str, List[str]],
-=======
                        value_cols: Union[List[str], str],
->>>>>>> c436f556
                        freq: Optional[str] = None,
                        fill_missing_dates: Optional[bool] = True) -> 'TimeSeries':
         """
@@ -521,11 +513,7 @@
         time_col
             The time column name (mandatory). If set to `None`, the DataFrame index will be used.
         value_cols
-<<<<<<< HEAD
-            A a list of strings representing the value columns to be extracted from the DataFrame
-=======
             A string or list of strings representing the value column(s) to be extracted from the DataFrame.
->>>>>>> c436f556
         freq
             Optionally, a string representing the frequency of the Pandas DataFrame.
         fill_missing_dates
@@ -537,16 +525,12 @@
         TimeSeries
             A univariate TimeSeries constructed from the inputs.
         """
-<<<<<<< HEAD
-        series_df = df[value_cols]
-=======
 
         if isinstance(value_cols, str):
             value_cols = [value_cols]
 
         series_df = df[value_cols]
 
->>>>>>> c436f556
         if time_col is None:
             series_df.index = pd.to_datetime(df.index, errors='raise')
         else:
@@ -754,12 +738,8 @@
     def stack(self, other: 'TimeSeries') -> 'TimeSeries':
         """
         Stacks another univariate or multivariate TimeSeries with the same index on top of
-<<<<<<< HEAD
-        the current one and returns the newly formed multivariate TimeSeries.
-=======
         the current one and returns the newly formed multivariate TimeSeries that includes
         all the components of `self` and of `other`.
->>>>>>> c436f556
 
         Parameters
         ----------
