--- conflicted
+++ resolved
@@ -1594,12 +1594,9 @@
         self._assert_univariate()
         self._assert_deterministic()
 
-<<<<<<< HEAD
         if backend != "pandas":
             return self.to_dataframe(copy=copy, backend=backend)
 
-=======
->>>>>>> 24cec52d
         data = self._xa[:, 0, 0].values
         index = self._time_index
         name = self.components[0]
@@ -1607,11 +1604,6 @@
         if copy:
             data = data.copy()
             index = index.copy()
-<<<<<<< HEAD
-=======
-
-        return pd.Series(data=data, index=index, name=name)
->>>>>>> 24cec52d
 
         return pd.Series(data=data, index=index, name=name)
 
@@ -1691,7 +1683,6 @@
                 "_s".join((comp_name, str(sample_id)))
                 for comp_name, sample_id in itertools.product(comp_name, samples)
             ]
-<<<<<<< HEAD
             data = self._xa.stack(data=(DIMS[1], DIMS[2]))
         else:
             data = self._xa[:, :, 0].values
@@ -1745,20 +1736,6 @@
             time_as_index=True,
             suppress_warnings=suppress_warnings,
         )
-=======
-            data = self._xa.stack(data=(DIMS[1], DIMS[2])).values
-        else:
-            columns = self._xa.get_index(DIMS[1])
-            data = self._xa[:, :, 0].values
-        index = self._time_index
-
-        if copy:
-            columns = columns.copy()
-            data = data.copy()
-            index = index.copy()
-
-        return pd.DataFrame(data=data, index=index, columns=columns)
->>>>>>> 24cec52d
 
     def quantile_df(self, quantile=0.5) -> pd.DataFrame:
         """
