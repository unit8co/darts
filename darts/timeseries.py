--- conflicted
+++ resolved
@@ -165,10 +165,6 @@
 
                 freq = observed_frequencies.pop()
 
-<<<<<<< HEAD
-            # TODO: test this
-=======
->>>>>>> 88208cf0
             # TODO: if provided freq doesn't match the freq in index either raise an error or correct
             xa_ = sorted_xa.resample({xa.dims[0]: freq}).asfreq()
         else:
@@ -178,10 +174,6 @@
         components = xa_.get_index(DIMS[1])
         if len(set(components)) != len(components) or any([not isinstance(s, str) for s in components]):
 
-<<<<<<< HEAD
-            # TODO: test this
-=======
->>>>>>> 88208cf0
             def _clean_component_list(columns) -> List[str]:
                 # return a list of string containing column names
                 # make each column name unique in case some columns have the same names
@@ -286,7 +278,6 @@
                     freq: Optional[str] = None,) -> 'TimeSeries':
         """
         Returns a univariate and deterministic TimeSeries built from a pandas Series.
-<<<<<<< HEAD
 
         Parameters
         ----------
@@ -299,73 +290,44 @@
             Optionally, a string representing the frequency of the Pandas DataFrame. This is useful in order to fill
             in missing values if some dates are missing and `fill_missing_dates` is set to `True`.
 
-=======
-
-        Parameters
-        ----------
-        pd_series
-            The pandas Series instance.
+        Returns
+        -------
+        TimeSeries
+            A univariate and deterministic TimeSeries constructed from the inputs.
+        """
+
+        df = pd.DataFrame(pd_series)
+        return TimeSeries.from_dataframe(df,
+                                         time_col=None,
+                                         value_cols=None,
+                                         fill_missing_dates=fill_missing_dates,
+                                         freq=freq)
+
+    @staticmethod
+    def from_times_and_values(times: Union[pd.DatetimeIndex, pd.RangeIndex],
+                              values: np.ndarray,
+                              fill_missing_dates: Optional[bool] = True,
+                              freq: Optional[str] = None,
+                              columns: Optional[pd._typing.Axes] = None) -> 'TimeSeries':
+        """
+        Returns a TimeSeries built from an index and value array.
+
+        Parameters
+        ----------
+        times
+            A `pandas.DateTimeIndex` or `pandas.RangeIndex` representing the time axis for the time series.
+        values
+            A Numpy array of values for the TimeSeries. Both 2-dimensional arrays, for deterministic series,
+            and 3-dimensional arrays, for probabilistic series, are accepted. In the former case the dimensions
+            should be (time, component), and in the latter case (time, component, sample).
         fill_missing_dates
             Optionally, a boolean value indicating whether to fill missing dates with NaN values. This requires
             either a provided `freq` or the possibility to infer the frequency from the provided timestamps.
         freq
             Optionally, a string representing the frequency of the Pandas DataFrame. This is useful in order to fill
             in missing values if some dates are missing and `fill_missing_dates` is set to `True`.
-
->>>>>>> 88208cf0
-        Returns
-        -------
-        TimeSeries
-            A univariate and deterministic TimeSeries constructed from the inputs.
-        """
-
-        df = pd.DataFrame(pd_series)
-        return TimeSeries.from_dataframe(df,
-                                         time_col=None,
-                                         value_cols=None,
-                                         fill_missing_dates=fill_missing_dates,
-                                         freq=freq)
-
-    @staticmethod
-    def from_times_and_values(times: Union[pd.DatetimeIndex, pd.RangeIndex],
-<<<<<<< HEAD
-                              values: np.ndarray,
-=======
-                              values: Union[np.ndarray, pd.DataFrame],
->>>>>>> 88208cf0
-                              fill_missing_dates: Optional[bool] = True,
-                              freq: Optional[str] = None,
-                              columns: Optional[pd._typing.Axes] = None) -> 'TimeSeries':
-        """
-<<<<<<< HEAD
-        Returns a TimeSeries built from an index and value array.
-=======
-        Returns a deterministic TimeSeries built from an index and values.
->>>>>>> 88208cf0
-
-        Parameters
-        ----------
-        times
-            A `pandas.DateTimeIndex` or `pandas.RangeIndex` representing the time axis for the time series.
-        values
-<<<<<<< HEAD
-            A Numpy array of values for the TimeSeries. Both 2-dimensional arrays, for deterministic series,
-            and 3-dimensional arrays, for probabilistic series, are accepted. In the former case the dimensions
-            should be (time, component), and in the latter case (time, component, sample).
-=======
-            A 2-dimensional Numpy array of values for the TimeSeries. The dimensions should be (time, component).
->>>>>>> 88208cf0
-        fill_missing_dates
-            Optionally, a boolean value indicating whether to fill missing dates with NaN values. This requires
-            either a provided `freq` or the possibility to infer the frequency from the provided timestamps.
-        freq
-            Optionally, a string representing the frequency of the Pandas DataFrame. This is useful in order to fill
-            in missing values if some dates are missing and `fill_missing_dates` is set to `True`.
-<<<<<<< HEAD
-=======
         columns
             Columns to be used by the underlying pandas DataFrame.
->>>>>>> 88208cf0
 
         Returns
         -------
@@ -373,7 +335,6 @@
             A TimeSeries constructed from the inputs.
         """
 
-<<<<<<< HEAD
         raise_if_not(isinstance(times, pd.RangeIndex) or isinstance(times, pd.DatetimeIndex),
                      'the `times` argument must be a RangeIndex or a DateTimeIndex. Use '
                      'TimeSeries.from_values() if you want to use an automatic RangeIndex.')
@@ -395,21 +356,6 @@
                           coords=coords)
 
         return TimeSeries.from_xarray(xa=xa, fill_missing_dates=fill_missing_dates, freq=freq)
-=======
-        # TODO: make it more general, not always going via a DataFrame
-        raise_if_not(isinstance(times, pd.RangeIndex) or isinstance(times, pd.DatetimeIndex),
-                     'the `times` argument must be a RangeIndex or a DateTimeIndex. Use '
-                     'TimeSeries.from_values() if you want to use an automatic RangeIndex.')
-        df = pd.DataFrame(values, index=times)
-        if columns is not None:
-            df.columns = columns
-
-        return TimeSeries.from_dataframe(df,
-                                         time_col=None,
-                                         value_cols=None,
-                                         fill_missing_dates=fill_missing_dates,
-                                         freq=freq)
->>>>>>> 88208cf0
 
     @staticmethod
     def from_values(values: np.ndarray,
@@ -419,31 +365,12 @@
 
         time_index = pd.RangeIndex(0, len(values), 1)
 
-<<<<<<< HEAD
         values_ = np.reshape(values, (len(values), 1)) if len(values.shape) == 1 else values
         return TimeSeries.from_times_and_values(times=time_index,
                                                 values=values_,
                                                 fill_missing_dates=fill_missing_dates,
                                                 freq=freq,
                                                 columns=columns)
-=======
-        if len(values.shape) <= 2:
-            values_ = np.reshape(values, (len(values), 1)) if len(values.shape) == 1 else values
-            return TimeSeries.from_times_and_values(times=time_index,
-                                                    values=values_,
-                                                    fill_missing_dates=fill_missing_dates,
-                                                    freq=freq,
-                                                    columns=columns)
-        elif len(values.shape) == 3:
-            xa = xr.DataArray(values,
-                              dims=DIMS,
-                              coords={DIMS[0]: time_index, DIMS[1]: columns})
-            return TimeSeries.from_xarray(xa, fill_missing_dates=fill_missing_dates, freq=freq)
-        else:
-            raise_log(ValueError(
-                      'The dimensionality of the provided array must be 2 or 3 (found: {})'.format(len(values.shape))),
-                      logger)
->>>>>>> 88208cf0
 
     @staticmethod
     def from_json(json_str: str) -> 'TimeSeries':
@@ -466,11 +393,7 @@
         df = pd.read_json(json_str, orient='split')
         return TimeSeries.from_dataframe(df)
 
-<<<<<<< HEAD
     """
-=======
-    """ 
->>>>>>> 88208cf0
     Properties
     ==========
     """
@@ -500,13 +423,10 @@
         return not self.is_deterministic
 
     @property
-<<<<<<< HEAD
-=======
     def is_probabilistic(self):
         return self.is_stochastic
 
     @property
->>>>>>> 88208cf0
     def is_univariate(self):
         return self.n_components == 1
 
@@ -522,7 +442,6 @@
     def components(self):
         """
         The names of the components (equivalent to DataFrame columns) as a Pandas Index
-<<<<<<< HEAD
         """
         return self._xa.get_index(DIMS[1]).copy()
 
@@ -531,21 +450,10 @@
         """
         Same as `components` property
         """
-=======
-        """
-        return self._xa.get_index(DIMS[1]).copy()
-
-    @property
-    def columns(self):
-        """
-        Same as `components` property
-        """
->>>>>>> 88208cf0
         return self.components
 
     @property
     def time_index(self) -> Union[pd.DatetimeIndex, pd.RangeIndex]:
-<<<<<<< HEAD
         """
         Returns
         -------
@@ -577,39 +485,6 @@
             The duration of this time series; as a Timedelta if the series is indexed by a Datetimeindex,
             and int otherwise.
         """
-=======
-        """
-        Returns
-        -------
-        Union[pd.DatetimeIndex, pd.RangeIndex]
-            The time index of this time series.
-        """
-        return self._time_index.copy()
-
-    @property
-    def has_datetime_index(self) -> bool:
-        """
-        Whether this series is indexed with a DatetimeIndex (otherwise it is indexed with a RangeIndex)
-        """
-        return self._has_datetime_index
-
-    @property
-    def has_range_index(self) -> bool:
-        """
-        Whether this series is indexed with a RangeIndex (otherwise it is indexed with a DatetimeIndex)
-        """
-        return not self._has_datetime_index
-
-    @property
-    def duration(self) -> Union[pd.Timedelta, int]:
-        """
-        Returns
-        -------
-        Union[pandas.Timedelta, int]
-            The duration of this time series; as a Timedelta if the series is indexed by a Datetimeindex,
-            and int otherwise.
-        """
->>>>>>> 88208cf0
         return self._time_index[-1] - self._time_index[0]
 
     """ 
@@ -792,7 +667,6 @@
         "<component>_X", where "<component>" is the column name corresponding to this component, and "X"
         is the quantile value.
         The quantiles represent the marginal distributions of the components of this series.
-<<<<<<< HEAD
 
         This works only on stochastic series (i.e., with more than 1 sample)
 
@@ -811,26 +685,6 @@
         # TODO: there might be a slightly more efficient way to do it for several quantiles at once with xarray...
         return pd.concat([self.quantile_df(quantile) for quantile in quantiles], axis=1)
 
-=======
-
-        This works only on stochastic series (i.e., with more than 1 sample)
-
-        Parameters
-        ----------
-        quantiles
-            Tuple containing the desired quantiles. The values must be represented as fractions
-            (between 0 and 1 inclusive). For instance, `(0.1, 0.5, 0.9)` will return a DataFrame
-            containing the 10th-percentile, median and 90th-percentile of the (marginal) distribution of each component.
-
-        Returns
-        -------
-        pandas.DataFrame
-            The Pandas DataFrame containing the quantiles for each component.
-        """
-        # TODO: there might be a slightly more efficient way to do it for several quantiles at once with xarray...
-        return pd.concat([self.quantile_df(quantile) for quantile in quantiles], axis=1)
-
->>>>>>> 88208cf0
     def start_time(self) -> Union[pd.Timestamp, int]:
         """
         Returns
@@ -1063,7 +917,6 @@
     def get_timestamp_at_point(self, point: Union[pd.Timestamp, float, int]) -> pd.Timestamp:
         """
         Converts a point into a pandas.Timestamp in the time series
-<<<<<<< HEAD
 
         Parameters
         ----------
@@ -1085,29 +938,6 @@
                   split_point: Union[pd.Timestamp, float, int],
                   after: bool = True) -> Tuple['TimeSeries', 'TimeSeries']:
 
-=======
-
-        Parameters
-        ----------
-        point
-            This parameter supports 3 different data types: `float`, `int` and `pandas.Timestamp`.
-            In case of a `float`, the parameter will be treated as the proportion of the time series
-            that should lie before the point.
-            In the case of `int`, the parameter will be treated as an integer index to the time index of
-            `series`. Will raise a ValueError if not a valid index in `series`
-            In case of a `pandas.Timestamp`, point will be returned as is provided that the timestamp
-            is present in the series time index, otherwise will raise a ValueError.
-        """
-        raise_if_not(self._has_datetime_index, 'Called get_timestamp_at_point() but this series '
-                                               'is not indexed with a DatetimeIndex.', logger)
-        idx = self.get_index_at_point(point)
-        return self._time_index[idx]
-
-    def _split_at(self,
-                  split_point: Union[pd.Timestamp, float, int],
-                  after: bool = True) -> Tuple['TimeSeries', 'TimeSeries']:
-
->>>>>>> 88208cf0
         point_index = self.get_index_at_point(split_point, after)
         return self[:point_index+(1 if after else 0)], self[point_index+(1 if after else 0):]
 
