--- conflicted
+++ resolved
@@ -50,13 +50,9 @@
 from pandas.tseries.frequencies import to_offset
 from scipy.stats import kurtosis, skew
 
-<<<<<<< HEAD
-from darts.utils.utils import expand_arr, generate_index, n_steps_between
-=======
 from darts.logging import get_logger, raise_if, raise_if_not, raise_log
 from darts.utils import _build_tqdm_iterator, _parallel_apply
-from darts.utils.utils import generate_index, n_steps_between
->>>>>>> 62122bea
+from darts.utils.utils import expand_arr, generate_index, n_steps_between
 
 try:
     from typing import Literal
