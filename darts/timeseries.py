"""
Timeseries
----------

`TimeSeries` is the main class in `darts`. It represents a univariate or multivariate time series.
"""

import pandas as pd
import numpy as np
from copy import deepcopy
import matplotlib.pyplot as plt
from pandas.tseries.frequencies import to_offset
from typing import Tuple, Optional, Callable, Any, List, Union

from .logging import raise_log, raise_if_not, raise_if, get_logger

logger = get_logger(__name__)


class TimeSeries:
    def __init__(self,
                 df: pd.DataFrame,
                 freq: Optional[str] = None,
                 fill_missing_dates: Optional[bool] = True):
        """
        A TimeSeries is an object representing a univariate or multivariate time series.

        TimeSeries are meant to be immutable.

        Parameters
        ----------
        df
            The actual time series, as a pandas DataFrame with a proper time index.
        freq
            Optionally, a string representing the frequency of the Pandas DataFrame. When creating a TimeSeries
            instance with a length smaller than 3, this argument must be passed.
        fill_missing_dates
            Optionally, a boolean value indicating whether to fill missing dates with NaN values
            in case the frequency of `series` cannot be inferred.
        """

        raise_if_not(isinstance(df, pd.DataFrame), "Data must be provided in form of a pandas.DataFrame instance",
                     logger)

        # consistent column names
        df.columns = range(df.shape[1])

        raise_if_not(len(df) > 0 and df.shape[1] > 0, 'Time series must not be empty.', logger)
        raise_if_not(isinstance(df.index, pd.DatetimeIndex), 'Time series must be indexed with a DatetimeIndex.',
                     logger)
        raise_if_not(df.dtypes.apply(lambda x: np.issubdtype(x, np.number)).all(), 'Time series must'
                     ' contain only numerical values.', logger)
        raise_if_not(len(df) >= 3 or freq is not None, 'Time series must have at least 3 values if the "freq" argument'
                     'is not passed', logger)

        self._df = df.sort_index()  # Sort by time

        if (len(df) < 3):
            self._freq: str = freq
            logger.info('A TimeSeries with length below 3 is being created. Please note that this can lead to'
                        ' unexpected behavior.')
        else:
            if not df.index.inferred_freq:
                if fill_missing_dates:
                    self._df = self._fill_missing_dates(self._df)
                else:
                    raise_if_not(False, 'Could not infer frequency. Are some dates missing? '
                                        'Try specifying `fill_missing_dates=True`.', logger)
            self._freq: str = self._df.index.inferred_freq  # Infer frequency
            if (freq is not None and self._freq != freq):
                logger.warning('The inferred frequency does not match the value of the "freq" argument.')

        self._df.index.freq = self._freq  # Set the inferred frequency in the Pandas dataframe

        # The actual values
        self._values: np.ndarray = self._df.values

    def _assert_univariate(self):
        """
        Raises an error if the current TimeSeries instance is not univariate.
        """
        if (self._df.shape[1] != 1):
            raise_log(AssertionError('Only univariate TimeSeries instances support this method'), logger)

    def pd_series(self) -> pd.Series:
        """
        Returns
        -------
        pandas.Series
            A Pandas Series representation of this univariate time series.
        """
        self._assert_univariate()
        return self._df.iloc[:, 0].copy()

    def pd_dataframe(self) -> pd.DataFrame:
        """
        Returns
        -------
        pandas.DataFrame
            A copy of the Pandas Dataframe underlying this time series
        """
        return self._df.copy()

    def start_time(self) -> pd.Timestamp:
        """
        Returns
        -------
        pandas.Timestamp
            A timestamp containing the first time of the TimeSeries.
        """
        return self._df.index[0]

    def end_time(self) -> pd.Timestamp:
        """
        Returns
        -------
        pandas.Timestamp
            A timestamp containing the last time of the TimeSeries.
        """
        return self._df.index[-1]

    def first_value(self) -> float:
        """
        Returns
        -------
        float
            The first value of this univariate time series
        """
        self._assert_univariate()
        return self._values[0][0]

    def last_value(self) -> float:
        """
        Returns
        -------
        float
            The last value of this univariate time series
        """
        self._assert_univariate()
        return self._values[-1][0]

    def first_values(self) -> np.ndarray:
        """
        Returns
        -------
        np.ndarray
            The first values of every component of this time series
        """
        return self._values[0]

    def last_values(self) -> np.ndarray:
        """
        Returns
        -------
        np.ndarray
            The last values of every component of this time series
        """
        return self._values[-1]

    def values(self) -> np.ndarray:
        """
        Returns
        -------
        numpy.ndarray
            A copy of the values composing the time series
        """
        return np.copy(self._values)

    def univariate_values(self) -> np.ndarray:
        """
        Returns
        -------
        numpy.ndarray
            A copy of the values composing the time series guaranteed to be univariate.
        """
        self._assert_univariate()
        return np.copy(self._df.iloc[:, 0].values)

    def time_index(self) -> pd.DatetimeIndex:
        """
        Returns
        -------
        pandas.DatetimeIndex
            The time index of this time series.
        """
        return deepcopy(self._df.index)

    def freq(self) -> pd.DateOffset:
        """
        Returns
        -------
        pandas.DateOffset
            The frequency of this time series
        """
        return to_offset(self._freq)

    def freq_str(self) -> str:
        """
        Returns
        -------
        str
            A string representation of the frequency of this time series
        """
        return self._freq

    def duration(self) -> pd.Timedelta:
        """
        Returns
        -------
        pandas.Timedelta
            The duration of this time series.
        """
        return self._df.index[-1] - self._df.index[0]

    def copy(self, deep: bool = True) -> 'TimeSeries':
        """
        Make a copy of this time series object

        Parameters
        ----------
        deep
            Make a deep copy. If False, the underlying pandas DataFrame will be the same

        Returns
        -------
        TimeSeries
            A copy of this time series.
        """
        if deep:
            return TimeSeries(self.pd_dataframe(), self.freq())
        else:
            return TimeSeries(self._df, self.freq())

    def _raise_if_not_within(self, ts: pd.Timestamp):
        if (ts < self.start_time()) or (ts > self.end_time()):
            raise_log(ValueError('Timestamp must be between {} and {}'.format(self.start_time(),
                                                                              self.end_time())), logger)

    def split_after(self, ts: pd.Timestamp) -> Tuple['TimeSeries', 'TimeSeries']:
        """
        Splits the TimeSeries in two, around a provided timestamp `ts`.

        The timestamp may not be in the TimeSeries. If it is, the timestamp will be included in the
        first of the two TimeSeries, and not in the second.

        Parameters
        ----------
        ts
            The timestamp that indicates the splitting time.

        Returns
        -------
        Tuple[TimeSeries, TimeSeries]
            A tuple of two time series. The first time series is before `ts`, and the second one is after `ts`.
        """
        self._raise_if_not_within(ts)
        ts = self.time_index()[self.time_index() <= ts][-1]  # closest index before ts (new ts)
        start_second_series: pd.Timestamp = ts + self.freq()  # second series does not include ts
        return self.slice(self.start_time(), ts), self.slice(start_second_series, self.end_time())

    def split_before(self, ts: pd.Timestamp) -> Tuple['TimeSeries', 'TimeSeries']:
        """
        Splits a TimeSeries in two, around a provided timestamp `ts`.

        The timestamp may not be in the TimeSeries. If it is, the timestamp will be included in the
        second of the two TimeSeries, and not in the first.

        Parameters
        ----------
        ts
            The timestamp that indicates the splitting time.

        Returns
        -------
        Tuple[TimeSeries, TimeSeries]
            A tuple of two time series. The first time series is before `ts`, and the second one is after `ts`.
        """
        self._raise_if_not_within(ts)
        ts = self.time_index()[self.time_index() >= ts][0]  # closest index after ts (new ts)
        end_first_series: pd.Timestamp = ts - self.freq()  # second series does not include ts
        return self.slice(self.start_time(), end_first_series), self.slice(ts, self.end_time())

    def drop_after(self, ts: pd.Timestamp) -> 'TimeSeries':
        """
        Drops everything after the provided timestamp `ts`, included.
        The timestamp may not be in the TimeSeries. If it is, the timestamp will be dropped.

        Parameters
        ----------
        ts
            The timestamp that indicates cut-off time.

        Returns
        -------
        TimeSeries
            A new TimeSeries, before `ts`.
        """
        self._raise_if_not_within(ts)
        ts = self.time_index()[self.time_index() >= ts][0]  # closest index after ts (new ts)
        end_series: pd.Timestamp = ts - self.freq()  # new series does not include ts
        return self.slice(self.start_time(), end_series)

    def drop_before(self, ts: pd.Timestamp) -> 'TimeSeries':
        """
        Drops everything before the provided timestamp `ts`, included.
        The timestamp may not be in the TimeSeries. If it is, the timestamp will be dropped.

        Parameters
        ----------
        ts
            The timestamp that indicates cut-off time.

        Returns
        -------
        TimeSeries
            A new TimeSeries, after `ts`.
        """
        self._raise_if_not_within(ts)
        ts = self.time_index()[self.time_index() <= ts][-1]  # closest index before ts (new ts)
        start_series: pd.Timestamp = ts + self.freq()  # new series does not include ts
        return self.slice(start_series, self.end_time())

    def slice(self, start_ts: pd.Timestamp, end_ts: pd.Timestamp) -> 'TimeSeries':
        """
        Returns a new TimeSeries, starting later than `start_ts` and ending before `end_ts`, inclusive on both ends.
        The timestamps don't have to be in the series.

        Parameters
        ----------
        start_ts
            The timestamp that indicates the left cut-off.
        end_ts
            The timestamp that indicates the right cut-off.

        Returns
        -------
        TimeSeries
            A new series, with indices greater or equal than `start_ts` and smaller or equal than `end_ts`.
        """
        raise_if_not(end_ts >= start_ts, 'End timestamp must be after start timestamp when slicing.', logger)
        raise_if_not(end_ts >= self.start_time(),
                     'End timestamp must be after the start of the time series when slicing.', logger)
        raise_if_not(start_ts <= self.end_time(),
                     'Start timestamp must be after the end of the time series when slicing.', logger)

        def _slice_not_none(s: Optional[pd.DataFrame]) -> Optional[pd.DataFrame]:
            if s is not None:
                s_a = s[s.index >= start_ts]
                return s_a[s_a.index <= end_ts]
            return None
        return TimeSeries(_slice_not_none(self._df), self.freq())

    def slice_n_points_after(self, start_ts: pd.Timestamp, n: int) -> 'TimeSeries':
        """
        Returns a new TimeSeries, starting later than `start_ts` (included) and having at most `n` points.

        The timestamp may not be in the time series. If it is, it will be included in the new TimeSeries.

        Parameters
        ----------
        start_ts
            The timestamp that indicates the splitting time.
        n
            The maximal length of the new TimeSeries.

        Returns
        -------
        TimeSeries
            A new TimeSeries, with length at most `n` and indices greater or equal than `start_ts`.
        """
        raise_if_not(n >= 0, 'n should be a positive integer.', logger)  # TODO: logically raise if n<3, cf. init
        self._raise_if_not_within(start_ts)
        start_ts = self.time_index()[self.time_index() >= start_ts][0]  # closest index after start_ts (new start_ts)
        end_ts: pd.Timestamp = start_ts + (n - 1) * self.freq()  # (n-1) because slice() is inclusive on both sides
        return self.slice(start_ts, end_ts)

    def slice_n_points_before(self, end_ts: pd.Timestamp, n: int) -> 'TimeSeries':
        """
        Returns a new TimeSeries, ending before `end_ts` (included) and having at most `n` points.

        The timestamp may not be in the TimeSeries. If it is, it will be included in the new TimeSeries.

        Parameters
        ----------
        end_ts
            The timestamp that indicates the splitting time.
        n
            The maximal length of the new time series.

        Returns
        -------
        TimeSeries
            A new TimeSeries, with length at most `n` and indices smaller or equal than `end_ts`.
        """
        raise_if_not(n >= 0, 'n should be a positive integer.', logger)
        self._raise_if_not_within(end_ts)
        end_ts = self.time_index()[self.time_index() <= end_ts][-1]
        start_ts: pd.Timestamp = end_ts - (n - 1) * self.freq()  # (n-1) because slice() is inclusive on both sides
        return self.slice(start_ts, end_ts)

    def slice_intersect(self, other: 'TimeSeries') -> 'TimeSeries':
        """
        Returns a TimeSeries slice of this time series, where the time index has been intersected with the one
        provided in argument. Note that this method is in general *not* symmetric.

        Parameters
        ----------
        other
            the other time series

        Returns
        -------
        TimeSeries
            a new series, containing the values of this series, over the time-span common to both time series.
        """
        time_index = self.time_index().intersection(other.time_index())
        return self.__getitem__(time_index)

    # TODO: other rescale? such as giving a ratio, or a specific position? Can be the same function
    def rescale_with_value(self, value_at_first_step: float) -> 'TimeSeries':
        """
        Returns a new TimeSeries, which is a multiple of this TimeSeries such that
        the first value is `value_at_first_step`.
        (Note: numerical errors can appear with `value_at_first_step > 1e+24`).

        Parameters
        ----------
        value_at_first_step
            The new value for the first entry of the TimeSeries.

        Returns
        -------
        TimeSeries
            A new TimeSeries, where the first value is `value_at_first_step` and other values
            have been scaled accordingly.
        """

        raise_if_not((self.values()[0] != 0).all(), 'Cannot rescale with first value 0.', logger)

        coef = value_at_first_step / self.values()[0]  # TODO: should the new TimeSeries have the same dtype?
        new_series = coef * self._df
        return TimeSeries(new_series, self.freq())

    def shift(self, n: int) -> 'TimeSeries':
        """
        Shifts the time axis of this TimeSeries by `n` time steps.

        If :math:`n > 0`, shifts in the future. If :math:`n < 0`, shifts in the past.

        For example, with :math:`n=2` and `freq='M'`, March 2013 becomes May 2013.
        With :math:`n=-2`, March 2013 becomes Jan 2013.

        Parameters
        ----------
        n
            The signed number of time steps to shift by.

        Returns
        -------
        TimeSeries
            A new TimeSeries, with a shifted index.
        """
        try:
            self.time_index()[-1] + n * self.freq()
        except pd.errors.OutOfBoundsDatetime:
            raise_log(OverflowError("the add operation between {} and {} will "
                                    "overflow".format(n * self.freq(), self.time_index()[-1])), logger)
        new_time_index = self._df.index.map(lambda ts: ts + n * self.freq())
        new_series = self._df.copy()
        new_series.index = new_time_index
        return TimeSeries(new_series, self.freq())

    @staticmethod
    def from_series(pd_series: pd.Series,
                    freq: Optional[str] = None,
                    fill_missing_dates: Optional[bool] = True) -> 'TimeSeries':
        """
        Returns a TimeSeries built from a pandas Series.

        Parameters
        ----------
        pd_series
            The pandas Series instance.
        freq
            Optionally, a string representing the frequency of the Pandas Series.
        fill_missing_dates
            Optionally, a boolean value indicating whether to fill missing dates with NaN values
            in case the frequency of `series` cannot be inferred.

        Returns
        -------
        TimeSeries
            A TimeSeries constructed from the inputs.
        """
        return TimeSeries(pd.DataFrame(pd_series), freq, fill_missing_dates)

    @staticmethod
    def from_dataframe(df: pd.DataFrame,
                       time_col: Optional[str],
                       value_cols: Union[List[str], str],
                       freq: Optional[str] = None,
                       fill_missing_dates: Optional[bool] = True) -> 'TimeSeries':
        """
        Returns a TimeSeries instance built from a selection of columns of a DataFrame.
        One column (or the DataFrame index) has to represent the time,
        and a list of columns `value_cols` has to represent the values for this time series.

        Parameters
        ----------
        df
            The DataFrame
        time_col
            The time column name (mandatory). If set to `None`, the DataFrame index will be used.
        value_cols
            A string or list of strings representing the value column(s) to be extracted from the DataFrame.
        freq
            Optionally, a string representing the frequency of the Pandas DataFrame.
        fill_missing_dates
            Optionally, a boolean value indicating whether to fill missing dates with NaN values
            in case the frequency of `series` cannot be inferred.

        Returns
        -------
        TimeSeries
            A univariate or multivariate TimeSeries constructed from the inputs.
        """

        if isinstance(value_cols, str):
            value_cols = [value_cols]

        series_df = df[value_cols]

        if time_col is None:
            series_df.index = pd.to_datetime(df.index, errors='raise')
        else:
            series_df.index = pd.to_datetime(df[time_col], errors='raise')

        return TimeSeries(series_df, freq, fill_missing_dates)

    @staticmethod
    def from_times_and_values(times: pd.DatetimeIndex,
                              values: np.ndarray,
                              freq: Optional[str] = None,
                              fill_missing_dates: Optional[bool] = True) -> 'TimeSeries':
        """
        Returns TimeSeries built from an index and values.

        Parameters
        ----------
        times
            A `pandas.DateTimeIndex` representing the time axis for the time series.
        values
            An array of values for the TimeSeries.
        freq
            Optionally, a string representing the frequency of the time series.
        fill_missing_dates
            Optionally, a boolean value indicating whether to fill missing dates with NaN values
            in case the frequency of `series` cannot be inferred.

        Returns
        -------
        TimeSeries
            A TimeSeries constructed from the inputs.
        """
        df = pd.DataFrame(values, index=times)

        return TimeSeries(df, freq, fill_missing_dates)

    def plot(self,
             new_plot: bool = False,
             *args,
             **kwargs):
        """
        A wrapper method around `pandas.Series.plot()`.

        Parameters
        ----------
        new_plot
            whether to spawn a new Figure
        args
            some positional arguments for the `plot()` method
        kwargs
            some keyword arguments for the `plot()` method
        """
        raise_if(self.width > 15, "Current TimeSeries instance contains too many components to plot.", logger)
        fig = (plt.figure() if new_plot else (kwargs['figure'] if 'figure' in kwargs else plt.gcf()))
        kwargs['figure'] = fig
        if 'label' in kwargs:
            label = kwargs['label']
        for i in range(self.width):
            if i > 0:
                kwargs['figure'] = plt.gcf()
                if 'label' in kwargs:
                    kwargs['label'] = label + '_' + str(i)
            self.univariate_component(i).pd_series().plot(*args, **kwargs)
        x_label = self.time_index().name
        if x_label is not None and len(x_label) > 0:
            plt.xlabel(x_label)

    def has_same_time_as(self, other: 'TimeSeries') -> bool:
        """
        Checks whether this TimeSeries and another one have the same index.

        Parameters
        ----------
        other
            the other series

        Returns
        -------
        bool
            True if both TimeSeries have the same index, False otherwise.
        """
        if self.__len__() != len(other):
            return False
        return (other.time_index() == self.time_index()).all()

    def append(self, other: 'TimeSeries') -> 'TimeSeries':
        """
        Appends another TimeSeries to this TimeSeries.

        Parameters
        ----------
        other
            A second TimeSeries.

        Returns
        -------
        TimeSeries
            A new TimeSeries, obtained by appending the second TimeSeries to the first.
        """
        raise_if_not(other.start_time() == self.end_time() + self.freq(),
                     'Appended TimeSeries must start one time step after current one.', logger)
        # TODO additional check?
        raise_if_not(other.freq() == self.freq(),
                     'Appended TimeSeries must have the same frequency as the current one', logger)

        series = self._df.append(other.pd_dataframe())
        return TimeSeries(series, self.freq())

    def append_values(self,
                      values: np.ndarray,
                      index: pd.DatetimeIndex = None) -> 'TimeSeries':
        """
        Appends values to current TimeSeries, to the given indices.

        If no index is provided, assumes that it follows the original data.
        Does not update value if already existing indices are provided.

        Parameters
        ----------
        values
            An array with the values to append.
        index
            A `pandas.DateTimeIndex` for the new values (optional)

        Returns
        -------
        TimeSeries
            A new TimeSeries with the new values appended
        """
        if len(values) < 1:
            return self
        if isinstance(values, list):
            values = np.array(values)
        if index is None:
            index = pd.DatetimeIndex([self.end_time() + i * self.freq() for i in range(1, 1 + len(values))])
        raise_if_not(isinstance(index, pd.DatetimeIndex), 'Values must be indexed with a DatetimeIndex.', logger)
        raise_if_not(len(index) == len(values), 'Values and index must have same length.', logger)
        raise_if_not(self.time_index().intersection(index).empty, "Cannot add already present time index.", logger)
        new_indices = index.argsort()
        index = index[new_indices]
        # TODO do we really want that?
        raise_if_not(index[0] == self.end_time() + self.freq(),
                     'Appended index must start one time step after current one.', logger)
        if len(index) > 2:
            raise_if_not(index.inferred_freq == self.freq_str(),
                         'Appended index must have the same frequency as the current one.', logger)
        elif len(index) == 2:
            raise_if_not(index[-1] == index[0] + self.freq(),
                         'Appended index must have the same frequency as the current one.', logger)
        values = values[new_indices]
        new_series = pd.DataFrame(values, index=index)
        series = self._df.append(new_series)

        return TimeSeries(series, self.freq())

    def update(self,
               index: pd.DatetimeIndex,
               values: np.ndarray = None) -> 'TimeSeries':
        """
        Updates the TimeSeries instance with the new values provided.
        If indices are not in original TimeSeries, they will be discarded.
        Use `numpy.nan` to ignore a specific index in a series.

        Parameters
        ----------
        index
            A `pandas.DateTimeIndex` containing the indices to replace.
        values
            An array containing the values to replace (optional).

        Returns
        -------
        TimeSeries
            A new TimeSeries with updated values.
        """

        if isinstance(values, (list, range)):
            values = np.array(values)

        if values is not None and len(values.shape) == 1:
            values = values.reshape((len(values), 1))

        raise_if(values is None, "'values' parameter should not be None.", logger)
        raise_if(index is None, "Index must be filled.")
        if (values is not None):
            raise_if_not(len(values) == len(index), "The number of values must correspond "
                                                    "to the number of indices: {} != {}".format(len(values),
                                                                                                len(index)), logger)
            raise_if_not(self._df.shape[1] == values.shape[1], "The number of columns in values must correspond "
                                                               "to the number of columns in the current TimeSeries"
                                                               "instance: {} != {}".format(self._df.shape[1],
                                                                                           values.shape[1]))

        ignored_indices = [index.get_loc(ind) for ind in (set(index) - set(self.time_index()))]
        index = index.delete(ignored_indices)  # only contains indices that are present in the TimeSeries instance
        series = values if values is None else pd.DataFrame(np.delete(values, ignored_indices, axis=0), index=index)
        raise_if_not(len(index) > 0, "Must give at least one correct index.", logger)

        new_series = self.pd_dataframe()
        if series is not None:
            new_series.update(series)
            new_series = new_series.astype(self._df.dtypes)
        return TimeSeries(new_series, self.freq())

    def stack(self, other: 'TimeSeries') -> 'TimeSeries':
        """
        Stacks another univariate or multivariate TimeSeries with the same index on top of
        the current one and returns the newly formed multivariate TimeSeries that includes
        all the components of `self` and of `other`.

        Parameters
        ----------
        other
            A TimeSeries instance with the same index as the current one.

        Returns
        -------
        TimeSeries
            A new multivariate TimeSeries instance.
        """
        raise_if_not((self.time_index() == other.time_index()).all(), 'The indices of the two TimeSeries instances '
                     'must be equal', logger)

        new_dataframe = pd.concat([self.pd_dataframe(), other.pd_dataframe()], axis=1)
        return TimeSeries(new_dataframe, self.freq())

    @property
    def width(self) -> int:
        """
        Returns
        -------
        int
            The number of components (univariate time series) of the current TimeSeries instance.
        """
        return self._df.shape[1]

    def univariate_component(self, index: int) -> 'TimeSeries':
        """
        Retrieves one of the components of the current TimeSeries instance
        and returns it as new univariate TimeSeries instance.

        Parameters
        ----------
        index
            An zero-indexed integer indicating which component to retrieve.

        Returns
        -------
        TimeSeries
            A new univariate TimeSeries instance.
        """

        raise_if_not(index >= 0 and index < self.width, 'The index must be between 0 and the number of components '
                     'of the current TimeSeries instance - 1, {}'.format(self.width - 1), logger)

        return TimeSeries.from_series(self.pd_dataframe().iloc[:, index], self.freq())

    def add_datetime_attribute(self, attribute: str, one_hot: bool = False) -> 'TimeSeries':
        """
        Returns a new TimeSeries instance with one (or more) additional dimension(s) that contain an attribute
        of the time index of the current series specified with `component`, such as 'weekday', 'day' or 'month'.

        Parameters
        ----------
        attribute
            A pd.DatatimeIndex attribute which will serve as the basis of the new column(s).
        one_hot
            Boolean value indicating whether to add the specified attribute as a one hot encoding
            (results in more columns).

        Returns
        -------
        TimeSeries
            New TimeSeries instance enhanced by `attribute`.
        """
        from .utils import timeseries_generation as tg
        return self.stack(tg.datetime_attribute_timeseries(self.time_index(), attribute, one_hot))

    def add_holidays(self,
                     country_code: str,
                     prov: str = None,
                     state: str = None) -> 'TimeSeries':
        """
        Adds a binary univariate TimeSeries to the current one that equals 1 at every index that
        corresponds to selected country's holiday, and 0 otherwise. The frequency of the TimeSeries is daily.

        Available countries can be found `here <https://github.com/dr-prodigy/python-holidays#available-countries>`_.

        Parameters
        ----------
        country_code
            The country ISO code
        prov
            The province
        state
            The state

        Returns
        -------
        TimeSeries
            TimeSeries instance enhanced with binary holiday column.
        """
        from .utils import timeseries_generation as tg
        return self.stack(tg.holidays_timeseries(self.time_index(), country_code, prov, state))

    def resample(self, freq: str, method: str = 'pad') -> 'TimeSeries':
        """
        Creates an reindexed time series with a given frequency.
        Provided method is used to fill holes in reindexed TimeSeries, by default 'pad'.

        Parameters
        ----------
        freq
            The new time difference between two adjacent entries in the returned TimeSeries.
            A DateOffset alias is expected.
        method:
            Method to fill holes in reindexed TimeSeries (note this does not fill NaNs that already were present):

            ‘pad’: propagate last valid observation forward to next valid

            ‘backfill’: use NEXT valid observation to fill.
        Returns
        -------
        TimeSeries
            A reindexed TimeSeries with given frequency.
        """

        new_df = self.pd_dataframe().asfreq(freq, method=method)

        return TimeSeries(new_df, freq)

    def is_within_range(self,
                        ts: pd.Timestamp) -> bool:
        """
        Check whether a given timestamp is withing the time interval of this time series

        Parameters
        ----------
        ts
            The `pandas.Timestamp` to check

        Returns
        -------
        bool
            Whether the timestamp is contained within the time interval of this time series.
            Note that the timestamp does not need to be *in* the time series.
        """
        index = self.time_index()
        return index[0] <= ts <= index[-1]

    @staticmethod
    def _combine_or_none(df_a: Optional[pd.DataFrame],
                         df_b: Optional[pd.DataFrame],
                         combine_fn: Callable[[pd.DataFrame, pd.DataFrame], Any]) -> Optional[pd.DataFrame]:
        """
        Combines two Pandas DataFrames `df_a and `df_b` using `combine_fn` if neither is `None`.

        Parameters
        ----------
        df_a
            the first DataFrame
        df_b
            the second DataFrame
        combine_fn
            An operation with input two Pandas DataFrames and output one Pandas DataFrame.

        Returns
        -------
        Optional[pandas.DataFrame]
            A new Pandas DataFrame, the result of [combine_fn], or None.
        """
        if df_a is not None and df_b is not None:
            return combine_fn(df_a, df_b)
        return None

    @staticmethod
    def _op_or_none(df: Optional[pd.DataFrame], op: Callable[[pd.DataFrame], Any]):
        return op(df) if df is not None else None

    def _combine_from_pd_ops(self, other: 'TimeSeries',
                             combine_fn: Callable[[pd.DataFrame, pd.DataFrame], pd.DataFrame]) -> 'TimeSeries':
        """
        Combines this TimeSeries with another one, using the `combine_fn` on the underlying Pandas DataFrame.

        Parameters
        ----------
        other
            A second TimeSeries.
        combine_fn
            An operation with input two Pandas DataFrames and output one Pandas DataFrame.

        Returns
        -------
        TimeSeries
            A new TimeSeries, with underlying Pandas DataFrame the series obtained with `combine_fn`.
        """
        raise_if_not(self.has_same_time_as(other), 'The two TimeSeries must have the same time index.', logger)
        raise_if_not(self._df.shape == other._df.shape, 'The two TimeSeries must have the same shape.', logger)

        series = combine_fn(self._df, other.pd_dataframe())
        return TimeSeries(series, self.freq())

    @staticmethod
    def _fill_missing_dates(series: pd.DataFrame) -> pd.DataFrame:
        """
        Tries to fill missing dates in series with NaN.
        Method is successful only when explicit frequency can be determined from all consecutive triple timestamps.

        Parameters
        ----------
        series
            The actual time series, as a pandas DataFrame with a proper time index.

        Returns
        -------
        pandas.Series
            A new Pandas DataFrame without missing dates.
        """
        date_axis = series.index
        samples_size = 3
        observed_frequencies = [
            date_axis[x:x + samples_size].inferred_freq
            for x
            in range(len(date_axis) - samples_size + 1)]

        observed_frequencies = set(filter(None.__ne__, observed_frequencies))

        raise_if_not(
            len(observed_frequencies) == 1,
            "Could not infer explicit frequency. Observed frequencies: "
            + ('none' if len(observed_frequencies) == 0 else str(observed_frequencies))
            + ". Is Series too short (n=2)?",
            logger)

        inferred_frequency = observed_frequencies.pop()
        return series.resample(inferred_frequency).asfreq(fill_value=None)

    """
    Definition of some useful statistical methods.
    These methods rely on the Pandas implementation.
    """

    def mean(self, axis=None, skipna=None, level=None, numeric_only=None, **kwargs) -> float:
        return self._df.mean(axis, skipna, level, numeric_only, **kwargs)

    def var(self, axis=None, skipna=None, level=None, ddof=1, numeric_only=None, **kwargs) -> float:
        return self._df.var(axis, skipna, level, ddof, numeric_only, **kwargs)

    def std(self, axis=None, skipna=None, level=None, ddof=1, numeric_only=None, **kwargs) -> float:
        return self._df.std(axis, skipna, level, ddof, numeric_only, **kwargs)

    def skew(self, axis=None, skipna=None, level=None, numeric_only=None, **kwargs) -> float:
        return self._df.skew(axis, skipna, level, numeric_only, **kwargs)

    def kurtosis(self, axis=None, skipna=None, level=None, numeric_only=None, **kwargs) -> float:
        return self._df.kurtosis(axis, skipna, level, numeric_only, **kwargs)

    def min(self, axis=None, skipna=None, level=None, numeric_only=None, **kwargs) -> float:
        return self._df.min(axis, skipna, level, numeric_only, **kwargs)

    def max(self, axis=None, skipna=None, level=None, numeric_only=None, **kwargs) -> float:
        return self._df.max(axis, skipna, level, numeric_only, **kwargs)

    def sum(self, axis=None, skipna=None, level=None, numeric_only=None, min_count=0, **kwargs) -> float:
        return self._df.sum(axis, skipna, level, numeric_only, min_count, **kwargs)

    def median(self, axis=None, skipna=None, level=None, numeric_only=None, **kwargs) -> float:
        return self._df.median(axis, skipna, level, numeric_only, **kwargs)

    def autocorr(self, lag=1) -> float:
        return self._df.autocorr(lag)

    def describe(self, percentiles=None, include=None, exclude=None) -> pd.DataFrame:
        return self._df.describe(percentiles, include, exclude)

    """
    Definition of some dunder methods
    """

    def __eq__(self, other):
        if isinstance(other, TimeSeries):
            if not self._df.equals(other.pd_dataframe()):
                return False
            return True
        return False

    def __ne__(self, other):
        return not self.__eq__(other)

    def __len__(self):
        return len(self._df)

    def __add__(self, other):
        if isinstance(other, (int, float, np.integer, np.float)):
            new_series = self._df + other
            return TimeSeries(new_series, self.freq())
        elif isinstance(other, TimeSeries):
            return self._combine_from_pd_ops(other, lambda s1, s2: s1 + s2)
        else:
            raise_log(TypeError('unsupported operand type(s) for + or add(): \'{}\' and \'{}\'.'
                                .format(type(self).__name__, type(other).__name__)), logger)

    def __radd__(self, other):
        return self + other

    def __sub__(self, other):
        if isinstance(other, (int, float, np.integer, np.float)):
            new_series = self._df - other
            return TimeSeries(new_series, self.freq())
        elif isinstance(other, TimeSeries):
            return self._combine_from_pd_ops(other, lambda s1, s2: s1 - s2)
        else:
            raise_log(TypeError('unsupported operand type(s) for - or sub(): \'{}\' and \'{}\'.'
                                .format(type(self).__name__, type(other).__name__)), logger)

    def __rsub__(self, other):
        return other + (-self)

    def __mul__(self, other):
        if isinstance(other, (int, float, np.integer, np.float)):
<<<<<<< HEAD
            new_series = self._series * other
            conf_lo = self._op_or_none(self._confidence_lo, lambda s: s * other)
            conf_hi = self._op_or_none(self._confidence_hi, lambda s: s * other)
            return TimeSeries(new_series, conf_lo, conf_hi, freq=self.freq_str())
=======
            new_series = self._df * other
            return TimeSeries(new_series, self.freq())
>>>>>>> c6885ca5
        elif isinstance(other, TimeSeries):
            return self._combine_from_pd_ops(other, lambda s1, s2: s1 * s2)
        else:
            raise_log(TypeError('unsupported operand type(s) for * or mul(): \'{}\' and \'{}\'.'
                                .format(type(self).__name__, type(other).__name__)), logger)

    def __rmul__(self, other):
        return self * other

    def __pow__(self, n):
        if isinstance(n, (int, float, np.integer, np.float)):
            if n < 0 and not all(self.values() != 0):
                raise_log(ZeroDivisionError('Cannot divide by a TimeSeries with a value 0.'), logger)

            new_series = self._df ** float(n)
            return TimeSeries(new_series, self.freq())
        else:
            raise_log(TypeError('unsupported operand type(s) for ** or pow(): \'{}\' and \'{}\'.'
                                .format(type(self).__name__, type(n).__name__)), logger)

    def __truediv__(self, other):
        if isinstance(other, (int, float, np.integer, np.float)):
            if (other == 0):
                raise_log(ZeroDivisionError('Cannot divide by 0.'), logger)

            new_series = self._df / other
            return TimeSeries(new_series, self.freq())

        elif isinstance(other, TimeSeries):
            if (not all(other.values() != 0)):
                raise_log(ZeroDivisionError('Cannot divide by a TimeSeries with a value 0.'), logger)

            return self._combine_from_pd_ops(other, lambda s1, s2: s1 / s2)
        else:
            raise_log(TypeError('unsupported operand type(s) for / or truediv(): \'{}\' and \'{}\'.'
                                .format(type(self).__name__, type(other).__name__)), logger)

    def __rtruediv__(self, n):
        return n * (self ** (-1))

    def __abs__(self):
        series = abs(self._df)
        return TimeSeries(series, self.freq())

    def __neg__(self):
        series = -self._df
        return TimeSeries(series, self.freq())

    def __contains__(self, ts: pd.Timestamp) -> bool:
        return ts in self._df.index

    def __round__(self, n=None):
        series = self._df.round(n)
        return TimeSeries(series, self.freq())

    def __lt__(self, other):
        if isinstance(other, (int, float, np.integer, np.float, np.ndarray)):
            series = self._df < other
        elif isinstance(other, TimeSeries):
            series = self._df < other.pd_dataframe()
        else:
            raise_log(TypeError('unsupported operand type(s) for < : \'{}\' and \'{}\'.'
                                .format(type(self).__name__, type(other).__name__)), logger)
        return series  # TODO should we return only the ndarray, the pd series, or our timeseries?

    def __gt__(self, other):
        if isinstance(other, (int, float, np.integer, np.float, np.ndarray)):
            series = self._df > other
        elif isinstance(other, TimeSeries):
            series = self._df > other.pd_dataframe()
        else:
            raise_log(TypeError('unsupported operand type(s) for > : \'{}\' and \'{}\'.'
                                .format(type(self).__name__, type(other).__name__)), logger)
        return series

    def __le__(self, other):
        if isinstance(other, (int, float, np.integer, np.float, np.ndarray)):
            series = self._df <= other
        elif isinstance(other, TimeSeries):
            series = self._df <= other.pd_dataframe()
        else:
            raise_log(TypeError('unsupported operand type(s) for <= : \'{}\' and \'{}\'.'
                                .format(type(self).__name__, type(other).__name__)), logger)
        return series

    def __ge__(self, other):
        if isinstance(other, (int, float, np.integer, np.float, np.ndarray)):
            series = self._df >= other
        elif isinstance(other, TimeSeries):
            series = self._df >= other.pd_dataframe()
        else:
            raise_log(TypeError('unsupported operand type(s) for >= : \'{}\' and \'{}\'.'
                                .format(type(self).__name__, type(other).__name__)), logger)
        return series

    def __str__(self):
        return str(self._df) + '\nFreq: {}'.format(self.freq_str())

    def __repr__(self):
        return self.__str__()

    def __copy__(self, deep: bool = True):
        return self.copy(deep=deep)

    def __deepcopy__(self):
        return self.copy(deep=True)

    # TODO: also support integer 0-D and 1-D indexing
    def __getitem__(self, item):
        # return only main series if nb of values < 3
        if isinstance(item, (int, pd.Timestamp)):
            return self._df.loc[[item]]
        elif isinstance(item, (pd.DatetimeIndex, slice, list, np.ndarray)):
            if isinstance(item, slice):
                # if create a slice with timestamp, convert to indices
                if item.start.__class__ == pd.Timestamp or item.stop.__class__ == pd.Timestamp:
                    istart = None if item.start is None else self.time_index().get_loc(item.start)
                    istop = None if item.stop is None else self.time_index().get_loc(item.stop)
                    item = slice(istart, istop, item.step)
                elif item.start.__class__ == str or item.stop.__class__ == str:
                    istart = None if item.start is None else self.time_index().get_loc(pd.Timestamp(item.start))
                    istop = None if item.stop is None else self.time_index().get_loc(pd.Timestamp(item.stop))
                    item = slice(istart, istop, item.step)
                # cannot reverse order
                if item.indices(len(self))[-1] == -1:
                    raise_log(IndexError("Cannot have a backward TimeSeries"), logger)

                if (isinstance(item.start, int) or isinstance(item.stop, int)):
                    item = self._df.index[item]

            # Verify that values in item are really in index to avoid the creation of NaN values
            if isinstance(item, (np.ndarray, pd.DatetimeIndex)):
                check = np.array([elem in self.time_index() for elem in item])
                if not np.all(check):
                    raise_log(IndexError("None of {} in the index".format(item[~check])), logger)
<<<<<<< HEAD
            try:
                return TimeSeries(self._series[item],
                                  self._op_or_none(self._confidence_lo, lambda s: s[item]),
                                  self._op_or_none(self._confidence_hi, lambda s: s[item]),
                                  freq=self.freq_str())
            except ValueError:
                # return only main series if nb of values < 3
                return TimeSeries(self._series[item])
=======

            return TimeSeries(self._df.loc[item, :], self.freq())
>>>>>>> c6885ca5
        elif isinstance(item, str):
            return self._df[[pd.Timestamp(item)]]
        else:
            raise_log(IndexError("Input {} of class {} is not a possible key.\n Please use integers, "
                                 "pd.DateTimeIndex, arrays or slice".format(item, item.__class__)), logger)<|MERGE_RESOLUTION|>--- conflicted
+++ resolved
@@ -1050,15 +1050,8 @@
 
     def __mul__(self, other):
         if isinstance(other, (int, float, np.integer, np.float)):
-<<<<<<< HEAD
-            new_series = self._series * other
-            conf_lo = self._op_or_none(self._confidence_lo, lambda s: s * other)
-            conf_hi = self._op_or_none(self._confidence_hi, lambda s: s * other)
-            return TimeSeries(new_series, conf_lo, conf_hi, freq=self.freq_str())
-=======
             new_series = self._df * other
             return TimeSeries(new_series, self.freq())
->>>>>>> c6885ca5
         elif isinstance(other, TimeSeries):
             return self._combine_from_pd_ops(other, lambda s1, s2: s1 * s2)
         else:
@@ -1194,19 +1187,8 @@
                 check = np.array([elem in self.time_index() for elem in item])
                 if not np.all(check):
                     raise_log(IndexError("None of {} in the index".format(item[~check])), logger)
-<<<<<<< HEAD
-            try:
-                return TimeSeries(self._series[item],
-                                  self._op_or_none(self._confidence_lo, lambda s: s[item]),
-                                  self._op_or_none(self._confidence_hi, lambda s: s[item]),
-                                  freq=self.freq_str())
-            except ValueError:
-                # return only main series if nb of values < 3
-                return TimeSeries(self._series[item])
-=======
 
             return TimeSeries(self._df.loc[item, :], self.freq())
->>>>>>> c6885ca5
         elif isinstance(item, str):
             return self._df[[pd.Timestamp(item)]]
         else:
