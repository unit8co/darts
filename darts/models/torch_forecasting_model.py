--- conflicted
+++ resolved
@@ -217,8 +217,6 @@
         # by default models are deterministic (i.e. not probabilistic)
         self.likelihood = None
 
-<<<<<<< HEAD
-=======
         self.force_reset = force_reset
         checkpoints_folder = _get_checkpoint_folder(self.work_dir, self.model_name)
         self.checkpoint_exists = \
@@ -246,7 +244,6 @@
         self.input_dim = None
         self.output_dim = None
 
->>>>>>> 036f1b79
     def _init_model(self) -> None:
         """
         Init self.model - the torch module of this class, based on examples of input/output tensors (to get the
