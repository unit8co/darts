--- conflicted
+++ resolved
@@ -522,7 +522,6 @@
 
                     # roll over input series to contain latest target and covariate
                     batch = torch.roll(batch, -roll_size, 1)
-<<<<<<< HEAD
 
                     # update target input to include next `roll_size` predictions
                     if self.input_chunk_length >= roll_size:
@@ -540,9 +539,6 @@
                             cov_future[batch_idx, prediction_length-self.input_chunk_length:prediction_length , :]
                         )
 
-=======
-                    batch[:, -roll_size:, :] = out[:, -roll_size:, :]
->>>>>>> b4b172ec
                     # take only last part of the output sequence where needed
                     out = self.model(batch)[:, self.first_prediction_index:, :]
 
