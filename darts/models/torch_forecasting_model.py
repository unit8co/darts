"""
Torch Forecasting Model Base Class
----------------------------------
This is the super class for all PyTorch-based forecasting models.
"""

import numpy as np
import os
import re
from glob import glob
import shutil
from joblib import Parallel, delayed
from typing import Optional, Dict, Tuple, Union, Sequence
from abc import ABC, abstractmethod
import torch
import torch.nn as nn
from torch.utils.data import DataLoader, Dataset
from torch.utils.tensorboard import SummaryWriter
import time

from ..timeseries import TimeSeries
from ..utils import _build_tqdm_iterator
from ..utils.torch import random_method
from ..utils.data.timeseries_dataset import TimeSeriesInferenceDataset, TrainingDataset
from ..utils.data.sequential_dataset import SequentialDataset
from ..utils.data.simple_inference_dataset import SimpleInferenceDataset
from ..logging import raise_if_not, get_logger, raise_log, raise_if
from .forecasting_model import GlobalForecastingModel

DEFAULT_DARTS_FOLDER = '.darts'
CHECKPOINTS_FOLDER = 'checkpoints'
RUNS_FOLDER = 'runs'
UNTRAINED_MODELS_FOLDER = 'untrained_models'

logger = get_logger(__name__)


def _get_checkpoint_folder(work_dir, model_name):
    return os.path.join(work_dir, CHECKPOINTS_FOLDER, model_name)


def _get_untrained_models_folder(work_dir, model_name):
    return os.path.join(work_dir, UNTRAINED_MODELS_FOLDER, model_name)


def _get_runs_folder(work_dir, model_name):
    return os.path.join(work_dir, RUNS_FOLDER, model_name)


class TimeSeriesTorchDataset(Dataset):
    def __init__(self, ts_dataset: Union[TimeSeriesInferenceDataset, TrainingDataset], device):
        """
        Wraps around `TimeSeriesDataset`, in order to provide translation
        from `TimeSeries` to torch tensors and stack target series with covariates when needed.
        Inherits from torch `Dataset`.

        Parameters
        ----------
        ts_dataset
            the `TimeSeriesDataset` or `TrainingDataset` underlying this torch Dataset.
        """
        self.ts_dataset = ts_dataset
        self.device = device

    @staticmethod
    def _cat_with_optional(tsr1: torch.Tensor, tsr2: Optional[torch.Tensor]):
        if tsr2 is None:
            return tsr1
        else:
            return torch.cat([tsr1, tsr2], dim=1)

    def __len__(self):
        return len(self.ts_dataset)

    def __getitem__(self, idx: int):
        """
        Cast the content of the dataset to torch tensors
        """
        item = self.ts_dataset[idx]

        if isinstance(self.ts_dataset, TimeSeriesInferenceDataset):
            # the dataset contains (input_target, input_covariate) only
            input_tgt = torch.from_numpy(item[0].values()).float()
            input_cov = torch.from_numpy(item[1].values()).float() if item[1] is not None else None
            future_cov = torch.from_numpy(item[2].values()).float() if item[2] is not None else None

            if future_cov is not None:
                return self._cat_with_optional(input_tgt, input_cov), future_cov, idx
            else:
                return self._cat_with_optional(input_tgt, input_cov), idx

        elif isinstance(self.ts_dataset, TrainingDataset):
            # the dataset contains (input_target, output_target, input_covariate)
            input_tgt, output_tgt = torch.from_numpy(item[0]).float(), torch.from_numpy(item[1]).float()
            input_cov = torch.from_numpy(item[2]).float() if item[2] is not None else None
            return self._cat_with_optional(input_tgt, input_cov), output_tgt

        else:
            raise ValueError('The dataset must be of type `TrainingDataset` or `TimeSeriesInferenceDataset`')

class TorchForecastingModel(GlobalForecastingModel, ABC):
    # TODO: add is_stochastic & reset methods
    def __init__(self,
                 input_chunk_length: int,
                 output_chunk_length: int,
                 batch_size: int = 32,
                 n_epochs: int = 100,
                 optimizer_cls: torch.optim.Optimizer = torch.optim.Adam,
                 optimizer_kwargs: Optional[Dict] = None,
                 lr_scheduler_cls: torch.optim.lr_scheduler._LRScheduler = None,
                 lr_scheduler_kwargs: Optional[Dict] = None,
                 loss_fn: nn.modules.loss._Loss = nn.MSELoss(),
                 model_name: str = None,
                 work_dir: str = os.path.join(os.getcwd(), DEFAULT_DARTS_FOLDER),
                 log_tensorboard: bool = False,
                 nr_epochs_val_period: int = 10,
                 torch_device_str: Optional[str] = None):

        """ Pytorch-based Forecasting Model.

        This class is meant to be inherited to create a new pytorch-based forecasting module.
        When subclassing this class, please make sure to set the self.model attribute
        in the __init__ function and then call super().__init__ while passing the kwargs.

        Parameters
        ----------
        input_chunk_length
            Number of past time steps that are fed to the internal forecasting module.
        output_chunk_length
            Number of time steps to be output by the internal forecasting module.
        batch_size
            Number of time series (input and output sequences) used in each training pass.
        n_epochs
            Number of epochs over which to train the model.
        optimizer_cls
            The PyTorch optimizer class to be used (default: `torch.optim.Adam`).
        optimizer_kwargs
            Optionally, some keyword arguments for the PyTorch optimizer (e.g., `{'lr': 1e-3}`
            for specifying a learning rate). Otherwise the default values of the selected `optimizer_cls`
            will be used.
        lr_scheduler_cls
            Optionally, the PyTorch learning rate scheduler class to be used. Specifying `None` corresponds
            to using a constant learning rate.
        lr_scheduler_kwargs
            Optionally, some keyword arguments for the PyTorch optimizer.
        loss_fn
            PyTorch loss function used for training (default: `torch.nn.MSELoss()`).
        model_name
            Name of the model. Used for creating checkpoints and saving tensorboard data. If not specified,
            defaults to the following string "YYYY-mm-dd_HH:MM:SS_torch_model_run_PID", where the initial part of the
            name is formatted with the local date and time, while PID is the processed ID (preventing models spawned at
            the same time by different processes to share the same model_name). E.g.,
            2021-06-14_09:53:32_torch_model_run_44607.
        work_dir
            Path of the working directory, where to save checkpoints and Tensorboard summaries.
            (default: current working directory).
        log_tensorboard
            If set, use Tensorboard to log the different parameters. The logs will be located in:
            `[work_dir]/.darts/runs/`.
        nr_epochs_val_period
            Number of epochs to wait before evaluating the validation loss (if a validation
            `TimeSeries` is passed to the `fit()` method).
        torch_device_str
            Optionally, a string indicating the torch device to use. (default: "cuda:0" if a GPU
            is available, otherwise "cpu")
        """
        super().__init__()

        if torch_device_str is None:
            self.device = self._get_best_torch_device()
        else:
            self.device = torch.device(torch_device_str)

        # We will fill these dynamically, upon first call of fit_from_dataset():
        self.model = None
        self.input_dim = None
        self.output_dim = None

        self.input_chunk_length = input_chunk_length
        self.output_chunk_length = output_chunk_length
        self.log_tensorboard = log_tensorboard
        self.nr_epochs_val_period = nr_epochs_val_period

        if model_name is None:
            current_time = time.strftime("%Y-%m-%d_%H:%M:%S", time.localtime())
            model_name = current_time + "_torch_model_run_" + str(os.getpid())

        self.model_name = model_name
        self.work_dir = work_dir

        self.n_epochs = n_epochs
        self.total_epochs = 0  # 0 means it wasn't trained yet.
        self.batch_size = batch_size

        # Define the loss function
        self.criterion = loss_fn

        # The tensorboard writer
        self.tb_writer = None

        # Persist optimiser and LR scheduler parameters
        self.optimizer_cls = optimizer_cls
        self.optimizer_kwargs = dict() if optimizer_kwargs is None else optimizer_kwargs
        self.lr_scheduler_cls = lr_scheduler_cls
        self.lr_scheduler_kwargs = dict() if lr_scheduler_kwargs is None else lr_scheduler_kwargs

        # by default models are block models (i.e. not recurrent)
        self.is_recurrent = False

    def _init_model(self) -> None:
        """
        Init self.model - the torch module of this class, based on examples of input/output tensors (to get the
        sizes right).
        """

        # the tensors have shape (chunk_length, nr_dimensions)
        model = self._create_model(self.input_dim, self.output_dim)
        self.model = model.to(self.device)

        # A utility function to create optimizer and lr scheduler from desired classes
        def _create_from_cls_and_kwargs(cls, kws):
            try:
                return cls(**kws)
            except (TypeError, ValueError) as e:
                raise_log(ValueError('Error when building the optimizer or learning rate scheduler;'
                                     'please check the provided class and arguments'
                                     '\nclass: {}'
                                     '\narguments (kwargs): {}'
                                     '\nerror:\n{}'.format(cls, kws, e)),
                          logger)

        # Create the optimizer and (optionally) the learning rate scheduler
        # we have to create copies because we cannot save model.parameters into object state (not serializable)
        optimizer_kws = {k: v for k, v in self.optimizer_kwargs.items()}
        optimizer_kws['params'] = self.model.parameters()
        self.optimizer = _create_from_cls_and_kwargs(self.optimizer_cls, optimizer_kws)

        if self.lr_scheduler_cls is not None:
            lr_sched_kws = {k: v for k, v in self.lr_scheduler_kwargs.items()}
            lr_sched_kws['optimizer'] = self.optimizer
            self.lr_scheduler = _create_from_cls_and_kwargs(self.lr_scheduler_cls, lr_sched_kws)
        else:
            self.lr_scheduler = None  # We won't use a LR scheduler

        self._save_untrained_model(_get_untrained_models_folder(self.work_dir, self.model_name))

    @abstractmethod
    def _create_model(self, input_dim: int, output_dim: int) -> torch.nn.Module:
        """
        This method has to be implemented by all children. It is in charge of instantiating the actual torch model,
        based on examples input/output tensors (i.e. implement a model with the right input/output sizes).
        """
        pass

    def _build_train_dataset(self,
                             target: Sequence[TimeSeries],
                             covariates: Optional[Sequence[TimeSeries]]) -> TrainingDataset:
        return SequentialDataset(target_series=target,
                                 covariates=covariates,
                                 input_chunk_length=self.input_chunk_length,
                                 output_chunk_length=self.output_chunk_length)

    @random_method
    def fit(self,
            series: Union[TimeSeries, Sequence[TimeSeries]],
            covariates: Optional[Union[TimeSeries, Sequence[TimeSeries]]] = None,
            val_series: Optional[Union[TimeSeries, Sequence[TimeSeries]]] = None,
            val_covariates: Optional[Union[TimeSeries, Sequence[TimeSeries]]] = None,
            verbose: bool = False,
            epochs: int = 0) -> None:
        """
        The fit method for torch models.
        It wraps around `fit_from_dataset()`.

        **Important**: if `epochs=0` (default), running `fit()` or `fit_from_dataset()` removes previously trained model - all it's checkpoints
        and tensorboard data. If you want to train your model for more epochs, set the `epochs` parameter to value
        greater than 0.

        **Note**: If your model wasn't yet trained and you requested to train for more epochs with `epoch` parameter,
        it will be treated as trained for 0 epochs.

        *** Future covariates are not yet supported ***

        Parameters
        ----------
        series
            A series or sequence of series serving as target (i.e. what the model will be trained to forecast)
        covariates
            Optionally, a series or sequence of series specifying covariates
        val_series
            Optionally, one or a sequence of validation target series, which will be used to compute the validation
            loss throughout training and keep track of the best performing models.
        val_covariates
            Optionally, the covariates corresponding to the validation series (must match `covariates`)
        verbose
            Optionally, whether to print progress.
        epochs
            If your model is already trained but you want to train it even further, you can provide here the number of
            additional epochs.
        """
        super().fit(series, covariates)

        wrap_fn = lambda ts: [ts] if isinstance(ts, TimeSeries) else ts
        series = wrap_fn(series)
        covariates = wrap_fn(covariates)
        val_series = wrap_fn(val_series)
        val_covariates = wrap_fn(val_covariates)
        # TODO - if one covariate is provided, we could repeat it N times for each of the N target series

        # Check that dimensions of train and val set match; on first series only
        if val_series is not None:
            train_set_dim = (series[0].width + (0 if covariates is None else covariates[0].width))
            val_set_dim = (val_series[0].width + (0 if val_covariates is None else val_covariates[0].width))
            raise_if_not(train_set_dim == val_set_dim, 'The dimensions of the series in the training set '
                                                       'and the validation set do not match. {} != {}'.format(
                                                        train_set_dim, val_set_dim))

        train_dataset = self._build_train_dataset(series, covariates)
        val_dataset = self._build_train_dataset(val_series, val_covariates) if val_series is not None else None

        logger.info('Train dataset contains {} samples.'.format(len(train_dataset)))

        self.fit_from_dataset(train_dataset, val_dataset, verbose, epochs)

    @random_method
    def fit_from_dataset(self,
                         train_dataset: TrainingDataset,
                         val_dataset: Optional[TrainingDataset] = None,
                         verbose: bool = False,
                         epochs: int = 0) -> None:

        raise_if(len(train_dataset) == 0,
                 'The provided training time series dataset is too short for obtaining even one training point.',
                 logger)
        raise_if(val_dataset is not None and len(val_dataset) == 0,
                 'The provided validation time series dataset is too short for obtaining even one training point.',
                 logger)

        # if the model wasn't trained, and it was not requested to retrain for more epochs, treat it like a
        # training from scratch.
        if epochs == 0 or self.total_epochs == 0:
            shutil.rmtree(_get_checkpoint_folder(self.work_dir, self.model_name), ignore_errors=True)
            self.total_epochs = 0

        torch_train_dataset = TimeSeriesTorchDataset(train_dataset, self.device)
        torch_val_dataset = TimeSeriesTorchDataset(val_dataset, self.device)

        input_dim, output_dim = torch_train_dataset[0][0].shape[1], torch_train_dataset[0][1].shape[1]
        if self.model is None:
            # Build model, based on the dimensions of the first series in the train set.
            self.input_dim, self.output_dim = input_dim, output_dim
            self._init_model()
        else:
            # Check existing model has input/output dim matching what's provided in the training set.
            raise_if_not(input_dim == self.input_dim and output_dim == self.output_dim,
                         'The dimensionality of the series in the training set do not match the dimensionality'
                         ' of the series the model has previously been trained on. '
                         'Model input/output dimensions = {}/{}, provided input/ouptput dimensions = {}/{}'.format(
                             self.input_dim, self.output_dim, input_dim, output_dim
                         ))

        train_loader = DataLoader(torch_train_dataset,
                                  batch_size=self.batch_size,
                                  shuffle=True,
                                  num_workers=0,
                                  pin_memory=True,
                                  drop_last=True)

        # Prepare validation data
        val_loader = None if val_dataset is None else DataLoader(torch_val_dataset,
                                                                 batch_size=self.batch_size,
                                                                 shuffle=False,
                                                                 num_workers=0,
                                                                 pin_memory=True,
                                                                 drop_last=False)

        # Prepare tensorboard writer
        tb_writer = self._prepare_tensorboard_writer(epochs > 0)

        # if user wants to train the model for more epochs, ignore the n_epochs parameter
        train_num_epochs = epochs if epochs > 0 else self.n_epochs

        # Train model
        self._train(train_loader, val_loader, tb_writer, verbose, train_num_epochs)

        # Close tensorboard writer
        if tb_writer is not None:
            tb_writer.flush()
            tb_writer.close()

    def predict(self,
                n: int,
                series: Optional[Union[TimeSeries, Sequence[TimeSeries]]] = None,
                covariates: Optional[Union[TimeSeries, Sequence[TimeSeries]]] = None,
                batch_size: Optional[int] = None,
                verbose: bool = False,
                n_jobs: int = 1,
                roll_size: Optional[int] = None
                ) -> Union[TimeSeries, Sequence[TimeSeries]]:
        """
        Predicts values for a certain number of time steps after the end of the training series,
        or after the end of the specified `series`.

        Block models:
        If `n` is larger than the model `output_chunk_length`, the predictions will be computed in a
        recurrent way, by iteratively feeding the last `roll_size` forecast points as
        inputs to the model until a forecast of length `n` is obtained. If the model was trained with
        covariates, all of the covariate time series need to have a time index that extends at least
        `n - output_chunk_length` into the future. In other words, if `n` is larger than `output_chunk_length`
        then covariates need to be available in the future.

        Recurrent models:
        All predictions are produced in a recurrent way by taking as input
        - the previous target value, which will be set to the last known target value for the first prediction,
          and for all other predictions it will be set to the previous prediction
        - the previous hidden state
        - the current covariates (if the model was trained with covariates)
        As a result, if covariates were used, `n` covariates have to be available into the future.

        If some time series in the `series` argument have more time steps than the model was trained with,
        only the last `input_chunk_length` time steps will be considered.

        Parameters
        ----------
        n
            The number of time steps after the end of the training time series for which to produce predictions
        series
            Optionally, one or several input `TimeSeries`, representing the history of the target series whose
            future is to be predicted. If specified, the method returns the forecasts of these
            series. Otherwise, the method returns the forecast of the (single) training series.
        covariates
            Optionally, the covariates series needed as inputs for the model. They must match the covariates used
            for training in terms of dimension and type.
        batch_size
            Size of batches during prediction. Defaults to the models `batch_size` value.
        verbose
            Optionally, whether to print progress.
        n_jobs
            The number of jobs to run in parallel. Defaults to `1`. `-1` means using all processors.
        roll_size
            For self-consuming predictions, i.e. `n > self.output_chunk_length`, determines how many
            outputs of the model are fed back into it at every iteration of feeding the predicted target
            (and optionally future covariates) back into the model. If this parameter is not provided,
            it will be set `self.output_chunk_length` by default.

        Returns
        -------
        Union[TimeSeries, Sequence[TimeSeries]]
            One or several time series containing the forecasts of `series`, or the forecast of the training series
            if `series` is not specified and the model has been trained on a single series.
        """
        super().predict(n, series, covariates)

        if series is None:
            raise_if(self.training_series is None, "Input series has to be provided after fitting on multiple series.")
            series = self.training_series

        if covariates is None and self.covariate_series is not None:
            covariates = self.covariate_series

        called_with_single_series = False
        if isinstance(series, TimeSeries):
            called_with_single_series = True
            series = [series]

        covariates = [covariates] if isinstance(covariates, TimeSeries) else covariates

        # check that the input sizes match
        in_dim = (0 if covariates is None else covariates[0].width) + series[0].width
        raise_if_not(in_dim == self.input_dim,
                     'The dimensionality of the series provided for prediction does not match the dimensionality '
                     'of the series this model has been trained on. Provided input dim = {}, '
                     'model input dim = {}'.format(in_dim, self.input_dim))

        dataset = SimpleInferenceDataset(series, covariates, n, self.input_chunk_length, self.output_chunk_length)
        predictions = self.predict_from_dataset(n, dataset, verbose=verbose, batch_size=batch_size, n_jobs=n_jobs,
                                                roll_size=roll_size)
        return predictions[0] if called_with_single_series else predictions

    def predict_from_dataset(self,
                             n: int,
                             input_series_dataset: TimeSeriesInferenceDataset,
                             batch_size: Optional[int] = None,
                             verbose: bool = False,
                             n_jobs: int = 1,
                             roll_size: Optional[int] = None
                             ) -> Sequence[TimeSeries]:

        """
        Predicts values for a certain number of time steps after the end of the series appearing in the specified
        `input_series_dataset`.

        Block models:
        If `n` is larger than the model `output_chunk_length`, the predictions will be computed in a
        recurrent way, by iteratively feeding the last `roll_size` forecast points as
        inputs to the model until a forecast of length `n` is obtained. If the model was trained with
        covariates, all of the covariate time series need to have a time index that extends at least
        `n - output_chunk_length` into the future. In other words, if `n` is larger than `output_chunk_length`
        then covariates need to be available in the future.

        Recurrent models:
        All predictions are produced in a recurrent way by taking as input
        - the previous target value, which will be set to the last known target value for the first prediction,
          and for all other predictions it will be set to the previous prediction
        - the previous hidden state
        - the current covariates (if the model was trained with covariates)
        As a result, if covariates were used, `n` covariates have to be available into the future.

        If some series in the `input_series_dataset` have more time steps than `input_chunk_length`,
        only the last `input_chunk_length` time steps will be considered.

        Parameters
        ----------
        n
            The number of time steps after the end of the training time series for which to produce predictions
        input_series_dataset
            Optionally, one or several input `TimeSeries`, representing the history of the target series' whose
            future is to be predicted. If specified, the method returns the forecasts of these
            series. Otherwise, the method returns the forecast of the (single) training series.
        batch_size
            Size of batches during prediction. Defaults to the models `batch_size` value.
        verbose
            Shows the progress bar for batch predicition. Off by default.
        n_jobs
            The number of jobs to run in parallel. Defaults to `1`. `-1` means using all processors.
        roll_size
            For self-consuming predictions, i.e. `n > self.output_chunk_length`, determines how many
            outputs of the model are fed back into it at every iteration of feeding the predicted target
            (and optionally future covariates) back into the model. If this parameter is not provided,
            it will be set `self.output_chunk_length` by default.

        Returns
        -------
        Sequence[TimeSeries]
            Returns one or more forecasts for time series.
        """
        self.model.eval()

        if roll_size is None:
            roll_size = self.output_chunk_length
        else:
            raise_if_not(0 < roll_size <= self.output_chunk_length,
                         '`roll_size` must be an integer between 1 and `self.output_chunk_length`')

        # check input data type
        raise_if_not(isinstance(input_series_dataset, TimeSeriesInferenceDataset),
                     'Only TimeSeriesInferenceDataset is accepted as input type')

        # TODO currently we assume all forecasts fit in memory

        # iterate through batches to produce predictions
        batch_size = batch_size or self.batch_size
        pred_loader = DataLoader(TimeSeriesTorchDataset(input_series_dataset, self.device),
                                 batch_size=batch_size,
                                 shuffle=False,
                                 num_workers=0,
                                 pin_memory=False,
                                 drop_last=False)
        predictions = []
        iterator = _build_tqdm_iterator(pred_loader, verbose=verbose)
        with torch.no_grad():
            for batch_tuple in iterator:

                input_series = batch_tuple[0]
                cov_future = batch_tuple[1] if len(batch_tuple) == 3 else None

                if self.is_recurrent:
                    batch_prediction = self._predict_batch_recurrent_model(n, input_series, cov_future)
                else:
                    batch_prediction = self._predict_batch_block_model(n, input_series, cov_future, roll_size)

                # bring predictions into desired format and drop unnecessary values
                batch_prediction = torch.cat(batch_prediction, dim=1)
                batch_prediction = batch_prediction[:, :n, :]
                batch_prediction = batch_prediction.cpu().detach().numpy()

<<<<<<< HEAD
                batch_indices = batch_tuple[-1]
=======
>>>>>>> 28c5481a
                ts_forecasts = Parallel(n_jobs=n_jobs)(
                    delayed(self._build_forecast_series)(
                        batch_prediction[batch_idx],
                        input_series_dataset[dataset_idx][0]
                    )
                    for batch_idx, dataset_idx in enumerate(batch_indices)
                )

                predictions.extend(ts_forecasts)

        return predictions

<<<<<<< HEAD
    def _predict_batch_block_model(self,
                                   n,
                                   input_series,
                                   cov_future,
                                   roll_size) -> Sequence[TimeSeries]:

        batch_prediction = []
        out = self.model(input_series)[:, self.first_prediction_index:, :]
        batch_prediction.append(out[:, :roll_size, :])
        prediction_length = roll_size

        while prediction_length < n:

            # roll over input series to contain latest target and covariate
            input_series = torch.roll(input_series, -roll_size, 1)

            # update target input to include next `roll_size` predictions
            if self.input_chunk_length >= roll_size:
                input_series[:, -roll_size:, :self.output_dim] = out[:, :roll_size, :]
            else:
                input_series[:, :, :self.output_dim] = out[:, -self.input_chunk_length:, :]

            # update covariates to include next `roll_size` predictions into the future
            if cov_future is not None and self.input_chunk_length >= roll_size:
                input_series[:, -roll_size:, self.output_dim:] = (
                    cov_future[:, prediction_length - roll_size:prediction_length, :]
                )
            elif cov_future is not None:
                input_series[:, :, self.output_dim:] = (
                    cov_future[:, prediction_length - self.input_chunk_length:prediction_length, :]
                )

            # take only last part of the output sequence where needed
            out = self.model(input_series)[:, self.first_prediction_index:, :]

            # update predictions depending on how many data points have been predicted
            if prediction_length <= n - self.output_chunk_length - roll_size:
                batch_prediction.append(out[:, :roll_size, :])
                prediction_length += roll_size
            elif prediction_length < n - self.output_chunk_length:
                # if we produce have `n - output_chunk_length < #predictions < n` we want to only use
                # the predictions and covariates necessary to exactly reach `n - output_chunk_length`,
                # so that the final forecast produces exactly the right number of predictions to reach `n`
                spillover_prediction_length = (prediction_length + roll_size) - (n - self.output_chunk_length)
                roll_size -= spillover_prediction_length
                batch_prediction.append(out[:, :roll_size, :])
                prediction_length += roll_size
            else:
                batch_prediction.append(out)
                prediction_length += self.output_chunk_length

        return batch_prediction

    def _predict_batch_recurrent_model(self, n, input_series, cov_future):
        batch_prediction = []
        out, last_hidden_state = self.model(input_series)
        batch_prediction.append(out[:, -1:, :])
        prediction_length = 1

        while prediction_length < n:

            # create new input to model from last prediction and current covariates, if available
            new_input = (
                torch.cat([out[:, -1:, :], cov_future[:, prediction_length - 1:prediction_length, :]], dim=2)
                if cov_future is not None else out[:, -1:, :]
            )

            # feed new input to model, including the last hidden state from the previous iteration
            out, last_hidden_state = self.model(new_input, last_hidden_state)

            # append prediction to batch prediction array, increase counter
            batch_prediction.append(out[:, -1:, :])
            prediction_length += 1

        return batch_prediction

    def _prepare_predict_timeseries(self, n: int, series, covariates):
        """
        Creates 3 lists with `TimeSeries` instances required to produce model predictions. 
        `tgt_past_arr` contains target series, which will be predicted into the future.
        `cov_past_arr` contains covariates with the same time indices as the target series, if the model
        was trained on covariates. Otherwise the function will return `None`.
        Both `tgt_past_arr` and `cov_past_arr` will contain elements that are `input_chunk_length` long.
        If the model is required to produce the forecast over multiple iterations, i.e. if
        `n > self.output_chunk_length`, and if it was trained with covariates, then `cov_future_arr` will
        contain the future covariates. For block models this means up to `n - self.output_chunk_length`
        time steps into the future, whereas for recurrent models `n` future covariates are required.

        Parameters
        ----------
        n
            The number of time steps after the end of the training time series for which to produce predictions
        input_series_dataset
            Optionally, one or several input `TimeSeries`, representing the history of the target series' whose
            future is to be predicted. If specified, the method returns the forecasts of these
            series. Otherwise, the method returns the forecast of the (single) training series.

        Returns
        -------
        Sequence[TimeSeries]
            Past target series which are going to be predicted into the future, and which will used as
            input to the model.
        Optional[Sequence[TimeSeries]]
            Covariates required to predict horizons up to `self.output_chunk_length`, or `None` if the model
            does not require covariates.
        Optional[Sequence[TimeSeries]]
            Covariates required to predict horizons beyond `self.output_chunk_length`, or `None` if the model
            does require future covariates either because it does not require covariates at all or because
            `n <= self.output_chunk_length`.
    """

        tgt_past_arr = []
        cov_past_arr = []
        cov_future_arr = []

        covariates = [None] * len(series) if covariates is None else covariates
        raise_if_not(len(series) == len(covariates),
                     'The number of target series must be equal to the number of covariates.')

        for target_series, covariate_series in zip(series, covariates):
            raise_if_not(len(target_series) >= self.input_chunk_length,
                         'All input series must have length >= `input_chunk_length` ({}).'.format(
                self.input_chunk_length))

            # TODO: here we could be smart and handle cases where target and covariates do not have same time axis.
            # TODO: e.g. by taking their latest common timestamp.

            tgt_past = target_series[-self.input_chunk_length:]

            if covariate_series is not None:

                # get first timestamp that lies in the future of target series
                first_pred_time = target_series.end_time() + target_series.freq()
                
                # isolate past covariates and add them to array
                if covariate_series.end_time() >= first_pred_time:
                    cov_past = covariate_series.drop_after(first_pred_time)
                else:
                    cov_past = covariate_series
                cov_past = cov_past[-self.input_chunk_length:]
                cov_past_arr.append(cov_past)

                # check whether future covariates are required
                if n > self.output_chunk_length:

                    # check that enough future covariates are available
                    # block models need `n - output_chunk_length`
                    # recurrent models need `n`
                    last_required_future_covariate_ts = (
                        target_series.end_time() + (n - self.output_chunk_length * (1 - int(self.is_recurrent)))
                        * target_series.freq()
                    )
                    req_cov_string = 'n' if self.is_recurrent else 'n - output_chunk_length'
                    raise_if_not(covariate_series.end_time() >= last_required_future_covariate_ts,
                                 'All covariates must be known `{}` time steps into the future'.format(req_cov_string))

                    # isolate necessary future covariates and add them to array
                    cov_future = covariate_series.drop_before(first_pred_time - (1 - int(self.is_recurrent))
                                                              * covariate_series.freq())
                    cov_future = cov_future[:n - self.output_chunk_length + int(self.is_recurrent)]
                    cov_future_arr.append(cov_future)

            tgt_past_arr.append(tgt_past)

        cov_past_arr = None if len(cov_past_arr) == 0 else cov_past_arr
        cov_future_arr = None if len(cov_future_arr) == 0 else cov_future_arr

        return tgt_past_arr, cov_past_arr, cov_future_arr

=======
>>>>>>> 28c5481a
    def untrained_model(self):
        return self._load_untrained_model(_get_untrained_models_folder(self.work_dir, self.model_name))

    @property
    def first_prediction_index(self) -> int:
        """
        Returns the index of the first predicted within the output of self.model.
        """
        return 0

    def _train(self,
               train_loader: DataLoader,
               val_loader: Optional[DataLoader],
               tb_writer: Optional[SummaryWriter],
               verbose: bool,
               epochs: int = 0
               ) -> None:
        """
        Performs the actual training
        :param train_loader: the training data loader feeding the training data and targets
        :param val_loader: optionally, a validation set loader
        :param tb_writer: optionally, a TensorBoard writer
        :param epochs: value >0 means we're retraining model
        """

        best_loss = np.inf

        iterator = _build_tqdm_iterator(
            range(self.total_epochs, self.total_epochs + epochs),
            verbose=verbose,
        )

        for epoch in iterator:
            total_loss = 0

            for batch_idx, (data, target) in enumerate(train_loader):
                self.model.train()
                data, target = data.to(self.device), target.to(self.device)
                output = self._produce_train_output(data)
                loss = self.criterion(output, target)
                self.optimizer.zero_grad()
                loss.backward()
                self.optimizer.step()
                total_loss += loss.item()
            if self.lr_scheduler is not None:
                self.lr_scheduler.step()

            if tb_writer is not None:
                for name, param in self.model.named_parameters():
                    # if the param doesn't require gradient, then param.grad = None and param.grad.data will crash
                    if param.requires_grad:
                        tb_writer.add_histogram(name + '/gradients', param.grad.data.cpu().numpy(), epoch)

                tb_writer.add_scalar("training/loss", total_loss / (batch_idx + 1), epoch)
                tb_writer.add_scalar("training/loss_total", total_loss / (batch_idx + 1), epoch)
                tb_writer.add_scalar("training/learning_rate", self._get_learning_rate(), epoch)

            self.total_epochs = epoch + 1
            self._save_model(False, _get_checkpoint_folder(self.work_dir, self.model_name), epoch)

            if epoch % self.nr_epochs_val_period == 0:
                training_loss = total_loss / len(train_loader)
                if val_loader is not None:
                    validation_loss = self._evaluate_validation_loss(val_loader)
                    if tb_writer is not None:
                        tb_writer.add_scalar("validation/loss_total", validation_loss, epoch)

                    if validation_loss < best_loss:
                        best_loss = validation_loss
                        self._save_model(True, _get_checkpoint_folder(self.work_dir, self.model_name), epoch)

                    if verbose:
                        print("Training loss: {:.4f}, validation loss: {:.4f}, best val loss: {:.4f}".
                              format(training_loss, validation_loss, best_loss), end="\r")
                elif verbose:
                    print("Training loss: {:.4f}".format(training_loss), end="\r")

    def _produce_train_output(self, data):
        return self.model(data)

    def _evaluate_validation_loss(self, val_loader: DataLoader):
        total_loss = 0
        self.model.eval()
        with torch.no_grad():
            for batch_idx, (data, target) in enumerate(val_loader):
                data, target = data.to(self.device), target.to(self.device)
                output = self._produce_train_output(data)
                loss = self.criterion(output, target)
                total_loss += loss.item()

        validation_loss = total_loss / (batch_idx + 1)
        return validation_loss

    def _save_model(self,
                    is_best: bool,
                    folder: str,
                    epoch: int):
        """
        Saves the whole torch model object to a file

        :param is_best: whether the model we're currently saving is the best (on validation set)
        :param folder:
        :param epoch:
        :return:
        """

        checklist = glob(os.path.join(folder, "checkpoint_*"))
        checklist = sorted(checklist, key=lambda x: float(re.findall(r'(\d+)', x)[-1]))
        filename = 'checkpoint_{0}.pth.tar'.format(epoch)
        os.makedirs(folder, exist_ok=True)
        filename = os.path.join(folder, filename)

        with open(filename, 'wb') as f:
            torch.save(self, f)

        if len(checklist) >= 5:
            # remove older files
            for chkpt in checklist[:-4]:
                os.remove(chkpt)
        if is_best:
            best_name = os.path.join(folder, 'model_best_{0}.pth.tar'.format(epoch))
            shutil.copyfile(filename, best_name)
            checklist = glob(os.path.join(folder, "model_best_*"))
            checklist = sorted(checklist, key=lambda x: float(re.findall(r'(\d+)', x)[-1]))
            if len(checklist) >= 2:
                # remove older files
                for chkpt in checklist[:-1]:
                    os.remove(chkpt)

    def _save_untrained_model(self, folder):
        os.makedirs(folder, exist_ok=True)
        filename = os.path.join(folder, 'model.pth.tar')

        with open(filename, 'wb') as f:
            torch.save(self, f)

    def _load_untrained_model(self, folder):
        filename = os.path.join(folder, 'model.pth.tar')

        with open(filename, 'rb') as f:
            model = torch.load(f)
        return model

    def _prepare_tensorboard_writer(self, continue_training: bool = False):
        runs_folder = _get_runs_folder(self.work_dir, self.model_name)
        if self.log_tensorboard:
            if not continue_training:
                shutil.rmtree(runs_folder, ignore_errors=True)
                tb_writer = SummaryWriter(runs_folder)
                dummy_input = torch.empty(self.batch_size, self.input_chunk_length, self.input_dim).to(self.device)
                tb_writer.add_graph(self.model, dummy_input)
            else:
                tb_writer = SummaryWriter(runs_folder, purge_step=self.total_epochs)
        else:
            tb_writer = None
        return tb_writer

    @staticmethod
    def load_from_checkpoint(model_name: str,
                             work_dir: str = None,
                             filename: str = None,
                             best: bool = True) -> 'TorchForecastingModel':
        """
        Load the model from the given checkpoint.
        if file is not given, will try to restore the most recent checkpoint.

        Parameters
        ----------
        model_name
            The name of the model (used to retrieve the checkpoints folder's name).
        work_dir
            Working directory (containing the checkpoints folder). Defaults to current working directory.
        filename
            The name of the checkpoint file. If not specified, use the most recent one.
        best
            If set, will retrieve the best model (according to validation loss) instead of the most recent one.

        Returns
        -------
        TorchForecastingModel
            The corresponding trained `TorchForecastingModel`.
        """

        if work_dir is None:
            work_dir = os.path.join(os.getcwd(), DEFAULT_DARTS_FOLDER)

        checkpoint_dir = _get_checkpoint_folder(work_dir, model_name)

        # if filename is none, find most recent file in savepath that is a checkpoint
        if filename is None:
            path = os.path.join(checkpoint_dir, "model_best_*" if best else "checkpoint_*")
            checklist = glob(path)
            if len(checklist) == 0:
                raise_log(FileNotFoundError('There is no file matching prefix {} in {}'.format(
                          "model_best_*" if best else "checkpoint_*", checkpoint_dir)),
                          logger)
            filename = max(checklist, key=os.path.getctime)  # latest file TODO: check case where no files match
            filename = os.path.basename(filename)

        full_fname = os.path.join(checkpoint_dir, filename)
        print('loading {}'.format(filename))
        with open(full_fname, 'rb') as f:
            model = torch.load(f)
        return model

    def _get_best_torch_device(self):
        is_cuda = torch.cuda.is_available()
        if is_cuda:
            return torch.device("cuda:0")
        else:
            return torch.device("cpu")

    def _get_learning_rate(self):
        for p in self.optimizer.param_groups:
            return p['lr']<|MERGE_RESOLUTION|>--- conflicted
+++ resolved
@@ -472,7 +472,8 @@
                      'of the series this model has been trained on. Provided input dim = {}, '
                      'model input dim = {}'.format(in_dim, self.input_dim))
 
-        dataset = SimpleInferenceDataset(series, covariates, n, self.input_chunk_length, self.output_chunk_length)
+        dataset = SimpleInferenceDataset(series, covariates, n, self.input_chunk_length, self.output_chunk_length,
+                                         self.is_recurrent)
         predictions = self.predict_from_dataset(n, dataset, verbose=verbose, batch_size=batch_size, n_jobs=n_jobs,
                                                 roll_size=roll_size)
         return predictions[0] if called_with_single_series else predictions
@@ -574,10 +575,7 @@
                 batch_prediction = batch_prediction[:, :n, :]
                 batch_prediction = batch_prediction.cpu().detach().numpy()
 
-<<<<<<< HEAD
                 batch_indices = batch_tuple[-1]
-=======
->>>>>>> 28c5481a
                 ts_forecasts = Parallel(n_jobs=n_jobs)(
                     delayed(self._build_forecast_series)(
                         batch_prediction[batch_idx],
@@ -590,7 +588,6 @@
 
         return predictions
 
-<<<<<<< HEAD
     def _predict_batch_block_model(self,
                                    n,
                                    input_series,
@@ -667,101 +664,6 @@
 
         return batch_prediction
 
-    def _prepare_predict_timeseries(self, n: int, series, covariates):
-        """
-        Creates 3 lists with `TimeSeries` instances required to produce model predictions. 
-        `tgt_past_arr` contains target series, which will be predicted into the future.
-        `cov_past_arr` contains covariates with the same time indices as the target series, if the model
-        was trained on covariates. Otherwise the function will return `None`.
-        Both `tgt_past_arr` and `cov_past_arr` will contain elements that are `input_chunk_length` long.
-        If the model is required to produce the forecast over multiple iterations, i.e. if
-        `n > self.output_chunk_length`, and if it was trained with covariates, then `cov_future_arr` will
-        contain the future covariates. For block models this means up to `n - self.output_chunk_length`
-        time steps into the future, whereas for recurrent models `n` future covariates are required.
-
-        Parameters
-        ----------
-        n
-            The number of time steps after the end of the training time series for which to produce predictions
-        input_series_dataset
-            Optionally, one or several input `TimeSeries`, representing the history of the target series' whose
-            future is to be predicted. If specified, the method returns the forecasts of these
-            series. Otherwise, the method returns the forecast of the (single) training series.
-
-        Returns
-        -------
-        Sequence[TimeSeries]
-            Past target series which are going to be predicted into the future, and which will used as
-            input to the model.
-        Optional[Sequence[TimeSeries]]
-            Covariates required to predict horizons up to `self.output_chunk_length`, or `None` if the model
-            does not require covariates.
-        Optional[Sequence[TimeSeries]]
-            Covariates required to predict horizons beyond `self.output_chunk_length`, or `None` if the model
-            does require future covariates either because it does not require covariates at all or because
-            `n <= self.output_chunk_length`.
-    """
-
-        tgt_past_arr = []
-        cov_past_arr = []
-        cov_future_arr = []
-
-        covariates = [None] * len(series) if covariates is None else covariates
-        raise_if_not(len(series) == len(covariates),
-                     'The number of target series must be equal to the number of covariates.')
-
-        for target_series, covariate_series in zip(series, covariates):
-            raise_if_not(len(target_series) >= self.input_chunk_length,
-                         'All input series must have length >= `input_chunk_length` ({}).'.format(
-                self.input_chunk_length))
-
-            # TODO: here we could be smart and handle cases where target and covariates do not have same time axis.
-            # TODO: e.g. by taking their latest common timestamp.
-
-            tgt_past = target_series[-self.input_chunk_length:]
-
-            if covariate_series is not None:
-
-                # get first timestamp that lies in the future of target series
-                first_pred_time = target_series.end_time() + target_series.freq()
-                
-                # isolate past covariates and add them to array
-                if covariate_series.end_time() >= first_pred_time:
-                    cov_past = covariate_series.drop_after(first_pred_time)
-                else:
-                    cov_past = covariate_series
-                cov_past = cov_past[-self.input_chunk_length:]
-                cov_past_arr.append(cov_past)
-
-                # check whether future covariates are required
-                if n > self.output_chunk_length:
-
-                    # check that enough future covariates are available
-                    # block models need `n - output_chunk_length`
-                    # recurrent models need `n`
-                    last_required_future_covariate_ts = (
-                        target_series.end_time() + (n - self.output_chunk_length * (1 - int(self.is_recurrent)))
-                        * target_series.freq()
-                    )
-                    req_cov_string = 'n' if self.is_recurrent else 'n - output_chunk_length'
-                    raise_if_not(covariate_series.end_time() >= last_required_future_covariate_ts,
-                                 'All covariates must be known `{}` time steps into the future'.format(req_cov_string))
-
-                    # isolate necessary future covariates and add them to array
-                    cov_future = covariate_series.drop_before(first_pred_time - (1 - int(self.is_recurrent))
-                                                              * covariate_series.freq())
-                    cov_future = cov_future[:n - self.output_chunk_length + int(self.is_recurrent)]
-                    cov_future_arr.append(cov_future)
-
-            tgt_past_arr.append(tgt_past)
-
-        cov_past_arr = None if len(cov_past_arr) == 0 else cov_past_arr
-        cov_future_arr = None if len(cov_future_arr) == 0 else cov_future_arr
-
-        return tgt_past_arr, cov_past_arr, cov_future_arr
-
-=======
->>>>>>> 28c5481a
     def untrained_model(self):
         return self._load_untrained_model(_get_untrained_models_folder(self.work_dir, self.model_name))
 
