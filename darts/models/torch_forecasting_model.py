--- conflicted
+++ resolved
@@ -502,22 +502,9 @@
                                  pin_memory=False,
                                  drop_last=False)
 
-<<<<<<< HEAD
         predictions_tensor = self._produce_prediction(pred_loader, n, verbose=verbose)
 
         # postprocessing
-=======
-        prediction = []  # (length, width)
-        out = self.model(in_sequence)[:, self.first_prediction_index:, :]  # (1, output_chunk_length, width)
-        prediction.append(out[0, :, :])
-        while sum(map(lambda t: len(t), prediction)) < n:
-            roll_size = min(self.output_chunk_length, self.input_chunk_length)
-            in_sequence = torch.roll(in_sequence, -roll_size, 1)
-            in_sequence[:, -roll_size:, :] = out[:, :roll_size, :]
-
-            # take only last part of the output sequence where needed
-            out = self.model(in_sequence)[:, self.first_prediction_index:, :]
->>>>>>> e6b28cf5
 
         predictions_array = predictions_tensor.cpu().detach().numpy()
 
@@ -544,14 +531,12 @@
         with torch.no_grad():
             for batch in iterator:
                 batch_prediction = []  # (num_batches, n % output_chunk_length)
-                out = self.model(batch)  # (batch_size, output_chunk_length, width)
+                out = self.model(batch)[:, self.first_prediction_index:, :]  # (batch_size, output_chunk_length, width)
                 batch_prediction.append(out)
                 while sum(map(lambda t: t.shape[1], batch_prediction)) < n:
                     roll_size = min(self.output_chunk_length, self.input_chunk_length)
                     batch = torch.roll(batch, -roll_size, 1)
-                    # updating the dimension regarding the target series (not updating covariates)
-                    target_series_width = out.size()[2]
-                    batch[:, -roll_size:, :target_series_width] = out[:, :roll_size, :]
+                    batch[:, -roll_size:, :] = out[:, :roll_size, :]
                     # take only last part of the output sequence where needed
                     out = self.model(batch)[:, self.first_prediction_index:, :]
                     batch_prediction.append(out)
