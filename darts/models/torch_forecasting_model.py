"""
Torch Forecasting Model Base Class
----------------------------------
This is the super class for all PyTorch-based forecasting models.
"""

import numpy as np
import os
import re
from glob import glob
import shutil
from joblib import Parallel, delayed
from typing import Optional, Dict, Tuple, Union, Sequence
from abc import ABC, abstractmethod
import torch
import torch.nn as nn
from torch.utils.data import DataLoader, Dataset
from torch.utils.tensorboard import SummaryWriter

from ..timeseries import TimeSeries
from ..utils import _build_tqdm_iterator
from ..utils.torch import random_method
from ..utils.data.timeseries_dataset import TimeSeriesInferenceDataset, TrainingDataset
from ..utils.data.sequential_dataset import SequentialDataset
from ..utils.data.simple_inference_dataset import SimpleInferenceDataset
from ..logging import raise_if_not, get_logger, raise_log, raise_if
from .forecasting_model import GlobalForecastingModel

DEFAULT_DARTS_FOLDER = '.darts'
CHECKPOINTS_FOLDER = 'checkpoints'
RUNS_FOLDER = 'runs'
UNTRAINED_MODELS_FOLDER = 'untrained_models'

logger = get_logger(__name__)


def _get_checkpoint_folder(work_dir, model_name):
    return os.path.join(work_dir, CHECKPOINTS_FOLDER, model_name)


def _get_untrained_models_folder(work_dir, model_name):
    return os.path.join(work_dir, UNTRAINED_MODELS_FOLDER, model_name)


def _get_runs_folder(work_dir, model_name):
    return os.path.join(work_dir, RUNS_FOLDER, model_name)


class TimeSeriesTorchDataset(Dataset):
    def __init__(self, ts_dataset: Union[TimeSeriesInferenceDataset, TrainingDataset], device):
        """
        Wraps around `TimeSeriesDataset`, in order to provide translation
        from `TimeSeries` to torch tensors and stack target series with covariates when needed.
        Inherits from torch `Dataset`.

        Parameters
        ----------
        ts_dataset
            the `TimeSeriesDataset` or `TrainingDataset` underlying this torch Dataset.
        """
        self.ts_dataset = ts_dataset
        self.device = device

    @staticmethod
    def _cat_with_optional(tsr1: torch.Tensor, tsr2: Optional[torch.Tensor]):
        if tsr2 is None:
            return tsr1
        else:
            return torch.cat([tsr1, tsr2], dim=1)

    def __len__(self):
        return len(self.ts_dataset)

    def __getitem__(self, idx: int) -> Union[torch.Tensor, Tuple[torch.Tensor, torch.Tensor]]:
        """
        Cast the content of the dataset to torch tensors
        """
        item = self.ts_dataset[idx]

        if len(item) == 2:
            # the dataset contains (input_target, input_covariate) only
            input_tgt = torch.from_numpy(item[0]).float()
            input_cov = torch.from_numpy(item[1]).float() if item[1] is not None else None
            return self._cat_with_optional(input_tgt, input_cov)

        elif len(item) == 3:
            # the dataset contains (input_target, output_target, input_covariate)
            input_tgt, output_tgt = torch.from_numpy(item[0]).float(), torch.from_numpy(item[1]).float()
            input_cov = torch.from_numpy(item[2]).float() if item[2] is not None else None
            return self._cat_with_optional(input_tgt, input_cov), output_tgt

        else:
            raise ValueError('The dataset has to contain tuples of size 2 or 4')


class TorchForecastingModel(GlobalForecastingModel, ABC):
    # TODO: add is_stochastic & reset methods
    def __init__(self,
                 input_chunk_length: int,
                 output_chunk_length: int,
                 batch_size: int = 32,
                 n_epochs: int = 100,
                 optimizer_cls: torch.optim.Optimizer = torch.optim.Adam,
                 optimizer_kwargs: Optional[Dict] = None,
                 lr_scheduler_cls: torch.optim.lr_scheduler._LRScheduler = None,
                 lr_scheduler_kwargs: Optional[Dict] = None,
                 loss_fn: nn.modules.loss._Loss = nn.MSELoss(),
                 model_name: str = "torch_model_run",  # TODO: uid
                 work_dir: str = os.path.join(os.getcwd(), DEFAULT_DARTS_FOLDER),
                 log_tensorboard: bool = False,
                 nr_epochs_val_period: int = 10,
                 torch_device_str: Optional[str] = None):

        """ Pytorch-based Forecasting Model.

        This class is meant to be inherited to create a new pytorch-based forecasting module.
        When subclassing this class, please make sure to set the self.model attribute
        in the __init__ function and then call super().__init__ while passing the kwargs.

        Parameters
        ----------
        input_chunk_length
            Number of past time steps that are fed to the internal forecasting module.
        output_chunk_length
            Number of time steps to be output by the internal forecasting module.
        batch_size
            Number of time series (input and output sequences) used in each training pass.
        n_epochs
            Number of epochs over which to train the model.
        optimizer_cls
            The PyTorch optimizer class to be used (default: `torch.optim.Adam`).
        optimizer_kwargs
            Optionally, some keyword arguments for the PyTorch optimizer (e.g., `{'lr': 1e-3}`
            for specifying a learning rate). Otherwise the default values of the selected `optimizer_cls`
            will be used.
        lr_scheduler_cls
            Optionally, the PyTorch learning rate scheduler class to be used. Specifying `None` corresponds
            to using a constant learning rate.
        lr_scheduler_kwargs
            Optionally, some keyword arguments for the PyTorch optimizer.
        loss_fn
            PyTorch loss function used for training (default: `torch.nn.MSELoss()`).
        model_name
            Name of the model. Used for creating the checkpoints and saving tensorboard data.
        work_dir
            Path of the working directory, where to save checkpoints and Tensorboard summaries.
            (default: current working directory).
        log_tensorboard
            If set, use Tensorboard to log the different parameters. The logs will be located in:
            `[work_dir]/.darts/runs/`.
        nr_epochs_val_period
            Number of epochs to wait before evaluating the validation loss (if a validation
            `TimeSeries` is passed to the `fit()` method).
        torch_device_str
            Optionally, a string indicating the torch device to use. (default: "cuda:0" if a GPU
            is available, otherwise "cpu")
        """
        super().__init__()

        if torch_device_str is None:
            self.device = self._get_best_torch_device()
        else:
            self.device = torch.device(torch_device_str)

        # We will fill these dynamically, upon first call of fit_from_dataset():
        self.model = None
        self.input_dim = None
        self.output_dim = None

        self.input_chunk_length = input_chunk_length
        self.output_chunk_length = output_chunk_length
        self.log_tensorboard = log_tensorboard
        self.nr_epochs_val_period = nr_epochs_val_period

        self.model_name = model_name
        self.work_dir = work_dir

        self.n_epochs = n_epochs
        self.total_epochs = 0  # 0 means it wasn't trained yet.
        self.batch_size = batch_size

        # Define the loss function
        self.criterion = loss_fn

        # The tensorboard writer
        self.tb_writer = None

        # Persist optimiser and LR scheduler parameters
        self.optimizer_cls = optimizer_cls
        self.optimizer_kwargs = dict() if optimizer_kwargs is None else optimizer_kwargs
        self.lr_scheduler_cls = lr_scheduler_cls
        self.lr_scheduler_kwargs = dict() if lr_scheduler_kwargs is None else lr_scheduler_kwargs

    def _init_model(self) -> None:
        """
        Init self.model - the torch module of this class, based on examples of input/output tensors (to get the
        sizes right).
        """

        # the tensors have shape (chunk_length, nr_dimensions)
        model = self._create_model(self.input_dim, self.output_dim)
        self.model = model.to(self.device)

        # A utility function to create optimizer and lr scheduler from desired classes
        def _create_from_cls_and_kwargs(cls, kws):
            try:
                return cls(**kws)
            except (TypeError, ValueError) as e:
                raise_log(ValueError('Error when building the optimizer or learning rate scheduler;'
                                     'please check the provided class and arguments'
                                     '\nclass: {}'
                                     '\narguments (kwargs): {}'
                                     '\nerror:\n{}'.format(cls, kws, e)),
                          logger)

        # Create the optimizer and (optionally) the learning rate scheduler
        # we have to create copies because we cannot save model.parameters into object state (not serializable)
        optimizer_kws = {k: v for k, v in self.optimizer_kwargs.items()}
        optimizer_kws['params'] = self.model.parameters()
        self.optimizer = _create_from_cls_and_kwargs(self.optimizer_cls, optimizer_kws)

        if self.lr_scheduler_cls is not None:
            lr_sched_kws = {k: v for k, v in self.lr_scheduler_kwargs.items()}
            lr_sched_kws['optimizer'] = self.optimizer
            self.lr_scheduler = _create_from_cls_and_kwargs(self.lr_scheduler_cls, lr_sched_kws)
        else:
            self.lr_scheduler = None  # We won't use a LR scheduler

        self._save_untrained_model(_get_untrained_models_folder(self.work_dir, self.model_name))

    @abstractmethod
    def _create_model(self, input_dim: int, output_dim: int) -> torch.nn.Module:
        """
        This method has to be implemented by all children. It is in charge of instantiating the actual torch model,
        based on examples input/output tensors (i.e. implement a model with the right input/output sizes).
        """
        pass

    def _build_train_dataset(self,
                             target: Sequence[TimeSeries],
                             covariates: Optional[Sequence[TimeSeries]]) -> TrainingDataset:
        return SequentialDataset(target_series=target,
                                 covariates=covariates,
                                 input_chunk_length=self.input_chunk_length,
                                 output_chunk_length=self.output_chunk_length)

    @random_method
    def fit(self,
            series: Union[TimeSeries, Sequence[TimeSeries]],
            covariates: Optional[Union[TimeSeries, Sequence[TimeSeries]]] = None,
            val_series: Optional[Union[TimeSeries, Sequence[TimeSeries]]] = None,
            val_covariates: Optional[Union[TimeSeries, Sequence[TimeSeries]]] = None,
            verbose: bool = False,
            epochs: int = 0) -> None:
        """
        The fit method for torch models.
        It wraps around `fit_from_dataset()`.

<<<<<<< HEAD
        **Important**: if `epochs=0` (default), running `fit()` or `fit_from_dataset()` removes previously trained model - all it's checkpoints
        and tensorboard data. If you want to train your model for more epochs, set the `epochs` parameter to value
        greater than 0.

        **Note**: If your model wasn't yet trained and you requested to train for more epochs with `epoch` parameter,
        it will be treated as trained for 0 epochs.

        *** Currently future covariates are not yet supported ***
=======
        *** Future covariates are not yet supported ***
>>>>>>> b4b172ec

        Parameters
        ----------
        series
            A series or sequence of series serving as target (i.e. what the model will be trained to forecast)
        covariates
            Optionally, a series or sequence of series specifying covariates
        val_series
            Optionally, one or a sequence of validation target series, which will be used to compute the validation
            loss throughout training and keep track of the best performing models.
        val_covariates
            Optionally, the covariates corresponding to the validation series (must match `covariates`)
        verbose
            Optionally, whether to print progress.
        epochs
            If your model is already trained but you want to train it even further, you can provide here the number of
            additional epochs.
        """
        super().fit(series, covariates)

        wrap_fn = lambda ts: [ts] if isinstance(ts, TimeSeries) else ts
        series = wrap_fn(series)
        covariates = wrap_fn(covariates)
        val_series = wrap_fn(val_series)
        val_covariates = wrap_fn(val_covariates)
        # TODO - if one covariate is provided, we could repeat it N times for each of the N target series

        # Check that dimensions of train and val set match; on first series only
        if val_series is not None:
            train_set_dim = (series[0].width + (0 if covariates is None else covariates[0].width))
            val_set_dim = (val_series[0].width + (0 if val_covariates is None else val_covariates[0].width))
            raise_if_not(train_set_dim == val_set_dim, 'The dimensions of the series in the training set '
                                                       'and the validation set do not match. {} != {}'.format(
                                                        train_set_dim, val_set_dim))

        train_dataset = self._build_train_dataset(series, covariates)
        val_dataset = self._build_train_dataset(val_series, val_covariates) if val_series is not None else None

        logger.info('Train dataset contains {} samples.'.format(len(train_dataset)))

        self.fit_from_dataset(train_dataset, val_dataset, verbose, epochs)

    @random_method
    def fit_from_dataset(self,
                         train_dataset: TrainingDataset,
                         val_dataset: Optional[TrainingDataset] = None,
                         verbose: bool = False,
                         epochs: int = 0) -> None:

        raise_if(len(train_dataset) == 0,
                 'The provided training time series dataset is too short for obtaining even one training point.',
                 logger)
        raise_if(val_dataset is not None and len(val_dataset) == 0,
                 'The provided validation time series dataset is too short for obtaining even one training point.',
                 logger)

        # if the model wasn't trained, and it was not requested to retrain for more epochs, treat it like a
        # training from scratch.
        if epochs == 0 or self.total_epochs == 0:
            shutil.rmtree(_get_checkpoint_folder(self.work_dir, self.model_name), ignore_errors=True)
            self.total_epochs = 0

        torch_train_dataset = TimeSeriesTorchDataset(train_dataset, self.device)
        torch_val_dataset = TimeSeriesTorchDataset(val_dataset, self.device)

        input_dim, output_dim = torch_train_dataset[0][0].shape[1], torch_train_dataset[0][1].shape[1]
        if self.model is None:
            # Build model, based on the dimensions of the first series in the train set.
            self.input_dim, self.output_dim = input_dim, output_dim
            self._init_model()
        else:
            # Check existing model has input/output dim matching what's provided in the training set.
            raise_if_not(input_dim == self.input_dim and output_dim == self.output_dim,
                         'The dimensionality of the series in the training set do not match the dimensionality'
                         'of the series the model has previously been trained on. '
                         'Model input/output dimensions = {}/{}, provided input/ouptput dimensions = {}/{}'.format(
                             self.input_dim, self.output_dim, input_dim, output_dim
                         ))

        train_loader = DataLoader(torch_train_dataset,
                                  batch_size=self.batch_size,
                                  shuffle=True,
                                  num_workers=0,
                                  pin_memory=True,
                                  drop_last=True)

        # Prepare validation data
        val_loader = None if val_dataset is None else DataLoader(torch_val_dataset,
                                                                 batch_size=self.batch_size,
                                                                 shuffle=False,
                                                                 num_workers=0,
                                                                 pin_memory=True,
                                                                 drop_last=False)

        # Prepare tensorboard writer
        tb_writer = self._prepare_tensorboard_writer(epochs > 0)

        # Train model
        self._train(train_loader, val_loader, tb_writer, verbose, epochs)

        # Close tensorboard writer
        if tb_writer is not None:
            tb_writer.flush()
            tb_writer.close()

    def predict(self,
                n: int,
                series: Optional[Union[TimeSeries, Sequence[TimeSeries]]] = None,
                covariates: Optional[Union[TimeSeries, Sequence[TimeSeries]]] = None,
                batch_size: Optional[int] = None,
                verbose: bool = False,
                n_jobs=1
                ) -> Union[TimeSeries, Sequence[TimeSeries]]:
        """
        Predicts values for a certain number of time steps after the end of the training series,
        or after the end of the specified `series`.

        If `n` is larger than the model `output_chunk_length`, the predictions will be computed in an
        auto-regressive way, by iteratively feeding the last `output_chunk_length` forecast points as
        inputs to the model until a forecast of length `n` is obtained. This is at the moment only
        supported when covariates are not used, as this functionality requires future covariates,
        which are not supported yet.

        If some time series in the ``series`` argument have more time steps than the model was trained with,
        only the last ``input_chunk_length`` time steps will be considered.

        Parameters
        ----------
        n
            The number of time steps after the end of the training time series for which to produce predictions
        series
            Optionally, one or several input `TimeSeries`, representing the history of the target series whose
            future is to be predicted. If specified, the method returns the forecasts of these
            series. Otherwise, the method returns the forecast of the (single) training series.
        covariates
            Optionally, the covariates series needed as inputs for the model. They must match the covariates used
            for training in terms of dimension and type.
        batch_size
            Size of batches during prediction. Defaults to the models `batch_size` value.
        verbose
            Optionally, whether to print progress.
        n_jobs
            The number of jobs to run in parallel. Defaults to `1`. `-1` means using all processors.

        Returns
        -------
        Union[TimeSeries, Sequence[TimeSeries]]
            One or several time series containing the forecasts of `series`, or the forecast of the training series
            if `series` is not specified and the model has been trained on a single series.
        """
        super().predict(n, series, covariates)

        raise_if(covariates is not None and n > self.output_chunk_length,
                 'The horizon `n` must be smaller or equal to the model output length when covariates are used. '
                 'n: {}, output_chunk_length: {}'.format(n, self.output_chunk_length))

        if series is None:
            raise_if(self.training_series is None, "Input series has to be provided after fitting on multiple series.")
            series = self.training_series

        if covariates is None and self.covariate_series is not None:
            covariates = self.covariate_series

        called_with_single_series = False
        if isinstance(series, TimeSeries):
            called_with_single_series = True
            series = [series]

        covariates = [covariates] if isinstance(covariates, TimeSeries) else covariates

        dataset = SimpleInferenceDataset(series, covariates)
        predictions = self.predict_from_dataset(n, dataset, verbose=verbose, batch_size=batch_size, n_jobs=n_jobs)
        return predictions[0] if called_with_single_series else predictions

    def predict_from_dataset(self,
                             n: int,
                             input_series_dataset: TimeSeriesInferenceDataset,
                             batch_size: Optional[int] = None,
                             verbose: bool = False,
                             n_jobs=1,
                             ) -> Sequence[TimeSeries]:

        """
        Predicts values for a certain number of time steps after the end of the series appearing in the specified
        ``input_series_dataset``.

        If ``n`` is larger than the model ``output_chunk_length``, the predictions will be computed in an
        auto-regressive way, by iteratively feeding the last ``output_chunk_length`` forecast points as
        inputs to the model until a forecast of length ``n`` is obtained. This is at the moment only
        supported when covariates are not used, as this functionality requires future covariates,
        which are not supported yet.

        If some series in the ``input_series_dataset`` have more time steps than the model was trained with,
        only the last ``input_chunk_length`` time steps will be considered.

        Parameters
        ----------
        n
            The number of time steps after the end of the training time series for which to produce predictions
        input_series_dataset
            Optionally, one or several input `TimeSeries`, representing the history of the target series' whose
            future is to be predicted. If specified, the method returns the forecasts of these
            series. Otherwise, the method returns the forecast of the (single) training series.
        batch_size
            Size of batches during prediction. Defaults to the models `batch_size` value.
        verbose
            Shows the progress bar for batch predicition. Off by default.
        n_jobs
            The number of jobs to run in parallel. Defaults to `1`. `-1` means using all processors.

        Returns
        -------
        Sequence[TimeSeries]
            Returns one or more forecasts for time series.
        """
        self.model.eval()

        # preprocessing
        raise_if_not(isinstance(input_series_dataset, TimeSeriesInferenceDataset),
                     'Only TimeSeriesInferenceDataset is accepted as input type')

        # check that the input sizes match
        sample = input_series_dataset[0]

        in_dim = sum(map(lambda ts: (ts.width if ts is not None else 0), sample))
        raise_if_not(in_dim == self.input_dim,
                     'The dimensionality of the series provided for prediction does not match the dimensionality '
                     'of the series this model has been trained on. Provided input dim = {}, '
                     'model input dim = {}'.format(in_dim, self.input_dim))

        # TODO currently we assume all forecasts fit in memory
        in_tsr_arr = []
        for target_series, covariate_series in input_series_dataset:
            raise_if_not(len(target_series) >= self.input_chunk_length,
                         'All input series must have length >= `input_chunk_length` ({}).'.format(
                self.input_chunk_length))

            # TODO: here we could be smart and handle cases where target and covariates do not have same time axis.
            # TODO: e.g. by taking their latest common timestamp.

            in_tsr_sample = target_series.values(copy=False)[-self.input_chunk_length:]
            in_tsr_sample = torch.from_numpy(in_tsr_sample).float().to(self.device)
            if covariate_series is not None:
                in_cov_tsr = covariate_series.values(copy=False)[-self.input_chunk_length:]
                in_cov_tsr = torch.from_numpy(in_cov_tsr).float().to(self.device)
                in_tsr_sample = torch.cat([in_tsr_sample, in_cov_tsr], dim=1)
            in_tsr_sample = in_tsr_sample.view(1, self.input_chunk_length, -1)

            in_tsr_arr.append(in_tsr_sample)

        # concatenate to one tensor of size [len(input_series_dataset), input_chunk_length, 1 + # of covariates)]
        in_tsr = torch.cat(in_tsr_arr, dim=0)

        # prediction
        pred_loader = DataLoader(in_tsr,
                                 batch_size=batch_size or self.batch_size,
                                 shuffle=False,
                                 num_workers=0,
                                 pin_memory=False,
                                 drop_last=False)
        predictions = []

        iterator = _build_tqdm_iterator(pred_loader, verbose=verbose)

        with torch.no_grad():
            for batch in iterator:
                batch_prediction = []  # (num_batches, n % output_chunk_length)
                out = self.model(batch)[:, self.first_prediction_index:, :]  # (batch_size, output_chunk_length, width)
                batch_prediction.append(out)
                while sum(map(lambda t: t.shape[1], batch_prediction)) < n:
                    roll_size = min(self.output_chunk_length, self.input_chunk_length)
                    batch = torch.roll(batch, -roll_size, 1)
                    batch[:, -roll_size:, :] = out[:, -roll_size:, :]
                    # take only last part of the output sequence where needed
                    out = self.model(batch)[:, self.first_prediction_index:, :]
                    batch_prediction.append(out)

                batch_prediction = torch.cat(batch_prediction, dim=1)
                batch_prediction = batch_prediction[:, :n, :]
                batch_prediction = batch_prediction.cpu().detach().numpy()
                
                ts_forecasts = Parallel(n_jobs=n_jobs)(delayed(self._build_forecast_series)(prediction, input_series[0])
                                                       for prediction, input_series in zip(batch_prediction,
                                                                                           input_series_dataset))
                
                predictions.extend(ts_forecasts)

        return predictions

    def untrained_model(self):
        return self._load_untrained_model(_get_untrained_models_folder(self.work_dir, self.model_name))

    @property
    def first_prediction_index(self) -> int:
        """
        Returns the index of the first predicted within the output of self.model.
        """
        return 0

    def _train(self,
               train_loader: DataLoader,
               val_loader: Optional[DataLoader],
               tb_writer: Optional[SummaryWriter],
               verbose: bool,
               epochs: int = 0
               ) -> None:
        """
        Performs the actual training
        :param train_loader: the training data loader feeding the training data and targets
        :param val_loader: optionally, a validation set loader
        :param tb_writer: optionally, a TensorBoard writer
        :param epochs: value >0 means we're retraining model
        """

        best_loss = np.inf

        # if user wants to train the model for more epochs, ignore the n_epochs parameter
        train_num_epochs = epochs if epochs > 0 else self.n_epochs

        iterator = _build_tqdm_iterator(
            range(self.total_epochs, self.total_epochs + train_num_epochs),
            verbose=verbose,
        )

        for epoch in iterator:
            total_loss = 0

            for batch_idx, (data, target) in enumerate(train_loader):
                self.model.train()
                data, target = data.to(self.device), target.to(self.device)
                output = self.model(data)
                loss = self.criterion(output, target)
                self.optimizer.zero_grad()
                loss.backward()
                self.optimizer.step()
                total_loss += loss.item()
            if self.lr_scheduler is not None:
                self.lr_scheduler.step()

            if tb_writer is not None:
                for name, param in self.model.named_parameters():
                    tb_writer.add_histogram(name + '/gradients', param.grad.data.cpu().numpy(), epoch)
                tb_writer.add_scalar("training/loss", total_loss / (batch_idx + 1), epoch)
                tb_writer.add_scalar("training/loss_total", total_loss / (batch_idx + 1), epoch)
                tb_writer.add_scalar("training/learning_rate", self._get_learning_rate(), epoch)

            self.total_epochs = epoch + 1
            self._save_model(False, _get_checkpoint_folder(self.work_dir, self.model_name), epoch)

            if epoch % self.nr_epochs_val_period == 0:
                training_loss = total_loss / len(train_loader)
                if val_loader is not None:
                    validation_loss = self._evaluate_validation_loss(val_loader)
                    if tb_writer is not None:
                        tb_writer.add_scalar("validation/loss_total", validation_loss, epoch)

                    if validation_loss < best_loss:
                        best_loss = validation_loss
                        self._save_model(True, _get_checkpoint_folder(self.work_dir, self.model_name), epoch)

                    if verbose:
                        print("Training loss: {:.4f}, validation loss: {:.4f}, best val loss: {:.4f}".
                              format(training_loss, validation_loss, best_loss), end="\r")
                elif verbose:
                    print("Training loss: {:.4f}".format(training_loss), end="\r")

    def _evaluate_validation_loss(self, val_loader: DataLoader):
        total_loss = 0
        self.model.eval()
        with torch.no_grad():
            for batch_idx, (data, target) in enumerate(val_loader):
                data, target = data.to(self.device), target.to(self.device)
                output = self.model(data)
                loss = self.criterion(output, target)
                total_loss += loss.item()

        validation_loss = total_loss / (batch_idx + 1)
        return validation_loss

    def _save_model(self,
                    is_best: bool,
                    folder: str,
                    epoch: int):
        """
        Saves the whole torch model object to a file

        :param is_best: whether the model we're currently saving is the best (on validation set)
        :param folder:
        :param epoch:
        :return:
        """

        checklist = glob(os.path.join(folder, "checkpoint_*"))
        checklist = sorted(checklist, key=lambda x: float(re.findall(r'(\d+)', x)[-1]))
        filename = 'checkpoint_{0}.pth.tar'.format(epoch)
        os.makedirs(folder, exist_ok=True)
        filename = os.path.join(folder, filename)

        with open(filename, 'wb') as f:
            torch.save(self, f)

        if len(checklist) >= 5:
            # remove older files
            for chkpt in checklist[:-4]:
                os.remove(chkpt)
        if is_best:
            best_name = os.path.join(folder, 'model_best_{0}.pth.tar'.format(epoch))
            shutil.copyfile(filename, best_name)
            checklist = glob(os.path.join(folder, "model_best_*"))
            checklist = sorted(checklist, key=lambda x: float(re.findall(r'(\d+)', x)[-1]))
            if len(checklist) >= 2:
                # remove older files
                for chkpt in checklist[:-1]:
                    os.remove(chkpt)

    def _save_untrained_model(self, folder):
        os.makedirs(folder, exist_ok=True)
        filename = os.path.join(folder, 'model.pth.tar')

        with open(filename, 'wb') as f:
            torch.save(self, f)

    def _load_untrained_model(self, folder):
        filename = os.path.join(folder, 'model.pth.tar')

        with open(filename, 'rb') as f:
            model = torch.load(f)
        return model

    def _prepare_tensorboard_writer(self, continue_training: bool = False):
        runs_folder = _get_runs_folder(self.work_dir, self.model_name)
        if self.log_tensorboard:
            if not continue_training:
                shutil.rmtree(runs_folder, ignore_errors=True)
                tb_writer = SummaryWriter(runs_folder)
                dummy_input = torch.empty(self.batch_size, self.input_chunk_length, self.input_dim).to(self.device)
                tb_writer.add_graph(self.model, dummy_input)
            else:
                tb_writer = SummaryWriter(runs_folder, purge_step=self.total_epochs)
        else:
            tb_writer = None
        return tb_writer

    @staticmethod
    def load_from_checkpoint(model_name: str,
                             work_dir: str = None,
                             filename: str = None,
                             best: bool = True) -> 'TorchForecastingModel':
        """
        Load the model from the given checkpoint.
        if file is not given, will try to restore the most recent checkpoint.

        Parameters
        ----------
        model_name
            The name of the model (used to retrieve the checkpoints folder's name).
        work_dir
            Working directory (containing the checkpoints folder). Defaults to current working directory.
        filename
            The name of the checkpoint file. If not specified, use the most recent one.
        best
            If set, will retrieve the best model (according to validation loss) instead of the most recent one.

        Returns
        -------
        TorchForecastingModel
            The corresponding trained `TorchForecastingModel`.
        """

        if work_dir is None:
            work_dir = os.path.join(os.getcwd(), DEFAULT_DARTS_FOLDER)

        checkpoint_dir = _get_checkpoint_folder(work_dir, model_name)

        # if filename is none, find most recent file in savepath that is a checkpoint
        if filename is None:
            path = os.path.join(checkpoint_dir, "model_best_*" if best else "checkpoint_*")
            checklist = glob(path)
            if len(checklist) == 0:
                raise_log(FileNotFoundError('There is no file matching prefix {} in {}'.format(
                          "model_best_*" if best else "checkpoint_*", checkpoint_dir)),
                          logger)
            filename = max(checklist, key=os.path.getctime)  # latest file TODO: check case where no files match
            filename = os.path.basename(filename)

        full_fname = os.path.join(checkpoint_dir, filename)
        print('loading {}'.format(filename))
        with open(full_fname, 'rb') as f:
            model = torch.load(f)
        return model

    def _get_best_torch_device(self):
        is_cuda = torch.cuda.is_available()
        if is_cuda:
            return torch.device("cuda:0")
        else:
            return torch.device("cpu")

    def _get_learning_rate(self):
        for p in self.optimizer.param_groups:
            return p['lr']<|MERGE_RESOLUTION|>--- conflicted
+++ resolved
@@ -256,7 +256,6 @@
         The fit method for torch models.
         It wraps around `fit_from_dataset()`.
 
-<<<<<<< HEAD
         **Important**: if `epochs=0` (default), running `fit()` or `fit_from_dataset()` removes previously trained model - all it's checkpoints
         and tensorboard data. If you want to train your model for more epochs, set the `epochs` parameter to value
         greater than 0.
@@ -264,10 +263,7 @@
         **Note**: If your model wasn't yet trained and you requested to train for more epochs with `epoch` parameter,
         it will be treated as trained for 0 epochs.
 
-        *** Currently future covariates are not yet supported ***
-=======
         *** Future covariates are not yet supported ***
->>>>>>> b4b172ec
 
         Parameters
         ----------
