--- conflicted
+++ resolved
@@ -262,39 +262,9 @@
             train_cov = covariates.drop_after(pred_time) if covariates else None
 
             if retrain:
-<<<<<<< HEAD
                 self._fit_wrapper(series=train, covariates=train_cov)
 
             forecast = self._predict_wrapper(forecast_horizon, train, covariates)
-=======
-                if covariates and "covariates" in fit_signature.parameters:
-                    self.fit(series=train, covariates=train_cov)
-                elif covariates and "exog" in fit_signature.parameters:
-                    self.fit(series=train, exog=train_cov)
-                else:
-                    self.fit(series=train)
-
-            if covariates:
-                if 'covariates' in predict_signature.parameters:
-                    covar_argument = {"covariates": covariates}
-                elif 'exog' in predict_signature.parameters:
-                    covar_argument = {"exog": train_cov}
-                else:
-                    raise ValueError("`covariates` is not None but model does not support `exog` or `covariates`.")
-
-                if 'series' in predict_signature.parameters:
-                    forecast = self.predict(n=forecast_horizon, series=train, **covar_argument)
-                else:
-                    if 'exog' in covar_argument: # Used for objects of type `RegressionModel`
-                        start = train.end_time() + train.freq
-                        covar_argument["exog"] = covariates[start:start+(forecast_horizon-1)*train.freq]
-                    forecast = self.predict(n=forecast_horizon, **covar_argument)
-            else:
-                if 'series' in predict_signature.parameters:
-                    forecast = self.predict(n=forecast_horizon, series=train)
-                else:
-                    forecast = self.predict(n=forecast_horizon)
->>>>>>> 88208cf0
 
             if last_points_only:
                 last_points_values.append(forecast.values()[-1])
@@ -521,16 +491,8 @@
             param_combination_dict = dict(list(zip(parameters.keys(), param_combination)))
             model = model_class(**param_combination_dict)
             if use_fitted_values:  # fitted value mode
-<<<<<<< HEAD
                 model._fit_wrapper(series, covariates)
-                fitted_values = TimeSeries.from_times_and_values(series.time_index(), model.fitted_values)
-=======
-                if covariates is not None and 'covariates' in fit_signature.parameters:
-                    model.fit(series, covariates=covariates)
-                else:
-                    model.fit(series)
                 fitted_values = TimeSeries.from_times_and_values(series.time_index, model.fitted_values)
->>>>>>> 88208cf0
                 error = metric(fitted_values, series)
             elif val_series is None:  # expanding window mode
                 error = model.backtest(series,
@@ -795,6 +757,6 @@
 
     def _predict_wrapper(self, n: int, series: TimeSeries, covariates: Optional[TimeSeries]) -> TimeSeries:
         if covariates is not None:
-            start = series.end_time() + series.freq()
-            covariates = covariates[start:start + (n - 1) * series.freq()]
+            start = series.end_time() + series.freq
+            covariates = covariates[start:start + (n - 1) * series.freq]
         return self.predict(n, exog=covariates)