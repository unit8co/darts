"""
Forecasting Model Base Class
----------------------------

A forecasting model captures the future values of a time series as a function of the past as follows:

.. math:: y_{t+1} = f(y_t, y_{t-1}, ..., y_1),

where :math:`y_t` represents the time series' value(s) at time :math:`t`.
"""

from typing import Optional, List
from abc import ABC, abstractmethod
import numpy as np
import pandas as pd

from ..timeseries import TimeSeries
from ..logging import get_logger, raise_log, raise_if_not

logger = get_logger(__name__)


class ForecastingModel(ABC):
    """ The base class for all forecasting models.

    All implementations of forecasting have to implement the `fit()` and `predict()` methods defined below.
    """

    @abstractmethod
    def __init__(self):
        # Stores training date information:
        self.training_series: TimeSeries = None

        # state
        self._fit_called = False

    @abstractmethod
    def fit(self, series: TimeSeries) -> None:
        """ Fits/trains the model on the provided series

        Parameters
        ----------
        series
            the training time series on which to fit the model
        """
        raise_if_not(len(series) >= self.min_train_series_length,
                     "Train series only contains {} elements but {} model requires at least {} entries"
                     .format(len(series), str(self), self.min_train_series_length))
        self.training_series = series
        self._fit_called = True

    @abstractmethod
    def predict(self, n: int) -> TimeSeries:
        """ Predicts values for a certain number of time steps after the end of the training series

        Parameters
        ----------
        n
            The number of time steps after the end of the training time series for which to produce predictions

        Returns
        -------
        TimeSeries
            A time series containing the `n` next points, starting after the end of the training time series
        """

        if (not self._fit_called):
            raise_log(Exception('fit() must be called before predict()'), logger)

    @property
    def min_train_series_length(self) -> int:
        """
        Class property defining the minimum required length for the training series.
        This function/property should be overridden if a value higher than 3 is required.
        """
        return 3

    def _generate_new_dates(self, n: int) -> pd.DatetimeIndex:
        """
        Generates `n` new dates after the end of the training set
        """
        new_dates = [
            (self.training_series.time_index()[-1] + (i * self.training_series.freq())) for i in range(1, n + 1)
        ]
        return pd.DatetimeIndex(new_dates, freq=self.training_series.freq_str())

    def _build_forecast_series(self,
                               points_preds: np.ndarray) -> TimeSeries:
        """
        Builds a forecast time series starting after the end of the training time series, with the
        correct time index.
        """

        time_index = self._generate_new_dates(len(points_preds))

        return TimeSeries.from_times_and_values(time_index, points_preds, self.training_series.freq())


class UnivariateForecastingModel(ForecastingModel):
    """ The base class for univariate forecasting models.
    """

    @abstractmethod
    def fit(self, series: TimeSeries, component_index: Optional[int] = None) -> None:
        """ Fits/trains the univariate model on selected univariate series.

        Parameters
        ----------
        series
            The training time series on which to fit the model.
        component_index
            Optionally, a zero-indexed integer indicating the component to use if a multivariate
            time series is passed.
        """

        raise_if_not(series.width == 1 or (component_index is not None), "If a multivariate series is given"
                     "as input to this univariate model, please provide a `component_index` integer indicating"
                     " which component to use.", logger)

        if series.width == 1:
            super().fit(series)
        else:
            super().fit(series.univariate_component(component_index))


class MultivariateForecastingModel(ForecastingModel):
    """ The base class for multivariate forecasting models.
    """

    @abstractmethod
<<<<<<< HEAD
    def fit(self, series: TimeSeries, target_indices: List[int] = [0]) -> None:
=======
    def fit(self, series: TimeSeries, target_indices: Optional[List[int]] = None) -> None:
>>>>>>> c436f556
        """ Fits/trains the multivariate model on the provided series with selected target components.

        Parameters
        ----------
        series
            The training time series on which to fit the model.
        target_indices
            A list of integers indicating which component(s) of the time series should be used
            as targets for forecasting.
        """
<<<<<<< HEAD
        raise_if_not(series.width == 1 or len(target_indices) > 0, "If a multivariate series is given"
                     " as input to this multivariate model, please provide a list of integer indices `target_indices`"
=======

        if series.width == 1:
            target_indices = [0]

        raise_if_not(target_indices is not None and len(target_indices) > 0,
                     "If a multivariate series is given as input to this multivariate model, please"
                     " provide a list of integer indices `target_indices`"
>>>>>>> c436f556
                     " that indicate which components of this series should be predicted", logger)

        raise_if_not(all(idx >= 0 and idx < series.width for idx in target_indices), "The target indices "
                     "must all be between 0 and the width of the TimeSeries instance used for fitting - 1.", logger)

<<<<<<< HEAD
        if series.width == 1:
            target_indices = [0]
=======
>>>>>>> c436f556
        self.target_indices = target_indices
        super().fit(series)<|MERGE_RESOLUTION|>--- conflicted
+++ resolved
@@ -128,11 +128,7 @@
     """
 
     @abstractmethod
-<<<<<<< HEAD
-    def fit(self, series: TimeSeries, target_indices: List[int] = [0]) -> None:
-=======
     def fit(self, series: TimeSeries, target_indices: Optional[List[int]] = None) -> None:
->>>>>>> c436f556
         """ Fits/trains the multivariate model on the provided series with selected target components.
 
         Parameters
@@ -143,10 +139,6 @@
             A list of integers indicating which component(s) of the time series should be used
             as targets for forecasting.
         """
-<<<<<<< HEAD
-        raise_if_not(series.width == 1 or len(target_indices) > 0, "If a multivariate series is given"
-                     " as input to this multivariate model, please provide a list of integer indices `target_indices`"
-=======
 
         if series.width == 1:
             target_indices = [0]
@@ -154,16 +146,10 @@
         raise_if_not(target_indices is not None and len(target_indices) > 0,
                      "If a multivariate series is given as input to this multivariate model, please"
                      " provide a list of integer indices `target_indices`"
->>>>>>> c436f556
                      " that indicate which components of this series should be predicted", logger)
 
         raise_if_not(all(idx >= 0 and idx < series.width for idx in target_indices), "The target indices "
                      "must all be between 0 and the width of the TimeSeries instance used for fitting - 1.", logger)
 
-<<<<<<< HEAD
-        if series.width == 1:
-            target_indices = [0]
-=======
->>>>>>> c436f556
         self.target_indices = target_indices
         super().fit(series)