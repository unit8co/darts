"""
Forecasting Model Base Class
----------------------------

A forecasting model captures the future values of a time series as a function of the past as follows:

.. math:: y_{t+1} = f(y_t, y_{t-1}, ..., y_1),

where :math:`y_t` represents the time series' value(s) at time :math:`t`.
"""

<<<<<<< HEAD
from typing import Optional, Tuple, Union, Dict, Any, Callable
from types import SimpleNamespace
from itertools import product
=======
from typing import Optional, Tuple
>>>>>>> f598f801
from abc import ABC, abstractmethod
import numpy as np
import pandas as pd

from ..timeseries import TimeSeries
from ..logging import get_logger, raise_log, raise_if_not, raise_if
from ..utils import _build_tqdm_iterator, _with_sanity_checks
from .. import metrics

logger = get_logger(__name__)


class ForecastingModel(ABC):
    """ The base class for all forecasting models.

    All implementations of forecasting have to implement the `fit()` and `predict()` methods defined below.

    Attributes
    ----------
    training_series
        reference to the `TimeSeries` used for training the model.
    target_series
        reference to the `TimeSeries` used as target to train the model.
    """
    @abstractmethod
    def __init__(self):
        # Stores training date information:
        self.training_series: TimeSeries = None
        self.target_series: TimeSeries = None

        # state
        self._fit_called = False

    @abstractmethod
    def fit(self) -> None:
        """ Fits/trains the model on the provided series

        Implements behavior that should happen when calling the `fit` method of every forcasting model regardless of
        wether they are univariate or multivariate.
        """
        for series in (self.training_series, self.target_series):
            if series is not None:
                raise_if_not(len(series) >= self.min_train_series_length,
                             "Train series only contains {} elements but {} model requires at least {} entries"
                             .format(len(series), str(self), self.min_train_series_length))
        self._fit_called = True

    @abstractmethod
    def predict(self, n: int) -> TimeSeries:
        """ Predicts values for a certain number of time steps after the end of the training series

        Parameters
        ----------
        n
            The number of time steps after the end of the training time series for which to produce predictions

        Returns
        -------
        TimeSeries
            A time series containing the `n` next points, starting after the end of the training time series
        """

        if (not self._fit_called):
            raise_log(Exception('fit() must be called before predict()'), logger)

    @property
    def min_train_series_length(self) -> int:
        """
        Class property defining the minimum required length for the training series.
        This function/property should be overridden if a value higher than 3 is required.
        """
        return 3

    def _generate_new_dates(self, n: int) -> pd.DatetimeIndex:
        """
        Generates `n` new dates after the end of the training set
        """
        new_dates = [
            (self.training_series.time_index()[-1] + (i * self.training_series.freq())) for i in range(1, n + 1)
        ]
        return pd.DatetimeIndex(new_dates, freq=self.training_series.freq_str())

    def _build_forecast_series(self,
                               points_preds: np.ndarray) -> TimeSeries:
        """
        Builds a forecast time series starting after the end of the training time series, with the
        correct time index.
        """

        time_index = self._generate_new_dates(len(points_preds))

        return TimeSeries.from_times_and_values(time_index, points_preds, freq=self.training_series.freq())

    def _backtest_sanity_checks(self, *args: Any, **kwargs: Any) -> None:
        """Sanity checks for the backtest function

        Parameters
        ----------
        args
            The args parameter(s) provided to the backtest function.
        kwargs
            The kwargs paramter(s) provided to the backtest function.

        Raises
        ------
        ValueError
            when a check on the parameter does not pass.
        """
        # parse args and kwargs
        covariate_series = args[0]
        n = SimpleNamespace(**kwargs)

        # check target and covariate series
        if not hasattr(n, 'target_series'):
            target_series = covariate_series
        raise_if_not(all(covariate_series.time_index() == target_series.time_index()), "the target and covariate series"
                     " must have the same time indices.")

        # check forecast horizon‚
        if hasattr(n, 'forecast_horizon'):
            raise_if_not(n.forecast_horizon > 0, 'The provided forecasting horizon must be a positive integer.', logger)

        # check start parameter
        if hasattr(n, 'start'):
            if isinstance(n.start, float):
                raise_if_not(n.start >= 0.0 and n.start < 1.0, '`start` should be between 0.0 and 1.0.', logger)
            elif isinstance(n.start, pd.Timestamp):
                raise_if_not(n.start in covariate_series, '`start` timestamp is not in the `series`.', logger)
                raise_if(n.start == covariate_series.end_time(), '`start` timestamp is the last timestamp of `series`',
                         logger)
            else:
                raise_if(covariate_series[n.start].time_index()[0] == covariate_series.end_time(), '`start` timestamp '
                         'is the last timestamp of `series`', logger)

    def _backtest_model_specific_sanity_checks(self, *args: Any, **kwargs: Any) -> None:
        """Method to be overriden in subclass for model specific sanity checks"""
        pass

    @_with_sanity_checks("_backtest_sanity_checks", "_backtest_model_specific_sanity_checks")
    def backtest(self,
                 covariate_series: TimeSeries,
                 target_series: Optional[TimeSeries] = None,
                 start: Union[pd.Timestamp, float, int] = 0.5,
                 forecast_horizon: int = 1,
                 stride: int = 1,
                 retrain: bool = True,
                 trim_to_series: bool = True,
                 verbose: bool = False,
                 use_full_output_length: Optional[bool] = None) -> Tuple[TimeSeries, TimeSeries]:
        """ Retrain and forecast values pointwise with an expanding training window over `series`.

        To this end, it repeatedly builds a training set from the beginning of `series`. It trains the current model on
        the training set, emits a (point) prediction for a fixed forecast horizon, and then moves the end of the training
        set forward by one time step. The resulting predictions are then returned.

        Unless `retrain` is set to False, this always re-trains the models on the entire available history,
        corresponding an expending window strategy.

        If `retrain` is set to False (useful for models with many parameter such as `TorchForecastingModel` instances),
        the model will only be trained only on the initial training window (up to `start` time stamp), and only if it
        has not been trained before. Then, at every iteration, the newly expanded 'training sequence' will be fed to the
        model to produce the new output.

        Parameters
        ----------
        covariate_series
            The covariate time series on which to backtest
        target_series
            The target time series on which to backtest
        start
            The first prediction time, at which a prediction is computed for a future time
        forecast_horizon
            The forecast horizon for the point prediction
        stride
            The number of time steps (the unit being the frequency of `series`) between two consecutive predictions.
        retrain
            Whether to retrain the model for every prediction or not. Currently only `TorchForecastingModel`
            instances as `self` argument support setting `retrain` to `False`.
        use_full_output_length
            Optionally, if `self` is an instance of `TorchForecastingModel`, this argument will be passed along
            as argument to the predict method of `self`. Otherwise, if this value is set and `self` is not an
            instance of `TorchForecastingModel`, this will cause an error.
        trim_to_series
            Whether the predicted series has the end trimmed to match the end of the main series
        verbose
            Whether to print progress

        Returns
        -------
        forecast
            A time series containing the forecast values for `target_series`, when successively applying the specified
            model with the specified forecast horizon.
        """
        # handle case where target_series not specified
        if target_series is None:
            target_series = covariate_series
        
        # construct predict kwargs dictionary
        predict_kwargs = {}
        if use_full_output_length is not None:
            predict_kwargs['use_full_output_length'] = use_full_output_length
        
        # construct fit function (used to ignore target series for univariate models)
        if isinstance(self, MultivariateForecastingModel):
            fit_function = self.fit
        else:
            fit_function = lambda train, target, **kwargs: self.fit(train, **kwargs)

        # prepare the start parameter -> pd.Timestamp
        if isinstance(start, float):
            start_index = int((len(covariate_series.time_index()) - 1) * start)
            start = covariate_series.time_index()[start_index]
        elif isinstance(start, int):
            start = covariate_series[start].time_index()[0]

        # build the prediction times in advance (to be able to use tqdm)
        if trim_to_series:
            last_pred_time = covariate_series.time_index()[-forecast_horizon - stride]
        else:
            last_pred_time = covariate_series.time_index()[-stride - 1]

        pred_times = [start]
        while pred_times[-1] <= last_pred_time:
            pred_times.append(pred_times[-1] + covariate_series.freq() * stride)

        # iterate and predict pointwise
        values = []
        times = []

        iterator = _build_tqdm_iterator(pred_times, verbose)

        if not retrain and not model._fit_called:
            fit_function(covariate_series.drop_after(start), target_series.drop_after(start), verbose=verbose)

        for pred_time in iterator:
            train = covariate_series.drop_after(pred_time)  # build the training series
            target = target_series.drop_after(pred_time)  # build the target series
            if (retrain):
                fit_function(train, target)
                pred = self.predict(forecast_horizon, **predict_kwargs)
            else:
                pred = self.predict(forecast_horizon, input_series=train, **predict_kwargs)
            values.append(pred.values()[-1])  # store the N-th point
            times.append(pred.end_time())  # store the N-th timestamp

        forecast = TimeSeries.from_times_and_values(pd.DatetimeIndex(times), np.array(values))

        return forecast


    @classmethod
    def backtest_gridsearch(model_class,
                            parameters: dict,
                            covariate_series: TimeSeries,
                            target_series: TimeSeries = None,
                            fcast_horizon_n: Optional[int] = None,
                            use_full_output_length: Optional[bool] = None,
                            val_target_series: Optional[TimeSeries] =  None,
                            num_predictions: int = 10,
                            use_fitted_values: bool = False,
                            metric: Callable[[TimeSeries, TimeSeries], float] = metrics.mape,
                            verbose=False):
        """ A function for finding the best hyperparameters.

        This function has 3 modes of operation: Expanding window mode, split mode and fitted value mode.
        The three modes of operation evaluate every possible combination of hyperparameter values
        provided in the `parameters` dictionary by instantiating the `model_class` subclass
        of ForecastingModel with each combination, and returning the best-performing model with regards
        to the `metric` function. The `metric` function is expected to return an error value,
        thus the model resulting in the smallest `metric` output will be chosen.
        The relationship of the training data and test data depends on the mode of operation.

        Expanding window mode (activated when `fcast_horizon_n` is passed):
        For every hyperparameter combination, the model is repeatedly trained and evaluated on different
        splits of `covariate_series` and `target_series`. The number of splits is equal to `num_predictions`, and the
        forecasting horizon used when making a prediction is `fcast_horizon_n`.
        Note that the model is retrained for every single prediction, thus this mode is slower.

        Split window mode (activated when `val_series` is passed):
        This mode will be used when the `val_series` argument is passed.
        For every hyperparameter combination, the model is trained on `covariate_series` + `target_series` and
        evaluated on `val_series`.

        Fitted value mode (activated when `use_fitted_values` is set to `True`):
        For every hyperparameter combination, the model is trained on `covariate_series` + `target_series`
        and evaluated on the resulting fitted values.
        Not all models have fitted values, and this method raises an error if `model.fitted_values` does not exist.
        The fitted values are the result of the fit of the model on the training series. Comparing with the
        fitted values can be a quick way to assess the model, but one cannot see if the model overfits or underfits.


        Parameters
        ----------
        model_class
            The ForecastingModel subclass to be tuned for 'series'.
        parameters
            A dictionary containing as keys hyperparameter names, and as values lists of values for the
            respective hyperparameter.
        covariate_series
            The TimeSeries instance used as input for training.
        target_series
            The TimeSeries instance used as target for training (and also validation in expanding window mode).
        fcast_horizon_n
            The integer value of the forecasting horizon used in expanding window mode.
        use_full_output_length
            In case `model` is a subclass of `TorchForecastingModel`, this argument will be passed along
            as argument to the predict method of `model`.
        val_target_series
            The TimeSeries instance used for validation in split mode.
        num_predictions:
            The number of train/prediction cycles performed in one iteration of expanding window mode.
        use_fitted_values
            If `True`, uses the comparison with the fitted values.
            Raises an error if `fitted_values` is not an attribute of `model_class`.
        metric:
            A function that takes two TimeSeries instances as inputs and returns a float error value.
        verbose:
            Whether to print progress.

        Returns
        -------
        ForecastingModel
            An untrained 'model_class' instance with the best-performing hyperparameters from the given selection.
        """
        raise_if_not((fcast_horizon_n is not None) + (val_target_series is not None) + use_fitted_values == 1,
                    "Please pass exactly one of the arguments 'forecast_horizon_n', 'val_target_series' or 'use_fitted_values'.",
                    logger)

        # check target and covariate series
        if target_series is None:
            target_series = covariate_series
        raise_if_not(all(covariate_series.time_index() == target_series.time_index()), "the target and covariate series"
                        " must have the same time indices.")

        # construct predict kwargs dictionary
        predict_kwargs = {}
        if use_full_output_length is not None:
            predict_kwargs['use_full_output_length'] = use_full_output_length

        if use_fitted_values:
            model = model_class()
            raise_if_not(hasattr(model, "fitted_values"), "The model must have a fitted_values attribute"
                        " to compare with the train TimeSeries", logger)

        elif val_target_series is not None:
            raise_if_not(covariate_series.width == val_target_series.width, "Training and validation series require the same"
                        " number of components.", logger)

        if (val_target_series is None) and (not use_fitted_values):
            backtest_start_time = covariate_series.end_time() - (num_predictions + fcast_horizon_n) * covariate_series.freq()
        min_error = float('inf')
        best_param_combination = {}

        # compute all hyperparameter combinations from selection
        params_cross_product = list(product(*parameters.values()))

        # iterate through all combinations of the provided parameters and choose the best one
        iterator = _build_tqdm_iterator(params_cross_product, verbose)
        for param_combination in iterator:
            param_combination_dict = dict(list(zip(parameters.keys(), param_combination)))
            model = model_class(**param_combination_dict)
            if use_fitted_values:
                model.fit(covariate_series)
                # Takes too much time to create a TimeSeries
                # Overhead: 2-10 ms in average
                fitted_values = TimeSeries.from_times_and_values(covariate_series.time_index(), model.fitted_values)
                error = metric(fitted_values, target_series)
            elif val_target_series is None:  # expanding window mode
                backtest_forecast = model.backtest(covariate_series, target_series, backtest_start_time, fcast_horizon_n, use_full_output_length=use_full_output_length)
                error = metric(backtest_forecast, target_series)
            else:  # split mode
                if isinstance(model, MultivariateForecastingModel):
                    model.fit(covariate_series, target_series)
                else:
                    model.fit(covariate_series)
                error = metric(model.predict(len(val_target_series), **predict_kwargs), val_target_series)
            if error < min_error:
                min_error = error
                best_param_combination = param_combination_dict
        logger.info('Chosen parameters: ' + str(best_param_combination))
        return model_class(**best_param_combination)


    def residuals(self,
                  series: TimeSeries,
                  fcast_horizon_n: int = 1,
                  verbose: bool = False) -> TimeSeries:
        """ A function for computing the residuals produced by the current model and a univariate time series.

        This function computes the difference between the actual observations from `series`
        and the fitted values vector p obtained by training `self` on `series`.
        For every index i in `series`, p[i] is computed by training `self` on
        series[:(i - `fcast_horizon_n`)] and forecasting `fcast_horizon_n` into the future.
        (p[i] will be set to the last value of the predicted vector.)
        The vector of residuals will be shorter than `series` due to the minimum
        training series length required by `self` and the gap introduced by `fcast_horizon_n`.
        Note that the common usage of the term residuals implies a value for `fcast_horizon_n` of 1.

        Parameters
        ----------
        series
            The univariate TimeSeries instance which the residuals will be computed for.
        fcast_horizon_n
            The forecasting horizon used to predict each fitted value.
        verbose
            Whether to print progress.
        Returns
        -------
        TimeSeries
            The vector of residuals.
        """

        series._assert_univariate()

        # get first index not contained in the first training set
        first_index = series.time_index()[self.min_train_series_length]

        # compute fitted values
        p = self.backtest(series, None, first_index, fcast_horizon_n, True, verbose=verbose)

        # compute residuals
        series_trimmed = series.slice_intersect(p)
        residuals = series_trimmed - p

        return residuals


class UnivariateForecastingModel(ForecastingModel):
    """The base class for univariate forecasting models."""
    @abstractmethod
    def fit(self, series: TimeSeries) -> None:
        """ Fits/trains the univariate model on selected univariate series.

        Implements behavior specific to calling the `fit` method on `UnivariateForecastingModel`.

        Parameters
        ----------
        series
<<<<<<< HEAD
            A **univariate** training time series on which to fit the model.
        """
        series._assert_univariate()
        super().fit(series)
=======
            A **univariate** timeseries on which to fit the model.
        """
        series._assert_univariate()
        self.training_series = series
        self.target_series = series
        super().fit()
>>>>>>> f598f801


class MultivariateForecastingModel(ForecastingModel):
    """ The base class for multivariate forecasting models.
    """
    def _make_fitable_series(self,
                             training_series: TimeSeries,
                             target_series: Optional[TimeSeries] = None) -> Tuple[TimeSeries, TimeSeries]:
        """Perform checks and returns ready to be used training and target series"""
        if target_series is None:
            target_series = training_series

        # general checks on training / target series
        raise_if_not(all(training_series.time_index() == target_series.time_index()), "training and target "
                     "timeseries must have same time indices.")

        return training_series, target_series

    @abstractmethod
<<<<<<< HEAD
    def fit(self, covariate_series: TimeSeries, target_series: TimeSeries) -> None:
=======
    def fit(self, training_series: TimeSeries, target_series: Optional[TimeSeries] = None) -> None:
>>>>>>> f598f801
        """ Fits/trains the multivariate model on the provided series with selected target components.

        Parameters
        ----------
<<<<<<< HEAD
        covariate_series
            The training time series on which to fit the model (can be multivariate or univariate).
        target_series
            The target values used ad dependent variables when training the model
        """
        raise_if_not(len(covariate_series) == len(target_series), "covariate_series and target_series musth have same "
                     "length.")
        super().fit(covariate_series)
=======
        training_series
            The training time series on which to fit the model (can be multivariate or univariate).
        target_series
            The target values used as dependent variables when training the model
        """
        training_series, target_series = self._make_fitable_series(training_series, target_series)

        self.training_series = training_series
        self.target_series = target_series
        super().fit()
>>>>>>> f598f801
<|MERGE_RESOLUTION|>--- conflicted
+++ resolved
@@ -9,13 +9,9 @@
 where :math:`y_t` represents the time series' value(s) at time :math:`t`.
 """
 
-<<<<<<< HEAD
 from typing import Optional, Tuple, Union, Dict, Any, Callable
 from types import SimpleNamespace
 from itertools import product
-=======
-from typing import Optional, Tuple
->>>>>>> f598f801
 from abc import ABC, abstractmethod
 import numpy as np
 import pandas as pd
@@ -454,19 +450,12 @@
         Parameters
         ----------
         series
-<<<<<<< HEAD
-            A **univariate** training time series on which to fit the model.
-        """
-        series._assert_univariate()
-        super().fit(series)
-=======
             A **univariate** timeseries on which to fit the model.
         """
         series._assert_univariate()
         self.training_series = series
         self.target_series = series
         super().fit()
->>>>>>> f598f801
 
 
 class MultivariateForecastingModel(ForecastingModel):
@@ -486,25 +475,11 @@
         return training_series, target_series
 
     @abstractmethod
-<<<<<<< HEAD
-    def fit(self, covariate_series: TimeSeries, target_series: TimeSeries) -> None:
-=======
     def fit(self, training_series: TimeSeries, target_series: Optional[TimeSeries] = None) -> None:
->>>>>>> f598f801
         """ Fits/trains the multivariate model on the provided series with selected target components.
 
         Parameters
         ----------
-<<<<<<< HEAD
-        covariate_series
-            The training time series on which to fit the model (can be multivariate or univariate).
-        target_series
-            The target values used ad dependent variables when training the model
-        """
-        raise_if_not(len(covariate_series) == len(target_series), "covariate_series and target_series musth have same "
-                     "length.")
-        super().fit(covariate_series)
-=======
         training_series
             The training time series on which to fit the model (can be multivariate or univariate).
         target_series
@@ -514,5 +489,4 @@
 
         self.training_series = training_series
         self.target_series = target_series
-        super().fit()
->>>>>>> f598f801
+        super().fit()