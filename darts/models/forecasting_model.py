"""
Forecasting Model Base Class
----------------------------

A forecasting model captures the future values of a time series as a function of the past as follows:

.. math:: y_{t+1} = f(y_t, y_{t-1}, ..., y_1),

where :math:`y_t` represents the time series' value(s) at time :math:`t`.
"""

<<<<<<< HEAD
from typing import Optional, Union, Any, Callable
=======
from typing import Optional, Tuple, Union, Any, Callable, List
>>>>>>> b54a6883
from types import SimpleNamespace
from itertools import product
from abc import ABC, abstractmethod
import numpy as np
import pandas as pd

from ..timeseries import TimeSeries
from ..logging import get_logger, raise_log, raise_if_not
<<<<<<< HEAD
from ..utils import _build_tqdm_iterator, _with_sanity_checks, get_timestamp_at_point, _backtest_general_checks
=======
from ..utils import (
    _build_tqdm_iterator,
    _with_sanity_checks,
    _get_timestamp_at_point,
    _historical_forecasts_general_checks
)
>>>>>>> b54a6883
from .. import metrics

logger = get_logger(__name__)


class ForecastingModel(ABC):
    """ The base class for all forecasting models.

    All implementations of forecasting have to implement the `fit()` and `predict()` methods defined below.

    Attributes
    ----------
    training_series
        reference to the `TimeSeries` used for training the model.
    target_series
        reference to the `TimeSeries` used as target to train the model.
    """
    @abstractmethod
    def __init__(self):
        # Stores training date information:
        self.training_series: TimeSeries = None
        self.target_series: TimeSeries = None

        # state
        self._fit_called = False

    @abstractmethod
    def fit(self, training_series: TimeSeries, target_series: Optional[TimeSeries] = None) -> None:
        """ Fits/trains the model on the provided series

        Implements behavior that should happen when calling the `fit` method of every forcasting model regardless of
        wether they are univariate or multivariate.
        """
        self.training_series = training_series

        if target_series is None:
            target_series = training_series
        self.target_series = target_series

        raise_if_not(all(training_series.time_index() == target_series.time_index()),
                     "training and target series must have same time indices.",
                     logger)

        for series in (self.training_series, self.target_series):
            if series is not None:
                raise_if_not(len(series) >= self.min_train_series_length,
                             "Train series only contains {} elements but {} model requires at least {} entries"
                             .format(len(series), str(self), self.min_train_series_length),
                             logger)
        self._fit_called = True

    @abstractmethod
    def predict(self, n: int) -> TimeSeries:
        """ Predicts values for a certain number of time steps after the end of the training series

        Parameters
        ----------
        n
            The number of time steps after the end of the training time series for which to produce predictions

        Returns
        -------
        TimeSeries
            A time series containing the `n` next points, starting after the end of the training time series
        """

        if (not self._fit_called):
            raise_log(Exception('fit() must be called before predict()'), logger)

    @property
    def min_train_series_length(self) -> int:
        """
        Class property defining the minimum required length for the training series.
        This function/property should be overridden if a value higher than 3 is required.
        """
        return 3

    def _generate_new_dates(self, n: int) -> pd.DatetimeIndex:
        """
        Generates `n` new dates after the end of the training set
        """
        new_dates = [
            (self.training_series.time_index()[-1] + (i * self.training_series.freq())) for i in range(1, n + 1)
        ]
        return pd.DatetimeIndex(new_dates, freq=self.training_series.freq_str())

    def _build_forecast_series(self,
                               points_preds: np.ndarray) -> TimeSeries:
        """
        Builds a forecast time series starting after the end of the training time series, with the
        correct time index.
        """

        time_index = self._generate_new_dates(len(points_preds))

        return TimeSeries.from_times_and_values(time_index, points_preds, freq=self.training_series.freq())

    def _historical_forecasts_sanity_checks(self, *args: Any, **kwargs: Any) -> None:
        """Sanity checks for the historical_forecasts function

        Parameters
        ----------
        args
            The args parameter(s) provided to the historical_forecasts function.
        kwargs
            The kwargs paramter(s) provided to the historical_forecasts function.

        Raises
        ------
        ValueError
            when a check on the parameter does not pass.
        """
        # parse args and kwargs
        training_series = args[0]
        n = SimpleNamespace(**kwargs)

        # check target and training series
        target_series = n.target_series
        if target_series is None:
            target_series = training_series

        raise_if_not(all(training_series.time_index() == target_series.time_index()), "the target and training series"
                     " must have the same time indices.")

        _historical_forecasts_general_checks(training_series, kwargs)

    @_with_sanity_checks("_historical_forecasts_sanity_checks")
    def historical_forecasts(self,
                             training_series: TimeSeries,
                             target_series: Optional[TimeSeries] = None,
                             start: Union[pd.Timestamp, float, int] = 0.5,
                             forecast_horizon: int = 1,
                             stride: int = 1,
                             retrain: bool = True,
                             overlap_end: bool = False,
                             last_points_only: bool = True,
                             verbose: bool = False,
                             use_full_output_length: Optional[bool] = None) -> Union[TimeSeries, List[TimeSeries]]:

        """ Computes the historical forecasts the model would have produced with an expanding training window
        and (by default) returns a time series created from the last point of each of these individual forecasts

        To this end, it repeatedly builds a training set from the beginning of `training_series`. It trains the
        current model on the training set, emits a forecast of length equal to forecast_horizon, and then moves
        the end of the training set forward by `stride` time steps.

        By default, this method will return a single time series made up of the last point of each
        historical forecast. This time series will thus have a frequency of training_series.freq() * stride
        If `last_points_only` is set to False, it will instead return a list of the historical forecasts.

        By default, this method always re-trains the models on the entire available history,
        corresponding to an expanding window strategy.
        If `retrain` is set to False (useful for models with many parameter such as `TorchForecastingModel` instances
        like `RNNModel` and `TCNModel`), the model will only be trained on the initial training window
        (up to `start` time stamp), and only if it has not been trained before. Then, at every iteration, the
        newly expanded input sequence will be fed to the model to produce the new output.

        Parameters
        ----------
        training_series
            The training time series to use to compute the historical forecasts
        target_series
            The target time series to use to compute the historical forecasts. This parameter is only relevant for
            `MultivariateForecastingModel` instances. It allows for training on one `training_series`
            and predicting another `target_series`. In many multivariate forecasting problems, the
            `target_series` would constitute a subset of the components of the `training_series`.
            However, any combination of univariate and multivariate series is allowed here, as long
            as the indices all match up.
        start
            The first point at which a prediction is computed for a future time.
            This parameter supports 3 different data types: `float`, `int` and `pandas.Timestamp`.
            In the case of `float`, the parameter will be treated as the proportion of the time series
            that should lie before the first prediction point.
            In the case of `int`, the parameter will be treated as an integer index to the time index of
            `training_series` that will be used as first prediction time.
            In case of `pandas.Timestamp`, this time stamp will be used to determine the first prediction time
            directly.
        forecast_horizon
            The forecast horizon for the point predictions
        stride
            The number of time steps between two consecutive predictions.
        retrain
            Whether to retrain the model for every prediction or not. Currently only `TorchForecastingModel`
            instances such as `RNNModel` and `TCNModel` support setting `retrain` to `False`.
        use_full_output_length
            Optionally, if the model is an instance of `TorchForecastingModel`, this argument will be passed along
            as argument to the `predict` method of the model. Otherwise, if this value is set and the model is not an
            instance of `TorchForecastingModel`, this will cause an error.
        overlap_end
            Whether the returned forecasts can go beyond the series' end or not
        last_points_only
            Whether to retain only the last point of each historical forecast.
            If set to True, the method returns a single `TimeSeries` of the point forecasts.
            Otherwise returns a list of historical `TimeSeries` forecasts.
        verbose
            Whether to print progress

        Returns
        -------
        TimeSeries or List[TimeSeries]
            By default, a single TimeSeries instance created from the last point of each individual forecast.
            If `last_points_only` is set to False, a list of the historical forecasts.
        """
        # handle case where target_series not specified
        if target_series is None:
            target_series = training_series

        # construct predict kwargs dictionary
        predict_kwargs = {}
        if use_full_output_length is not None:
            predict_kwargs['use_full_output_length'] = use_full_output_length

        # construct fit function (used to ignore target series for univariate models)
        if isinstance(self, UnivariateForecastingModel):
            fit_function = lambda train, target, **kwargs: self.fit(train, **kwargs)  # noqa: E731
        else:
            fit_function = self.fit

        # prepare the start parameter -> pd.Timestamp
        start = get_timestamp_at_point(start, training_series)

        # build the prediction times in advance (to be able to use tqdm)
        if not overlap_end:
            last_valid_pred_time = training_series.time_index()[-1 - forecast_horizon]
        else:
            last_valid_pred_time = training_series.time_index()[-2]

        pred_times = [start]
        while pred_times[-1] < last_valid_pred_time:
            # compute the next prediction time and add it to pred times
            pred_times.append(pred_times[-1] + training_series.freq() * stride)

        # the last prediction time computed might have overshot last_valid_pred_time
        if pred_times[-1] > last_valid_pred_time:
            pred_times.pop(-1)

        iterator = _build_tqdm_iterator(pred_times, verbose)

        # iterate and forecast

        # Either store the whole forecasts or only the last points of each forecast, depending on last_points_only
        forecasts = []

        last_points_times = []
        last_points_values = []

        if not retrain and not self._fit_called:
            fit_function(training_series.drop_after(start), target_series.drop_after(start), verbose=verbose)

        for pred_time in iterator:
            train = training_series.drop_after(pred_time)   # build the training series
            target = target_series.drop_after(pred_time)    # build the target series

            if (retrain):
                fit_function(train, target)
                forecast = self.predict(forecast_horizon, **predict_kwargs)
            else:
                forecast = self.predict(forecast_horizon, input_series=train, **predict_kwargs)

            if last_points_only:
                last_points_values.append(forecast.values()[-1])
                last_points_times.append(forecast.end_time())
            else:
                forecasts.append(forecast)

        if last_points_only:
            return TimeSeries.from_times_and_values(pd.DatetimeIndex(last_points_times),
                                                    np.array(last_points_values),
                                                    freq=training_series.freq() * stride)
<<<<<<< HEAD
        return forecast
=======
        return forecasts

    def backtest(self,
                 training_series: TimeSeries,
                 target_series: Optional[TimeSeries] = None,
                 start: Union[pd.Timestamp, float, int] = 0.5,
                 forecast_horizon: int = 1,
                 stride: int = 1,
                 retrain: bool = True,
                 overlap_end: bool = False,
                 last_points_only: bool = False,
                 metric: Callable[[TimeSeries, TimeSeries], float] = metrics.mape,
                 reduction: Union[Callable[[np.ndarray], float], None] = np.mean,
                 use_full_output_length: Optional[bool] = None,
                 verbose: bool = False) -> Union[float, List[float]]:

        """ Computes an error score between the historical forecasts the model would have produced
        with an expanding training window over `training_series` and the actual series.

        To this end, it repeatedly builds a training set from the beginning of `series`. It trains the current model on
        the training set, emits a forecast of length equal to forecast_horizon, and then moves the end of the
        training set forward by `stride` time steps.

        By default, this method will use each historical forecast (whole) to compute error scores.
        If `last_points_only` is set to True, it will use only the last point of each historical forecast.

        By default, this method always re-trains the models on the entire available history,
        corresponding to an expanding window strategy.
        If `retrain` is set to False (useful for models with many parameter such as `TorchForecastingModel` instances
        like `RNNModel` and `TCNModel`), the model will only be trained on the initial training window
        (up to `start` time stamp), and only if it has not been trained before. Then, at every iteration, the
        newly expanded input sequence will be fed to the model to produce the new output.

        Parameters
        ----------
        training_series
            The training time series to use to compute the historical forecasts
        target_series
            The target time series to use to compute the historical forecasts. This parameter is only relevant for
            `MultivariateForecastingModel` instances. It allows for training on one `training_series`
            and predicting another `target_series`. In many multivariate forecasting problems, the
            `target_series` would constitute a subset of the components of the `training_series`.
            However, any combination of univariate and multivariate series is allowed here, as long
            as the indices all match up.
        start
            The first prediction time, at which a prediction is computed for a future time.
            This parameter supports 3 different data types: `float`, `int` and `pandas.Timestamp`.
            In the case of `float`, the parameter will be treated as the proportion of the time series
            that should lie before the first prediction point.
            In the case of `int`, the parameter will be treated as an integer index to the time index of
            `training_series` that will be used as first prediction time.
            In case of `pandas.Timestamp`, this time stamp will be used to determine the first prediction time
            directly.
        forecast_horizon
            The forecast horizon for the point prediction
        stride
            The number of time steps (the unit being the frequency of `series`) between two consecutive predictions.
        retrain
            Whether to retrain the model for every prediction or not. Currently only `TorchForecastingModel`
            instances such as `RNNModel` and `TCNModel` support setting `retrain` to `False`.
        overlap_end
            Whether the returned forecasts can go beyond the series' end or not
        last_points_only
            Whether to use the whole historical forecasts or only the last point of each forecast to compute the error
        metric
            A function that takes two TimeSeries instances as inputs and returns a float error value.
        reduction
            A function used to combine the individual error scores obtained when `last_points_only` is set to False.
            If explicitely set to `None`, the method will return a list of the individual error scores instead.
            Set to np.mean by default.
        use_full_output_length
            Optionally, if the model is an instance of `TorchForecastingModel`, this argument will be passed along
            as argument to the `predict` method of the model. Otherwise, if this value is set and the model is not an
            instance of `TorchForecastingModel`, this will cause an error.
        verbose
            Whether to print progress

        Returns
        -------
        float or List[float]
            The error score, or the list of individual error scores if `reduction` is `None`
        """
        forecasts = self.historical_forecasts(training_series,
                                              target_series,
                                              start,
                                              forecast_horizon,
                                              stride,
                                              retrain,
                                              overlap_end,
                                              last_points_only,
                                              verbose,
                                              use_full_output_length)
        if target_series is None:
            target_series = training_series

        if last_points_only:
            return metric(target_series, forecasts)

        errors = []
        for forecast in forecasts:
            errors.append(metric(target_series, forecast))

        if reduction is None:
            return errors

        return reduction(errors)
>>>>>>> b54a6883

    @classmethod
    def gridsearch(model_class,
                   parameters: dict,
                   training_series: TimeSeries,
                   target_series: Optional[TimeSeries] = None,
                   forecast_horizon: Optional[int] = None,
<<<<<<< HEAD
                   start: Union[pd.Timestamp, float, int] = 0.7,
=======
                   start: Union[pd.Timestamp, float, int] = 0.5,
                   last_points_only: bool = False,
>>>>>>> b54a6883
                   use_full_output_length: Optional[bool] = None,
                   val_target_series: Optional[TimeSeries] = None,
                   use_fitted_values: bool = False,
                   metric: Callable[[TimeSeries, TimeSeries], float] = metrics.mape,
                   reduction: Callable[[np.ndarray], float] = np.mean,
                   verbose=False) -> TimeSeries:
        """ A function for finding the best hyperparameters.

        This function has 3 modes of operation: Expanding window mode, split mode and fitted value mode.
        The three modes of operation evaluate every possible combination of hyperparameter values
        provided in the `parameters` dictionary by instantiating the `model_class` subclass
        of ForecastingModel with each combination, and returning the best-performing model with regards
        to the `metric` function. The `metric` function is expected to return an error value,
        thus the model resulting in the smallest `metric` output will be chosen.
        The relationship of the training data and test data depends on the mode of operation.

        Expanding window mode (activated when `forecast_horizon` is passed):
        For every hyperparameter combination, the model is repeatedly trained and evaluated on different
        splits of `training_series` and `target_series`. This process is accomplished by using
        `ForecastingModel.backtest` as a subroutine to produce historic forecasts starting from `start`
        that are compared against the ground truth values of `training_series` or `target_series`, if
        specifed.
        Note that the model is retrained for every single prediction, thus this mode is slower.

        Split window mode (activated when `val_series` is passed):
        This mode will be used when the `val_series` argument is passed.
        For every hyperparameter combination, the model is trained on `training_series` + `target_series` and
        evaluated on `val_series`.

        Fitted value mode (activated when `use_fitted_values` is set to `True`):
        For every hyperparameter combination, the model is trained on `training_series` + `target_series`
        and evaluated on the resulting fitted values.
        Not all models have fitted values, and this method raises an error if `model.fitted_values` does not exist.
        The fitted values are the result of the fit of the model on the training series. Comparing with the
        fitted values can be a quick way to assess the model, but one cannot see if the model overfits or underfits.


        Parameters
        ----------
        model_class
            The ForecastingModel subclass to be tuned for 'series'.
        parameters
            A dictionary containing as keys hyperparameter names, and as values lists of values for the
            respective hyperparameter.
        training_series
            The TimeSeries instance used as input for training.
        target_series
            The TimeSeries instance used as target for training (and also validation in expanding window mode).
        forecast_horizon
            The integer value of the forecasting horizon used in expanding window mode.
        start
            The `int`, `float` or `pandas.Timestamp` that represents the starting point in the time index
            of `training_series` from which predictions will be made to evaluate the model.
            For a detailed description of how the different data types are interpreted, please see the documentation
            for `ForecastingModel.backtest`.
        last_points_only
            Whether to use the whole forecasts or only the last point of each forecast to compute the error
        use_full_output_length
            This should only be set if `model_class` is equal to `TorchForecastingModel`.
            This argument will be passed along to the predict method of `TorchForecastingModel`.
        val_target_series
            The TimeSeries instance used for validation in split mode.
        use_fitted_values
            If `True`, uses the comparison with the fitted values.
            Raises an error if `fitted_values` is not an attribute of `model_class`.
        metric
            A function that takes two TimeSeries instances as inputs and returns a float error value.
        verbose
            Whether to print progress.

        Returns
        -------
        ForecastingModel
            An untrained 'model_class' instance with the best-performing hyperparameters from the given selection.
        """
        raise_if_not((forecast_horizon is not None) + (val_target_series is not None) + use_fitted_values == 1,
                     "Please pass exactly one of the arguments 'forecast_horizon', "
                     "'val_target_series' or 'use_fitted_values'.", logger)

        if target_series is None:
            target_series = training_series
        # check target and training series
        raise_if_not(all(training_series.time_index() == target_series.time_index()),
                     "the target and training series must have the same time indices.",
                     logger)

        # construct predict kwargs dictionary
        predict_kwargs = {}
        if use_full_output_length is not None:
            predict_kwargs['use_full_output_length'] = use_full_output_length

        if use_fitted_values:
            raise_if_not(hasattr(model_class(), "fitted_values"),
                         "The model must have a fitted_values attribute to compare with the train TimeSeries",
                         logger)

        elif val_target_series is not None:
            raise_if_not(training_series.width == val_target_series.width,
                         "Training and validation series require the same number of components.",
                         logger)

        min_error = float('inf')
        best_param_combination = {}

        # compute all hyperparameter combinations from selection
        params_cross_product = list(product(*parameters.values()))

        # iterate through all combinations of the provided parameters and choose the best one
        iterator = _build_tqdm_iterator(params_cross_product, verbose)
        for param_combination in iterator:
            param_combination_dict = dict(list(zip(parameters.keys(), param_combination)))
            model = model_class(**param_combination_dict)
            if use_fitted_values:  # fitted value mode
                model.fit(training_series)
                fitted_values = TimeSeries.from_times_and_values(training_series.time_index(), model.fitted_values)
                error = metric(fitted_values, target_series)
            elif val_target_series is None:  # expanding window mode
                error = model.backtest(training_series,
                                       target_series,
                                       start,
                                       forecast_horizon,
                                       metric=metric,
                                       reduction=reduction,
                                       last_points_only=last_points_only,
                                       use_full_output_length=use_full_output_length)
            else:  # split mode
                if isinstance(model, MultivariateForecastingModel):
                    model.fit(training_series, target_series)
                else:
                    model.fit(training_series)
                error = metric(model.predict(len(val_target_series), **predict_kwargs), val_target_series)
            if error < min_error:
                min_error = error
                best_param_combination = param_combination_dict
        logger.info('Chosen parameters: ' + str(best_param_combination))

        return model_class(**best_param_combination)

    def residuals(self,
                  series: TimeSeries,
                  forecast_horizon: int = 1,
                  verbose: bool = False) -> TimeSeries:
        """ A function for computing the residuals produced by the current model on a univariate time series.

        This function computes the difference between the actual observations from `series`
        and the fitted values vector p obtained by training the model on `series`.
        For every index i in `series`, p[i] is computed by training the model on
        series[:(i - `forecast_horizon`)] and forecasting `forecast_horizon` into the future.
        (p[i] will be set to the last value of the predicted vector.)
        The vector of residuals will be shorter than `series` due to the minimum
        training series length required by the model and the gap introduced by `forecast_horizon`.
        Note that the common usage of the term residuals implies a value for `forecast_horizon` of 1.

        Parameters
        ----------
        series
            The univariate TimeSeries instance which the residuals will be computed for.
        forecast_horizon
            The forecasting horizon used to predict each fitted value.
        verbose
            Whether to print progress.
        Returns
        -------
        TimeSeries
            The vector of residuals.
        """

        series._assert_univariate()

        # get first index not contained in the first training set
        first_index = series.time_index()[self.min_train_series_length]

        # compute fitted values
        p = self.historical_forecasts(series,
                                      None,
                                      first_index,
                                      forecast_horizon,
                                      1,
                                      True,
                                      last_points_only=True,
                                      verbose=verbose)

        # compute residuals
        series_trimmed = series.slice_intersect(p)
        residuals = series_trimmed - p

        return residuals


class UnivariateForecastingModel(ForecastingModel):
    """The base class for univariate forecasting models."""
    @abstractmethod
    def fit(self, series: TimeSeries) -> None:
        """ Fits/trains the univariate model on selected univariate series.

        Implements behavior specific to calling the `fit` method on `UnivariateForecastingModel`.

        Parameters
        ----------
        series
            A **univariate** timeseries on which to fit the model.
        """
        series._assert_univariate()
        super().fit(series)


class MultivariateForecastingModel(ForecastingModel):
    """ The base class for multivariate forecasting models.
    """
    @abstractmethod
    def fit(self, training_series: TimeSeries, target_series: Optional[TimeSeries] = None) -> None:
        """ Fits/trains the multivariate model on the provided series with selected target components.

        Parameters
        ----------
        training_series
            The training time series on which to fit the model (can be multivariate or univariate).
        target_series
            The target values used as dependent variables when training the model
        """
        super().fit(training_series, target_series)<|MERGE_RESOLUTION|>--- conflicted
+++ resolved
@@ -9,11 +9,7 @@
 where :math:`y_t` represents the time series' value(s) at time :math:`t`.
 """
 
-<<<<<<< HEAD
-from typing import Optional, Union, Any, Callable
-=======
 from typing import Optional, Tuple, Union, Any, Callable, List
->>>>>>> b54a6883
 from types import SimpleNamespace
 from itertools import product
 from abc import ABC, abstractmethod
@@ -22,16 +18,12 @@
 
 from ..timeseries import TimeSeries
 from ..logging import get_logger, raise_log, raise_if_not
-<<<<<<< HEAD
-from ..utils import _build_tqdm_iterator, _with_sanity_checks, get_timestamp_at_point, _backtest_general_checks
-=======
 from ..utils import (
     _build_tqdm_iterator,
     _with_sanity_checks,
-    _get_timestamp_at_point,
+    get_timestamp_at_point,
     _historical_forecasts_general_checks
 )
->>>>>>> b54a6883
 from .. import metrics
 
 logger = get_logger(__name__)
@@ -301,9 +293,6 @@
             return TimeSeries.from_times_and_values(pd.DatetimeIndex(last_points_times),
                                                     np.array(last_points_values),
                                                     freq=training_series.freq() * stride)
-<<<<<<< HEAD
-        return forecast
-=======
         return forecasts
 
     def backtest(self,
@@ -410,7 +399,6 @@
             return errors
 
         return reduction(errors)
->>>>>>> b54a6883
 
     @classmethod
     def gridsearch(model_class,
@@ -418,12 +406,8 @@
                    training_series: TimeSeries,
                    target_series: Optional[TimeSeries] = None,
                    forecast_horizon: Optional[int] = None,
-<<<<<<< HEAD
-                   start: Union[pd.Timestamp, float, int] = 0.7,
-=======
                    start: Union[pd.Timestamp, float, int] = 0.5,
                    last_points_only: bool = False,
->>>>>>> b54a6883
                    use_full_output_length: Optional[bool] = None,
                    val_target_series: Optional[TimeSeries] = None,
                    use_fitted_values: bool = False,
