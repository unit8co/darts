"""
Recurrent Neural Networks
-------------------------
"""

import torch.nn as nn
import torch
from torch.utils.data import DataLoader
from numpy.random import RandomState
from joblib import Parallel, delayed
from typing import Sequence, Optional, Union
from ..timeseries import TimeSeries

from ..logging import raise_if_not, get_logger
from .torch_forecasting_model import TorchForecastingModel, TimeSeriesTorchDataset
from ..utils.torch import random_method
from ..utils.data.timeseries_dataset import TimeSeriesInferenceDataset
from ..utils.data import ShiftedDataset
from ..utils.likelihood_models import LikelihoodModel
from ..utils import _build_tqdm_iterator

logger = get_logger(__name__)


# TODO add batch norm
class _RNNModule(nn.Module):
    def __init__(self,
                 name: str,
                 input_size: int,
                 hidden_dim: int,
                 num_layers: int,
                 target_size: int = 1,
                 dropout: float = 0.,
                 likelihood_model: Optional[LikelihoodModel] = None):

        """ PyTorch module implementing an RNN to be used in `RNNModel`.

        PyTorch module implementing a simple RNN with the specified `name` type.
        This module combines a PyTorch RNN module, together with one fully connected layer which
        maps the hidden state of the RNN at each step to the output value of the model at that
        time step.

        Parameters
        ----------
        name
            The name of the specific PyTorch RNN module ("RNN", "GRU" or "LSTM").
        input_size
            The dimensionality of the input time series.
        hidden_dim
            The number of features in the hidden state `h` of the RNN module.
        num_layers
            The number of recurrent layers.
        target_size
            The dimensionality of the output time series.
        dropout
            The fraction of neurons that are dropped in all-but-last RNN layers.
        likelihood_model
            Optionally, the likelihood model to be used for probabilistic forecasts.
            Expects an instance of 'darts.utils.likelihood_model.LikelihoodModel'.

        Inputs
        ------
        x of shape `(batch_size, input_length, input_size)`
            Tensor containing the features of the input sequence. The `input_length` is not fixed.

        Outputs
        -------
        y of shape `(batch_size, input_length, output_size)`
            Tensor containing the outputs of the RNN at every time step of the input sequence.
            During training the whole tensor is used as output, whereas during prediction we only use y[:, -1, :].
            However, this module always returns the whole Tensor.
        """

        super(_RNNModule, self).__init__()

        # Defining parameters
        self.target_size = target_size
        self.output_size = (
            likelihood_model._num_parameters * target_size if likelihood_model is not None else target_size
        )
        self.name = name
        self.likelihood_model = likelihood_model

        # Defining the RNN module
<<<<<<< HEAD
        self.rnn = getattr(nn, name)(input_size, hidden_dim, 1, batch_first=True, dropout=dropout)
        # TODO: dropout is not used currently since the pytorch module doesn't adds it to the last layer and we have
        # just 1 layer so no dropout is added
=======
        self.rnn = getattr(nn, name)(input_size, hidden_dim, num_layers, batch_first=True, dropout=dropout)
>>>>>>> 88208cf0

        # The RNN module needs a linear layer V that transforms hidden states into outputs, individually
        self.V = nn.Linear(hidden_dim, self.output_size)

    def forward(self, x, h=None):
        # data is of size (batch_size, input_length, input_size)
        batch_size = x.size(0)

        # out is of size (batch_size, input_length, hidden_dim)
        out, last_hidden_state = self.rnn(x) if h is None else self.rnn(x, h)

        # Here, we apply the V matrix to every hidden state to produce the outputs
        predictions = self.V(out)

        # predictions is of size (batch_size, input_length, target_size)
        predictions = predictions.view(batch_size, -1, self.output_size)

        # returns outputs for all inputs, only the last one is needed for prediction time
        return predictions, last_hidden_state


class RNNModel(TorchForecastingModel):
    @random_method
    def __init__(self,
                 model: Union[str, nn.Module] = 'RNN',
                 input_chunk_length: int = 12,
                 hidden_dim: int = 25,
                 n_rnn_layers: int = 1,
                 dropout: float = 0.,
                 training_length: int = 24,
                 likelihood_model: Optional[LikelihoodModel] = None,
                 random_state: Optional[Union[int, RandomState]] = None,
                 **kwargs):

        """ Recurrent Neural Network Model (RNNs).

        This class provides three variants of RNNs:

        * Vanilla RNN

        * LSTM

        * GRU

        RNNModel is fully recurrent in the sense that, at prediction time, an output is computed using these inputs:
        - previous target value, which will be set to the last known target value for the first prediction,
          and for all other predictions it will be set to the previous prediction
        - the previous hidden state
        - the current covariates (if the model was trained with covariates)

        For a block version using an RNN model as an encoder only, checkout `BlockRNNModel`.

        Parameters
        ----------
        model
            Either a string specifying the RNN module type ("RNN", "LSTM" or "GRU"),
            or a PyTorch module with the same specifications as
            `darts.models.rnn_model.RNNModule`.
        input_chunk_length
            Number of past time steps that are fed to the forecasting module at prediction time.
        hidden_dim
            Size for feature maps for each hidden RNN layer (:math:`h_n`).
        n_rnn_layers
            The number of recurrent layers.
        dropout
            Fraction of neurons afected by Dropout.
        training_length
            The length of both input (target and covariates) and output (target) time series used during
            training. Generally speaking, `training_length` should have a higher value than `input_chunk_length`
            because otherwise during training the RNN is never run for as many iterations as it will during
            training. For more information on this parameter, please see `darts.utils.data.ShiftedDataset`
        likelihood_model
            Optionally, the likelihood model to be used for probabilistic forecasts.
            If no likelihood model is provided, forecasts will be deterministic.
        random_state
            Control the randomness of the weights initialization. Check this
            `link <https://scikit-learn.org/stable/glossary.html#term-random-state>`_ for more details.
        """

        kwargs['input_chunk_length'] = input_chunk_length
        kwargs['output_chunk_length'] = 1
        super().__init__(**kwargs)

        # check we got right model type specified:
        if model not in ['RNN', 'LSTM', 'GRU']:
            raise_if_not(isinstance(model, nn.Module), '{} is not a valid RNN model.\n Please specify "RNN", "LSTM", '
                                                       '"GRU", or give your own PyTorch nn.Module'.format(
                                                        model.__class__.__name__), logger)

        self.rnn_type_or_module = model
        self.dropout = dropout
        self.hidden_dim = hidden_dim
        self.n_rnn_layers = n_rnn_layers
        self.training_length = training_length
        self.is_recurrent = True
        self.likelihood_model = likelihood_model

    def _create_model(self, input_dim: int, output_dim: int) -> torch.nn.Module:
        if self.rnn_type_or_module in ['RNN', 'LSTM', 'GRU']:
            model = _RNNModule(name=self.rnn_type_or_module,
                               input_size=input_dim,
                               target_size=output_dim,
                               hidden_dim=self.hidden_dim,
<<<<<<< HEAD
                               dropout=self.dropout,
                               likelihood_model=self.likelihood_model)
=======
                               num_layers=self.n_rnn_layers,
                               dropout=self.dropout)
>>>>>>> 88208cf0
        else:
            model = self.rnn_type_or_module
        return model

    def _build_train_dataset(self,
                             target: Sequence[TimeSeries],
                             covariates: Optional[Sequence[TimeSeries]]) -> ShiftedDataset:
        return ShiftedDataset(target_series=target,
                              covariates=covariates,
                              length=self.training_length,
                              shift_covariates=True,
                              shift=1)

    def _produce_train_output(self, data):
        return self.model(data)[0]

    def _compute_loss(self, output, target):
        if self.likelihood_model:
            return self.likelihood_model._compute_loss(output, target)
        else:
            return super()._compute_loss(output, target)

    def _produce_predict_output(self, input, last_hidden_state=None):
        if self.likelihood_model:
            output, hidden = self.model(input, last_hidden_state)
            return self.likelihood_model._sample(output), hidden
        else:
            return self.model(input, last_hidden_state)<|MERGE_RESOLUTION|>--- conflicted
+++ resolved
@@ -82,13 +82,7 @@
         self.likelihood_model = likelihood_model
 
         # Defining the RNN module
-<<<<<<< HEAD
-        self.rnn = getattr(nn, name)(input_size, hidden_dim, 1, batch_first=True, dropout=dropout)
-        # TODO: dropout is not used currently since the pytorch module doesn't adds it to the last layer and we have
-        # just 1 layer so no dropout is added
-=======
         self.rnn = getattr(nn, name)(input_size, hidden_dim, num_layers, batch_first=True, dropout=dropout)
->>>>>>> 88208cf0
 
         # The RNN module needs a linear layer V that transforms hidden states into outputs, individually
         self.V = nn.Linear(hidden_dim, self.output_size)
@@ -192,13 +186,9 @@
                                input_size=input_dim,
                                target_size=output_dim,
                                hidden_dim=self.hidden_dim,
-<<<<<<< HEAD
                                dropout=self.dropout,
+                               num_layers=self.n_rnn_layers,
                                likelihood_model=self.likelihood_model)
-=======
-                               num_layers=self.n_rnn_layers,
-                               dropout=self.dropout)
->>>>>>> 88208cf0
         else:
             model = self.rnn_type_or_module
         return model
