"""
Regression Model
----------------

A `RegressionModel` forecasts future values of a target series based on lagged values of the target values
and possibly lags of an covariate series. They can wrap around any regression model having a `fit()`
and `predict()` functions accepting tabularized data (e.g. scikit-learn regression models), and are using
`sklearn.linear_model.LinearRegression` by default.

Behind the scenes this model is tabularizing the time series data to make it work with regression models.
"""
from typing import Union, Sequence, Optional, Tuple, List
import numpy as np

from ..timeseries import TimeSeries
from sklearn.linear_model import LinearRegression
<<<<<<< HEAD
from .forecasting_model import GlobalForecastingModel
=======
from .forecasting_model import DualCovariatesForecastingModel
>>>>>>> 97881b01
from ..logging import raise_if, raise_if_not, get_logger, raise_log
from darts.utils.data.sequential_dataset import SequentialDataset
from darts.utils.data.simple_inference_dataset import SimpleInferenceDataset

logger = get_logger(__name__)


<<<<<<< HEAD
def _process_lags(
    lags: Optional[Union[int, List[int]]] = None,
    lags_covariates: Optional[Union[int, List[int]]] = None
) -> Tuple[Optional[List[int]], Optional[List[int]]]:
    """
    Process lags and lags_covariate.

    Params
    ------
    lags
        Number of lagged target values used to predict the next time step. If an integer is given the last `lags` lags
        are used (inclusive). Otherwise a list of integers with lags is required (each lag must be > 0).
    lags_covariates
        Number of lagged covariates values used to predict the next time step. If an integer is given
        the last `lags_covariates` lags are used (inclusive, starting from lag 1). Otherwise a list of
        integers with lags >= 0 is required. The special index 0 is supported, in case the covariate at time `t` should
        be used. Note that the 0 index is not included when passing a single interger value > 0.

    Returns
    -------
    Optional[List[int]]
        Processed `lags`, as a list of integers. If no lags are used, then `None` is returned.
    Optional[List[int]]
        Processed `lags_covariates` as a list of integers. If no lags covariates are used, then `None` is returned.

    Raises
    ------
    ValueError
        In case at least one of the required conditions is not met.
    """

    raise_if(
        (lags is None) and (lags_covariates is None),
        "At least one of `lags` or `lags_covariates` must be not None.")

    raise_if_not(
        isinstance(lags, (int, list)) or lags is None,
        f"`lags` must be of type int or list. Given: {type(lags)}.")

    raise_if_not(
        isinstance(lags_covariates, (int, list)) or lags_covariates is None,
        f"`lags_covariates` must be of type int or list. Given: {type(lags_covariates)}.")

    raise_if(
        isinstance(lags, bool) or isinstance(lags_covariates, bool),
        "`lags` and `lags_covariates` must be of type int or list, not bool.")

    if isinstance(lags, int):
        raise_if_not(
            lags > 0,
            f"`lags` must be strictly positive. Given: {lags}.")
        # selecting last `lags` lags, starting from position 1 (skipping current, pos 0, the one we want to predict)
        lags = list(range(1, lags + 1))

    elif isinstance(lags, list):
        for lag in lags:
            raise_if(
                not isinstance(lag, int) or (lag <= 0),
                f"Every element of `lags` must be a strictly positive integer. Given: {lags}.")
    # using only the current current covariates, at position 0, which is the same timestamp as the prediction
    if isinstance(lags_covariates, int) and lags_covariates == 0:
        lags_covariates = [0]

    elif isinstance(lags_covariates, int):
        raise_if_not(
            lags_covariates > 0,
            f"`lags_covariates` must be an integer >= 0. Given: {lags_covariates}.")
        lags_covariates = list(range(1, lags_covariates + 1))

    elif isinstance(lags_covariates, list):
        for lag in lags_covariates:
            raise_if(
                not isinstance(lag, int) or (lag < 0),
                f"Every element of `lags_covariates` must be an integer >= 0. Given: {lags_covariates}.")

    return lags, lags_covariates


def _consume_column(m: np.ndarray) -> Optional[np.ndarray]:
    """
    Deletes the first column of the given matrix. In case the column is only one, returns `None`.

    Params
    ------
    m
        np.array representing a matrix.

    Returns
    -------
    Optional[np.ndarray]
        The passed matrix with the first column removed. `None` in case the initial matrix was single-columned.
    """

    raise_if_not(
        len(m.shape) >= 2,
        f"The passed array must have at least 2 dimensions, found {len(m.shape)}")
    return None if m.shape[1] == 1 else m[:, 1:]


class LaggedTrainingDataset:
    def __init__(
        self,
        target_series: Union[TimeSeries, Sequence[TimeSeries]],
        covariates: Optional[Union[TimeSeries, Sequence[TimeSeries]]] = None,
        lags: Optional[Union[int, List[int]]] = None,
        lags_covariates: Optional[Union[int, List[int]]] = None,
        max_samples_per_ts: Optional[int] = None
    ):

        """Lagged Dataset
        A time series dataset wrapping around `SequentialDataset` containing tuples of (input_target, output_target,
        input_covariates) arrays, where "input_target" is #lags long, "input_covariates" is #lags_covariates long,
        and "output" has length 1.

        Params
        ------
        target_series
            One or a sequence of target `TimeSeries`.
        covariates:
            Optionally, one or a sequence of `TimeSeries` containing covariates. If this parameter is set,
            the provided sequence must have the same length as that of `target_series`.
        lags
            Number of lagged target values used to predict the next time step. If an integer is given the last `lags`
            lags are used (inclusive). Otherwise a list of integers with lags is required (each lag must be > 0).
        lags_covariates
            Number of lagged covariates values used to predict the next time step. If an integer is given
            the last `lags_covariates` lags are used (inclusive, starting from lag 1). Otherwise a list of
            integers with lags >= 0 is required. The special index 0 is supported, in case the covariate at time `t`
            should be used. Note that the 0 index is not included when passing a single interger value > 0.
        """

        # the Sequential dataset will take care of handling series properly, and it is supporting
        # multiple TS

        super().__init__()

        self.lags, self.lags_covariates = _process_lags(lags, lags_covariates)

        if self.lags is not None and self.lags_covariates is not None:
            max_lags = max(max(self.lags), max(self.lags_covariates))
        elif self.lags_covariates is not None:
            max_lags = max(self.lags_covariates)
        else:
            max_lags = max(self.lags)

        if self.lags_covariates is not None and 0 in self.lags_covariates:
            # adding one for 0 covariate trick
            max_lags += 1

        self.sequential_dataset = SequentialDataset(
            target_series=target_series,
            covariates=covariates,
            input_chunk_length=max_lags,
            output_chunk_length=1,
            max_samples_per_ts=max_samples_per_ts
        )

    def __len__(self):
        return len(self.sequential_dataset)

    def __getitem__(
        self, idx: int
    ) -> Tuple[np.ndarray, np.ndarray, Optional[np.ndarray]]:
        arrays = self.sequential_dataset[idx]

        input_target, output_target, input_covariates = [
            ar.copy() if ar is not None else None for ar in arrays
        ]

        if self.lags_covariates is not None and 0 in self.lags_covariates:
            """
            In case we need the 'time 0' covariate, we have to adjust the data with the following trick

            T5 T4 T3 T2 T1 T0 -> P | T5 T4 T3 T2 T1     -> T0~P'
            C5 C4 C3 C2 C1 C0      | C5 C4 C3 C2 C1 C0
            """
            # overwrite the prediction
            output_target = np.array(input_target[-1]).reshape(1, 1)
            # shortening the input_target by one
            input_target = input_target[:-1]

        # evaluating indexes from the end
        if self.lags is not None:
            lags_indices = np.array(self.lags) * (-1)
            input_target = input_target[lags_indices]
        else:
            input_target = None

        if self.lags_covariates is not None:
            if 0 in self.lags_covariates:
                cov_lags_indices = (np.array(self.lags_covariates) + 1) * (-1)
            else:
                cov_lags_indices = (np.array(self.lags_covariates)) * (-1)
            input_covariates = input_covariates[cov_lags_indices]
        else:
            input_covariates = None
        return input_target, output_target, input_covariates

    def get_data(self):
        """
        The function returns a training matrix X with shape (n_samples, lags + lags_covariates*covariates.width)
        and y with shape (n_sample,).

        The columns of the resulting matrix have the following order: lags | lag_cov_0 | lag_cov_1 | .. where each
        lag_cov_X is a shortcut for lag_cov_X_dim_0 | lag_cov_X_dim_1 | .., that means, the lag X value of all the
        dimension of the covariate series (when multivariate).
        """
        x = []
        y = []

        for input_target, output_target, input_covariates in self:
            row = []
            if input_target is not None:
                row.append(input_target.T)
            if input_covariates is not None:
                row.append(input_covariates.reshape(1, -1))

            x.append(np.concatenate(row, axis=1))
            y.append(output_target)

        x = np.concatenate(x, axis=0)
        y = np.concatenate(y, axis=0)

        return x, y.ravel()


class LaggedInferenceDataset:
    def __init__(
        self,
        target_series: Union[TimeSeries, Sequence[TimeSeries]],
        covariates: Optional[Union[TimeSeries, Sequence[TimeSeries]]] = None,
        lags: Union[int, list] = None,
        lags_covariates: Union[int, list] = None,
        n: int = 1
    ):
        """
        A time series dataset wrapping around `SimpleInferenceDataset`. The `input_chunk_length` is inferred through
        lags and lags_covariates.

        Params
        ------
        target_series
            One or a sequence of target `TimeSeries`.
        covariates:
            Optionally, one or a sequence of `TimeSeries` containing covariates. If this parameter is set,
            the provided sequence must have the same length as that of `target_series`.
        lags
            Number of lagged target values used to predict the next time step. If an integer is given the last `lags`
            lags are used (inclusive). Otherwise a list of integers with lags is required (each lag must be > 0).
        lags_covariates
            Number of lagged covariates values used to predict the next time step. If an integer is given
            the last `lags_covariates` lags are used (inclusive, starting from lag 1). Otherwise a list of
            integers with lags >= 0 is required. The special index 0 is supported, in case the covariate at time `t`
            should be used. Note that the 0 index is not included when passing a single interger value > 0.
        n
            The number of time steps after the end of the training time series for which to produce predictions.
        """
        super().__init__()

        self.lags, self.lags_covariates = _process_lags(lags, lags_covariates)

        if self.lags is not None and self.lags_covariates is None:
            max_lag = max(self.lags)
        elif self.lags is None and self.lags_covariates is not None:
            max_lag = max(self.lags_covariates)
        else:
            max_lag = max([max(self.lags), max(self.lags_covariates)])

        input_chunk_length = max(max_lag, 1)

        self.inference_dataset = SimpleInferenceDataset(
            series=target_series,
            covariates=covariates,
            n=n,
            input_chunk_length=input_chunk_length,
            model_is_recurrent=True if self.lags_covariates is not None and 0 in self.lags_covariates else False,
            add_prediction_covariate=True if self.lags_covariates is not None and 0 in self.lags_covariates else False
        )

    def __len__(self):
        return len(self.inference_dataset)

    def __getitem__(self, idx):
        return self.inference_dataset[idx]


class RegressionModel(GlobalForecastingModel):
    def __init__(
        self,
        lags: Union[int, list] = None,
        lags_covariates: Union[int, list] = None,
        model=None,
    ):
        """Regression Model
=======
class RegressionModel(DualCovariatesForecastingModel):
    def __init__(self,
                 lags: Union[int, list] = None,
                 lags_exog: Union[int, list] = None,
                 model=None):
        """ Regression Model
>>>>>>> 97881b01

        Can be used to fit any scikit-learn-like regressor class to predict the target
        time series from lagged values.

        Parameters
        ----------
        lags
            Number of lagged target values used to predict the next time step. If an integer is given the last `lags`
            lags are used (inclusive). Otherwise a list of integers with lags is required (each lag must be > 0).
        lags_covariates
            Number of lagged covariates values used to predict the next time step. If an integer is given
            the last `lags_covariates` lags are used (inclusive, starting from lag 1). Otherwise a list of
            integers with lags >= 0 is required. The special index 0 is supported, in case the covariate at time `t`
            should be used. Note that the 0 index is not included when passing a single interger value > 0.
        model
<<<<<<< HEAD
            Scikit-learn-like model with `fit()` and `predict()` methods.
=======
            Typically a scikit-learn model or a Darts `ExtendedForecastingModel` (models accepting `future_covariates`) with
            `fit()` and `predict()` methods.
>>>>>>> 97881b01
            Default: `sklearn.linear_model.LinearRegression(n_jobs=-1, fit_intercept=False)`
        """

        super().__init__()
        if model is None:
            model = LinearRegression()

        if not callable(getattr(model, "fit", None)):
            raise_log(
                Exception("Provided model object must have a fit() method", logger)
            )
        if not callable(getattr(model, "predict", None)):
            raise_log(
                Exception("Provided model object must have a predict() method", logger)
            )

        self.model = model

<<<<<<< HEAD
        # turning lags into array of int or None
        self.lags, self.lags_covariates = _process_lags(lags, lags_covariates)

        # getting the indices from the lags
        if self.lags is not None:
            self.lags_indices = np.array(self.lags) * (-1)
=======
    def fit(self, series: TimeSeries, future_covariates: Optional[TimeSeries] = None, **kwargs) -> None:
        """ Fits/trains the model using the provided list of features time series and the target time series.

        Parameters
        ----------
        series : TimeSeries
            TimeSeries object containing the target values.
        future_covariates : TimeSeries, optional
            TimeSeries object containing the exogenous values.
        """
        super().fit(series, future_covariates)
        raise_if(future_covariates is not None and self.lags_exog is None,
            "`future_covariates` not None in `fit()` method call, but `lags_exog` is None in constructor. "
        )
        raise_if(future_covariates is None and self.lags_exog is not None,
            "`future_covariates` is None in `fit()` method call, but `lags_exog` is not None in constructor. "
        )
        self.exog_columns = future_covariates.columns.values.tolist() if future_covariates is not None else None
        self.nr_exog = future_covariates.width*len(self.lags_exog) if future_covariates is not None else 0

        # Rename column if necessary
        target_column = str(series.columns[0])
        if self.exog_columns is not None and target_column in self.exog_columns:
            series = TimeSeries.from_dataframe(series.pd_dataframe().rename({target_column: "Target"}))
        self.target_column = series.columns[0]

        # Prepare data
        training_x = self._create_training_data(series=series, future_covariates=future_covariates)
        training_y = series[training_x.time_index]

        # Fit model
        if "series" in signature(self.model.fit).parameters:
            self.model.fit(
                series=training_y,
                future_covariates=training_x,
                **kwargs
            )
>>>>>>> 97881b01
        else:
            self.lags_indices = None

<<<<<<< HEAD
        if self.lags_covariates is not None:
            if 0 in self.lags_covariates:
                # +1 since -0 must be turned into -1 and the other must be shifted
                self.cov_lags_indices = (np.array(self.lags_covariates) + 1) * (-1)
            else:
                self.cov_lags_indices = (np.array(self.lags_covariates)) * (-1)
=======
        if self.max_lag == 0:
            self.prediction_data = pd.DataFrame(columns=series.stack(other=future_covariates).columns)
        elif future_covariates is not None:
            self.prediction_data = series.stack(other=future_covariates)[-self.max_lag:]
>>>>>>> 97881b01
        else:
            self.cov_lags_indices = None

<<<<<<< HEAD
    def fit(
        self,
        series: Union[TimeSeries, Sequence[TimeSeries]],
        covariates: Optional[Union[TimeSeries, Sequence[TimeSeries]]] = None,
        max_samples_per_ts=None,
        **kwargs
    ) -> None:
        """Fits/trains the model using the provided list of features time series and the target time series.

        Parameters
        ----------
        series : Union[TimeSeries, Sequence[TimeSeries]]
            TimeSeries or Sequence[TimeSeries] object containing the target values.
        covariates : Union[TimeSeries, Sequence[TimeSeries]], optional
            TimeSeries or Sequence[TimeSeries] object containing the exogenous values.
        max_samples_per_ts : int
            This is an upper bound on the number of tuples that can be produced
            per time series. It can be used in order to have an upper bound on the total size of the dataset and
            ensure proper sampling. If `None`, it will read all of the individual time series in advance (at dataset
            creation) to know their sizes, which might be expensive on big datasets.
            If some series turn out to have a length that would allow more than `max_samples_per_ts`, only the
            most recent `max_samples_per_ts` samples will be considered.
        """
        super().fit(series, covariates)
        raise_if(
            covariates is not None and self.lags_covariates is None,
            "`covariates` not None in `fit()` method call, but `lags_covariates` is None in constructor. ",
        )
        raise_if(
            covariates is None and self.lags_covariates is not None,
            "`covariates` is None in `fit()` method call, but `lags_covariates` is not None in constructor. ",
        )
        lagged_dataset = LaggedTrainingDataset(
            series,
            covariates,
            self.lags,
            self.lags_covariates,
            max_samples_per_ts,
        )
        self.fit_from_dataset(lagged_dataset, **kwargs)
=======
    def _create_training_data(self, series: TimeSeries, future_covariates: TimeSeries = None):
        """ Create dataframe of exogenous and endogenous variables containing lagged values.

        Parameters
        ----------
        series : TimeSeries
            Target series.
        future_covariates : TimeSeries, optional
            Exogenous variables.

        Returns
        -------
        TimeSeries
            TimeSeries with lagged values of target and exogenous variables.
        """
        raise_if(series.width > 1,
            "Series must not be multivariate. Pass exogenous variables to 'future_covariates' parameter.",
            logger
        )
        training_data_list = []

        if self.lags is not None:
            lagged_data = self._create_lagged_data(series=series, lags=self.lags)
            training_data_list.append(lagged_data)

        if self.lags_exog is not None:
            for i, col in enumerate(future_covariates.columns):
                lagged_data = self._create_lagged_data(
                    series=future_covariates[col], lags=self.lags_exog
                )
                training_data_list.append(lagged_data)

        training_data = pd.concat(training_data_list, axis=1)[self.max_lag:]
        return TimeSeries.from_dataframe(training_data, fill_missing_dates=False, freq=series.freq)
>>>>>>> 97881b01

        series = [series] if isinstance(series, TimeSeries) else series
        covariates = [covariates] if isinstance(covariates, TimeSeries) else covariates

        self.input_dim = (0 if covariates is None else covariates[0].width) + series[0].width

    def fit_from_dataset(
        self,
        dataset: LaggedTrainingDataset, **kwargs
    ):
        """
<<<<<<< HEAD
        Fit the model against the given `LaggedTrainingDataset`.
        """
        training_x, training_y = dataset.get_data()
        self.model.fit(training_x, training_y, **kwargs)

    def predict(
        self,
        n: int,
        series: Optional[Union[TimeSeries, Sequence[TimeSeries]]] = None,
        covariates: Optional[Union[TimeSeries, Sequence[TimeSeries]]] = None,
        num_samples: int = 1,
        **kwargs
    ) -> Union[TimeSeries, Sequence[TimeSeries]]:
        """Forecasts values for `n` time steps after the end of the series.
=======
        lagged_series = series.pd_dataframe(copy=True)
        target_name = lagged_series.columns[0]
        for lag in lags:
            new_column_name = target_name + "_lag{}".format(lag)
            lagged_series[new_column_name] = lagged_series[target_name].shift(lag)
        lagged_series.drop(target_name, axis=1, inplace=True)
        return lagged_series

    def predict(self,
                n: int,
                future_covariates: Optional[TimeSeries] = None,
                num_samples: int = 1,
                **kwargs):
        """ Forecasts values for `n` time steps after the end of the series.
>>>>>>> 97881b01

        Parameters
        ----------
        n : int
            Forecast horizon - the number of time steps after the end of the series for which to produce predictions.
<<<<<<< HEAD
        series
            Optionally, one or several input `TimeSeries`, representing the history of the target series whose future
            is to be predicted. If specified, the method returns the forecasts of these series. Otherwise, the method
            returns the forecast of the (single) training series.
        covariates
            Optionally, the covariates series needed as inputs for the model. They must match the covariates used
            for training in terms of dimension and type.
=======
        future_covariates : Optional[TimeSeries], optional
            The time series of exogenous variables which can be fed as input to the model. It must correspond to the
            exogenous time series that has been used with the `fit()` method for training. It also must be of length `n`
            and start one time step after the end of the training series.
>>>>>>> 97881b01
        num_samples
            Currently this parameter is ignored for regression models.
        **kwargs
            Additional keyword arguments passed to the `predict` method of the model.
        """
<<<<<<< HEAD
        super().predict(n, series, covariates, num_samples)

        if series is None:
            # then there must be a single TS, and that was saved in super().fit as self.training_series
            raise_if(
                self.training_series is None,
                "Input series has to be provided after fitting on multiple series.",
            )
            series = self.training_series
=======
        super().predict(n=n, future_covariates=future_covariates, num_samples=num_samples)

        if self.max_lag != 0:
            prediction_data = self.prediction_data.copy()
            dummy_row = np.zeros(shape=(1, prediction_data.width))
            prediction_data = prediction_data.append_values(dummy_row)

        if future_covariates is not None and self.lags_exog != [0]:
            required_start = self.training_series.end_time()+self.training_series.freq
            raise_if_not(future_covariates.start_time() == required_start,
                "`future_covariates` first date must be equal to self.training_series.end_time()+1*freq. " +
                "Given: {}. Needed: {}.".format(future_covariates.start_time(), required_start)
                         )
        if isinstance(future_covariates, TimeSeries):
            future_covariates = future_covariates.pd_dataframe(copy=False)
>>>>>>> 97881b01

        if covariates is None and self.covariate_series is not None:
            covariates = self.covariate_series

        called_with_single_series = False

        if isinstance(series, TimeSeries):
            called_with_single_series = True
            series = [series]

        covariates = [covariates] if isinstance(covariates, TimeSeries) else covariates

<<<<<<< HEAD
        # check that the input sizes match
        in_dim = (0 if covariates is None else covariates[0].width) + series[0].width

        raise_if_not(
            in_dim == self.input_dim,
            "The dimensionality of the series provided for prediction does not match the dimensionality "
            "of the series this model has been trained on. Provided input dim = {}, "
            "model input dim = {}".format(in_dim, self.input_dim),
        )

        dataset = LaggedInferenceDataset(series, covariates, self.lags, self.lags_covariates, n)
        predictions = self.predict_from_dataset(dataset, n, **kwargs)

        return predictions[0] if called_with_single_series else predictions

    def predict_from_dataset(
        self,
        dataset: LaggedInferenceDataset,
        n: int = 1,
        **kwargs
    ):
        """
        Forecasts values for `n` time steps after the end of the series contained in the given dataset.
        """

        raise_if_not(
            (dataset.lags == self.lags) and (dataset.lags_covariates == self.lags_covariates),
            "Either lags or lags_covariates not matching with the one used during training.")

        target_matrix, covariates_matrix, future_covariates_matrix = self._get_matrix_data_from_dataset(dataset)
        predictions = []

        if future_covariates_matrix is not None:
            raise_if_not(future_covariates_matrix.shape[1] >= n - 1, "Not enough future covariate provided.")

        """
        The columns of the prediction matrix has to have the same column order as during the training step, which is
        as follows: lags | lag_cov_0 | lag_cov_1 | .. where each lag_cov_X is a shortcut for
        lag_cov_X_dim_0 | lag_cov_X_dim_1 | .., that means, the lag X value of all the dimension of the covariate
        series (when multivariate).
        """

        for i in range(n):
            # building training matrix
            X = []
            if self.lags_indices is not None:
                target_series = target_matrix[:, self.lags_indices]
                X.append(target_series)

            if self.cov_lags_indices is not None:
                covariates = covariates_matrix[:, self.cov_lags_indices]
                # reshaping since we could have multivariate covariates
                X.append(covariates.reshape(covariates.shape[0], -1))

            X = np.concatenate(X, axis=1)

            prediction = self.model.predict(X, **kwargs)
            prediction = prediction.reshape(-1, 1)
            # appending prediction to final predictions
            predictions.append(prediction)

            # discard oldest target
            if target_matrix is not None:
                target_matrix = _consume_column(target_matrix)
                # adding new prediction to the target series
                if target_matrix is None:
                    target_matrix = np.asarray(prediction)
                else:
                    target_matrix = np.concatenate([target_matrix, prediction], axis=1)

            # shifting matrices for the next step
            if i < n - 1:
                # discarding oldest covariate
                if covariates_matrix is not None:
                    covariates_matrix = _consume_column(covariates_matrix)
                    new_cov_matrix = []
                    if covariates_matrix is not None:
                        new_cov_matrix = [covariates_matrix]

                    if future_covariates_matrix is not None:
                        first_future = future_covariates_matrix[:, 0, :]
                        first_future = first_future.reshape(first_future.shape[0], 1, first_future.shape[1])
                        new_cov_matrix.append(first_future)

                        covariates_matrix = np.concatenate(new_cov_matrix, axis=1)
                        future_covariates_matrix = _consume_column(future_covariates_matrix)

        predictions = np.concatenate(predictions, axis=1)
        return [self._build_forecast_series(row, input_tgt) for row, (input_tgt, _, _) in zip(predictions, dataset)]

    def _get_matrix_data_from_dataset(
        self,
        dataset: LaggedInferenceDataset
    ):
        """
        Helper function which turns a LaggedInferenceDataset into 3 matrices.
        """
        target_matrix = []
        covariates_matrix = []
        future_covariates_matrix = []

        for tgt_series, past_covariates, future_covariates in dataset:
            target_matrix.append(tgt_series.values().T)

            if past_covariates is not None:
                covariates_matrix.append(past_covariates.values())

            if future_covariates is not None:
                future_covariates_matrix.append(future_covariates.values())

        target_matrix = np.concatenate(target_matrix, axis=0)
        covariates_matrix = None if len(covariates_matrix) == 0 else np.asarray(covariates_matrix)
        future_covariates_matrix = None if len(future_covariates_matrix) == 0 else np.asarray(future_covariates_matrix)

        return target_matrix, covariates_matrix, future_covariates_matrix
=======
            # Prepare prediction data if for prediction at time `t` future_covariates at time `t` is used
            if self.lags_exog is not None and 0 in self.lags_exog:
                append_row = [[0, *future_covariates.iloc[i, :].values]]
                if self.max_lag == 0:
                    prediction_data = pd.DataFrame(
                        append_row, columns=self.prediction_data.columns, index=[future_covariates.index[i]]
                    )
                    prediction_data = TimeSeries.from_dataframe(prediction_data,
                                                                fill_missing_dates=True,
                                                                freq=self.training_series.freq)
                else:
                    prediction_data = prediction_data[:-1]  # Remove last dummy row
                    prediction_data = prediction_data.append_values(append_row)

            # Make prediction
            target_data = prediction_data[[self.target_column]]
            exog_data = prediction_data[self.exog_columns] if self.exog_columns is not None else None
            forecasting_data = self._create_training_data(series=target_data, future_covariates=exog_data).pd_dataframe()
            if "series" in signature(self.model.fit).parameters:
                forecasting_data = TimeSeries.from_dataframe(forecasting_data, freq=self.training_series.freq)
                forecast = self.model.predict(n=len(forecasting_data),
                                              future_covariates=forecasting_data,
                                              **kwargs)
                forecast = forecast.pd_dataframe().values
            else:
                forecast = self.model.predict(forecasting_data, **kwargs)
            forecast = forecast[0] if isinstance(forecast[0], np.ndarray) else forecast

            # Prepare prediction data
            if self.max_lag > 0:
                prediction_data = prediction_data[:-1] # Remove last dummy row
                append_row = [[forecast[0], *future_covariates.iloc[i, :].values]] if self.exog_columns is not None else [forecast]
                prediction_data = prediction_data.append_values(append_row)
                prediction_data = prediction_data.append_values(dummy_row)[1:]

            # Append forecast
            forecasts[i] = forecast[0]
        return self._build_forecast_series(np.array(forecasts))
>>>>>>> 97881b01

    def __str__(self):
        return self.model.__str__()<|MERGE_RESOLUTION|>--- conflicted
+++ resolved
@@ -1,12 +1,10 @@
 """
 Regression Model
 ----------------
-
 A `RegressionModel` forecasts future values of a target series based on lagged values of the target values
 and possibly lags of an covariate series. They can wrap around any regression model having a `fit()`
 and `predict()` functions accepting tabularized data (e.g. scikit-learn regression models), and are using
 `sklearn.linear_model.LinearRegression` by default.
-
 Behind the scenes this model is tabularizing the time series data to make it work with regression models.
 """
 from typing import Union, Sequence, Optional, Tuple, List
@@ -14,11 +12,7 @@
 
 from ..timeseries import TimeSeries
 from sklearn.linear_model import LinearRegression
-<<<<<<< HEAD
 from .forecasting_model import GlobalForecastingModel
-=======
-from .forecasting_model import DualCovariatesForecastingModel
->>>>>>> 97881b01
 from ..logging import raise_if, raise_if_not, get_logger, raise_log
 from darts.utils.data.sequential_dataset import SequentialDataset
 from darts.utils.data.simple_inference_dataset import SimpleInferenceDataset
@@ -26,14 +20,12 @@
 logger = get_logger(__name__)
 
 
-<<<<<<< HEAD
 def _process_lags(
     lags: Optional[Union[int, List[int]]] = None,
     lags_covariates: Optional[Union[int, List[int]]] = None
 ) -> Tuple[Optional[List[int]], Optional[List[int]]]:
     """
     Process lags and lags_covariate.
-
     Params
     ------
     lags
@@ -44,14 +36,12 @@
         the last `lags_covariates` lags are used (inclusive, starting from lag 1). Otherwise a list of
         integers with lags >= 0 is required. The special index 0 is supported, in case the covariate at time `t` should
         be used. Note that the 0 index is not included when passing a single interger value > 0.
-
     Returns
     -------
     Optional[List[int]]
         Processed `lags`, as a list of integers. If no lags are used, then `None` is returned.
     Optional[List[int]]
         Processed `lags_covariates` as a list of integers. If no lags covariates are used, then `None` is returned.
-
     Raises
     ------
     ValueError
@@ -108,12 +98,10 @@
 def _consume_column(m: np.ndarray) -> Optional[np.ndarray]:
     """
     Deletes the first column of the given matrix. In case the column is only one, returns `None`.
-
     Params
     ------
     m
         np.array representing a matrix.
-
     Returns
     -------
     Optional[np.ndarray]
@@ -140,7 +128,6 @@
         A time series dataset wrapping around `SequentialDataset` containing tuples of (input_target, output_target,
         input_covariates) arrays, where "input_target" is #lags long, "input_covariates" is #lags_covariates long,
         and "output" has length 1.
-
         Params
         ------
         target_series
@@ -199,7 +186,6 @@
         if self.lags_covariates is not None and 0 in self.lags_covariates:
             """
             In case we need the 'time 0' covariate, we have to adjust the data with the following trick
-
             T5 T4 T3 T2 T1 T0 -> P | T5 T4 T3 T2 T1     -> T0~P'
             C5 C4 C3 C2 C1 C0      | C5 C4 C3 C2 C1 C0
             """
@@ -229,7 +215,6 @@
         """
         The function returns a training matrix X with shape (n_samples, lags + lags_covariates*covariates.width)
         and y with shape (n_sample,).
-
         The columns of the resulting matrix have the following order: lags | lag_cov_0 | lag_cov_1 | .. where each
         lag_cov_X is a shortcut for lag_cov_X_dim_0 | lag_cov_X_dim_1 | .., that means, the lag X value of all the
         dimension of the covariate series (when multivariate).
@@ -265,7 +250,6 @@
         """
         A time series dataset wrapping around `SimpleInferenceDataset`. The `input_chunk_length` is inferred through
         lags and lags_covariates.
-
         Params
         ------
         target_series
@@ -321,18 +305,8 @@
         model=None,
     ):
         """Regression Model
-=======
-class RegressionModel(DualCovariatesForecastingModel):
-    def __init__(self,
-                 lags: Union[int, list] = None,
-                 lags_exog: Union[int, list] = None,
-                 model=None):
-        """ Regression Model
->>>>>>> 97881b01
-
         Can be used to fit any scikit-learn-like regressor class to predict the target
         time series from lagged values.
-
         Parameters
         ----------
         lags
@@ -344,12 +318,7 @@
             integers with lags >= 0 is required. The special index 0 is supported, in case the covariate at time `t`
             should be used. Note that the 0 index is not included when passing a single interger value > 0.
         model
-<<<<<<< HEAD
             Scikit-learn-like model with `fit()` and `predict()` methods.
-=======
-            Typically a scikit-learn model or a Darts `ExtendedForecastingModel` (models accepting `future_covariates`) with
-            `fit()` and `predict()` methods.
->>>>>>> 97881b01
             Default: `sklearn.linear_model.LinearRegression(n_jobs=-1, fit_intercept=False)`
         """
 
@@ -368,72 +337,24 @@
 
         self.model = model
 
-<<<<<<< HEAD
         # turning lags into array of int or None
         self.lags, self.lags_covariates = _process_lags(lags, lags_covariates)
 
         # getting the indices from the lags
         if self.lags is not None:
             self.lags_indices = np.array(self.lags) * (-1)
-=======
-    def fit(self, series: TimeSeries, future_covariates: Optional[TimeSeries] = None, **kwargs) -> None:
-        """ Fits/trains the model using the provided list of features time series and the target time series.
-
-        Parameters
-        ----------
-        series : TimeSeries
-            TimeSeries object containing the target values.
-        future_covariates : TimeSeries, optional
-            TimeSeries object containing the exogenous values.
-        """
-        super().fit(series, future_covariates)
-        raise_if(future_covariates is not None and self.lags_exog is None,
-            "`future_covariates` not None in `fit()` method call, but `lags_exog` is None in constructor. "
-        )
-        raise_if(future_covariates is None and self.lags_exog is not None,
-            "`future_covariates` is None in `fit()` method call, but `lags_exog` is not None in constructor. "
-        )
-        self.exog_columns = future_covariates.columns.values.tolist() if future_covariates is not None else None
-        self.nr_exog = future_covariates.width*len(self.lags_exog) if future_covariates is not None else 0
-
-        # Rename column if necessary
-        target_column = str(series.columns[0])
-        if self.exog_columns is not None and target_column in self.exog_columns:
-            series = TimeSeries.from_dataframe(series.pd_dataframe().rename({target_column: "Target"}))
-        self.target_column = series.columns[0]
-
-        # Prepare data
-        training_x = self._create_training_data(series=series, future_covariates=future_covariates)
-        training_y = series[training_x.time_index]
-
-        # Fit model
-        if "series" in signature(self.model.fit).parameters:
-            self.model.fit(
-                series=training_y,
-                future_covariates=training_x,
-                **kwargs
-            )
->>>>>>> 97881b01
         else:
             self.lags_indices = None
 
-<<<<<<< HEAD
         if self.lags_covariates is not None:
             if 0 in self.lags_covariates:
                 # +1 since -0 must be turned into -1 and the other must be shifted
                 self.cov_lags_indices = (np.array(self.lags_covariates) + 1) * (-1)
             else:
                 self.cov_lags_indices = (np.array(self.lags_covariates)) * (-1)
-=======
-        if self.max_lag == 0:
-            self.prediction_data = pd.DataFrame(columns=series.stack(other=future_covariates).columns)
-        elif future_covariates is not None:
-            self.prediction_data = series.stack(other=future_covariates)[-self.max_lag:]
->>>>>>> 97881b01
         else:
             self.cov_lags_indices = None
 
-<<<<<<< HEAD
     def fit(
         self,
         series: Union[TimeSeries, Sequence[TimeSeries]],
@@ -442,7 +363,6 @@
         **kwargs
     ) -> None:
         """Fits/trains the model using the provided list of features time series and the target time series.
-
         Parameters
         ----------
         series : Union[TimeSeries, Sequence[TimeSeries]]
@@ -474,42 +394,6 @@
             max_samples_per_ts,
         )
         self.fit_from_dataset(lagged_dataset, **kwargs)
-=======
-    def _create_training_data(self, series: TimeSeries, future_covariates: TimeSeries = None):
-        """ Create dataframe of exogenous and endogenous variables containing lagged values.
-
-        Parameters
-        ----------
-        series : TimeSeries
-            Target series.
-        future_covariates : TimeSeries, optional
-            Exogenous variables.
-
-        Returns
-        -------
-        TimeSeries
-            TimeSeries with lagged values of target and exogenous variables.
-        """
-        raise_if(series.width > 1,
-            "Series must not be multivariate. Pass exogenous variables to 'future_covariates' parameter.",
-            logger
-        )
-        training_data_list = []
-
-        if self.lags is not None:
-            lagged_data = self._create_lagged_data(series=series, lags=self.lags)
-            training_data_list.append(lagged_data)
-
-        if self.lags_exog is not None:
-            for i, col in enumerate(future_covariates.columns):
-                lagged_data = self._create_lagged_data(
-                    series=future_covariates[col], lags=self.lags_exog
-                )
-                training_data_list.append(lagged_data)
-
-        training_data = pd.concat(training_data_list, axis=1)[self.max_lag:]
-        return TimeSeries.from_dataframe(training_data, fill_missing_dates=False, freq=series.freq)
->>>>>>> 97881b01
 
         series = [series] if isinstance(series, TimeSeries) else series
         covariates = [covariates] if isinstance(covariates, TimeSeries) else covariates
@@ -521,7 +405,6 @@
         dataset: LaggedTrainingDataset, **kwargs
     ):
         """
-<<<<<<< HEAD
         Fit the model against the given `LaggedTrainingDataset`.
         """
         training_x, training_y = dataset.get_data()
@@ -536,28 +419,10 @@
         **kwargs
     ) -> Union[TimeSeries, Sequence[TimeSeries]]:
         """Forecasts values for `n` time steps after the end of the series.
-=======
-        lagged_series = series.pd_dataframe(copy=True)
-        target_name = lagged_series.columns[0]
-        for lag in lags:
-            new_column_name = target_name + "_lag{}".format(lag)
-            lagged_series[new_column_name] = lagged_series[target_name].shift(lag)
-        lagged_series.drop(target_name, axis=1, inplace=True)
-        return lagged_series
-
-    def predict(self,
-                n: int,
-                future_covariates: Optional[TimeSeries] = None,
-                num_samples: int = 1,
-                **kwargs):
-        """ Forecasts values for `n` time steps after the end of the series.
->>>>>>> 97881b01
-
         Parameters
         ----------
         n : int
             Forecast horizon - the number of time steps after the end of the series for which to produce predictions.
-<<<<<<< HEAD
         series
             Optionally, one or several input `TimeSeries`, representing the history of the target series whose future
             is to be predicted. If specified, the method returns the forecasts of these series. Otherwise, the method
@@ -565,18 +430,11 @@
         covariates
             Optionally, the covariates series needed as inputs for the model. They must match the covariates used
             for training in terms of dimension and type.
-=======
-        future_covariates : Optional[TimeSeries], optional
-            The time series of exogenous variables which can be fed as input to the model. It must correspond to the
-            exogenous time series that has been used with the `fit()` method for training. It also must be of length `n`
-            and start one time step after the end of the training series.
->>>>>>> 97881b01
         num_samples
             Currently this parameter is ignored for regression models.
         **kwargs
             Additional keyword arguments passed to the `predict` method of the model.
         """
-<<<<<<< HEAD
         super().predict(n, series, covariates, num_samples)
 
         if series is None:
@@ -586,23 +444,6 @@
                 "Input series has to be provided after fitting on multiple series.",
             )
             series = self.training_series
-=======
-        super().predict(n=n, future_covariates=future_covariates, num_samples=num_samples)
-
-        if self.max_lag != 0:
-            prediction_data = self.prediction_data.copy()
-            dummy_row = np.zeros(shape=(1, prediction_data.width))
-            prediction_data = prediction_data.append_values(dummy_row)
-
-        if future_covariates is not None and self.lags_exog != [0]:
-            required_start = self.training_series.end_time()+self.training_series.freq
-            raise_if_not(future_covariates.start_time() == required_start,
-                "`future_covariates` first date must be equal to self.training_series.end_time()+1*freq. " +
-                "Given: {}. Needed: {}.".format(future_covariates.start_time(), required_start)
-                         )
-        if isinstance(future_covariates, TimeSeries):
-            future_covariates = future_covariates.pd_dataframe(copy=False)
->>>>>>> 97881b01
 
         if covariates is None and self.covariate_series is not None:
             covariates = self.covariate_series
@@ -615,7 +456,6 @@
 
         covariates = [covariates] if isinstance(covariates, TimeSeries) else covariates
 
-<<<<<<< HEAD
         # check that the input sizes match
         in_dim = (0 if covariates is None else covariates[0].width) + series[0].width
 
@@ -731,46 +571,6 @@
         future_covariates_matrix = None if len(future_covariates_matrix) == 0 else np.asarray(future_covariates_matrix)
 
         return target_matrix, covariates_matrix, future_covariates_matrix
-=======
-            # Prepare prediction data if for prediction at time `t` future_covariates at time `t` is used
-            if self.lags_exog is not None and 0 in self.lags_exog:
-                append_row = [[0, *future_covariates.iloc[i, :].values]]
-                if self.max_lag == 0:
-                    prediction_data = pd.DataFrame(
-                        append_row, columns=self.prediction_data.columns, index=[future_covariates.index[i]]
-                    )
-                    prediction_data = TimeSeries.from_dataframe(prediction_data,
-                                                                fill_missing_dates=True,
-                                                                freq=self.training_series.freq)
-                else:
-                    prediction_data = prediction_data[:-1]  # Remove last dummy row
-                    prediction_data = prediction_data.append_values(append_row)
-
-            # Make prediction
-            target_data = prediction_data[[self.target_column]]
-            exog_data = prediction_data[self.exog_columns] if self.exog_columns is not None else None
-            forecasting_data = self._create_training_data(series=target_data, future_covariates=exog_data).pd_dataframe()
-            if "series" in signature(self.model.fit).parameters:
-                forecasting_data = TimeSeries.from_dataframe(forecasting_data, freq=self.training_series.freq)
-                forecast = self.model.predict(n=len(forecasting_data),
-                                              future_covariates=forecasting_data,
-                                              **kwargs)
-                forecast = forecast.pd_dataframe().values
-            else:
-                forecast = self.model.predict(forecasting_data, **kwargs)
-            forecast = forecast[0] if isinstance(forecast[0], np.ndarray) else forecast
-
-            # Prepare prediction data
-            if self.max_lag > 0:
-                prediction_data = prediction_data[:-1] # Remove last dummy row
-                append_row = [[forecast[0], *future_covariates.iloc[i, :].values]] if self.exog_columns is not None else [forecast]
-                prediction_data = prediction_data.append_values(append_row)
-                prediction_data = prediction_data.append_values(dummy_row)[1:]
-
-            # Append forecast
-            forecasts[i] = forecast[0]
-        return self._build_forecast_series(np.array(forecasts))
->>>>>>> 97881b01
 
     def __str__(self):
         return self.model.__str__()