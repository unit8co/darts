--- conflicted
+++ resolved
@@ -73,20 +73,11 @@
         if (not self._fit_called):
             raise_log(Exception('fit() must be called before predict()'), logger)
 
-<<<<<<< HEAD
-        input_dim = sum(map(lambda x: x.width, features))
-        train_dim = sum(map(lambda x: x.width, self.train_features))
-        raise_if_not(input_dim == train_dim,
-                     'Provided features must have same dimensionality as training features. '
-                     'There were {} training feature components and the function has been called with {} features'
-                     .format(train_dim, input_dim), logger)
-=======
         length_ok = len(features) == len(self.train_features)
         dimensions_ok = all(features[i].width == self.train_features[i].width for i in range(len(features)))
         raise_if_not(length_ok and dimensions_ok,
                      'The number and dimensionalities of all given features must correspond to those used for'
                      ' training.', logger)
->>>>>>> c436f556
 
     def residuals(self) -> TimeSeries:
         """ Computes the time series of residuals of this model on the training time series
