"""
Kalman Filter Forecaster
------------------------

A model producing stochastic forecasts based on the Kalman filter.
The filter is first optionally fitted on the series (using the N4SID
identification algorithm), and then run on future time steps in order
to obtain forecasts.

This implementation accepts an optional control signal (future covariates).
"""

from typing import Optional

import numpy as np
from nfoursid.kalman import Kalman

from darts.logging import get_logger
from darts.models.filtering.kalman_filter import KalmanFilter
from darts.models.forecasting.forecasting_model import (
    TransferableFutureCovariatesLocalForecastingModel,
)
from darts.timeseries import TimeSeries

logger = get_logger(__name__)


class KalmanForecaster(TransferableFutureCovariatesLocalForecastingModel):
    def __init__(
        self,
        dim_x: int = 1,
        kf: Optional[Kalman] = None,
        add_encoders: Optional[dict] = None,
    ):
        """Kalman filter Forecaster

        This model uses a Kalman filter to produce forecasts. It uses a
        :class:`darts.models.filtering.kalman_filter.KalmanFilter` object
        and treats future values as missing values.

        The model can optionally receive a :class:`nfoursid.kalman.Kalman`
        object specifying the Kalman filter, or, if not specified, the filter
        will be trained using the N4SID system identification algorithm.

        Parameters
        ----------
        dim_x : int
            Size of the Kalman filter state vector.
        kf : nfoursid.kalman.Kalman
            Optionally, an instance of `nfoursid.kalman.Kalman`.
            If this is provided, the parameter dim_x is ignored. This instance will be copied for every
            call to `predict()`, so the state is not carried over from one time series to another across several
            calls to `predict()`.
            The various dimensionalities of the filter must match those of the `TimeSeries` used when
            calling `predict()`.
            If this is specified, it is still necessary to call `fit()` before calling `predict()`,
            although this will have no effect on the Kalman filter.
        add_encoders
            A large number of future covariates can be automatically generated with `add_encoders`.
            This can be done by adding multiple pre-defined index encoders and/or custom user-made functions that
            will be used as index encoders. Additionally, a transformer such as Darts' :class:`Scaler` can be added to
            transform the generated covariates. This happens all under one hood and only needs to be specified at
            model creation.
            Read :meth:`SequentialEncoder <darts.dataprocessing.encoders.SequentialEncoder>` to find out more about
            ``add_encoders``. Default: ``None``. An example showing some of ``add_encoders`` features:

            .. highlight:: python
            .. code-block:: python

                add_encoders={
                    'cyclic': {'future': ['month']},
                    'datetime_attribute': {'future': ['hour', 'dayofweek']},
                    'position': {'future': ['relative']},
                    'custom': {'future': [lambda idx: (idx.year - 1950) / 50]},
                    'transformer': Scaler()
                }
            ..
        """
        super().__init__(add_encoders=add_encoders)
        self.dim_x = dim_x
        self.kf = kf
        self.darts_kf = KalmanFilter(dim_x, kf)

    def __str__(self):
        return f"Kalman Filter Forecaster (dim_x={self.dim_x})"

    def _fit(self, series: TimeSeries, future_covariates: Optional[TimeSeries] = None):

        super()._fit(series, future_covariates)
        if self.kf is None:
            self.darts_kf.fit(series=series, covariates=future_covariates)

        return self

    def predict(
        self,
        n: int,
        series: Optional[TimeSeries] = None,
        future_covariates: Optional[TimeSeries] = None,
        num_samples: int = 1,
<<<<<<< HEAD
        **kwargs,
=======
        verbose: bool = False,
>>>>>>> d6a74c00
    ) -> TimeSeries:
        # we override `predict()` to pass a non-None `series`, so that historic_future_covariates
        # will be passed to `_predict()`
        series = series if series is not None else self.training_series
        return super().predict(n, series, future_covariates, num_samples, **kwargs)

    def _predict(
        self,
        n: int,
        series: Optional[TimeSeries] = None,
        historic_future_covariates: Optional[TimeSeries] = None,
        future_covariates: Optional[TimeSeries] = None,
        num_samples: int = 1,
    ) -> TimeSeries:

        super()._predict(
            n, series, historic_future_covariates, future_covariates, num_samples
        )
        time_index = self._generate_new_dates(n, input_series=series)
        placeholder_vals = np.zeros((n, self.training_series.width)) * np.nan
        series_future = TimeSeries.from_times_and_values(
            time_index,
            placeholder_vals,
            columns=self.training_series.columns,
            static_covariates=self.training_series.static_covariates,
            hierarchy=self.training_series.hierarchy,
        )

        series = series.append(series_future)
        if historic_future_covariates is not None:
            future_covariates = historic_future_covariates.append(future_covariates)

        filtered_series = self.darts_kf.filter(
            series=series, covariates=future_covariates, num_samples=num_samples
        )

        return filtered_series[-n:]

    def _is_probabilistic(self) -> bool:
        return True<|MERGE_RESOLUTION|>--- conflicted
+++ resolved
@@ -98,11 +98,7 @@
         series: Optional[TimeSeries] = None,
         future_covariates: Optional[TimeSeries] = None,
         num_samples: int = 1,
-<<<<<<< HEAD
         **kwargs,
-=======
-        verbose: bool = False,
->>>>>>> d6a74c00
     ) -> TimeSeries:
         # we override `predict()` to pass a non-None `series`, so that historic_future_covariates
         # will be passed to `_predict()`
@@ -116,6 +112,7 @@
         historic_future_covariates: Optional[TimeSeries] = None,
         future_covariates: Optional[TimeSeries] = None,
         num_samples: int = 1,
+        verbose: bool = False,
     ) -> TimeSeries:
 
         super()._predict(
