"""
Exponential Smoothing
---------------------
"""

from typing import Optional
import statsmodels.tsa.holtwinters as hw
import numpy as np

from darts.models.forecasting.forecasting_model import ForecastingModel
from darts.logging import get_logger
from darts.timeseries import TimeSeries
from darts.utils.utils import ModelMode, SeasonalityMode

logger = get_logger(__name__)


class ExponentialSmoothing(ForecastingModel):
    def __init__(
        self,
        trend: Optional[ModelMode] = ModelMode.ADDITIVE,
        damped: Optional[bool] = False,
<<<<<<< HEAD
        seasonal: Optional[ModelMode] = SeasonalityMode.ADDITIVE,
=======
        seasonal: Optional[ModelMode] = ModelMode.ADDITIVE,
>>>>>>> d94428a3
        seasonal_periods: Optional[int] = None,
        random_state: int = 0,
        **fit_kwargs,
    ):
<<<<<<< HEAD
        """ Exponential Smoothing
=======
        """Exponential Smoothing
>>>>>>> d94428a3

        This is a wrapper around
        `statsmodels  Holt-Winters' Exponential Smoothing
        <https://www.statsmodels.org/stable/generated/statsmodels.tsa.holtwinters.ExponentialSmoothing.html>`_;
        we refer to this link for the original and more complete documentation of the parameters.

        `model_mode` must be a ``ModelMode`` Enum member. You can access the Enum with ``from darts import ModelMode``.

        ``ExponentialSmoothing(trend=ModelMode.NONE, seasonal=SeasonalityMode.NONE)`` corresponds to a single exponential smoothing.
        ``ExponentialSmoothing(trend=ModelMode.ADDITIVE, seasonal=SeasonalityMode.NONE)`` corresponds to a Holt's exponential smoothing.

        Please note that automatic `seasonal_period` selection (setting the `seasonal_periods` parameter equal to
        `None`) can sometimes lead to errors if the input time series is too short. In these cases we suggest to
        manually set the `seasonal_periods` parameter to a positive integer.

        Parameters
        ----------
        trend
            Type of trend component. Either ``ModelMode.ADDITIVE``, ``ModelMode.MULTIPLICATIVE``, ``ModelMode.NONE``, or ``None``.
            Defaults to ``ModelMode.ADDITIVE``.
        damped
            Should the trend component be damped. Defaults to False.
        seasonal
            Type of seasonal component. Either ``SeasonalityMode.ADDITIVE``, ``SeasonalityMode.MULTIPLICATIVE``, ``SeasonalityMode.NONE``, or ``None``. 
            Defaults to ``SeasonalityMode.ADDITIVE``.
        seasonal_periods
            The number of periods in a complete seasonal cycle, e.g., 4 for quarterly data or 7 for daily
            data with a weekly cycle. If not set, inferred from frequency of the series.
        fit_kwargs
            Some optional keyword arguments that will be used to call
            :func:`statsmodels.tsa.holtwinters.ExponentialSmoothing.fit()`.
            See `the documentation
            <https://www.statsmodels.org/stable/generated/statsmodels.tsa.holtwinters.ExponentialSmoothing.fit.html>`_.
        """
        super().__init__()
        self.trend = trend
        self.damped = damped
        self.seasonal = seasonal
        self.infer_seasonal_periods = seasonal_periods is None
        self.seasonal_periods = seasonal_periods
        self.fit_kwargs = fit_kwargs
        self.model = None
        np.random.seed(random_state)

    def __str__(self):
        return (
            f"ExponentialSmoothing(trend={self.trend}, damped={self.damped}, "
            f"seasonal={self.seasonal}, seasonal_periods={self.seasonal_periods}"
        )

    def fit(self, series: TimeSeries):
        super().fit(series)
        series = self.training_series

        # if the model was initially created with `self.seasonal_periods=None`, make sure that
        # the model will try to automatically infer the index, otherwise it should use the
        # provided `seasonal_periods` value
        seasonal_periods_param = (
            None if self.infer_seasonal_periods else self.seasonal_periods
        )

        # set the seasonal periods paramter to a default value if it was not provided explicitly
        # and if it cannot be inferred due to the lack of a datetime index
        if self.seasonal_periods is None and series.has_range_index:
            seasonal_periods_param = 12

        hw_model = hw.ExponentialSmoothing(
            series.values(),
<<<<<<< HEAD
            trend=self.trend if self.trend is None else self.trend.value,
            damped_trend=self.damped,
            seasonal=self.seasonal if self.seasonal is None else self.seasonal.value,
=======
            trend=self.trend.value,
            damped_trend=self.damped,
            seasonal=self.seasonal.value,
>>>>>>> d94428a3
            seasonal_periods=seasonal_periods_param,
            freq=series.freq if series.has_datetime_index else None,
            dates=series.time_index if series.has_datetime_index else None,
        )
        hw_results = hw_model.fit(**self.fit_kwargs)
        self.model = hw_results

        if self.infer_seasonal_periods:
            self.seasonal_periods = hw_model.seasonal_periods

    def predict(self, n, num_samples=1):
        super().predict(n, num_samples)

        if num_samples == 1:
            forecast = self.model.forecast(n)
        else:
            forecast = np.expand_dims(
                self.model.simulate(n, repetitions=num_samples), axis=1
            )

        return self._build_forecast_series(forecast)

    def _is_probabilistic(self) -> bool:
        return True

    @property
    def min_train_series_length(self) -> int:
        if self.seasonal_periods is not None and self.seasonal_periods > 1:
            return 2 * self.seasonal_periods
        return 3<|MERGE_RESOLUTION|>--- conflicted
+++ resolved
@@ -20,20 +20,14 @@
         self,
         trend: Optional[ModelMode] = ModelMode.ADDITIVE,
         damped: Optional[bool] = False,
-<<<<<<< HEAD
+
         seasonal: Optional[ModelMode] = SeasonalityMode.ADDITIVE,
-=======
-        seasonal: Optional[ModelMode] = ModelMode.ADDITIVE,
->>>>>>> d94428a3
         seasonal_periods: Optional[int] = None,
         random_state: int = 0,
         **fit_kwargs,
     ):
-<<<<<<< HEAD
+
         """ Exponential Smoothing
-=======
-        """Exponential Smoothing
->>>>>>> d94428a3
 
         This is a wrapper around
         `statsmodels  Holt-Winters' Exponential Smoothing
@@ -102,15 +96,9 @@
 
         hw_model = hw.ExponentialSmoothing(
             series.values(),
-<<<<<<< HEAD
             trend=self.trend if self.trend is None else self.trend.value,
             damped_trend=self.damped,
             seasonal=self.seasonal if self.seasonal is None else self.seasonal.value,
-=======
-            trend=self.trend.value,
-            damped_trend=self.damped,
-            seasonal=self.seasonal.value,
->>>>>>> d94428a3
             seasonal_periods=seasonal_periods_param,
             freq=series.freq if series.has_datetime_index else None,
             dates=series.time_index if series.has_datetime_index else None,
