"""
Facebook Prophet
----------------
"""

import logging
import re
from collections.abc import Sequence
from typing import Callable, Optional, Union

import numpy as np
import pandas as pd
import prophet

from darts import TimeSeries
from darts.logging import execute_and_suppress_output, get_logger, raise_if, raise_log
from darts.models.forecasting.forecasting_model import (
    FutureCovariatesLocalForecastingModel,
)
<<<<<<< HEAD
=======
from darts.timeseries import TimeSeries
from darts.utils.utils import random_method
>>>>>>> 722e645d

logger = get_logger(__name__)
logger.level = logging.WARNING  # set to warning to suppress prophet logs


class Prophet(FutureCovariatesLocalForecastingModel):
    @random_method
    def __init__(
        self,
        add_seasonalities: Optional[Union[dict, list[dict]]] = None,
        country_holidays: Optional[str] = None,
        suppress_stdout_stderror: bool = True,
        add_encoders: Optional[dict] = None,
        cap: Optional[
            Union[
                float,
                Callable[[Union[pd.DatetimeIndex, pd.RangeIndex]], Sequence[float]],
            ]
        ] = None,
        floor: Optional[
            Union[
                float,
                Callable[[Union[pd.DatetimeIndex, pd.RangeIndex]], Sequence[float]],
            ]
        ] = None,
        random_state: Optional[int] = None,
        **prophet_kwargs,
    ):
        """Facebook Prophet

        This class provides a basic wrapper around `Facebook Prophet <https://github.com/facebook/prophet>`_.
        It supports adding country holidays as well as custom seasonalities and adds support for stochastic
        forecasting and future covariates.

        Parameters
        ----------
        add_seasonalities
            Optionally, a dict or list of dicts with custom seasonality/ies to add to the model.
            Each dict takes the following mandatory and optional data:

            .. highlight:: python
            .. code-block:: python

                dict({
                'name': str  # (name of the seasonality component),
                'seasonal_periods': Union[int, float]  # (nr of steps composing a season),
                'fourier_order': int  # (number of Fourier components to use),
                'prior_scale': Optional[float]  # (a prior scale for this component),
                'mode': Optional[str]  # ('additive' or 'multiplicative')
                })
            ..

            An example for `seasonal_periods`: If you have hourly data (frequency='H') and your seasonal cycle repeats
            after 48 hours then set `seasonal_periods=48`. Notice that this value will be multiplied by the inferred
            number of days for the TimeSeries frequency (1 / 24 in this example) to be consistent with the
            `add_seasonality()` method of Facebook Prophet, where the `period` parameter is specified in days.

            Apart from `seasonal_periods`, this is very similar to how you would call Facebook Prophet's
            `add_seasonality()` method.
            Alternatively, you can add seasonalities after model creation and before fitting with
            :meth:`add_seasonality() <Prophet.add_seasonality()>`.
        country_holidays
            An optional country code, for which holidays can be taken into account by Prophet.

            See: https://github.com/dr-prodigy/python-holidays

            In addition to those countries, Prophet includes holidays for these
            countries: Brazil (BR), Indonesia (ID), India (IN), Malaysia (MY), Vietnam (VN),
            Thailand (TH), Philippines (PH), Turkey (TU), Pakistan (PK), Bangladesh (BD),
            Egypt (EG), China (CN), and Russia (RU).
        suppress_stdout_stderror
            Optionally suppress the log output produced by Prophet during training.
        add_encoders
            A large number of future covariates can be automatically generated with `add_encoders`.
            This can be done by adding multiple pre-defined index encoders and/or custom user-made functions that
            will be used as index encoders. Additionally, a transformer such as Darts' :class:`Scaler` can be added to
            transform the generated covariates. This happens all under one hood and only needs to be specified at
            model creation.
            Read :meth:`SequentialEncoder <darts.dataprocessing.encoders.SequentialEncoder>` to find out more about
            ``add_encoders``. Default: ``None``. An example showing some of ``add_encoders`` features:

            .. highlight:: python
            .. code-block:: python

                def encode_year(idx):
                    return (idx.year - 1950) / 50

                add_encoders={
                    'cyclic': {'future': ['month']},
                    'datetime_attribute': {'future': ['hour', 'dayofweek']},
                    'position': {'future': ['relative']},
                    'custom': {'future': [encode_year]},
                    'transformer': Scaler(),
                    'tz': 'CET'
                }
            ..
        cap
            Parameter specifying the maximum carrying capacity when predicting with logistic growth.
            Mandatory when `growth = 'logistic'`, otherwise ignored.
            See <https://facebook.github.io/prophet/docs/saturating_forecasts.html> for more information
            on logistic forecasts.
            Can be either

            - a number, for constant carrying capacities
            - a function taking a DatetimeIndex or RangeIndex and returning a corresponding a Sequence of numbers,
            where each number indicates the carrying capacity at this index.
        floor
            Parameter specifying the minimum carrying capacity when predicting logistic growth.
            Optional when `growth = 'logistic'` (defaults to 0), otherwise ignored.
            See <https://facebook.github.io/prophet/docs/saturating_forecasts.html> for more information
            on logistic forecasts.
            Can be either

            - a number, for constant carrying capacities
            - a function taking a DatetimeIndex or RangeIndex and returning a corresponding a Sequence of numbers,
            where each number indicates the carrying capacity at this index.
        random_state
            Controls the model randomness for reproducible forecasting.
        prophet_kwargs
            Some optional keyword arguments for Prophet.
            For information about the parameters see:
            `The Prophet source code <https://github.com/facebook/prophet/blob/master/python/prophet/forecaster.py>`_.

        Examples
        --------
        >>> from darts.datasets import AirPassengersDataset
        >>> from darts.models import Prophet
        >>> from darts.utils.timeseries_generation import datetime_attribute_timeseries
        >>> series = AirPassengersDataset().load()
        >>> # optionally, use some future covariates; e.g. the value of the month encoded as a sine and cosine series
        >>> future_cov = datetime_attribute_timeseries(series, "month", cyclic=True, add_length=6)
        >>> # adding a seasonality (daily, weekly and yearly are included by default) and holidays
        >>> model = Prophet(
        >>>     add_seasonalities={
        >>>         'name':"quarterly_seasonality",
        >>>         'seasonal_periods':4,
        >>>         'fourier_order':5
        >>>         },
        >>> )
        >>> model.fit(series, future_covariates=future_cov)
        >>> pred = model.predict(6)
        >>> pred.values()
        array([[472.26891239],
               [467.56955721],
               [494.47230467],
               [493.10568429],
               [497.54686113],
               [539.11716811]])
        """

        super().__init__(add_encoders=add_encoders)

        self._auto_seasonalities = self._extract_auto_seasonality(prophet_kwargs)

        self._add_seasonalities = dict()
        add_seasonality_calls = (
            add_seasonalities
            if isinstance(add_seasonalities, list)
            else [add_seasonalities]
        )
        for call in add_seasonality_calls:
            self._store_add_seasonality_call(seasonality_call=call)

        self.country_holidays = country_holidays
        self.prophet_kwargs = prophet_kwargs
        self.model = None
        self.suppress_stdout_stderr = suppress_stdout_stderror

        self._execute_and_suppress_output = execute_and_suppress_output
        self._model_builder = prophet.Prophet

        self._cap = cap
        self._floor = floor
        self.is_logistic = (
            "growth" in prophet_kwargs and prophet_kwargs["growth"] == "logistic"
        )
        if not self.is_logistic and (cap is not None or floor is not None):
            logger.warning(
                "Parameters `cap` and/or `floor` were set although `growth` is not "
                "logistic. The set capacities will be ignored."
            )
        if self.is_logistic:
            raise_if(
                cap is None,
                "Parameter `cap` has to be set when `growth` is logistic",
                logger,
            )
            if floor is None:
                # Use 0 as default value
                self._floor = 0

    def _fit(self, series: TimeSeries, future_covariates: Optional[TimeSeries] = None):
        super()._fit(series, future_covariates)
        self._assert_univariate(series)
        series = self.training_series

        fit_df = pd.DataFrame(
            data={"ds": series.time_index, "y": series.univariate_values()}
        )
        if self.is_logistic:
            fit_df = self._add_capacities_to_df(fit_df)

        self.model = self._model_builder(**self.prophet_kwargs)

        # add user defined seasonalities (from model creation and/or pre-fit self.add_seasonalities())
        interval_length = self._freq_to_days(series.freq_str)
        conditional_seasonality_covariates = self._check_seasonality_conditions(
            future_covariates=future_covariates
        )
        for seasonality_name, attributes in self._add_seasonalities.items():
            self.model.add_seasonality(
                name=seasonality_name,
                period=attributes["seasonal_periods"] * interval_length,
                fourier_order=attributes["fourier_order"],
                prior_scale=attributes["prior_scale"],
                mode=attributes["mode"],
                condition_name=attributes["condition_name"],
            )

        # add covariates as additional regressors
        if future_covariates is not None:
            fit_df = fit_df.merge(
                future_covariates.to_dataframe(),
                left_on="ds",
                right_index=True,
                how="left",
            )
            for covariate in future_covariates.columns:
                if covariate not in conditional_seasonality_covariates:
                    self.model.add_regressor(covariate)

        # add built-in country holidays
        if self.country_holidays is not None:
            self.model.add_country_holidays(self.country_holidays)

        if self.suppress_stdout_stderr:
            self._execute_and_suppress_output(
                self.model.fit, logger, logging.WARNING, fit_df
            )
        else:
            self.model.fit(fit_df)

        return self

    @random_method
    def _predict(
        self,
        n: int,
        future_covariates: Optional[TimeSeries] = None,
        num_samples: int = 1,
        predict_likelihood_parameters: bool = False,
        verbose: bool = False,
        random_state: Optional[int] = None,
        **kwargs,
    ) -> TimeSeries:
        _ = self._check_seasonality_conditions(future_covariates=future_covariates)

        super()._predict(n, future_covariates, num_samples)

        predict_df = self._generate_predict_df(n=n, future_covariates=future_covariates)

        if num_samples == 1:
            forecast = self.model.predict(predict_df, vectorized=True)["yhat"].values
        else:
            forecast = np.expand_dims(
                self._stochastic_samples(predict_df, n_samples=num_samples), axis=1
            )

        return self._build_forecast_series(forecast)

    def _add_capacities_to_df(self, df: pd.DataFrame) -> pd.DataFrame:
        dates = df["ds"]
        try:
            df["cap"] = self._cap(dates) if callable(self._cap) else self._cap
            df["floor"] = self._floor(dates) if callable(self._floor) else self._floor
        except ValueError as e:
            raise_if(
                "does not match length of index" in str(e),
                "Callables supplied to `Prophet.set_capacity` as `cap` or `floor` "
                "arguments have to return Sequences of identical length as their "
                " input argument Sequence!",
                logger,
            )
            raise
        return df

    def _generate_predict_df(
        self, n: int, future_covariates: Optional[TimeSeries] = None
    ) -> pd.DataFrame:
        """Returns a pandas DataFrame in the format required for Prophet.predict() with `n` dates after the end of
        the fitted TimeSeries"""

        predict_df = pd.DataFrame(data={"ds": self._generate_new_dates(n)})
        if self.is_logistic:
            predict_df = self._add_capacities_to_df(predict_df)
        if future_covariates is not None:
            predict_df = predict_df.merge(
                future_covariates.to_dataframe(),
                left_on="ds",
                right_index=True,
                how="left",
            )
        return predict_df

    def _check_seasonality_conditions(
        self, future_covariates: Optional[TimeSeries] = None
    ) -> list[str]:
        """
        Checks if the conditions for custom conditional seasonalities are met. Each custom seasonality that has a
        `condition_name` other than None is checked. If the `condition_name` is not a column in the `future_covariates`
        or if the values in the column are not all True or False, an error is raised.
        Returns a list of the `condition_name`s of the conditional seasonalities that have been checked.

        Parameters
        ----------
        future_covariates
            optionally, a TimeSeries containing the future covariates and including the columns that are used as
            conditions for the conditional seasonalities when necessary

        Raises
        ------
        ValueError
            if a seasonality has a `condition_name` and a column named `condition_name` is missing in
            the `future_covariates`

            if a seasonality has a `condition_name` and the values in the corresponding column in `future_covariates`
            are not binary values (True or False, 1 or 0)
        """

        conditional_seasonality_covariates = []
        invalid_conditional_seasonalities = []
        if future_covariates is not None:
            future_covariates_columns = future_covariates.columns
        else:
            future_covariates_columns = []

        for seasonality_name, attributes in self._add_seasonalities.items():
            condition_name = attributes["condition_name"]
            if condition_name is not None:
                if condition_name not in future_covariates_columns:
                    invalid_conditional_seasonalities.append((
                        seasonality_name,
                        condition_name,
                        "column missing",
                    ))
                    continue
                if (
                    not future_covariates[condition_name]
                    .to_series()
                    .isin([True, False])
                    .all()
                ):
                    invalid_conditional_seasonalities.append((
                        seasonality_name,
                        condition_name,
                        "invalid values",
                    ))
                    continue
                conditional_seasonality_covariates.append(condition_name)

        if len(invalid_conditional_seasonalities) > 0:
            formatted_issues_str = ", ".join(
                f"'{name}' (condition_name: '{cond}'; issue: {reason})"
                for name, cond, reason in invalid_conditional_seasonalities
            )
            raise_log(
                ValueError(
                    f"The following seasonalities have invalid conditions: {formatted_issues_str}. "
                    f"Each conditional seasonality must be accompanied by a binary component/column in the "
                    f"`future_covariates` with the same name as the `condition_name`"
                ),
                logger,
            )
        return conditional_seasonality_covariates

    @property
    def supports_multivariate(self) -> bool:
        return False

    @property
    def supports_probabilistic_prediction(self) -> bool:
        return True

    def _stochastic_samples(self, predict_df, n_samples) -> np.ndarray:
        """Returns stochastic forecast of `n_samples` samples.
        This method is a replicate of Prophet.predict() which suspends simplification of stochastic samples to
        deterministic target values."""

        # save default number of uncertainty_samples and set user-defined n_samples
        n_samples_default = self.model.uncertainty_samples
        self.model.uncertainty_samples = n_samples

        if self.model.history is None:
            raise ValueError("Model has not been fit.")

        if predict_df is None:
            predict_df = self.model.history.copy()
        else:
            if predict_df.shape[0] == 0:
                raise ValueError("Dataframe has no rows.")
            predict_df = self.model.setup_dataframe(predict_df.copy())

        predict_df["trend"] = self.model.predict_trend(predict_df)

        forecast = self.model.sample_posterior_predictive(predict_df, vectorized=True)

        # reset default number of uncertainty_samples
        self.model.uncertainty_samples = n_samples_default
        return forecast["yhat"]

    def predict_raw(
        self, n: int, future_covariates: Optional[TimeSeries] = None
    ) -> pd.DataFrame:
        """Returns the output of the base Facebook Prophet model in form of a pandas DataFrame. Note however,
        that the output of this method is not supported for further processing with the Darts API.

        Methods of the base Prophet model can be accessed with self.model.method() (i.e. self.model.plot_components())
        """
        super().predict(n, future_covariates, num_samples=1)

        predict_df = self._generate_predict_df(n=n, future_covariates=future_covariates)

        return self.model.predict(predict_df, vectorized=True)

    def add_seasonality(
        self,
        name: str,
        seasonal_periods: Union[int, float],
        fourier_order: int,
        prior_scale: Optional[float] = None,
        mode: Optional[str] = None,
        condition_name: Optional[str] = None,
    ) -> None:
        """Adds a custom seasonality to the model that repeats after every n `seasonal_periods` timesteps.
        An example for `seasonal_periods`: If you have hourly data (frequency='H') and your seasonal cycle repeats
        after 48 hours -> `seasonal_periods=48`.

        Apart from `seasonal_periods`, this is very similar to how you would call Facebook Prophet's
        `add_seasonality()` method.

        To add conditional seasonalities, provide `condition_name` here, and add a boolean (binary) component/column
        named `condition_name` to the `future_covariates` series passed to `fit()` and `predict()`.

        For information about the parameters see:
        `The Prophet source code <https://github.com/facebook/prophet/blob/master/python/prophet/forecaster.py>`.
        For more details on conditional seasonalities see:
        https://facebook.github.io/prophet/docs/seasonality,_holiday_effects,_and_regressors.html#seasonalities-that-depend-on-other-factors

        Parameters
        ----------
        name
            name of the seasonality component
        seasonal_periods
            number of timesteps after which the seasonal cycle repeats. This value will be multiplied by the inferred
            number of days for the TimeSeries frequency (e.g. 365.25 for a yearly frequency) to be consistent with the
            `add_seasonality()` method of Facebook Prophet. The inferred number of days can be obtained with
            `model._freq_to_days(series.freq)`, where `model` is the `Prophet` model and `series` is the target series.
        fourier_order
            number of Fourier components to use
        prior_scale
            optionally, a prior scale for this component
        mode
            optionally, 'additive' or 'multiplicative'
        condition_name
            optionally, the name of the condition on which the seasonality depends. If not `None`, expects a
            `future_covariates` time series with a component/column named `condition_name` to be passed to `fit()`
            and `predict()`.
        """
        function_call = {
            "name": name,
            "seasonal_periods": seasonal_periods,
            "fourier_order": fourier_order,
            "prior_scale": prior_scale,
            "mode": mode,
            "condition_name": condition_name,
        }
        self._store_add_seasonality_call(seasonality_call=function_call)

    def _store_add_seasonality_call(
        self, seasonality_call: Optional[dict] = None
    ) -> None:
        """Checks the validity of an add_seasonality() call and stores valid calls.
        As the actual model is only created at fitting time, and seasonalities are added pre-fit,
        the add_seasonality calls must be stored and checked on Darts' side.

        Raises
        ----------
        ValueError
            if `seasonality_call` has missing or empty mandatory keys/arguments

            if `seasonality_call` with `name` already exists.

            if `seasonality_call` has invalid keys/arguments

            if `seasonality_call` has invalid dtypes
        """

        if seasonality_call is None:
            return

        seasonality_properties = {
            "name": {"default": None, "dtype": str},
            "seasonal_periods": {"default": None, "dtype": (int, float)},
            "fourier_order": {"default": None, "dtype": int},
            "prior_scale": {"default": None, "dtype": float},
            "mode": {"default": None, "dtype": str},
            "condition_name": {"default": None, "dtype": str},
        }
        seasonality_default = {
            kw: seasonality_properties[kw]["default"] for kw in seasonality_properties
        }

        mandatory_keywords = ["name", "seasonal_periods", "fourier_order"]

        add_seasonality_call = dict(seasonality_default, **seasonality_call)

        missing_kws = [
            kw for kw in mandatory_keywords if add_seasonality_call[kw] is None
        ]
        raise_if(
            len(missing_kws) > 0,
            f"Seasonality `{add_seasonality_call['name']}` has missing mandatory keywords or empty arguments: "
            f"{missing_kws}.",
            logger,
        )

        seasonality_name = add_seasonality_call["name"]
        raise_if(
            seasonality_name in self._auto_seasonalities
            or seasonality_name in self._add_seasonalities,
            f"Adding seasonality with `name={seasonality_name}` failed. A seasonality with this name already "
            f"exists.",
        )

        invalid_kws = [
            kw for kw in add_seasonality_call if kw not in seasonality_default
        ]
        raise_if(
            len(invalid_kws) > 0,
            f"Seasonality `{add_seasonality_call['name']}` has invalid keywords: {invalid_kws}. Only the "
            f"following arguments are supported: {list(seasonality_default)}",
            logger,
        )

        invalid_types = [
            kw
            for kw, value in add_seasonality_call.items()
            if not isinstance(value, seasonality_properties[kw]["dtype"])
            and value is not None
        ]
        raise_if(
            len(invalid_types) > 0,
            f"Seasonality `{add_seasonality_call['name']}` has invalid value dtypes: {invalid_types} must be "
            f"of type {[seasonality_properties[kw]['dtype'] for kw in invalid_types]}.",
            logger,
        )

        self._add_seasonalities[seasonality_name] = add_seasonality_call

    @staticmethod
    def _extract_auto_seasonality(prophet_kwargs: dict) -> list:
        """Returns the automatically added seasonalities by Prophet's base model based on kwargs of model creation"""
        auto_seasonalities = []
        for auto_seasonality in ["daily", "weekly", "yearly"]:
            s_name = auto_seasonality + "_seasonality"
            if not (s_name in prophet_kwargs and not prophet_kwargs[s_name]):
                auto_seasonalities.append(auto_seasonality)
        return auto_seasonalities

    @staticmethod
    def _freq_to_days(freq: str) -> float:
        """Converts a frequency to number of days required by Facebook Prophet

        Parameters
        ----------
        freq
            frequency string of the underlying TimeSeries's time index (pd.DateTimeIndex.freq_str)
        """

        # this regex extracts all digits from `freq`: exp: '30S' -> 30
        freq_times = re.findall(r"\d+", freq)
        freq_times = 1 if not freq_times else int(freq_times[0])

        # this regex extracts all characters and '-' from `freq` and then extracts left string from '-'
        # exp: 'W-SUN' -> 'W', '30S' -> 'S'
        freq = "".join(re.split("[^a-zA-Z-]*", freq)).split("-")[0]

        seconds_per_day = 86400
        days = 0
        if freq in ["A", "BA", "Y", "BY", "RE"] or freq.startswith((
            "A",
            "BA",
            "Y",
            "BY",
            "RE",
        )):  # year
            days = 365.25
        elif freq in ["Q", "BQ", "REQ"] or freq.startswith((
            "Q",
            "BQ",
            "REQ",
        )):  # quarter
            days = 3 * 30.4375
        elif freq in [
            "M",
            "BM",
            "CBM",
            "SM",
            "LWOM",
            "WOM",
        ] or freq.startswith(("M", "BME", "BS", "CBM", "SM", "LWOM", "WOM")):  # month
            days = 30.4375
        elif freq == "W" or freq.startswith("W-"):  # week
            days = 7.0
        elif freq in ["B", "C"]:  # business day
            days = 1 * 7 / 5
        elif freq in ["D"]:  # day
            days = 1.0
        else:
            # all freqs higher than "D" are lower case in pandas >= 2.2.0
            freq_lower = freq.lower()
            if freq_lower in ["h", "bh", "cbh"]:  # hour
                days = 1 / 24
            elif freq_lower in ["t", "min"]:  # minute
                days = 1 / (24 * 60)
            elif freq_lower in ["s"]:  # second
                days = 1 / seconds_per_day
            elif freq_lower in ["l", "ms"]:  # millisecond
                days = 1 / (seconds_per_day * 10**3)
            elif freq_lower in ["u", "us"]:  # microsecond
                days = 1 / (seconds_per_day * 10**6)
            elif freq_lower in ["n", "ns"]:  # nanosecond
                days = 1 / (seconds_per_day * 10**9)

        if not days:
            raise_log(
                ValueError(
                    f"freq {freq} not understood. Please report if you think this is in error."
                ),
                logger=logger,
            )
        return freq_times * days

    @property
    def _supports_range_index(self) -> bool:
        """Prophet does not support integer range index."""
        raise_if(
            True,
            "Prophet does not support integer range index. The index of the TimeSeries must be of type "
            "pandas.DatetimeIndex",
            logger,
        )
        return False<|MERGE_RESOLUTION|>--- conflicted
+++ resolved
@@ -17,11 +17,7 @@
 from darts.models.forecasting.forecasting_model import (
     FutureCovariatesLocalForecastingModel,
 )
-<<<<<<< HEAD
-=======
-from darts.timeseries import TimeSeries
 from darts.utils.utils import random_method
->>>>>>> 722e645d
 
 logger = get_logger(__name__)
 logger.level = logging.WARNING  # set to warning to suppress prophet logs
