"""
SKLearn-Like Models
-------------------

Darts provides a comprehensive set of forecasting models that wrap around scikit-learn-like machine learning algorithms.
These models can forecast future values of a target series based on lagged features of the following inputs:

* **Target series** (past lags only) - the main time series to be forecasted
* **Past covariates** (past lags only) - external variables known only up to the prediction time
* **Future covariates** (past and future lags) - external variables known or forecasted into the future
* **Static covariates** - time-invariant features associated with each target series

The models learn in a supervised way by tabularizing time series data into (lagged) feature-target pairs, making them
compatible with any scikit-learn-like model that has ``fit()`` and ``predict()`` methods.

Lags can be specified in multiple ways:

* As an integer for the target and past covariates series: represents the number of past lags to consider
* As a tuple (integer, integer) for the future covariates series: represents the number of (past, future) lags to
  consider
* As a list: explicitly enumerate specific lags (negative values for past, non-negative for future)
* As a dictionary: specify different lags for different series components (columns)

We offer both regression and classification models, each tailored for specific forecasting tasks.

**Regression Models:** These models predict continuous numerical values, making them ideal for forecasting future
trends and patterns in time series data. Utilize these models to gain insights into potential future outcomes based on
historical data.

* :class:`~darts.models.forecasting.sklearn_model.SKLearnModel` - Generic wrapper around any scikit-learn regression
  model (default: `LinearRegression`)
* :class:`~darts.models.forecasting.linear_regression_model.LinearRegressionModel` - Wrapper around scikit-learn's
  `LinearRegression`
* :class:`~darts.models.forecasting.random_forest.RandomForestModel` - Wrapper around scikit-learn's
  `RandomForestRegressor`
* :class:`~darts.models.forecasting.catboost_model.CatBoostModel` - Wrapper around CatBoost's `CatBoostRegressor`
* :class:`~darts.models.forecasting.lgbm.LightGBMModel` - Wrapper around LightGBM's `LGBMRegressor`
* :class:`~darts.models.forecasting.xgboost.XGBModel` - Wrapper around XGBoost's `XGBRegressor`

**Classification Models:** These models predict categorical class labels, enabling effective time series labeling and
future class prediction. These models are perfect for scenarios where identifying distinct categories or states over
time is crucial.

* :class:`~darts.models.forecasting.sklearn_model.SKLearnClassifierModel` - Generic wrapper around any scikit-learn
  classification model (default: `LogisticRegression`)
* :class:`~darts.models.forecasting.catboost_model.CatBoostClassifierModel` - Wrapper around CatBoost's
  `CatBoostClassifier`
* :class:`~darts.models.forecasting.lgbm.LightGBMClassifierModel` - Wrapper around LightGBM's `LGBMClassifier`
* :class:`~darts.models.forecasting.xgboost.XGBClassifierModel` - Wrapper around XGBoost's `XGBClassifier`

For detailed examples and tutorials, see:

* `SKLearn-Like Regression Model Examples <https://unit8co.github.io/darts/examples/20-SKLearnModel-examples.html>`_
* `SKLearn-Like Classification Model Examples
  <https://unit8co.github.io/darts/examples/24-SKLearnClassifierModel-examples.html>`_
"""

import inspect
from abc import ABC, abstractmethod
from collections import OrderedDict
from collections.abc import Sequence
from typing import Any, Callable, Literal, Optional, Union

import numpy as np
import pandas as pd
from numpy.lib.stride_tricks import sliding_window_view
from sklearn.base import is_classifier
from sklearn.linear_model import LinearRegression, LogisticRegression
from sklearn.utils.validation import has_fit_parameter

from darts import TimeSeries
from darts.logging import (
    get_logger,
    raise_deprecation_warning,
    raise_if,
    raise_if_not,
    raise_log,
)
from darts.models.forecasting.forecasting_model import GlobalForecastingModel
from darts.utils import _build_tqdm_iterator
from darts.utils.data.tabularization import (
    _create_lagged_data_autoregression,
    create_lagged_component_names,
    create_lagged_prediction_data,
    create_lagged_training_data,
    strided_moving_window,
)
from darts.utils.historical_forecasts import (
    _check_optimizable_historical_forecasts_global_models,
    _process_historical_forecast_input,
)
from darts.utils.historical_forecasts.utils import _get_historical_forecast_boundaries
from darts.utils.likelihood_models.base import LikelihoodType
from darts.utils.likelihood_models.sklearn import (
    QuantileRegression,
    SKLearnLikelihood,
    _get_likelihood,
)
from darts.utils.multioutput import MultiOutputMixin, get_multioutput_estimator_cls
from darts.utils.ts_utils import get_single_series, seq2series, series2seq
from darts.utils.utils import ModelType, generate_index, random_method

logger = get_logger(__name__)

LAGS_TYPE = Union[int, list[int], dict[str, Union[int, list[int]]]]
FUTURE_LAGS_TYPE = Union[
    tuple[int, int], list[int], dict[str, Union[tuple[int, int], list[int]]]
]


class SKLearnModel(GlobalForecastingModel):
    @random_method
    def __init__(
        self,
        lags: Optional[LAGS_TYPE] = None,
        lags_past_covariates: Optional[LAGS_TYPE] = None,
        lags_future_covariates: Optional[FUTURE_LAGS_TYPE] = None,
        output_chunk_length: int = 1,
        output_chunk_shift: int = 0,
        add_encoders: Optional[dict] = None,
        model=None,
        multi_models: Optional[bool] = True,
        use_static_covariates: bool = True,
        random_state: Optional[int] = None,
    ):
        """Regression Model
        Can be used to fit any scikit-learn-like regressor class to predict the target time series from lagged values.

        Parameters
        ----------
        lags
            Lagged target `series` values used to predict the next time step/s.
            If an integer, must be > 0. Uses the last `n=lags` past lags; e.g. `(-1, -2, ..., -lags)`, where `0`
            corresponds the first predicted time step of each sample. If `output_chunk_shift > 0`, then
            lag `-1` translates to `-1 - output_chunk_shift` steps before the first prediction step.
            If a list of integers, each value must be < 0. Uses only the specified values as lags.
            If a dictionary, the keys correspond to the `series` component names (of the first series when
            using multiple series) and the values correspond to the component lags (integer or list of integers). The
            key 'default_lags' can be used to provide default lags for un-specified components. Raises and error if some
            components are missing and the 'default_lags' key is not provided.
        lags_past_covariates
            Lagged `past_covariates` values used to predict the next time step/s.
            If an integer, must be > 0. Uses the last `n=lags_past_covariates` past lags; e.g. `(-1, -2, ..., -lags)`,
            where `0` corresponds to the first predicted time step of each sample. If `output_chunk_shift > 0`, then
            lag `-1` translates to `-1 - output_chunk_shift` steps before the first prediction step.
            If a list of integers, each value must be < 0. Uses only the specified values as lags.
            If a dictionary, the keys correspond to the `past_covariates` component names (of the first series when
            using multiple series) and the values correspond to the component lags (integer or list of integers). The
            key 'default_lags' can be used to provide default lags for un-specified components. Raises and error if some
            components are missing and the 'default_lags' key is not provided.
        lags_future_covariates
            Lagged `future_covariates` values used to predict the next time step/s. The lags are always relative to the
            first step in the output chunk, even when `output_chunk_shift > 0`.
            If a tuple of `(past, future)`, both values must be > 0. Uses the last `n=past` past lags and `n=future`
            future lags; e.g. `(-past, -(past - 1), ..., -1, 0, 1, .... future - 1)`, where `0` corresponds the first
            predicted time step of each sample. If `output_chunk_shift > 0`, the position of negative lags differ from
            those of `lags` and `lags_past_covariates`. In this case a future lag `-5` would point at the same
            step as a target lag of `-5 + output_chunk_shift`.
            If a list of integers, uses only the specified values as lags.
            If a dictionary, the keys correspond to the `future_covariates` component names (of the first series when
            using multiple series) and the values correspond to the component lags (tuple or list of integers). The key
            'default_lags' can be used to provide default lags for un-specified components. Raises and error if some
            components are missing and the 'default_lags' key is not provided.
        output_chunk_length
            Number of time steps predicted at once (per chunk) by the internal model. It is not the same as forecast
            horizon `n` used in `predict()`, which is the desired number of prediction points generated using a
            one-shot- or autoregressive forecast. Setting `n <= output_chunk_length` prevents auto-regression. This is
            useful when the covariates don't extend far enough into the future, or to prohibit the model from using
            future values of past and / or future covariates for prediction (depending on the model's covariate
            support).
        output_chunk_shift
            Optionally, the number of steps to shift the start of the output chunk into the future (relative to the
            input chunk end). This will create a gap between the input (history of target and past covariates) and
            output. If the model supports `future_covariates`, the `lags_future_covariates` are relative to the first
            step in the shifted output chunk. Predictions will start `output_chunk_shift` steps after the end of the
            target `series`. If `output_chunk_shift` is set, the model cannot generate autoregressive predictions
            (`n > output_chunk_length`).
        add_encoders
            A large number of past and future covariates can be automatically generated with `add_encoders`.
            This can be done by adding multiple pre-defined index encoders and/or custom user-made functions that
            will be used as index encoders. Additionally, a transformer such as Darts' :class:`Scaler` can be added to
            transform the generated covariates. This happens all under one hood and only needs to be specified at
            model creation.
            Read :meth:`SequentialEncoder <darts.dataprocessing.encoders.SequentialEncoder>` to find out more about
            ``add_encoders``. Default: ``None``. An example showing some of ``add_encoders`` features:

            .. highlight:: python
            .. code-block:: python

                def encode_year(idx):
                    return (idx.year - 1950) / 50

                add_encoders={
                    'cyclic': {'future': ['month']},
                    'datetime_attribute': {'future': ['hour', 'dayofweek']},
                    'position': {'past': ['relative'], 'future': ['relative']},
                    'custom': {'past': [encode_year]},
                    'transformer': Scaler(),
                    'tz': 'CET'
                }
            ..
        model
            Scikit-learn-like model with ``fit()`` and ``predict()`` methods. Also possible to use model that doesn't
            support multi-output regression for multivariate timeseries, in which case one regressor
            will be used per component in the multivariate series.
            If None, defaults to: ``sklearn.linear_model.LinearRegression(n_jobs=-1)``.
        multi_models
            If True, a separate model will be trained for each future lag to predict. If False, a single model
            is trained to predict all the steps in 'output_chunk_length' (features lags are shifted back by
            `output_chunk_length - n` for each step `n`). Default: True.
        use_static_covariates
            Whether the model should use static covariate information in case the input `series` passed to ``fit()``
            contain static covariates. If ``True``, and static covariates are available at fitting time, will enforce
            that all target `series` have the same static covariate dimensionality in ``fit()`` and ``predict()``.
        random_state
            Controls the randomness for reproducible forecasting.

        Examples
        --------
        >>> from darts.datasets import WeatherDataset
        >>> from darts.models import SKLearnModel
        >>> from sklearn.linear_model import Ridge
        >>> series = WeatherDataset().load()
        >>> # predicting atmospheric pressure
        >>> target = series['p (mbar)'][:100]
        >>> # optionally, use past observed rainfall (pretending to be unknown beyond index 100)
        >>> past_cov = series['rain (mm)'][:100]
        >>> # optionally, use future temperatures (pretending this component is a forecast)
        >>> future_cov = series['T (degC)'][:106]
        >>> # wrap around the sklearn Ridge model
        >>> model = SKLearnModel(
        >>>     model=Ridge(),
        >>>     lags=12,
        >>>     lags_past_covariates=4,
        >>>     lags_future_covariates=(0,6),
        >>>     output_chunk_length=6
        >>> )
        >>> model.fit(target, past_covariates=past_cov, future_covariates=future_cov)
        >>> pred = model.predict(6)
        >>> print(pred.values())
        [[1005.73340676]
         [1005.71159051]
         [1005.7322616 ]
         [1005.76314504]
         [1005.82204348]
         [1005.89100967]]
        """

        super().__init__(add_encoders=add_encoders)

        self.model = model
        self.lags: dict[str, list[int]] = {}
        self.component_lags: dict[str, dict[str, list[int]]] = {}
        self.input_dim = None
        self.multi_models = True if multi_models or output_chunk_length == 1 else False
        self._considers_static_covariates = use_static_covariates
        self._static_covariates_shape: Optional[tuple[int, int]] = None
        self._lagged_feature_names: Optional[list[str]] = None
        self._lagged_label_names: Optional[list[str]] = None

        # optionally, the model can be wrapped in a likelihood model
        self._likelihood: Optional[SKLearnLikelihood] = getattr(
            self, "_likelihood", None
        )
        # for quantile likelihood models, the model container is a dict of quantile -> model
        self._model_container: Optional[_QuantileModelContainer] = getattr(
            self, "_model_container", None
        )

        # check and set output_chunk_length
        raise_if_not(
            isinstance(output_chunk_length, int) and output_chunk_length > 0,
            f"output_chunk_length must be an integer greater than 0. Given: {output_chunk_length}",
            logger=logger,
        )
        self._output_chunk_length = output_chunk_length
        self._output_chunk_shift = output_chunk_shift

        # model checks
        if self.model is None:
            self.model = LinearRegression(n_jobs=-1)

        if not callable(getattr(self.model, "fit", None)):
            raise_log(
                Exception("Provided model object must have a fit() method", logger)
            )
        if not callable(getattr(self.model, "predict", None)):
            raise_log(
                Exception("Provided model object must have a predict() method", logger)
            )

        # check lags
        self._validate_lags(
            lags=lags,
            lags_past_covariates=lags_past_covariates,
            lags_future_covariates=lags_future_covariates,
        )

        # convert lags arguments to list of int
        # lags attribute should always be accessed with self._get_lags(), not self.lags.get()
        self.lags, self.component_lags = self._generate_lags(
            lags=lags,
            lags_past_covariates=lags_past_covariates,
            lags_future_covariates=lags_future_covariates,
            output_chunk_shift=output_chunk_shift,
        )

        self.pred_dim = self.output_chunk_length if self.multi_models else 1

    def _validate_lags(
        self,
        lags: Optional[LAGS_TYPE],
        lags_past_covariates: Optional[LAGS_TYPE],
        lags_future_covariates: Optional[FUTURE_LAGS_TYPE],
    ):
        raise_if(
            (lags is None)
            and (lags_future_covariates is None)
            and (lags_past_covariates is None),
            "At least one of `lags`, `lags_future_covariates` or `lags_past_covariates` must be not None.",
        )

    @staticmethod
    def _generate_lags(
        lags: Optional[LAGS_TYPE],
        lags_past_covariates: Optional[LAGS_TYPE],
        lags_future_covariates: Optional[FUTURE_LAGS_TYPE],
        output_chunk_shift: int,
    ) -> tuple[dict[str, list[int]], dict[str, dict[str, list[int]]]]:
        """
        Based on the type of the argument and the nature of the covariates, perform some sanity checks before
        converting the lags to a list of integer.

        If lags are provided as a dictionary, the lags values are contained in self.component_lags and the self.lags
        attributes contain only the extreme values
        If the lags are provided as integer, list, tuple or dictionary containing only the 'default_lags' keys, the lags
        values are contained in the self.lags attribute and the self.component_lags is an empty dictionary.

        If `output_chunk_shift > 0`, the `lags_future_covariates` are shifted into the future.
        """
        processed_lags: dict[str, list[int]] = dict()
        processed_component_lags: dict[str, dict[str, list[int]]] = dict()
        for lags_values, lags_name, lags_abbrev in zip(
            [lags, lags_past_covariates, lags_future_covariates],
            ["lags", "lags_past_covariates", "lags_future_covariates"],
            ["target", "past", "future"],
        ):
            if lags_values is None:
                continue

            # converting to dictionary to run sanity checks
            if not isinstance(lags_values, dict):
                lags_values = {"default_lags": lags_values}
            elif len(lags_values) == 0:
                raise_log(
                    ValueError(
                        f"When passed as a dictionary, `{lags_name}` must contain at least one key."
                    ),
                    logger,
                )

            invalid_type = False
            supported_types = ""
            min_lags = None
            max_lags = None
            tmp_components_lags: dict[str, list[int]] = dict()
            for comp_name, comp_lags in lags_values.items():
                if lags_name == "lags_future_covariates":
                    if isinstance(comp_lags, tuple):
                        raise_if_not(
                            len(comp_lags) == 2
                            and isinstance(comp_lags[0], int)
                            and isinstance(comp_lags[1], int),
                            f"`{lags_name}` - `{comp_name}`: tuple must be of length 2, and must contain two integers",
                            logger,
                        )

                        raise_if(
                            isinstance(comp_lags[0], bool)
                            or isinstance(comp_lags[1], bool),
                            f"`{lags_name}` - `{comp_name}`: tuple must contain integers, not bool",
                            logger,
                        )

                        raise_if_not(
                            comp_lags[0] >= 0 and comp_lags[1] >= 0,
                            f"`{lags_name}` - `{comp_name}`: tuple must contain positive integers. Given: {comp_lags}.",
                            logger,
                        )
                        raise_if(
                            comp_lags[0] == 0 and comp_lags[1] == 0,
                            f"`{lags_name}` - `{comp_name}`: tuple cannot be (0, 0) as it corresponds to an empty "
                            f"list of lags.",
                            logger,
                        )
                        tmp_components_lags[comp_name] = list(
                            range(-comp_lags[0], comp_lags[1])
                        )
                    elif isinstance(comp_lags, list):
                        for lag in comp_lags:
                            raise_if(
                                not isinstance(lag, int) or isinstance(lag, bool),
                                f"`{lags_name}` - `{comp_name}`: list must contain only integers. Given: {comp_lags}.",
                                logger,
                            )
                        tmp_components_lags[comp_name] = sorted(comp_lags)
                    else:
                        invalid_type = True
                        supported_types = "tuple or a list"
                else:
                    if isinstance(comp_lags, int):
                        raise_if_not(
                            comp_lags > 0,
                            f"`{lags_name}` - `{comp_name}`: integer must be strictly positive . Given: {comp_lags}.",
                            logger,
                        )
                        tmp_components_lags[comp_name] = list(range(-comp_lags, 0))
                    elif isinstance(comp_lags, list):
                        for lag in comp_lags:
                            raise_if(
                                not isinstance(lag, int) or (lag >= 0),
                                f"`{lags_name}` - `{comp_name}`: list must contain only strictly negative integers. "
                                f"Given: {comp_lags}.",
                                logger,
                            )
                        tmp_components_lags[comp_name] = sorted(comp_lags)
                    else:
                        invalid_type = True
                        supported_types = "strictly positive integer or a list"

                if invalid_type:
                    raise_log(
                        ValueError(
                            f"`{lags_name}` - `{comp_name}`: must be either a {supported_types}. "
                            f"Given : {type(comp_lags)}."
                        ),
                        logger,
                    )

                # extracting min and max lags va
                if min_lags is None:
                    min_lags = tmp_components_lags[comp_name][0]
                else:
                    min_lags = min(min_lags, tmp_components_lags[comp_name][0])

                if max_lags is None:
                    max_lags = tmp_components_lags[comp_name][-1]
                else:
                    max_lags = max(max_lags, tmp_components_lags[comp_name][-1])

            # Check if only default lags are provided
            has_default_lags = list(tmp_components_lags.keys()) == ["default_lags"]

            # revert to shared lags logic when applicable
            if has_default_lags:
                processed_lags[lags_abbrev] = tmp_components_lags["default_lags"]
            else:
                processed_lags[lags_abbrev] = [min_lags, max_lags]
                processed_component_lags[lags_abbrev] = tmp_components_lags

            # if output chunk is shifted, shift future covariates lags with it
            if output_chunk_shift and lags_abbrev == "future":
                processed_lags[lags_abbrev] = [
                    lag_ + output_chunk_shift for lag_ in processed_lags[lags_abbrev]
                ]
                if processed_component_lags and not has_default_lags:
                    processed_component_lags[lags_abbrev] = {
                        comp_: [lag_ + output_chunk_shift for lag_ in lags_]
                        for comp_, lags_ in processed_component_lags[
                            lags_abbrev
                        ].items()
                    }
        return processed_lags, processed_component_lags

    def _get_lags(self, lags_type: str):
        """
        If lags were specified in a component-wise manner, they are contained in self.component_lags and
        the values in self.lags should be ignored as they correspond just the extreme values.
        """
        if lags_type in self.component_lags:
            return self.component_lags[lags_type]
        else:
            return self.lags.get(lags_type, None)

    def _get_lagged_features(
        self,
        series: TimeSeries,
        past_covariates: Optional[TimeSeries],
        future_covariates: Optional[TimeSeries],
    ) -> list[list[tuple[str, str, int]]]:
        """Returns a list of lagged features for the target, past, future, and static covariates.

        The returned lagged features are in the same order as the features passed to the underlying model.
        """
        feature_list = []
        for series_, lags_name, feature_type, series_name in zip(
            [series, past_covariates, future_covariates],
            ["target", "past", "future"],
            ["target", "past_cov", "fut_cov"],
            ["series", "past_covariates", "future_covariates"],
        ):
            series_ = get_single_series(series_)
            lags = self._get_lags(lags_name)
            if lags is None:
                feature_list.append([])
                continue

            if series_ is None:
                raise_log(
                    ValueError(
                        f"`{series_name}` cannot be `None` when lags are specified for it."
                    ),
                    logger=logger,
                )

            is_comp_specific = self.component_lags.get(lags_name) is not None
            series_comps = series_.components.tolist()
            component_lags = {}

            # create a mapping of lags to components (components are in the same order as in the series)
            if is_comp_specific:
                # component-specific lags are specific to each component
                for comp_name in series_comps:
                    comp_lags = lags[comp_name]
                    for lag in comp_lags:
                        if lag not in component_lags:
                            component_lags[lag] = [comp_name]
                        else:
                            component_lags[lag].append(comp_name)
            else:
                # global lags are identical for each component
                for lag in lags:
                    component_lags[lag] = series_comps

            # create the feature list (in order of increasing lag)
            lags_sorted = sorted(component_lags.keys())
            feature_list.append([
                (feature_type, component, lag)
                for lag in lags_sorted
                for component in component_lags[lag]
            ])

        # add static covariates at the end
        target_ts = get_single_series(series)
        if target_ts.has_static_covariates:
            feature_list.append([
                ("static_cov", component, 0)
                for component in list(target_ts.static_covariates.columns)
            ])
        else:
            feature_list.append([])
        return feature_list

    @property
    def _model_encoder_settings(
        self,
    ) -> tuple[int, int, bool, bool, Optional[list[int]], Optional[list[int]]]:
        target_lags = self.lags.get("target", [0])
        lags_past_covariates = self.lags.get("past", None)
        if lags_past_covariates is not None:
            lags_past_covariates = [
                min(lags_past_covariates)
                - int(not self.multi_models) * (self.output_chunk_length - 1),
                max(lags_past_covariates),
            ]
        lags_future_covariates = self.lags.get("future", None)
        if lags_future_covariates is not None:
            lags_future_covariates = [
                min(lags_future_covariates)
                - int(not self.multi_models) * (self.output_chunk_length - 1),
                max(lags_future_covariates),
            ]
        return (
            abs(min(target_lags)),
            self.output_chunk_length + self.output_chunk_shift,
            lags_past_covariates is not None,
            lags_future_covariates is not None,
            lags_past_covariates,
            lags_future_covariates,
        )

    @property
    def extreme_lags(
        self,
    ) -> tuple[
        Optional[int],
        Optional[int],
        Optional[int],
        Optional[int],
        Optional[int],
        Optional[int],
        int,
    ]:
        min_target_lag = self.lags["target"][0] if "target" in self.lags else None
        max_target_lag = self.output_chunk_length - 1 + self.output_chunk_shift
        min_past_cov_lag = self.lags["past"][0] if "past" in self.lags else None
        max_past_cov_lag = self.lags["past"][-1] if "past" in self.lags else None
        min_future_cov_lag = self.lags["future"][0] if "future" in self.lags else None
        max_future_cov_lag = self.lags["future"][-1] if "future" in self.lags else None
        return (
            min_target_lag,
            max_target_lag,
            min_past_cov_lag,
            max_past_cov_lag,
            min_future_cov_lag,
            max_future_cov_lag,
            self.output_chunk_shift,
        )

    @property
    def supports_multivariate(self) -> bool:
        """
        If available, uses `model`'s native multivariate support. If not available, obtains multivariate support by
        wrapping the univariate model in a `sklearn.multioutput.MultiOutputRegressor`.
        """
        return True

    @property
    def _target_window_lengths(self) -> tuple[int, int]:
        input_chunk_length = -self.lags["target"][0] if "target" in self.lags else 0
        return input_chunk_length, self.output_chunk_length + self.output_chunk_shift

    @property
    def min_train_samples(self) -> int:
        # some models require more than 1 sample to train (e.g. CatBoost); for consistency, we set the minimum to 2
        return 2

    @property
    def output_chunk_length(self) -> int:
        return self._output_chunk_length

    @property
    def output_chunk_shift(self) -> int:
        return self._output_chunk_shift

    def get_estimator(
        self, horizon: int, target_dim: int, quantile: Optional[float] = None
    ):
        """Returns the estimator that forecasts the `horizon`th step of the `target_dim`th target component.

        For probabilistic models fitting quantiles, a desired `quantile` can also be passed. If not passed, it will
        return the model predicting the median (quantile=0.5).

        If the (quantile) model supports multi-output natively, it will return the model that can predict the entire
        horizon and all target components jointly.

        Note: Internally, estimators are grouped by `output_chunk_length` position, then by component. For probabilistic
        models fitting quantiles, there is an additional abstraction layer, grouping the estimators by `quantile`.

        Parameters
        ----------
        horizon
            The index of the forecasting point within `output_chunk_length`.
        target_dim
            The index of the target component.
        quantile
            Optionally, for probabilistic model with `likelihood="quantile"`, the desired quantile value. If `None` and
            `likelihood="quantile"`, returns the model predicting the median (quantile=0.5).
        """
        likelihood = self.likelihood
        if isinstance(likelihood, QuantileRegression):
            # for quantile-models, the estimators are grouped by quantiles
            if quantile is None:
                quantile = likelihood.quantiles[likelihood._median_idx]
            elif quantile not in self._model_container:
                raise_log(
                    ValueError(
                        f"Invalid `quantile={quantile}`. Must be one of the fitted quantiles "
                        f"`{list(self._model_container.keys())}`."
                    ),
                    logger,
                )
            model = self._model_container[quantile]
        elif quantile is not None:
            raise_log(
                ValueError(
                    "`quantile` is only supported for probabilistic models that use `likelihood='quantile'`."
                ),
                logger=logger,
            )
        else:
            model = self.model

        if not isinstance(model, MultiOutputMixin):
            logger.warning(
                "Model supports multi-output; a single estimator forecasts all the horizons and components."
            )
            return model

        if not 0 <= horizon < self.output_chunk_length:
            raise_log(
                ValueError(
                    f"`horizon` must be `>= 0` and `< output_chunk_length={self.output_chunk_length}`."
                ),
                logger,
            )
        if not 0 <= target_dim < self.input_dim["target"]:
            raise_log(
                ValueError(
                    f"`target_dim` must be `>= 0`, and `< n_target_components={self.input_dim['target']}`."
                ),
                logger,
            )

        # when multi_models=True, one model per horizon and target component
        idx_estimator = (
            self.multi_models * self.input_dim["target"] * horizon + target_dim
        )
        return model.estimators_[idx_estimator]

    def _add_val_set_to_kwargs(
        self,
        kwargs: dict,
        val_series: Sequence[TimeSeries],
        val_past_covariates: Optional[Sequence[TimeSeries]],
        val_future_covariates: Optional[Sequence[TimeSeries]],
        val_sample_weight: Optional[Union[Sequence[TimeSeries], str]],
        max_samples_per_ts: int,
        stride: int,
    ) -> dict:
        """Creates a validation set and returns a new set of kwargs passed to `self.model.fit()` including the
        validation set. This method can be overridden if the model requires a different logic to add the eval set.
        """
        val_samples, val_labels, val_weight = self._create_lagged_data(
            series=val_series,
            past_covariates=val_past_covariates,
            future_covariates=val_future_covariates,
            max_samples_per_ts=max_samples_per_ts,
            sample_weight=val_sample_weight,
            last_static_covariates_shape=self._static_covariates_shape,
            stride=stride,
        )
        # create validation sets for MultiOutputMixin
        if val_labels.ndim == 2 and isinstance(self.model, MultiOutputMixin):
            val_sets, val_weights = [], []
            for i in range(val_labels.shape[1]):
                val_sets.append((val_samples, val_labels[:, i]))
                if val_weight is not None:
                    val_weights.append(val_weight[:, i])
            val_weights = val_weights or None
        else:
            val_sets = [(val_samples, val_labels)]
            val_weights = [val_weight]

        val_set_name, val_weight_name = self.val_set_params
        return dict(kwargs, **{val_set_name: val_sets, val_weight_name: val_weights})

    def _create_lagged_data(
        self,
        series: Sequence[TimeSeries],
        past_covariates: Sequence[TimeSeries],
        future_covariates: Sequence[TimeSeries],
        max_samples_per_ts: int,
        sample_weight: Optional[Union[TimeSeries, str]] = None,
        stride: int = 1,
        last_static_covariates_shape: Optional[tuple[int, int]] = None,
    ):
        (
            features,
            labels,
            _,
            self._static_covariates_shape,
            sample_weights,
        ) = create_lagged_training_data(
            target_series=series,
            output_chunk_length=self.output_chunk_length,
            output_chunk_shift=self.output_chunk_shift,
            past_covariates=past_covariates,
            future_covariates=future_covariates,
            lags=self._get_lags("target"),
            lags_past_covariates=self._get_lags("past"),
            lags_future_covariates=self._get_lags("future"),
            uses_static_covariates=self.uses_static_covariates,
            last_static_covariates_shape=last_static_covariates_shape,
            max_samples_per_ts=max_samples_per_ts,
            multi_models=self.multi_models,
            check_inputs=False,
            concatenate=False,
            sample_weight=sample_weight,
            stride=stride,
        )

        expected_nb_feat = (
            features[0].shape[1]
            if isinstance(features, Sequence)
            else features.shape[1]
        )
        for i, (X_i, y_i) in enumerate(zip(features, labels)):
            # TODO: account for scenario where two wrong shapes can silently hide the problem
            if expected_nb_feat != X_i.shape[1]:
                shape_error_msg = []
                for ts, cov_name, arg_name in zip(
                    [series, past_covariates, future_covariates],
                    ["target", "past", "future"],
                    ["series", "past_covariates", "future_covariates"],
                ):
                    if ts is not None and ts[i].width != self.input_dim[cov_name]:
                        shape_error_msg.append(
                            f"Expected {self.input_dim[cov_name]} components but received "
                            f"{ts[i].width} components at index {i} of `{arg_name}`."
                        )
                raise_log(ValueError("\n".join(shape_error_msg)), logger)
            features[i] = X_i[:, :, 0]
            labels[i] = y_i[:, :, 0]
            if sample_weights is not None:
                sample_weights[i] = sample_weights[i][:, :, 0]

        features = np.concatenate(features, axis=0)
        labels = np.concatenate(labels, axis=0)
        if sample_weights is not None:
            sample_weights = np.concatenate(sample_weights, axis=0)

        # if labels are of shape (n_samples, 1) flatten it to shape (n_samples,)
        if labels.ndim == 2 and labels.shape[1] == 1:
            labels = labels.ravel()
        if (
            sample_weights is not None
            and sample_weights.ndim == 2
            and sample_weights.shape[1] == 1
        ):
            sample_weights = sample_weights.ravel()

        features, labels = self._format_samples(features, labels)

        return features, labels, sample_weights

    def _format_samples(
        self, samples: np.ndarray, labels: Optional[np.ndarray] = None
    ) -> tuple[Any, Any]:
        """
        Subclasses can override this method to format the samples and labels before fit and predict.
        """
        return samples, labels

    def _fit_model(
        self,
        series: Sequence[TimeSeries],
        past_covariates: Sequence[TimeSeries],
        future_covariates: Sequence[TimeSeries],
        max_samples_per_ts: int,
        sample_weight: Optional[Union[Sequence[TimeSeries], str]],
        stride: int,
        val_series: Optional[Sequence[TimeSeries]] = None,
        val_past_covariates: Optional[Sequence[TimeSeries]] = None,
        val_future_covariates: Optional[Sequence[TimeSeries]] = None,
        val_sample_weight: Optional[Union[Sequence[TimeSeries], str]] = None,
        verbose: Optional[bool] = None,
        **kwargs,
    ):
        """
        Function that fit the model. Deriving classes can override this method for adding additional
        parameters (e.g., adding validation data), keeping the sanity checks on series performed by fit().
        """
        training_samples, training_labels, sample_weights = self._create_lagged_data(
            series=series,
            past_covariates=past_covariates,
            future_covariates=future_covariates,
            max_samples_per_ts=max_samples_per_ts,
            sample_weight=sample_weight,
            last_static_covariates_shape=None,
            stride=stride,
        )

        if self._supports_val_series and val_series is not None:
            kwargs = self._add_val_set_to_kwargs(
                kwargs=kwargs,
                val_series=val_series,
                val_past_covariates=val_past_covariates,
                val_future_covariates=val_future_covariates,
                val_sample_weight=val_sample_weight,
                max_samples_per_ts=max_samples_per_ts,
                stride=stride,
            )

        # only use `sample_weight` if model supports it
        sample_weight_kwargs = dict()
        if sample_weights is not None:
            if self.supports_sample_weight:
                sample_weight_kwargs = {"sample_weight": sample_weights}
            else:
                logger.warning(
                    "`sample_weight` was ignored since underlying regression model's "
                    "`fit()` method does not support it."
                )

        # only pass `verbose` if provided and the underlying model supports it;
        # we always pass it to MultiOutputMixin as it will handle it there
        if verbose is not None and (
            isinstance(self.model, MultiOutputMixin)
            or "verbose" in inspect.signature(self.model.fit).parameters
        ):
            kwargs["verbose"] = verbose

        self.model.fit(
            training_samples,
            training_labels,
            **sample_weight_kwargs,
            **kwargs,
        )

        # generate and store the lagged components names (for feature importance analysis)
        self._lagged_feature_names, self._lagged_label_names = (
            create_lagged_component_names(
                target_series=series,
                past_covariates=past_covariates,
                future_covariates=future_covariates,
                lags=self._get_lags("target"),
                lags_past_covariates=self._get_lags("past"),
                lags_future_covariates=self._get_lags("future"),
                output_chunk_length=self.output_chunk_length,
                concatenate=False,
                use_static_covariates=self.uses_static_covariates,
            )
        )

    def fit(
        self,
        series: Union[TimeSeries, Sequence[TimeSeries]],
        past_covariates: Optional[Union[TimeSeries, Sequence[TimeSeries]]] = None,
        future_covariates: Optional[Union[TimeSeries, Sequence[TimeSeries]]] = None,
        max_samples_per_ts: Optional[int] = None,
        n_jobs_multioutput_wrapper: Optional[int] = None,
        sample_weight: Optional[Union[TimeSeries, Sequence[TimeSeries], str]] = None,
        stride: int = 1,
        verbose: Optional[bool] = None,
        **kwargs,
    ):
        """
        Fit/train the model on one or multiple series.

        Parameters
        ----------
        series
            TimeSeries or Sequence[TimeSeries] object containing the target values.
        past_covariates
            Optionally, a series or sequence of series specifying past-observed covariates
        future_covariates
            Optionally, a series or sequence of series specifying future-known covariates
        max_samples_per_ts
            This is an integer upper bound on the number of tuples that can be produced
            per time series. It can be used in order to have an upper bound on the total size of the dataset and
            ensure proper sampling. If `None`, it will read all of the individual time series in advance (at dataset
            creation) to know their sizes, which might be expensive on big datasets.
            If some series turn out to have a length that would allow more than `max_samples_per_ts`, only the
            most recent `max_samples_per_ts` samples will be considered.
        n_jobs_multioutput_wrapper
            Number of jobs of the MultiOutputRegressor wrapper to run in parallel. Only used if the model doesn't
            support multi-output regression natively.
        sample_weight
            Optionally, some sample weights to apply to the target `series` labels. They are applied per observation,
            per label (each step in `output_chunk_length`), and per component.
            If a series or sequence of series, then those weights are used. If the weight series only have a single
            component / column, then the weights are applied globally to all components in `series`. Otherwise, for
            component-specific weights, the number of components must match those of `series`.
            If a string, then the weights are generated using built-in weighting functions. The available options are
            `"linear"` or `"exponential"` decay - the further in the past, the lower the weight. The weights are
            computed globally based on the length of the longest series in `series`. Then for each series, the weights
            are extracted from the end of the global weights. This gives a common time weighting across all series.
        stride
            The number of time steps between consecutive samples, applied starting from the end of the series. The same
            stride will be applied to both the training and evaluation set (if supplied and supported). This should be
            used with caution as it might introduce bias in the forecasts.
        verbose
            Optionally, set the fit verbosity. Not effective for all models.
        **kwargs
            Additional keyword arguments passed to the `fit` method of the model.
        """
        # guarantee that all inputs are either list of TimeSeries or None
        series = series2seq(series)
        past_covariates = series2seq(past_covariates)
        future_covariates = series2seq(future_covariates)
        val_series = series2seq(kwargs.pop("val_series", None))
        val_past_covariates = series2seq(kwargs.pop("val_past_covariates", None))
        val_future_covariates = series2seq(kwargs.pop("val_future_covariates", None))

        if not isinstance(sample_weight, str):
            sample_weight = series2seq(sample_weight)
        val_sample_weight = kwargs.pop("val_sample_weight", None)
        if not isinstance(val_sample_weight, str):
            val_sample_weight = series2seq(val_sample_weight)

        self.encoders = self.initialize_encoders()
        if self.encoders.encoding_available:
            past_covariates, future_covariates = self.generate_fit_encodings(
                series=series,
                past_covariates=past_covariates,
                future_covariates=future_covariates,
            )

        if past_covariates is not None:
            self._uses_past_covariates = True
        if future_covariates is not None:
            self._uses_future_covariates = True
        if (
            get_single_series(series).static_covariates is not None
            and self.supports_static_covariates
            and self.considers_static_covariates
        ):
            self._verify_static_covariates(get_single_series(series).static_covariates)
            self._uses_static_covariates = True

        for covs, name in zip([past_covariates, future_covariates], ["past", "future"]):
            raise_if(
                covs is not None and name not in self.lags,
                f"`{name}_covariates` not None in `fit()` method call, but `lags_{name}_covariates` is None in "
                f"constructor.",
            )

            raise_if(
                covs is None and name in self.lags,
                f"`{name}_covariates` is None in `fit()` method call, but `lags_{name}_covariates` is not None in "
                "constructor.",
            )

        if self._supports_val_series:
            val_series, val_past_covariates, val_future_covariates = (
                self._process_validation_set(
                    series=series,
                    past_covariates=past_covariates,
                    future_covariates=future_covariates,
                    val_series=val_series,
                    val_past_covariates=val_past_covariates,
                    val_future_covariates=val_future_covariates,
                )
            )

        # saving the dims of all input series to check at prediction time
        self.input_dim = {
            "target": series[0].width,
            "past": past_covariates[0].width if past_covariates else None,
            "future": future_covariates[0].width if future_covariates else None,
        }

        # Check if multi-output regression is required
        requires_multioutput = not series[0].is_univariate or (
            self.output_chunk_length > 1 and self.multi_models
        )

        # If multi-output required and model doesn't support it natively, wrap it in a MultiOutputMixin
        if (
            requires_multioutput
            and not isinstance(self.model, MultiOutputMixin)
            and (
                not self._supports_native_multioutput
                or sample_weight
                is not None  # we have 2D sample (and time) weights, only supported in Darts
            )
        ):
            val_set_name, val_weight_name = self.val_set_params
            mor_kwargs = {
                "eval_set_name": val_set_name,
                "eval_weight_name": val_weight_name,
                "n_jobs": n_jobs_multioutput_wrapper,
            }
            mor_kwargs["output_chunk_length"] = self.output_chunk_length

            self.model = get_multioutput_estimator_cls(self._model_type)(
                estimator=self.model, **mor_kwargs
            )

        if (
            not isinstance(self.model, MultiOutputMixin)
            and n_jobs_multioutput_wrapper is not None
        ):
            logger.warning("Provided `n_jobs_multioutput_wrapper` wasn't used.")

        super().fit(
            series=seq2series(series),
            past_covariates=seq2series(past_covariates),
            future_covariates=seq2series(future_covariates),
            verbose=verbose,
        )
        variate2arg = {
            "target": "lags",
            "past": "lags_past_covariates",
            "future": "lags_future_covariates",
        }

        # if provided, component-wise lags must be defined for all the components of the first series
        component_lags_error_msg = []
        for variate_type, variate in zip(
            ["target", "past", "future"], [series, past_covariates, future_covariates]
        ):
            if variate_type not in self.component_lags:
                continue

            # ignore the fallback lags entry
            provided_components = set(self.component_lags[variate_type].keys())
            required_components = set(variate[0].components)

            wrong_components = list(
                provided_components - {"default_lags"} - required_components
            )
            missing_keys = list(required_components - provided_components)
            # lags were specified for unrecognized components
            if len(wrong_components) > 0:
                component_lags_error_msg.append(
                    f"The `{variate2arg[variate_type]}` dictionary specifies lags for components that are not "
                    f"present in the series : {wrong_components}. They must be removed to avoid any ambiguity."
                )
            elif len(missing_keys) > 0 and "default_lags" not in provided_components:
                component_lags_error_msg.append(
                    f"The {variate2arg[variate_type]} dictionary is missing the lags for the following components "
                    f"present in the series: {missing_keys}. The key 'default_lags' can be used to provide lags for "
                    f"all the non-explicitely defined components."
                )
            else:
                # reorder the components based on the input series, insert the default when necessary
                self.component_lags[variate_type] = {
                    comp_name: (
                        self.component_lags[variate_type][comp_name]
                        if comp_name in self.component_lags[variate_type]
                        else self.component_lags[variate_type]["default_lags"]
                    )
                    for comp_name in variate[0].components
                }

        # single error message for all the lags arguments
        if len(component_lags_error_msg) > 0:
            raise_log(ValueError("\n".join(component_lags_error_msg)), logger)

        self._fit_model(
            series=series,
            past_covariates=past_covariates,
            future_covariates=future_covariates,
            val_series=val_series,
            val_past_covariates=val_past_covariates,
            val_future_covariates=val_future_covariates,
            sample_weight=sample_weight,
            val_sample_weight=val_sample_weight,
            max_samples_per_ts=max_samples_per_ts,
            stride=stride,
            verbose=verbose,
            **kwargs,
        )

        likelihood = self.likelihood
        if likelihood is not None:
            likelihood.fit(self)
        return self

    def predict(
        self,
        n: int,
        series: Optional[Union[TimeSeries, Sequence[TimeSeries]]] = None,
        past_covariates: Optional[Union[TimeSeries, Sequence[TimeSeries]]] = None,
        future_covariates: Optional[Union[TimeSeries, Sequence[TimeSeries]]] = None,
        num_samples: int = 1,
        verbose: Optional[bool] = None,
        predict_likelihood_parameters: bool = False,
        show_warnings: bool = True,
        random_state: Optional[int] = None,
        **kwargs,
    ) -> Union[TimeSeries, Sequence[TimeSeries]]:
        """Forecasts values for `n` time steps after the end of the series.

        Parameters
        ----------
        n : int
            Forecast horizon - the number of time steps after the end of the series for which to produce predictions.
        series : TimeSeries or list of TimeSeries, optional
            Optionally, one or several input `TimeSeries`, representing the history of the target series whose future
            is to be predicted. If specified, the method returns the forecasts of these series. Otherwise, the method
            returns the forecast of the (single) training series.
        past_covariates : TimeSeries or list of TimeSeries, optional
            Optionally, the past-observed covariates series needed as inputs for the model.
            They must match the covariates used for training in terms of dimension and type.
        future_covariates : TimeSeries or list of TimeSeries, optional
            Optionally, the future-known covariates series needed as inputs for the model.
            They must match the covariates used for training in terms of dimension and type.
        num_samples : int, default: 1
            Number of times a prediction is sampled from a probabilistic model. Should be set to 1
            for deterministic models.
        verbose
            Optionally, set the prediction verbosity. Not effective for all models.
        predict_likelihood_parameters
            If set to `True`, the model predicts the parameters of its `likelihood` instead of the target. Only
            supported for probabilistic models with a likelihood, `num_samples = 1` and `n<=output_chunk_length`.
            Default: ``False``
        show_warnings
            Optionally, control whether warnings are shown. Not effective for all models.
        random_state
            Controls the randomness of probabilistic predictions.
        **kwargs : dict, optional
            Additional keyword arguments passed to the `predict` method of the model. Only works with
            univariate target series.
        """
        if series is None:
            # then there must be a single TS, and that was saved in super().fit as self.training_series
            if self.training_series is None:
                raise_log(
                    ValueError(
                        "Input `series` must be provided. This is the result either from fitting on multiple series, "
                        "from not having fit the model yet, or from loading a model saved with `clean=True`."
                    ),
                    logger,
                )
            series = self.training_series

        called_with_single_series = isinstance(series, TimeSeries)

        # guarantee that all inputs are either list of TimeSeries or None
        series = series2seq(series)

        if past_covariates is None and self.past_covariate_series is not None:
            past_covariates = [self.past_covariate_series] * len(series)
        if future_covariates is None and self.future_covariate_series is not None:
            future_covariates = [self.future_covariate_series] * len(series)
        past_covariates = series2seq(past_covariates)
        future_covariates = series2seq(future_covariates)

        if self.uses_static_covariates:
            self._verify_static_covariates(series[0].static_covariates)

        # encoders are set when calling fit(), but not when calling fit_from_dataset()
        # when covariates are loaded from model, they already contain the encodings: this is not a problem as the
        # encoders regenerate the encodings
        if self.encoders.encoding_available:
            past_covariates, future_covariates = self.generate_predict_encodings(
                n=n,
                series=series,
                past_covariates=past_covariates,
                future_covariates=future_covariates,
            )
        super().predict(
            n=n,
            series=series,
            past_covariates=past_covariates,
            future_covariates=future_covariates,
            num_samples=num_samples,
            verbose=verbose,
            predict_likelihood_parameters=predict_likelihood_parameters,
            show_warnings=show_warnings,
        )

        # check that the input sizes of the target series and covariates match
        pred_input_dim = {
            "target": series[0].width,
            "past": past_covariates[0].width if past_covariates else None,
            "future": future_covariates[0].width if future_covariates else None,
        }
        raise_if_not(
            pred_input_dim == self.input_dim,
            f"The number of components of the target series and the covariates provided for prediction doesn't "
            f"match the number of components of the target series and the covariates this model has been "
            f"trained on.\n"
            f"Provided number of components for prediction: {pred_input_dim}\n"
            f"Provided number of components for training: {self.input_dim}",
        )

        # prediction preprocessing
        covariates = {
            "past": (past_covariates, self.lags.get("past")),
            "future": (future_covariates, self.lags.get("future")),
        }

        # prepare one_shot shift and step
        if self.multi_models:
            shift = 0
            step = self.output_chunk_length
        else:
            shift = self.output_chunk_length - 1
            step = 1

        # dictionary containing covariate data over time span required for prediction
        covariate_matrices = {}
        # dictionary containing covariate lags relative to minimum covariate lag
        relative_cov_lags = {}
        for cov_type, (covs, lags) in covariates.items():
            if covs is None:
                continue

            relative_cov_lags[cov_type] = np.array(lags) - lags[0]
            covariate_matrices[cov_type] = []
            for idx, (ts, cov) in enumerate(zip(series, covs)):
                # how many steps to go back from end of target series for start of covariates
                steps_back = -(min(lags) + 1) + shift
                lags_diff = max(lags) - min(lags) + 1
                # over how many steps the covariates range
                n_steps = lags_diff + max(0, n - self.output_chunk_length) + shift

                # calculate first and last required covariate time steps
                start_ts = ts.end_time() - ts.freq * steps_back
                end_ts = start_ts + ts.freq * (n_steps - 1)

                # check for sufficient covariate data
                if not (cov.start_time() <= start_ts and cov.end_time() >= end_ts):
                    index_text = (
                        " "
                        if called_with_single_series
                        else f" at list/sequence index {idx} "
                    )
                    raise_log(
                        ValueError(
                            f"The `{cov_type}_covariates`{index_text}are not long enough. "
                            f"Given horizon `n={n}`, `min(lags_{cov_type}_covariates)={lags[0]}`, "
                            f"`max(lags_{cov_type}_covariates)={lags[-1]}` and "
                            f"`output_chunk_length={self.output_chunk_length}`, the `{cov_type}_covariates` have to "
                            f"range from {start_ts} until {end_ts} (inclusive), but they only range from "
                            f"{cov.start_time()} until {cov.end_time()}."
                        ),
                        logger=logger,
                    )

                # use slice() instead of [] as for integer-indexed series [] does not act on time index
                # for range indexes, we make the end timestamp inclusive here
                end_ts = end_ts + ts.freq if ts.has_range_index else end_ts
                covariate_matrices[cov_type].append(
                    cov.slice(start_ts, end_ts).values(copy=False)
                )

            covariate_matrices[cov_type] = np.stack(covariate_matrices[cov_type])

        return self.generate_predictions(
            n,
            series,
            num_samples,
            predict_likelihood_parameters,
            random_state,
            kwargs,
            called_with_single_series,
            shift,
            step,
            covariate_matrices,
            relative_cov_lags,
        )

    def generate_predictions(
        self,
        forecast_horizon: int,
        series: Optional[Union[TimeSeries, Sequence[TimeSeries]]],
        num_samples: int,
        predict_likelihood_parameters: bool,
        random_state: int,
        kwargs: dict,
        called_with_single_series: bool,
        shift: int,
        step: int,
        covariate_matrices,
        relative_cov_lags,
    ):
        series_matrix = None
        if "target" in self.lags:
            series_matrix = np.stack([
                ts.values(copy=False)[self.lags["target"][0] - shift :, :]
                for ts in series
            ])

        # repeat series_matrix to shape (num_samples * num_series, n_lags, n_components)
        # [series 0 sample 0, series 0 sample 1, ..., series n sample k]
        series_matrix = np.repeat(series_matrix, num_samples, axis=0)

        # same for covariate matrices
        for cov_type, data in covariate_matrices.items():
            covariate_matrices[cov_type] = np.repeat(data, num_samples, axis=0)

        # for concatenating target with predictions (or quantile parameters)
        likelihood = self.likelihood
        if predict_likelihood_parameters and likelihood is not None:
            # with `multi_models=False`, the predictions are concatenated with the past target, even if `n<=ocl`
            # to make things work, we just append the first predicted parameter (it will never be accessed)
            sample_slice = slice(0, None, likelihood.num_parameters)
        else:
            sample_slice = slice(None)

        # prediction
        predictions = []
        last_step_shift = 0
        # t_pred indicates the number of time steps after the first prediction
        for t_pred in range(0, forecast_horizon, step):
            # in case of autoregressive forecast `(t_pred > 0)` and if `n` is not a round multiple of `step`,
            # we have to step back `step` from `n` in the last iteration
            if 0 < forecast_horizon - t_pred < step and t_pred > 0:
                last_step_shift = t_pred - (forecast_horizon - step)
                t_pred = forecast_horizon - step

            # concatenate previous iteration forecasts
            if "target" in self.lags and predictions:
                series_matrix = np.concatenate(
                    [series_matrix, predictions[-1][:, :, sample_slice]], axis=1
                )

            # extract and concatenate lags from target and covariates series
            X = _create_lagged_data_autoregression(
                target_series=series,
                t_pred=t_pred,
                shift=shift,
                last_step_shift=last_step_shift,
                series_matrix=series_matrix,
                covariate_matrices=covariate_matrices,
                lags=self.lags,
                component_lags=self.component_lags,
                relative_cov_lags=relative_cov_lags,
                num_samples=num_samples,
                uses_static_covariates=self.uses_static_covariates,
                last_static_covariates_shape=self._static_covariates_shape,
            )

            # X has shape (n_series * n_samples, n_regression_features)
            prediction = self._predict(
                x=X,
                num_samples=num_samples,
                predict_likelihood_parameters=predict_likelihood_parameters,
                random_state=random_state,
                **kwargs,
            )
            # prediction shape (n_series * n_samples, output_chunk_length, n_components)
            # append prediction to final predictions
            predictions.append(prediction[:, last_step_shift:])

        # concatenate and use first n points as prediction
        predictions = np.concatenate(predictions, axis=1)[:, :forecast_horizon]

        # bring into correct shape: (n_series, output_chunk_length, n_components, n_samples)
        predictions = np.moveaxis(
            predictions.reshape(len(series), num_samples, forecast_horizon, -1), 1, -1
        )

        # build time series from the predicted values starting after end of series
        predictions = [
            self._build_forecast_series(
                points_preds=row,
                input_series=input_tgt,
                custom_components=(
                    self.likelihood.component_names(series=input_tgt)
                    if predict_likelihood_parameters
                    else None
                ),
                with_static_covs=False if predict_likelihood_parameters else True,
                with_hierarchy=False if predict_likelihood_parameters else True,
                pred_start=input_tgt.end_time()
                + (1 + self.output_chunk_shift) * input_tgt.freq,
            )
            for idx_ts, (row, input_tgt) in enumerate(zip(predictions, series))
        ]

        return predictions[0] if called_with_single_series else predictions

    @random_method
    def _predict(
        self,
        x: np.ndarray,
        num_samples: int,
        predict_likelihood_parameters: bool,
        random_state: Optional[int] = None,
        verbose: Optional[bool] = None,
        **kwargs,
    ) -> np.ndarray:
        """Generate predictions.

        Generates deterministic predictions if no `Likelihood` was used.
        Otherwise, generates probabilistic predictions. Either sampled from the predicted distribution,
        or the predicted distribution parameters directly.
        """
        x, _ = self._format_samples(x)
        if self.likelihood is not None:
            return self.likelihood.predict(
                model=self,
                x=x,
                num_samples=num_samples,
                predict_likelihood_parameters=predict_likelihood_parameters,
                **kwargs,
            )

        prediction = self.model.predict(x, **kwargs)
        k = x.shape[0]
        return prediction.reshape(k, self.pred_dim, -1)

    def _optimized_historical_forecasts_autoregression(
        self,
        series: Sequence[TimeSeries],
        past_covariates: Optional[Sequence[TimeSeries]] = None,
        future_covariates: Optional[Sequence[TimeSeries]] = None,
        num_samples: int = 1,
        start: Optional[Union[pd.Timestamp, float, int]] = None,
        start_format: Literal["position", "value"] = "value",
        forecast_horizon: int = 1,
        stride: int = 1,
        overlap_end: bool = False,
        show_warnings: bool = True,
        verbose: bool = False,
        predict_likelihood_parameters: bool = False,
        random_state: Optional[int] = None,
        last_points_only: bool = False,
        predict_kwargs: Optional[dict[str, Any]] = None,
    ) -> Union[TimeSeries, Sequence[TimeSeries], Sequence[Sequence[TimeSeries]]]:
        """
        Optimized historical forecasts for SKLearnModel with last_points_only = False.

        Rely on _check_optimizable_historical_forecasts() to check that the assumptions are verified.
        """
        predict_kwargs = predict_kwargs or {}
        forecasts_list = []
        iterator = _build_tqdm_iterator(
            series, verbose, total=len(series), desc="historical forecasts"
        )
        for idx, series_ in enumerate(iterator):
            past_covariates_ = (
                past_covariates[idx] if past_covariates is not None else None
            )
            future_covariates_ = (
                future_covariates[idx] if future_covariates is not None else None
            )
            freq = series_.freq
            forecast_components = (
                self.likelihood.component_names(series=series_)
                if predict_likelihood_parameters
                else series_.columns
            )

            # obtain forecastable indexes boundaries, adjust target & covariates boundaries accordingly
            (
                hist_fct_start,
                hist_fct_end,
                hist_fct_tgt_start,
                hist_fct_tgt_end,
                hist_fct_pc_start,
                hist_fct_pc_end,
                hist_fct_fc_start,
                hist_fct_fc_end,
            ) = _get_historical_forecast_boundaries(
                model=self,
                series=series_,
                series_idx=idx,
                past_covariates=past_covariates_,
                future_covariates=future_covariates_,
                start=start,
                start_format=start_format,
                forecast_horizon=forecast_horizon,
                overlap_end=overlap_end,
                stride=stride,
                freq=freq,
                show_warnings=show_warnings,
            )

            # Additional shift, to account for the model output_chunk_length
            shift_start = 0
            if self.output_chunk_length > 1:
                # used to convert the shift into the appropriate unit
                unit = freq if series_.has_datetime_index else 1

                if not self.multi_models:
                    shift_start = self.output_chunk_length - 1

                    hist_fct_tgt_start -= shift_start * unit
                    hist_fct_pc_start -= (
                        shift_start * unit
                        if hist_fct_pc_start is not None
                        else hist_fct_pc_start
                    )
                    hist_fct_fc_start -= (
                        shift_start * unit
                        if hist_fct_fc_start is not None
                        else hist_fct_fc_start
                    )

            if self.multi_models:
                shift = 0  # TODO use shift
                step = self.output_chunk_length
            else:
                shift = self.output_chunk_length - 1  # TODO use shift
                step = 1

            X, _ = create_lagged_prediction_data(
                target_series=(
                    None
                    if self._get_lags("target") is None
                    and not self.uses_static_covariates
                    else series_[hist_fct_tgt_start:hist_fct_tgt_end]
                ),
                past_covariates=(
                    None
                    if past_covariates_ is None
                    else past_covariates_[hist_fct_pc_start:hist_fct_pc_end]
                ),
                future_covariates=(
                    None
                    if future_covariates_ is None
                    else future_covariates_[hist_fct_fc_start:hist_fct_fc_end]
                ),
                lags=self._get_lags("target"),
                lags_past_covariates=self._get_lags("past"),
                lags_future_covariates=self._get_lags("future"),
                uses_static_covariates=self.uses_static_covariates,
                last_static_covariates_shape=self._static_covariates_shape,
                max_samples_per_ts=None,
                check_inputs=True,
                use_moving_windows=True,
                concatenate=False,
                show_warnings=False,
                shift=shift,
                forecast_horizon=forecast_horizon,
                step=step,
            )

            # stride must be applied post-hoc to avoid missing values
            X = X[0][:, :, 0]
            predictions = []

            if X.ndim == 2:
                X = X[:, :, np.newaxis]

            last_step_shift = 0
            t_pred = 0

            for pred_idx in range(X.shape[-1]):
                if 0 < forecast_horizon - t_pred < step and t_pred > 0:
                    last_step_shift = t_pred - (forecast_horizon - step)
                    t_pred = forecast_horizon - step

                current_X = X[:, :, pred_idx]
                current_X = np.repeat(current_X, num_samples, axis=0)
                if predictions:
                    # Replace current_X NaNs with previous predictions
                    if np.isnan(current_X).any():
                        mask = np.isnan(current_X)
                        rows, cols = np.where(mask)
                        current_X[rows, cols] = predictions[-1][
                            rows, current_X.shape[1] - cols - 1
                        ].flatten()
                        # current_X[np.isnan(current_X)] = predictions[-1][
                        #     :, : current_X.shape[1], ...
                        # ].flatten()

                # repeat rows for probabilistic forecast
                forecast = self._predict(
                    x=current_X,
                    num_samples=num_samples,
                    predict_likelihood_parameters=predict_likelihood_parameters,
                    random_state=random_state,
                    **predict_kwargs,
                )

                # forecast has shape ((forecastable_index_length-1)*num_samples, k, n_component)
                # where k = output_chunk length if multi_models, 1 otherwise
                # reshape into (forecasted indexes, output_chunk_length, n_components, n_samples)
                forecast = np.moveaxis(
                    forecast.reshape(
                        X.shape[0],
                        num_samples,
                        self.output_chunk_length if self.multi_models else 1,
                        -1,
                    ),
                    1,
                    -1,
                )
                predictions.append(forecast[:, last_step_shift:, ...])
                t_pred += step
            forecast = np.concatenate(predictions, axis=1)

<<<<<<< HEAD
            shift = 0 if self.multi_models else self.output_chunk_length - 1
            step = self.output_chunk_length if self.multi_models else 1

            covariate_matrices: dict[str, np.ndarray] = {}
            relative_cov_lags: dict[str, np.ndarray] = {}

            # We pre-compute the covariate arrays required by every forecast window.
            # Each covariate type (past/future) iterates over the forecast start points to
            # determine the required time span and extract the matching values. The “fast path”
            # handles the common scenario where all windows share the exact same covariate
            # series; in that case we slice it once (optionally with a strided view) instead of
            # slicing per window, yielding O(1) extractions instead of O(n_forecasts).
            # Complexity of this loop: O(n_covariate_types * n_forecasts) with n_covariate_types <= 2 so O(n_forecasts)
            # TODO: this whole loop is quite complex. Refactor and simplify as much as possible.
            for cov_type, (covs_list, lags) in covariate_inputs.items():
                lags = list(lags)
                if len(lags) == 0:
                    continue

                relative_cov_lags[cov_type] = np.array(lags) - lags[0]
                steps_back = -(min(lags) + 1) + shift
                lags_diff = max(lags) - min(lags) + 1
                n_steps = (
                    lags_diff
                    + max(0, forecast_horizon - self.output_chunk_length)
                    + shift
                )

                # Track the covariate time span needed for each prediction window
                per_series_bounds = []
                for train_series in prediction_series:
                    start_ts = train_series.end_time() - train_series.freq * steps_back
                    end_ts = start_ts + train_series.freq * (n_steps - 1)
                    per_series_bounds.append((train_series, start_ts, end_ts))

                vectorized = False
                # Fast path when every window draws from the same covariate series.
                if covs_list and len({id(cov) for cov in covs_list}) == 1:
                    cov_series = covs_list[0]
                    cov_start = cov_series.start_time()
                    cov_end = cov_series.end_time()
                    # Ensure a single covariate series covers the full time span of every forecast window.
                    # Raise an error otherwise.
                    coverage_idx = next(
                        (
                            idx
                            for idx, (_, start_ts, end_ts) in enumerate(
                                per_series_bounds
                            )
                            if start_ts < cov_start or end_ts > cov_end
                        ),
                        None,
                    )
                    if coverage_idx is not None:
                        _, fail_start_ts, fail_end_ts = per_series_bounds[coverage_idx]
                        index_text = f" at list/sequence index {coverage_idx} "
                        raise_log(
                            ValueError(
                                f"The `{cov_type}_covariates`{index_text}are not long enough. "
                                f"Given horizon `n={forecast_horizon}`, `min(lags_{cov_type}_covariates)={lags[0]}`, "
                                f"`max(lags_{cov_type}_covariates)={lags[-1]}` and "
                                f"`output_chunk_length={self.output_chunk_length}`, the `{cov_type}_covariates` have to"
                                f" range from {fail_start_ts} until {fail_end_ts} (inclusive), but they only range from"
                                f" {cov_series.start_time()} until {cov_series.end_time()}."
                            ),
                            logger=logger,
                        )

                    start_indices = np.array(
                        [
                            cov_series.get_index_at_point(start_ts, after=True)
                            for _, start_ts, _ in per_series_bounds
                        ],
                        dtype=int,
                    )

                    cov_values = cov_series.values(copy=False)
                    if not cov_values.flags["C_CONTIGUOUS"]:
                        # Strided window views rely on contiguous memory
                        cov_values = np.ascontiguousarray(cov_values)

                    if start_indices.size == 1:
                        start_idx = start_indices[0]
                        end_idx = start_idx + n_steps
                        if end_idx <= len(cov_values):
                            covariate_matrices[cov_type] = cov_values[
                                start_idx:end_idx
                            ][None, ...]
                            vectorized = True
                    else:
                        idx_diffs = np.diff(start_indices)
                        stride_indices = int(idx_diffs[0]) if idx_diffs.size > 0 else 0
                        if (
                            idx_diffs.size > 0
                            and np.all(idx_diffs == stride_indices)
                            and stride_indices > 0
                        ):
                            # The same covariate chunk can be reused with a constant stride across windows
                            start_idx = start_indices[0]
                            required_len = (
                                stride_indices * (start_indices.size - 1) + n_steps
                            )
                            end_idx = start_idx + required_len
                            if end_idx <= len(cov_values):
                                cov_segment = cov_values[start_idx:end_idx]
                                windows_view = strided_moving_window(
                                    cov_segment,
                                    window_len=n_steps,
                                    stride=stride_indices,
                                    axis=0,
                                    check_inputs=False,
                                )
                                covariate_matrices[cov_type] = np.swapaxes(
                                    windows_view, 1, 2
                                )
                                vectorized = True

                    if vectorized:
                        continue

                covariate_windows = []
                for (train_series, start_ts, end_ts), cov_series in zip(
                    per_series_bounds, covs_list
                ):
                    end_ts_slice = (
                        end_ts + train_series.freq
                        if train_series.has_range_index
                        else end_ts
                    )
                    # Slice per window when vectorized extraction is not possible
                    cov_slice = cov_series.slice(start_ts, end_ts_slice)
                    covariate_windows.append(cov_slice.values(copy=False))

                covariate_matrices[cov_type] = np.stack(covariate_windows)

            predictions = self.generate_predictions(
                forecast_horizon=forecast_horizon,
                series=prediction_series,
                num_samples=num_samples,
                predict_likelihood_parameters=predict_likelihood_parameters,
                random_state=random_state,
                kwargs=dict(predict_kwargs),
                called_with_single_series=False,
                shift=shift,
                step=step,
                covariate_matrices=covariate_matrices,
                relative_cov_lags=relative_cov_lags,
            )
=======
            if self.multi_models:
                forecast = forecast[::stride, :forecast_horizon]
            else:
                # entire forecast horizon is given by multiple (previous) forecasts -> apply sliding window
                forecast = sliding_window_view(
                    forecast[:, 0],
                    (forecast_horizon, len(forecast_components), num_samples),
                )

                # apply stride, remove the last windows, slice output_chunk_length to keep forecast_horizon values
                if forecast_horizon != self.output_chunk_length:
                    forecast = forecast[
                        : -shift_start + forecast_horizon - 1 : stride,
                        0,
                        0,
                        :forecast_horizon,
                        :,
                        :,
                    ]
                # apply stride
                else:
                    forecast = forecast[::stride, 0, 0, :, :, :]
>>>>>>> 74a9a548

            # TODO: check if faster to create in the loop
            # if last_points_only:
            # else:
            if last_points_only:
                new_times = generate_index(
                    start=hist_fct_start
                    + (forecast_horizon + self.output_chunk_shift - 1) * freq,
                    length=forecast.shape[0],
                    freq=freq * stride,
                    name=series_._time_index.name,
                )
                forecasts_ = TimeSeries(
                    times=new_times,
                    values=forecast[:, -1],
                    components=forecast_components,
                    static_covariates=series_.static_covariates,
                    hierarchy=series_.hierarchy,
                    metadata=series_.metadata,
                    copy=False,
                )
            else:
                forecasts_ = []

                new_times = generate_index(
                    start=hist_fct_start + self.output_chunk_shift * series_.freq,
                    length=forecast_horizon + (forecast.shape[0] - 1) * stride,
                    freq=freq,
                    name=series_._time_index.name,
                )
                for idx_ftc, step_fct in enumerate(
                    range(0, forecast.shape[0] * stride, stride)
                ):
                    ts = TimeSeries(
                        times=new_times[step_fct : step_fct + forecast_horizon],
                        values=forecast[idx_ftc],
                        components=forecast_components,
                        static_covariates=series_.static_covariates,
                        hierarchy=series_.hierarchy,
                        metadata=series_.metadata,
                        copy=False,
                    )
                    forecasts_.append(ts)

            # if last_points_only:
            #     last_point_series = [pred[-1] for pred in forecasts_]
            #     forecasts_ = concatenate(last_point_series, ignore_time_axis=True)
            forecasts_list.append(forecasts_)
        return forecasts_list

    @property
    def lagged_feature_names(self) -> Optional[list[str]]:
        """The lagged feature names the model has been trained on.

        The naming convention for target, past and future covariates is: ``"{name}_{type}_lag{i}"``, where:

            - ``{name}`` the component name of the (first) series
            - ``{type}`` is the feature type, one of "target", "pastcov", and "futcov"
            - ``{i}`` is the lag value

        The naming convention for static covariates is: ``"{name}_statcov_target_{comp}"``, where:

            - ``{name}`` the static covariate name of the (first) series
            - ``{comp}`` the target component name of the (first) that the static covariate act on. If the static
                covariate acts globally on a multivariate target series, will show "global".
        """
        return self._lagged_feature_names

    @property
    def lagged_label_names(self) -> Optional[list[str]]:
        """The lagged label name for the model's estimators.

        The naming convention is: ``"{name}_target_hrz{i}"``, where:

            - ``{name}`` the component name of the (first) series
            - ``{i}`` is the position in output_chunk_length (label lag)
        """
        return self._lagged_label_names

    def __str__(self):
        return self.model.__str__()

    @property
    def likelihood(self) -> Optional[SKLearnLikelihood]:
        return getattr(self, "_likelihood", None)

    @property
    def supports_past_covariates(self) -> bool:
        return len(self.lags.get("past", [])) > 0

    @property
    def supports_future_covariates(self) -> bool:
        return len(self.lags.get("future", [])) > 0

    @property
    def supports_static_covariates(self) -> bool:
        return True

    @property
    def supports_probabilistic_prediction(self) -> bool:
        return self.likelihood is not None

    @property
    def supports_sample_weight(self) -> bool:
        """Whether the model supports a validation set during training."""
        return (
            self.model.supports_sample_weight
            if isinstance(self.model, MultiOutputMixin)
            else has_fit_parameter(self.model, "sample_weight")
        )

    @property
    def val_set_params(self) -> tuple[Optional[str], Optional[str]]:
        """Returns the parameter names for the validation set, and validation sample weights if it supports
        a validation set."""
        return None, None

    def _check_optimizable_historical_forecasts(
        self,
        forecast_horizon: int,
        retrain: Union[bool, int, Callable[..., bool]],
        show_warnings: bool,
    ) -> bool:
        """
        Historical forecast can be optimized only if `retrain=False` and `forecast_horizon <= model.output_chunk_length`
        (no auto-regression required).
        """
        return _check_optimizable_historical_forecasts_global_models(
            model=self,
            forecast_horizon=forecast_horizon,
            retrain=retrain,
            show_warnings=show_warnings,
            allow_autoregression=True,
        )

    def _optimized_historical_forecasts(
        self,
        series: Sequence[TimeSeries],
        past_covariates: Optional[Sequence[TimeSeries]] = None,
        future_covariates: Optional[Sequence[TimeSeries]] = None,
        num_samples: int = 1,
        start: Optional[Union[pd.Timestamp, float, int]] = None,
        start_format: Literal["position", "value"] = "value",
        forecast_horizon: int = 1,
        stride: int = 1,
        overlap_end: bool = False,
        last_points_only: bool = True,
        verbose: bool = False,
        show_warnings: bool = True,
        predict_likelihood_parameters: bool = False,
        random_state: Optional[int] = None,
        predict_kwargs: Optional[dict[str, Any]] = None,
    ) -> Union[Sequence[TimeSeries], Sequence[Sequence[TimeSeries]]]:
        """
        For SKLearnModels we create the lagged prediction data once per series using a moving window.
        With this, we can avoid having to recreate the tabular input data and call `model.predict()` for each
        forecastable index and series.
        Additionally, there is a dedicated subroutines for `last_points_only=True` and `last_points_only=False`.

        TODO: support forecast_horizon > output_chunk_length (auto-regression)
        """
        series, past_covariates, future_covariates = _process_historical_forecast_input(
            model=self,
            series=series,
            past_covariates=past_covariates,
            future_covariates=future_covariates,
            forecast_horizon=forecast_horizon,
            allow_autoregression=True,
        )

        # from darts.utils.historical_forecasts import (
        #     _optimized_historical_forecasts_all_points,
        #     _optimized_historical_forecasts_last_points_only,
        # )

        # if last_points_only:
        #     hfc = _optimized_historical_forecasts_last_points_only(
        #         model=self,
        #         series=series,
        #         past_covariates=past_covariates,
        #         future_covariates=future_covariates,
        #         num_samples=num_samples,
        #         start=start,
        #         start_format=start_format,
        #         forecast_horizon=forecast_horizon,
        #         stride=stride,
        #         overlap_end=overlap_end,
        #         show_warnings=show_warnings,
        #         verbose=verbose,
        #         predict_likelihood_parameters=predict_likelihood_parameters,
        #         random_state=random_state,
        #         predict_kwargs=predict_kwargs,
        #     )
        # else:
        #     hfc = _optimized_historical_forecasts_all_points(
        #         model=self,
        #         series=series,
        #         past_covariates=past_covariates,
        #         future_covariates=future_covariates,
        #         num_samples=num_samples,
        #         start=start,
        #         start_format=start_format,
        #         forecast_horizon=forecast_horizon,
        #         stride=stride,
        #         overlap_end=overlap_end,
        #         show_warnings=show_warnings,
        #         verbose=verbose,
        #         predict_likelihood_parameters=predict_likelihood_parameters,
        #         random_state=random_state,
        #         predict_kwargs=predict_kwargs,
        #     )

        hfc = self._optimized_historical_forecasts_autoregression(
            series=series,
            past_covariates=past_covariates,
            future_covariates=future_covariates,
            num_samples=num_samples,
            start=start,
            start_format=start_format,
            forecast_horizon=forecast_horizon,
            stride=stride,
            overlap_end=overlap_end,
            show_warnings=show_warnings,
            verbose=verbose,
            predict_likelihood_parameters=predict_likelihood_parameters,
            random_state=random_state,
            last_points_only=last_points_only,
            predict_kwargs=predict_kwargs,
        )
        return hfc

    @property
    def _supports_native_multioutput(self) -> bool:
        """
        Returns True if the model supports multi-output regression natively.
        """
        self = (
            self.model.estimator
            if isinstance(self.model, MultiOutputMixin)
            else self.model
        )
        return self.__sklearn_tags__().target_tags.multi_output

    @property
    def _model_type(self) -> ModelType:
        return ModelType.FORECASTING_REGRESSOR


class _QuantileModelContainer(OrderedDict):
    def __init__(self):
        super().__init__()


class SKLearnModelWithCategoricalFeatures(SKLearnModel, ABC):
    def __init__(
        self,
        model,
        lags: Union[int, list] = None,
        lags_past_covariates: Union[int, list[int]] = None,
        lags_future_covariates: Union[tuple[int, int], list[int]] = None,
        output_chunk_length: int = 1,
        output_chunk_shift: int = 0,
        add_encoders: Optional[dict] = None,
        multi_models: Optional[bool] = True,
        use_static_covariates: bool = True,
        categorical_past_covariates: Optional[Union[str, list[str]]] = None,
        categorical_future_covariates: Optional[Union[str, list[str]]] = None,
        categorical_static_covariates: Optional[Union[str, list[str]]] = None,
        random_state: Optional[int] = None,
    ):
        """
        Extension of `SKLearnModel` for regression models that support categorical features.

        Parameters
        ----------
        model
            Scikit-learn-like model with ``fit()`` and ``predict()`` methods. Also possible to use model that doesn't
            support multi-output regression for multivariate timeseries, in which case one regressor
            will be used per component in the multivariate series.
        lags
            Lagged target `series` values used to predict the next time step/s.
            If an integer, must be > 0. Uses the last `n=lags` past lags; e.g. `(-1, -2, ..., -lags)`, where `0`
            corresponds the first predicted time step of each sample. If `output_chunk_shift > 0`, then
            lag `-1` translates to `-1 - output_chunk_shift` steps before the first prediction step.
            If a list of integers, each value must be < 0. Uses only the specified values as lags.
            If a dictionary, the keys correspond to the `series` component names (of the first series when
            using multiple series) and the values correspond to the component lags (integer or list of integers). The
            key 'default_lags' can be used to provide default lags for un-specified components. Raises and error if some
            components are missing and the 'default_lags' key is not provided.
        lags_past_covariates
            Lagged `past_covariates` values used to predict the next time step/s.
            If an integer, must be > 0. Uses the last `n=lags_past_covariates` past lags; e.g. `(-1, -2, ..., -lags)`,
            where `0` corresponds to the first predicted time step of each sample. If `output_chunk_shift > 0`, then
            lag `-1` translates to `-1 - output_chunk_shift` steps before the first prediction step.
            If a list of integers, each value must be < 0. Uses only the specified values as lags.
            If a dictionary, the keys correspond to the `past_covariates` component names (of the first series when
            using multiple series) and the values correspond to the component lags (integer or list of integers). The
            key 'default_lags' can be used to provide default lags for un-specified components. Raises and error if some
            components are missing and the 'default_lags' key is not provided.
        lags_future_covariates
            Lagged `future_covariates` values used to predict the next time step/s. The lags are always relative to the
            first step in the output chunk, even when `output_chunk_shift > 0`.
            If a tuple of `(past, future)`, both values must be > 0. Uses the last `n=past` past lags and `n=future`
            future lags; e.g. `(-past, -(past - 1), ..., -1, 0, 1, .... future - 1)`, where `0` corresponds the first
            predicted time step of each sample. If `output_chunk_shift > 0`, the position of negative lags differ from
            those of `lags` and `lags_past_covariates`. In this case a future lag `-5` would point at the same
            step as a target lag of `-5 + output_chunk_shift`.
            If a list of integers, uses only the specified values as lags.
            If a dictionary, the keys correspond to the `future_covariates` component names (of the first series when
            using multiple series) and the values correspond to the component lags (tuple or list of integers). The key
            'default_lags' can be used to provide default lags for un-specified components. Raises and error if some
            components are missing and the 'default_lags' key is not provided.
        output_chunk_length
            Number of time steps predicted at once (per chunk) by the internal model. It is not the same as forecast
            horizon `n` used in `predict()`, which is the desired number of prediction points generated using a
            one-shot- or autoregressive forecast. Setting `n <= output_chunk_length` prevents auto-regression. This is
            useful when the covariates don't extend far enough into the future, or to prohibit the model from using
            future values of past and / or future covariates for prediction (depending on the model's covariate
            support).
        output_chunk_shift
            Optionally, the number of steps to shift the start of the output chunk into the future (relative to the
            input chunk end). This will create a gap between the input (history of target and past covariates) and
            output. If the model supports `future_covariates`, the `lags_future_covariates` are relative to the first
            step in the shifted output chunk. Predictions will start `output_chunk_shift` steps after the end of the
            target `series`. If `output_chunk_shift` is set, the model cannot generate autoregressive predictions
            (`n > output_chunk_length`).
        add_encoders
            A large number of past and future covariates can be automatically generated with `add_encoders`.
            This can be done by adding multiple pre-defined index encoders and/or custom user-made functions that
            will be used as index encoders. Additionally, a transformer such as Darts' :class:`Scaler` can be added to
            transform the generated covariates. This happens all under one hood and only needs to be specified at
            model creation.
            Read :meth:`SequentialEncoder <darts.dataprocessing.encoders.SequentialEncoder>` to find out more about
            ``add_encoders``. Default: ``None``. An example showing some of ``add_encoders`` features:

            .. highlight:: python
            .. code-block:: python

                def encode_year(idx):
                    return (idx.year - 1950) / 50

                add_encoders={
                    'cyclic': {'future': ['month']},
                    'datetime_attribute': {'future': ['hour', 'dayofweek']},
                    'position': {'past': ['relative'], 'future': ['relative']},
                    'custom': {'past': [encode_year]},
                    'transformer': Scaler(),
                    'tz': 'CET'
                }
            ..
        multi_models
            If True, a separate model will be trained for each future lag to predict. If False, a single model is
            trained to predict at step 'output_chunk_length' in the future. Default: True.
        use_static_covariates
            Whether the model should use static covariate information in case the input `series` passed to ``fit()``
            contain static covariates. If ``True``, and static covariates are available at fitting time, will enforce
            that all target `series` have the same static covariate dimensionality in ``fit()`` and ``predict()``.
        categorical_past_covariates
            Optionally, component name or list of component names specifying the past covariates that should be treated
            as categorical.
        categorical_future_covariates
            Optionally, component name or list of component names specifying the future covariates that should be
            treated as categorical.
        categorical_static_covariates
            Optionally, string or list of strings specifying the static covariates that should be treated as
            categorical.
        random_state
            Controls the randomness for reproducible forecasting.
        """
        super().__init__(
            lags=lags,
            lags_past_covariates=lags_past_covariates,
            lags_future_covariates=lags_future_covariates,
            output_chunk_length=output_chunk_length,
            output_chunk_shift=output_chunk_shift,
            add_encoders=add_encoders,
            model=model,
            multi_models=multi_models,
            use_static_covariates=use_static_covariates,
            random_state=random_state,
        )

        if categorical_static_covariates is not None and not use_static_covariates:
            raise_log(
                ValueError(
                    "`categorical_static_covariates` is declared but `use_static_covariates` is set to False."
                ),
                logger,
            )
        if categorical_past_covariates is not None and lags_past_covariates is None:
            raise_log(
                ValueError(
                    "`categorical_past_covariates` is declared but `lags_past_covariates` is not set."
                ),
                logger,
            )
        if categorical_future_covariates is not None and lags_future_covariates is None:
            raise_log(
                ValueError(
                    "`categorical_future_covariates` is declared but `lags_future_covariates` is not set."
                ),
                logger,
            )

        self.categorical_past_covariates = (
            [categorical_past_covariates]
            if isinstance(categorical_past_covariates, str)
            else categorical_past_covariates
        )
        self.categorical_future_covariates = (
            [categorical_future_covariates]
            if isinstance(categorical_future_covariates, str)
            else categorical_future_covariates
        )
        self.categorical_static_covariates = (
            [categorical_static_covariates]
            if isinstance(categorical_static_covariates, str)
            else categorical_static_covariates
        )
        self._categorical_indices = []  # Indices are set on fit

    def _get_categorical_features(
        self,
        series: Union[Sequence[TimeSeries], TimeSeries],
        past_covariates: Optional[Union[Sequence[TimeSeries], TimeSeries]] = None,
        future_covariates: Optional[Union[Sequence[TimeSeries], TimeSeries]] = None,
    ) -> tuple[list[int], list[str]]:
        """
        Returns the indices and column names of the categorical features in the regression model.

        Steps:
        1. Get the list of features used in the model. We keep the creation order of the different lags/features
            in create_lagged_data.
        2. Get the indices of the categorical features in the list of features.
        """
        target_ts = get_single_series(series)
        categorical_covariates = [
            (
                list(target_ts.components)
                if self._get_lags("target") is not None
                and self._model_type == ModelType.FORECASTING_CLASSIFIER
                else []
            ),
            (
                self.categorical_past_covariates
                if self.categorical_past_covariates
                else []
            ),
            (
                self.categorical_future_covariates
                if self.categorical_future_covariates
                else []
            ),
            (
                self.categorical_static_covariates
                if self.categorical_static_covariates
                else []
            ),
        ]

        # if no categorical covariates are declared, return empty lists
        if sum(len(cat_cov) for cat_cov in categorical_covariates) == 0:
            return [], []

        # keep track of feature list index to refer to the columns indices
        feature_list = self._get_lagged_features(
            series=series,
            past_covariates=past_covariates,
            future_covariates=future_covariates,
        )

        index = 0
        indices = []
        col_names = []
        series_type = [
            "series",
            "past_covariates",
            "future_covariates",
            "static_covariates",
        ]
        for cat_covs, features, s_type in zip(
            categorical_covariates, feature_list, series_type
        ):
            # extract all categorical feature indices
            extracted_categorical_features = []
            for prefix, component, lag in features:
                if component in cat_covs:
                    indices.append(index)
                    col_names.append(f"{prefix}_{component}_lag{lag}")
                    extracted_categorical_features.append(component)
                index += 1

            # check that all cat components were extracted
            missing_comps = [
                comp for comp in cat_covs if comp not in extracted_categorical_features
            ]
            if missing_comps:
                raise_log(
                    ValueError(
                        f"Some `categorical_{s_type}` components "
                        f"({missing_comps}) declared at model creation are "
                        f"not present in the `{s_type}` passed to the `fit()` call. "
                        f"Available feature(s) are: {set([comp for _, comp, _ in features])}"
                    ),
                    logger=logger,
                )
        return indices, col_names

    def _fit_model(
        self,
        series,
        past_covariates,
        future_covariates,
        max_samples_per_ts,
        sample_weight,
        verbose: Optional[bool] = None,
        **kwargs,
    ):
        """
        Custom fit function for `SKLearnModelWithCategoricalFeatures` models, adding logic to let the model
        handle categorical features directly.

        Sub-classes can override `_format_samples` to format the columns listed in self._categorical_features
        according to the model's requirements.
        """
        cat_col_indices, _ = self._get_categorical_features(
            series=series,
            past_covariates=past_covariates,
            future_covariates=future_covariates,
        )
        self._categorical_indices = cat_col_indices

        # cat_param_name is None if model has no attribute to specify categorical features in `fit()`
        cat_param_name = self._categorical_fit_param

        # Add attributes in kwargs if applicable for model's `fit()` method
        if cat_param_name is not None and len(cat_col_indices) > 0:
            kwargs[cat_param_name] = cat_col_indices

        super()._fit_model(
            series=series,
            past_covariates=past_covariates,
            future_covariates=future_covariates,
            max_samples_per_ts=max_samples_per_ts,
            sample_weight=sample_weight,
            verbose=verbose,
            **kwargs,
        )

    def _validate_categorical_components(self, samples):
        """Check if categorical features are integer-encoded"""
        if np.any(samples[:, self._categorical_indices] % 1 != 0):
            raise_log(
                ValueError(
                    "Categorical features must be integer-encoded, decimal values found instead."
                ),
                logger=logger,
            )

    def _format_samples(
        self, samples: np.ndarray, labels: Optional[np.ndarray] = None
    ) -> tuple[Any, Any]:
        """
        Validate and format the categorical columns listed in self._categorical_indices accordingly to the model's
        requirements.
        """
        if len(self._categorical_indices) != 0:
            self._validate_categorical_components(samples)
        return samples, labels

    @property
    @abstractmethod
    def _categorical_fit_param(self) -> Optional[str]:
        """
        Returns the name of the categorical features parameter from model's `fit` method .
        """


class RegressionModel(SKLearnModel):
    def __init__(
        self,
        lags: Optional[LAGS_TYPE] = None,
        lags_past_covariates: Optional[LAGS_TYPE] = None,
        lags_future_covariates: Optional[FUTURE_LAGS_TYPE] = None,
        output_chunk_length: int = 1,
        output_chunk_shift: int = 0,
        add_encoders: Optional[dict] = None,
        model=None,
        multi_models: Optional[bool] = True,
        use_static_covariates: bool = True,
        random_state: Optional[int] = None,
    ):
        """Regression Model
        Can be used to fit any scikit-learn-like regressor class to predict the target time series from lagged values.

        Note: `RegressionModel` is deprecated and will be removed in a future version. Use
        :class:`~darts.models.forecasting.sklearn_model.SKLearnModel` instead.

        Parameters
        ----------
        lags
            Lagged target `series` values used to predict the next time step/s.
            If an integer, must be > 0. Uses the last `n=lags` past lags; e.g. `(-1, -2, ..., -lags)`, where `0`
            corresponds the first predicted time step of each sample. If `output_chunk_shift > 0`, then
            lag `-1` translates to `-1 - output_chunk_shift` steps before the first prediction step.
            If a list of integers, each value must be < 0. Uses only the specified values as lags.
            If a dictionary, the keys correspond to the `series` component names (of the first series when
            using multiple series) and the values correspond to the component lags (integer or list of integers). The
            key 'default_lags' can be used to provide default lags for un-specified components. Raises and error if some
            components are missing and the 'default_lags' key is not provided.
        lags_past_covariates
            Lagged `past_covariates` values used to predict the next time step/s.
            If an integer, must be > 0. Uses the last `n=lags_past_covariates` past lags; e.g. `(-1, -2, ..., -lags)`,
            where `0` corresponds to the first predicted time step of each sample. If `output_chunk_shift > 0`, then
            lag `-1` translates to `-1 - output_chunk_shift` steps before the first prediction step.
            If a list of integers, each value must be < 0. Uses only the specified values as lags.
            If a dictionary, the keys correspond to the `past_covariates` component names (of the first series when
            using multiple series) and the values correspond to the component lags (integer or list of integers). The
            key 'default_lags' can be used to provide default lags for un-specified components. Raises and error if some
            components are missing and the 'default_lags' key is not provided.
        lags_future_covariates
            Lagged `future_covariates` values used to predict the next time step/s. The lags are always relative to the
            first step in the output chunk, even when `output_chunk_shift > 0`.
            If a tuple of `(past, future)`, both values must be > 0. Uses the last `n=past` past lags and `n=future`
            future lags; e.g. `(-past, -(past - 1), ..., -1, 0, 1, .... future - 1)`, where `0` corresponds the first
            predicted time step of each sample. If `output_chunk_shift > 0`, the position of negative lags differ from
            those of `lags` and `lags_past_covariates`. In this case a future lag `-5` would point at the same
            step as a target lag of `-5 + output_chunk_shift`.
            If a list of integers, uses only the specified values as lags.
            If a dictionary, the keys correspond to the `future_covariates` component names (of the first series when
            using multiple series) and the values correspond to the component lags (tuple or list of integers). The key
            'default_lags' can be used to provide default lags for un-specified components. Raises and error if some
            components are missing and the 'default_lags' key is not provided.
        output_chunk_length
            Number of time steps predicted at once (per chunk) by the internal model. It is not the same as forecast
            horizon `n` used in `predict()`, which is the desired number of prediction points generated using a
            one-shot- or autoregressive forecast. Setting `n <= output_chunk_length` prevents auto-regression. This is
            useful when the covariates don't extend far enough into the future, or to prohibit the model from using
            future values of past and / or future covariates for prediction (depending on the model's covariate
            support).
        output_chunk_shift
            Optionally, the number of steps to shift the start of the output chunk into the future (relative to the
            input chunk end). This will create a gap between the input (history of target and past covariates) and
            output. If the model supports `future_covariates`, the `lags_future_covariates` are relative to the first
            step in the shifted output chunk. Predictions will start `output_chunk_shift` steps after the end of the
            target `series`. If `output_chunk_shift` is set, the model cannot generate autoregressive predictions
            (`n > output_chunk_length`).
        add_encoders
            A large number of past and future covariates can be automatically generated with `add_encoders`.
            This can be done by adding multiple pre-defined index encoders and/or custom user-made functions that
            will be used as index encoders. Additionally, a transformer such as Darts' :class:`Scaler` can be added to
            transform the generated covariates. This happens all under one hood and only needs to be specified at
            model creation.
            Read :meth:`SequentialEncoder <darts.dataprocessing.encoders.SequentialEncoder>` to find out more about
            ``add_encoders``. Default: ``None``. An example showing some of ``add_encoders`` features:

            .. highlight:: python
            .. code-block:: python

                def encode_year(idx):
                    return (idx.year - 1950) / 50

                add_encoders={
                    'cyclic': {'future': ['month']},
                    'datetime_attribute': {'future': ['hour', 'dayofweek']},
                    'position': {'past': ['relative'], 'future': ['relative']},
                    'custom': {'past': [encode_year]},
                    'transformer': Scaler(),
                    'tz': 'CET'
                }
            ..
        model
            Scikit-learn-like model with ``fit()`` and ``predict()`` methods. Also possible to use model that doesn't
            support multi-output regression for multivariate timeseries, in which case one regressor
            will be used per component in the multivariate series.
            If None, defaults to: ``sklearn.linear_model.LinearRegression(n_jobs=-1)``.
        multi_models
            If True, a separate model will be trained for each future lag to predict. If False, a single model
            is trained to predict all the steps in 'output_chunk_length' (features lags are shifted back by
            `output_chunk_length - n` for each step `n`). Default: True.
        use_static_covariates
            Whether the model should use static covariate information in case the input `series` passed to ``fit()``
            contain static covariates. If ``True``, and static covariates are available at fitting time, will enforce
            that all target `series` have the same static covariate dimensionality in ``fit()`` and ``predict()``.
        random_state
            Controls the randomness for reproducible forecasting.

        Examples
        --------
        >>> from darts.datasets import WeatherDataset
        >>> from darts.models import RegressionModel
        >>> from sklearn.linear_model import Ridge
        >>> series = WeatherDataset().load()
        >>> # predicting atmospheric pressure
        >>> target = series['p (mbar)'][:100]
        >>> # optionally, use past observed rainfall (pretending to be unknown beyond index 100)
        >>> past_cov = series['rain (mm)'][:100]
        >>> # optionally, use future temperatures (pretending this component is a forecast)
        >>> future_cov = series['T (degC)'][:106]
        >>> # wrap around the sklearn Ridge model
        >>> model = RegressionModel(
        >>>     model=Ridge(),
        >>>     lags=12,
        >>>     lags_past_covariates=4,
        >>>     lags_future_covariates=(0,6),
        >>>     output_chunk_length=6
        >>> )
        >>> model.fit(target, past_covariates=past_cov, future_covariates=future_cov)
        >>> pred = model.predict(6)
        >>> print(pred.values())
        [[1005.73340676]
         [1005.71159051]
         [1005.7322616 ]
         [1005.76314504]
         [1005.82204348]
         [1005.89100967]]
        """
        raise_deprecation_warning(
            "`RegressionModel` is deprecated and will be removed in a future version. "
            "Use `SKLearnModel` instead.",
            logger,
        )

        super().__init__(
            lags=lags,
            lags_past_covariates=lags_past_covariates,
            lags_future_covariates=lags_future_covariates,
            output_chunk_length=output_chunk_length,
            output_chunk_shift=output_chunk_shift,
            add_encoders=add_encoders,
            model=model,
            multi_models=multi_models,
            use_static_covariates=use_static_covariates,
            random_state=random_state,
        )


class _ClassifierMixin:
    """
    Mixin for sklearn-like classification forecasting models
    """

    model: Any
    multi_models: bool
    class_labels: Union[list[np.ndarray], np.ndarray]
    _output_chunk_length: int

    def fit(
        self,
        series: Union[TimeSeries, Sequence[TimeSeries]],
        past_covariates: Optional[Union[TimeSeries, Sequence[TimeSeries]]] = None,
        future_covariates: Optional[Union[TimeSeries, Sequence[TimeSeries]]] = None,
        max_samples_per_ts: Optional[int] = None,
        n_jobs_multioutput_wrapper: Optional[int] = None,
        sample_weight: Optional[Union[TimeSeries, Sequence[TimeSeries], str]] = None,
        stride: int = 1,
        verbose: Optional[bool] = None,
        **kwargs,
    ):
        super().fit(
            series=series,
            past_covariates=past_covariates,
            future_covariates=future_covariates,
            max_samples_per_ts=max_samples_per_ts,
            n_jobs_multioutput_wrapper=n_jobs_multioutput_wrapper,
            sample_weight=sample_weight,
            stride=stride,
            verbose=verbose,
            **kwargs,
        )

        classes = self.class_labels
        if self.multi_models and self._output_chunk_length > 1:
            # make sure that all individual models have seen the same classes during training
            num_components = len(classes) // self._output_chunk_length

            # classes are ordered by chunk then by component: [classes_comp0_chunk0, classes_comp1_chunk0, ..]
            for i in range(self._output_chunk_length):
                if any(
                    not np.array_equal(classes[i], estimator_classes)
                    for estimator_classes in classes[i::num_components]
                ):
                    raise_log(
                        ValueError(
                            "Estimators for the same target component received different class labels "
                            "during training. In most cases this occurs for shorter target series. "
                            f"For component `{i}`, the observed classes for each step in the output chunk are: "
                            f"`{[estimator_classes for estimator_classes in classes[i::num_components]]}`"
                        )
                    )
        return self

    @property
    def class_labels(self):
        """Returns the classes of the classifier model if the model was previously trained."""
        classes = getattr(self.model, "classes_", None)
        if classes is None:
            return None
        # unify `class_labels` to a list of arrays of classes for simplicity
        # - single-labels and single-model tasks return a single array of classes
        # - multi-labels or multi-models tasks return a list of arrays of classes
        if not isinstance(classes, list):
            classes = [classes]
        return classes

    def _validate_lags(
        self,
        lags: Optional[LAGS_TYPE],
        lags_past_covariates: Optional[LAGS_TYPE],
        lags_future_covariates: Optional[FUTURE_LAGS_TYPE],
    ):
        super()._validate_lags(
            lags=lags,
            lags_past_covariates=lags_past_covariates,
            lags_future_covariates=lags_future_covariates,
        )

        if lags is not None and not isinstance(
            self, SKLearnModelWithCategoricalFeatures
        ):
            logger.warning(
                "This model will treat target `series` lagged values as "
                "numeric input features (and not categorical)."
            )

    @property
    def _model_type(self) -> ModelType:
        return ModelType.FORECASTING_CLASSIFIER


class SKLearnClassifierModel(_ClassifierMixin, SKLearnModel):
    def __init__(
        self,
        model=None,
        lags: Union[int, list] = None,
        lags_past_covariates: Union[int, list[int]] = None,
        lags_future_covariates: Union[tuple[int, int], list[int]] = None,
        output_chunk_length: int = 1,
        output_chunk_shift: int = 0,
        add_encoders: Optional[dict] = None,
        likelihood: Optional[str] = LikelihoodType.ClassProbability.value,
        multi_models: Optional[bool] = True,
        use_static_covariates: bool = True,
        random_state: Optional[int] = None,
    ):
        """SKLearn Classifier Model

        Can be used to fit any scikit-learn-like classifier class to predict the target time series with categorical
        values from lagged values.

        .. note::
            If target series `lags` are provided, they will be treated as numeric input features (and not categorical).
            For categorical input feature support, consider models such as
            :class:`~darts.models.forecasting.lgbm.LightGBMClassifierModel` or
            :class:`~darts.models.forecasting.catboost_model.CatBoostClassifierModel`.

        Parameters
        ----------
        model
            Scikit-learn-like classifier model with ``fit()`` and ``predict()`` methods. Also possible to use model
            that doesn't support multi-label classification for multivariate timeseries, in which case one classifier
            will be used per component in the multivariate series.
            If `None`, defaults to: ``sklearn.linear_model.LogisticRegression(n_jobs=-1)``.
        lags
            Lagged target `series` values used to predict the next time step/s.
            If an integer, must be > 0. Uses the last `n=lags` past lags; e.g. `(-1, -2, ..., -lags)`, where `0`
            corresponds the first predicted time step of each sample. If `output_chunk_shift > 0`, then
            lag `-1` translates to `-1 - output_chunk_shift` steps before the first prediction step.
            If a list of integers, each value must be < 0. Uses only the specified values as lags.
            If a dictionary, the keys correspond to the `series` component names (of the first series when
            using multiple series) and the values correspond to the component lags (integer or list of integers). The
            key 'default_lags' can be used to provide default lags for un-specified components. Raises and error if some
            components are missing and the 'default_lags' key is not provided.
            This model treats the target `series` as numerical features when lags are provided.
        lags_past_covariates
            Lagged `past_covariates` values used to predict the next time step/s.
            If an integer, must be > 0. Uses the last `n=lags_past_covariates` past lags; e.g. `(-1, -2, ..., -lags)`,
            where `0` corresponds to the first predicted time step of each sample. If `output_chunk_shift > 0`, then
            lag `-1` translates to `-1 - output_chunk_shift` steps before the first prediction step.
            If a list of integers, each value must be < 0. Uses only the specified values as lags.
            If a dictionary, the keys correspond to the `past_covariates` component names (of the first series when
            using multiple series) and the values correspond to the component lags (integer or list of integers). The
            key 'default_lags' can be used to provide default lags for un-specified components. Raises and error if some
            components are missing and the 'default_lags' key is not provided.
        lags_future_covariates
            Lagged `future_covariates` values used to predict the next time step/s. The lags are always relative to the
            first step in the output chunk, even when `output_chunk_shift > 0`.
            If a tuple of `(past, future)`, both values must be > 0. Uses the last `n=past` past lags and `n=future`
            future lags; e.g. `(-past, -(past - 1), ..., -1, 0, 1, .... future - 1)`, where `0` corresponds the first
            predicted time step of each sample. If `output_chunk_shift > 0`, the position of negative lags differ from
            those of `lags` and `lags_past_covariates`. In this case a future lag `-5` would point at the same
            step as a target lag of `-5 + output_chunk_shift`.
            If a list of integers, uses only the specified values as lags.
            If a dictionary, the keys correspond to the `future_covariates` component names (of the first series when
            using multiple series) and the values correspond to the component lags (tuple or list of integers). The key
            'default_lags' can be used to provide default lags for un-specified components. Raises and error if some
            components are missing and the 'default_lags' key is not provided.
        output_chunk_length
            Number of time steps predicted at once (per chunk) by the internal model. It is not the same as forecast
            horizon `n` used in `predict()`, which is the desired number of prediction points generated using a
            one-shot- or autoregressive forecast. Setting `n <= output_chunk_length` prevents auto-regression. This is
            useful when the covariates don't extend far enough into the future, or to prohibit the model from using
            future values of past and / or future covariates for prediction (depending on the model's covariate
            support).
        output_chunk_shift
            Optionally, the number of steps to shift the start of the output chunk into the future (relative to the
            input chunk end). This will create a gap between the input (history of target and past covariates) and
            output. If the model supports `future_covariates`, the `lags_future_covariates` are relative to the first
            step in the shifted output chunk. Predictions will start `output_chunk_shift` steps after the end of the
            target `series`. If `output_chunk_shift` is set, the model cannot generate autoregressive predictions
            (`n > output_chunk_length`).
        add_encoders
            A large number of past and future covariates can be automatically generated with `add_encoders`.
            This can be done by adding multiple pre-defined index encoders and/or custom user-made functions that
            will be used as index encoders. Additionally, a transformer such as Darts' :class:`Scaler` can be added to
            transform the generated covariates. This happens all under one hood and only needs to be specified at
            model creation.
            Read :meth:`SequentialEncoder <darts.dataprocessing.encoders.SequentialEncoder>` to find out more about
            ``add_encoders``. Default: ``None``. An example showing some of ``add_encoders`` features:

            .. highlight:: python
            .. code-block:: python

                def encode_year(idx):
                    return (idx.year - 1950) / 50

                add_encoders={
                    'cyclic': {'future': ['month']},
                    'datetime_attribute': {'future': ['hour', 'dayofweek']},
                    'position': {'past': ['relative'], 'future': ['relative']},
                    'custom': {'past': [encode_year]},
                    'transformer': Scaler(),
                    'tz': 'CET'
                }
            ..
        likelihood
            'classprobability' or ``None``. If set to 'classprobability', setting `predict_likelihood_parameters`
            in `predict()` will forecast class probabilities.
            Default: 'classprobability'
        multi_models
            If True, a separate model will be trained for each future lag to predict. If False, a single model is
            trained to predict at step 'output_chunk_length' in the future. Default: True.
        use_static_covariates
            Whether the model should use static covariate information in case the input `series` passed to ``fit()``
            contain static covariates. If ``True``, and static covariates are available at fitting time, will enforce
            that all target `series` have the same static covariate dimensionality in ``fit()`` and ``predict()``.
        random_state
            Controls the randomness for reproducible forecasting.

        Examples
        --------
        >>> import numpy as np
        >>> from darts.datasets import WeatherDataset
        >>> from darts.models import SKLearnClassifierModel
        >>> from sklearn.neighbors import KNeighborsClassifier
        >>> series = WeatherDataset().load().resample("1D", method="mean")
        >>> # predicting if it will rain or not
        >>> target =  series['rain (mm)'][:105].map(lambda x: np.where(x > 0, 1, 0))
        >>> # optionally, use past observed rainfall (pretending to be unknown beyond index 105)
        >>> past_cov = series['T (degC)'][:105]
        >>> # optionally, use future pressure (pretending this component is a forecast)
        >>> future_cov = series['p (mbar)'][:111]
        >>> # predict 6 "will rain" values using the 12 past values of pressure and temperature,
        >>> # as well as the 6 pressure values corresponding to the forecasted period
        >>> model = SKLearnClassifierModel(
        >>>     model=KNeighborsClassifier(),
        >>>     lags_past_covariates=12,
        >>>     lags_future_covariates=[0,1,2,3,4,5],
        >>>     output_chunk_length=6
        >>> )
        >>> model.fit(target, past_covariates=past_cov, future_covariates=future_cov)
        >>> pred = model.predict(6)
        >>> print(pred.values())
        [[0.]
         [0.]
         [1.]
         [1.]
         [1.]
         [0.]]
        """

        model = model if model is not None else LogisticRegression(n_jobs=-1)
        if not is_classifier(model):
            raise_log(
                ValueError(
                    "`SKLearnClassifierModel` must be initialized with a classifier `model`."
                ),
                logger,
            )
        if not hasattr(model, "predict_proba"):
            logger.warning(
                "`model` has no method with name `predict_proba()`. Probabilistic forecasting support deactivated."
            )
            likelihood = None

        self._likelihood = _get_likelihood(
            likelihood=likelihood,
            n_outputs=output_chunk_length if multi_models else 1,
            available_likelihoods=[LikelihoodType.ClassProbability],
        )

        super().__init__(
            model=model,
            lags=lags,
            lags_past_covariates=lags_past_covariates,
            lags_future_covariates=lags_future_covariates,
            output_chunk_length=output_chunk_length,
            output_chunk_shift=output_chunk_shift,
            add_encoders=add_encoders,
            multi_models=multi_models,
            use_static_covariates=use_static_covariates,
            random_state=random_state,
        )<|MERGE_RESOLUTION|>--- conflicted
+++ resolved
@@ -83,7 +83,6 @@
     create_lagged_component_names,
     create_lagged_prediction_data,
     create_lagged_training_data,
-    strided_moving_window,
 )
 from darts.utils.historical_forecasts import (
     _check_optimizable_historical_forecasts_global_models,
@@ -1648,156 +1647,6 @@
                 t_pred += step
             forecast = np.concatenate(predictions, axis=1)
 
-<<<<<<< HEAD
-            shift = 0 if self.multi_models else self.output_chunk_length - 1
-            step = self.output_chunk_length if self.multi_models else 1
-
-            covariate_matrices: dict[str, np.ndarray] = {}
-            relative_cov_lags: dict[str, np.ndarray] = {}
-
-            # We pre-compute the covariate arrays required by every forecast window.
-            # Each covariate type (past/future) iterates over the forecast start points to
-            # determine the required time span and extract the matching values. The “fast path”
-            # handles the common scenario where all windows share the exact same covariate
-            # series; in that case we slice it once (optionally with a strided view) instead of
-            # slicing per window, yielding O(1) extractions instead of O(n_forecasts).
-            # Complexity of this loop: O(n_covariate_types * n_forecasts) with n_covariate_types <= 2 so O(n_forecasts)
-            # TODO: this whole loop is quite complex. Refactor and simplify as much as possible.
-            for cov_type, (covs_list, lags) in covariate_inputs.items():
-                lags = list(lags)
-                if len(lags) == 0:
-                    continue
-
-                relative_cov_lags[cov_type] = np.array(lags) - lags[0]
-                steps_back = -(min(lags) + 1) + shift
-                lags_diff = max(lags) - min(lags) + 1
-                n_steps = (
-                    lags_diff
-                    + max(0, forecast_horizon - self.output_chunk_length)
-                    + shift
-                )
-
-                # Track the covariate time span needed for each prediction window
-                per_series_bounds = []
-                for train_series in prediction_series:
-                    start_ts = train_series.end_time() - train_series.freq * steps_back
-                    end_ts = start_ts + train_series.freq * (n_steps - 1)
-                    per_series_bounds.append((train_series, start_ts, end_ts))
-
-                vectorized = False
-                # Fast path when every window draws from the same covariate series.
-                if covs_list and len({id(cov) for cov in covs_list}) == 1:
-                    cov_series = covs_list[0]
-                    cov_start = cov_series.start_time()
-                    cov_end = cov_series.end_time()
-                    # Ensure a single covariate series covers the full time span of every forecast window.
-                    # Raise an error otherwise.
-                    coverage_idx = next(
-                        (
-                            idx
-                            for idx, (_, start_ts, end_ts) in enumerate(
-                                per_series_bounds
-                            )
-                            if start_ts < cov_start or end_ts > cov_end
-                        ),
-                        None,
-                    )
-                    if coverage_idx is not None:
-                        _, fail_start_ts, fail_end_ts = per_series_bounds[coverage_idx]
-                        index_text = f" at list/sequence index {coverage_idx} "
-                        raise_log(
-                            ValueError(
-                                f"The `{cov_type}_covariates`{index_text}are not long enough. "
-                                f"Given horizon `n={forecast_horizon}`, `min(lags_{cov_type}_covariates)={lags[0]}`, "
-                                f"`max(lags_{cov_type}_covariates)={lags[-1]}` and "
-                                f"`output_chunk_length={self.output_chunk_length}`, the `{cov_type}_covariates` have to"
-                                f" range from {fail_start_ts} until {fail_end_ts} (inclusive), but they only range from"
-                                f" {cov_series.start_time()} until {cov_series.end_time()}."
-                            ),
-                            logger=logger,
-                        )
-
-                    start_indices = np.array(
-                        [
-                            cov_series.get_index_at_point(start_ts, after=True)
-                            for _, start_ts, _ in per_series_bounds
-                        ],
-                        dtype=int,
-                    )
-
-                    cov_values = cov_series.values(copy=False)
-                    if not cov_values.flags["C_CONTIGUOUS"]:
-                        # Strided window views rely on contiguous memory
-                        cov_values = np.ascontiguousarray(cov_values)
-
-                    if start_indices.size == 1:
-                        start_idx = start_indices[0]
-                        end_idx = start_idx + n_steps
-                        if end_idx <= len(cov_values):
-                            covariate_matrices[cov_type] = cov_values[
-                                start_idx:end_idx
-                            ][None, ...]
-                            vectorized = True
-                    else:
-                        idx_diffs = np.diff(start_indices)
-                        stride_indices = int(idx_diffs[0]) if idx_diffs.size > 0 else 0
-                        if (
-                            idx_diffs.size > 0
-                            and np.all(idx_diffs == stride_indices)
-                            and stride_indices > 0
-                        ):
-                            # The same covariate chunk can be reused with a constant stride across windows
-                            start_idx = start_indices[0]
-                            required_len = (
-                                stride_indices * (start_indices.size - 1) + n_steps
-                            )
-                            end_idx = start_idx + required_len
-                            if end_idx <= len(cov_values):
-                                cov_segment = cov_values[start_idx:end_idx]
-                                windows_view = strided_moving_window(
-                                    cov_segment,
-                                    window_len=n_steps,
-                                    stride=stride_indices,
-                                    axis=0,
-                                    check_inputs=False,
-                                )
-                                covariate_matrices[cov_type] = np.swapaxes(
-                                    windows_view, 1, 2
-                                )
-                                vectorized = True
-
-                    if vectorized:
-                        continue
-
-                covariate_windows = []
-                for (train_series, start_ts, end_ts), cov_series in zip(
-                    per_series_bounds, covs_list
-                ):
-                    end_ts_slice = (
-                        end_ts + train_series.freq
-                        if train_series.has_range_index
-                        else end_ts
-                    )
-                    # Slice per window when vectorized extraction is not possible
-                    cov_slice = cov_series.slice(start_ts, end_ts_slice)
-                    covariate_windows.append(cov_slice.values(copy=False))
-
-                covariate_matrices[cov_type] = np.stack(covariate_windows)
-
-            predictions = self.generate_predictions(
-                forecast_horizon=forecast_horizon,
-                series=prediction_series,
-                num_samples=num_samples,
-                predict_likelihood_parameters=predict_likelihood_parameters,
-                random_state=random_state,
-                kwargs=dict(predict_kwargs),
-                called_with_single_series=False,
-                shift=shift,
-                step=step,
-                covariate_matrices=covariate_matrices,
-                relative_cov_lags=relative_cov_lags,
-            )
-=======
             if self.multi_models:
                 forecast = forecast[::stride, :forecast_horizon]
             else:
@@ -1820,7 +1669,6 @@
                 # apply stride
                 else:
                     forecast = forecast[::stride, 0, 0, :, :, :]
->>>>>>> 74a9a548
 
             # TODO: check if faster to create in the loop
             # if last_points_only:
