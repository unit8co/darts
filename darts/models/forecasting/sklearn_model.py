"""
SKLearn-Like Models
-------------------

Darts provides a comprehensive set of forecasting models that wrap around scikit-learn-like machine learning algorithms.
These models can forecast future values of a target series based on lagged features of the following inputs:

* **Target series** (past lags only) - the main time series to be forecasted
* **Past covariates** (past lags only) - external variables known only up to the prediction time
* **Future covariates** (past and future lags) - external variables known or forecasted into the future
* **Static covariates** - time-invariant features associated with each target series

The models learn in a supervised way by tabularizing time series data into (lagged) feature-target pairs, making them
compatible with any scikit-learn-like model that has ``fit()`` and ``predict()`` methods.

Lags can be specified in multiple ways:

* As an integer for the target and past covariates series: represents the number of past lags to consider
* As a tuple (integer, integer) for the future covariates series: represents the number of (past, future) lags to
  consider
* As a list: explicitly enumerate specific lags (negative values for past, non-negative for future)
* As a dictionary: specify different lags for different series components (columns)

We offer both regression and classification models, each tailored for specific forecasting tasks.

**Regression Models:** These models predict continuous numerical values, making them ideal for forecasting future
trends and patterns in time series data. Utilize these models to gain insights into potential future outcomes based on
historical data.

* :class:`~darts.models.forecasting.sklearn_model.SKLearnModel` - Generic wrapper around any scikit-learn regression
  model (default: `LinearRegression`)
* :class:`~darts.models.forecasting.linear_regression_model.LinearRegressionModel` - Wrapper around scikit-learn's
  `LinearRegression`
* :class:`~darts.models.forecasting.random_forest.RandomForestModel` - Wrapper around scikit-learn's
  `RandomForestRegressor`
* :class:`~darts.models.forecasting.catboost_model.CatBoostModel` - Wrapper around CatBoost's `CatBoostRegressor`
* :class:`~darts.models.forecasting.lgbm.LightGBMModel` - Wrapper around LightGBM's `LGBMRegressor`
* :class:`~darts.models.forecasting.xgboost.XGBModel` - Wrapper around XGBoost's `XGBRegressor`

**Classification Models:** These models predict categorical class labels, enabling effective time series labeling and
future class prediction. These models are perfect for scenarios where identifying distinct categories or states over
time is crucial.

* :class:`~darts.models.forecasting.sklearn_model.SKLearnClassifierModel` - Generic wrapper around any scikit-learn
  classification model (default: `LogisticRegression`)
* :class:`~darts.models.forecasting.catboost_model.CatBoostClassifierModel` - Wrapper around CatBoost's
  `CatBoostClassifier`
* :class:`~darts.models.forecasting.lgbm.LightGBMClassifierModel` - Wrapper around LightGBM's `LGBMClassifier`
* :class:`~darts.models.forecasting.xgboost.XGBClassifierModel` - Wrapper around XGBoost's `XGBClassifier`

For detailed examples and tutorials, see:

* `SKLearn-Like Regression Model Examples <https://unit8co.github.io/darts/examples/20-SKLearnModel-examples.html>`_
* `SKLearn-Like Classification Model Examples
  <https://unit8co.github.io/darts/examples/24-SKLearnClassifierModel-examples.html>`_
"""

import inspect
from abc import ABC, abstractmethod
from collections import OrderedDict
from collections.abc import Sequence
from typing import Any, Callable, Literal, Optional, Union

import numpy as np
import pandas as pd
from sklearn.base import is_classifier
from sklearn.linear_model import LinearRegression, LogisticRegression
from sklearn.utils.validation import has_fit_parameter

from darts import TimeSeries
from darts.logging import (
    get_logger,
    raise_deprecation_warning,
    raise_if,
    raise_if_not,
    raise_log,
)
from darts.models.forecasting.forecasting_model import GlobalForecastingModel
from darts.utils.data.tabularization import (
    _create_lagged_data_autoregression,
    create_lagged_component_names,
    create_lagged_training_data,
)
from darts.utils.historical_forecasts import (
    _check_optimizable_historical_forecasts_global_models,
    _optimized_historical_forecasts_all_points,
    _optimized_historical_forecasts_last_points_only,
    _process_historical_forecast_input,
)
from darts.utils.likelihood_models.base import LikelihoodType
from darts.utils.likelihood_models.sklearn import (
    QuantileRegression,
    SKLearnLikelihood,
    _get_likelihood,
)
from darts.utils.multioutput import MultiOutputMixin, get_multioutput_estimator_cls
from darts.utils.ts_utils import get_single_series, seq2series, series2seq
from darts.utils.utils import ModelType, random_method

logger = get_logger(__name__)

LAGS_TYPE = Union[int, list[int], dict[str, Union[int, list[int]]]]
FUTURE_LAGS_TYPE = Union[
    tuple[int, int], list[int], dict[str, Union[tuple[int, int], list[int]]]
]


class SKLearnModel(GlobalForecastingModel):
    @random_method
    def __init__(
        self,
        lags: Optional[LAGS_TYPE] = None,
        lags_past_covariates: Optional[LAGS_TYPE] = None,
        lags_future_covariates: Optional[FUTURE_LAGS_TYPE] = None,
        output_chunk_length: int = 1,
        output_chunk_shift: int = 0,
        add_encoders: Optional[dict] = None,
        model=None,
        multi_models: Optional[bool] = True,
        use_static_covariates: bool = True,
        random_state: Optional[int] = None,
    ):
        """Regression Model
        Can be used to fit any scikit-learn-like regressor class to predict the target time series from lagged values.

        Parameters
        ----------
        lags
            Lagged target `series` values used to predict the next time step/s.
            If an integer, must be > 0. Uses the last `n=lags` past lags; e.g. `(-1, -2, ..., -lags)`, where `0`
            corresponds the first predicted time step of each sample. If `output_chunk_shift > 0`, then
            lag `-1` translates to `-1 - output_chunk_shift` steps before the first prediction step.
            If a list of integers, each value must be < 0. Uses only the specified values as lags.
            If a dictionary, the keys correspond to the `series` component names (of the first series when
            using multiple series) and the values correspond to the component lags (integer or list of integers). The
            key 'default_lags' can be used to provide default lags for un-specified components. Raises and error if some
            components are missing and the 'default_lags' key is not provided.
        lags_past_covariates
            Lagged `past_covariates` values used to predict the next time step/s.
            If an integer, must be > 0. Uses the last `n=lags_past_covariates` past lags; e.g. `(-1, -2, ..., -lags)`,
            where `0` corresponds to the first predicted time step of each sample. If `output_chunk_shift > 0`, then
            lag `-1` translates to `-1 - output_chunk_shift` steps before the first prediction step.
            If a list of integers, each value must be < 0. Uses only the specified values as lags.
            If a dictionary, the keys correspond to the `past_covariates` component names (of the first series when
            using multiple series) and the values correspond to the component lags (integer or list of integers). The
            key 'default_lags' can be used to provide default lags for un-specified components. Raises and error if some
            components are missing and the 'default_lags' key is not provided.
        lags_future_covariates
            Lagged `future_covariates` values used to predict the next time step/s. The lags are always relative to the
            first step in the output chunk, even when `output_chunk_shift > 0`.
            If a tuple of `(past, future)`, both values must be > 0. Uses the last `n=past` past lags and `n=future`
            future lags; e.g. `(-past, -(past - 1), ..., -1, 0, 1, .... future - 1)`, where `0` corresponds the first
            predicted time step of each sample. If `output_chunk_shift > 0`, the position of negative lags differ from
            those of `lags` and `lags_past_covariates`. In this case a future lag `-5` would point at the same
            step as a target lag of `-5 + output_chunk_shift`.
            If a list of integers, uses only the specified values as lags.
            If a dictionary, the keys correspond to the `future_covariates` component names (of the first series when
            using multiple series) and the values correspond to the component lags (tuple or list of integers). The key
            'default_lags' can be used to provide default lags for un-specified components. Raises and error if some
            components are missing and the 'default_lags' key is not provided.
        output_chunk_length
            Number of time steps predicted at once (per chunk) by the internal model. It is not the same as forecast
            horizon `n` used in `predict()`, which is the desired number of prediction points generated using a
            one-shot- or autoregressive forecast. Setting `n <= output_chunk_length` prevents auto-regression. This is
            useful when the covariates don't extend far enough into the future, or to prohibit the model from using
            future values of past and / or future covariates for prediction (depending on the model's covariate
            support).
        output_chunk_shift
            Optionally, the number of steps to shift the start of the output chunk into the future (relative to the
            input chunk end). This will create a gap between the input (history of target and past covariates) and
            output. If the model supports `future_covariates`, the `lags_future_covariates` are relative to the first
            step in the shifted output chunk. Predictions will start `output_chunk_shift` steps after the end of the
            target `series`. If `output_chunk_shift` is set, the model cannot generate autoregressive predictions
            (`n > output_chunk_length`).
        add_encoders
            A large number of past and future covariates can be automatically generated with `add_encoders`.
            This can be done by adding multiple pre-defined index encoders and/or custom user-made functions that
            will be used as index encoders. Additionally, a transformer such as Darts' :class:`Scaler` can be added to
            transform the generated covariates. This happens all under one hood and only needs to be specified at
            model creation.
            Read :meth:`SequentialEncoder <darts.dataprocessing.encoders.SequentialEncoder>` to find out more about
            ``add_encoders``. Default: ``None``. An example showing some of ``add_encoders`` features:

            .. highlight:: python
            .. code-block:: python

                def encode_year(idx):
                    return (idx.year - 1950) / 50

                add_encoders={
                    'cyclic': {'future': ['month']},
                    'datetime_attribute': {'future': ['hour', 'dayofweek']},
                    'position': {'past': ['relative'], 'future': ['relative']},
                    'custom': {'past': [encode_year]},
                    'transformer': Scaler(),
                    'tz': 'CET'
                }
            ..
        model
            Scikit-learn-like model with ``fit()`` and ``predict()`` methods. Also possible to use model that doesn't
            support multi-output regression for multivariate timeseries, in which case one regressor
            will be used per component in the multivariate series.
            If None, defaults to: ``sklearn.linear_model.LinearRegression(n_jobs=-1)``.
        multi_models
            If True, a separate model will be trained for each future lag to predict. If False, a single model
            is trained to predict all the steps in 'output_chunk_length' (features lags are shifted back by
            `output_chunk_length - n` for each step `n`). Default: True.
        use_static_covariates
            Whether the model should use static covariate information in case the input `series` passed to ``fit()``
            contain static covariates. If ``True``, and static covariates are available at fitting time, will enforce
            that all target `series` have the same static covariate dimensionality in ``fit()`` and ``predict()``.
        random_state
            Controls the randomness for reproducible forecasting.

        Examples
        --------
        >>> from darts.datasets import WeatherDataset
        >>> from darts.models import SKLearnModel
        >>> from sklearn.linear_model import Ridge
        >>> series = WeatherDataset().load()
        >>> # predicting atmospheric pressure
        >>> target = series['p (mbar)'][:100]
        >>> # optionally, use past observed rainfall (pretending to be unknown beyond index 100)
        >>> past_cov = series['rain (mm)'][:100]
        >>> # optionally, use future temperatures (pretending this component is a forecast)
        >>> future_cov = series['T (degC)'][:106]
        >>> # wrap around the sklearn Ridge model
        >>> model = SKLearnModel(
        >>>     model=Ridge(),
        >>>     lags=12,
        >>>     lags_past_covariates=4,
        >>>     lags_future_covariates=(0,6),
        >>>     output_chunk_length=6
        >>> )
        >>> model.fit(target, past_covariates=past_cov, future_covariates=future_cov)
        >>> pred = model.predict(6)
        >>> pred.values()
        array([[1005.73340676],
               [1005.71159051],
               [1005.7322616 ],
               [1005.76314504],
               [1005.82204348],
               [1005.89100967]])
        """

        super().__init__(add_encoders=add_encoders)

        self.model = model
        self.lags: dict[str, list[int]] = {}
        self.component_lags: dict[str, dict[str, list[int]]] = {}
        self.input_dim = None
        self.multi_models = True if multi_models or output_chunk_length == 1 else False
        self._considers_static_covariates = use_static_covariates
        self._static_covariates_shape: Optional[tuple[int, int]] = None
        self._lagged_feature_names: Optional[list[str]] = None
        self._lagged_label_names: Optional[list[str]] = None

        # optionally, the model can be wrapped in a likelihood model
        self._likelihood: Optional[SKLearnLikelihood] = getattr(
            self, "_likelihood", None
        )
        # for quantile likelihood models, the model container is a dict of quantile -> model
        self._model_container: Optional[_QuantileModelContainer] = getattr(
            self, "_model_container", None
        )

        # check and set output_chunk_length
        raise_if_not(
            isinstance(output_chunk_length, int) and output_chunk_length > 0,
            f"output_chunk_length must be an integer greater than 0. Given: {output_chunk_length}",
            logger=logger,
        )
        self._output_chunk_length = output_chunk_length
        self._output_chunk_shift = output_chunk_shift

        # model checks
        if self.model is None:
            self.model = LinearRegression(n_jobs=-1)

        if not callable(getattr(self.model, "fit", None)):
            raise_log(
                Exception("Provided model object must have a fit() method", logger)
            )
        if not callable(getattr(self.model, "predict", None)):
            raise_log(
                Exception("Provided model object must have a predict() method", logger)
            )

        # check lags
        self._validate_lags(
            lags=lags,
            lags_past_covariates=lags_past_covariates,
            lags_future_covariates=lags_future_covariates,
        )

        # convert lags arguments to list of int
        # lags attribute should always be accessed with self._get_lags(), not self.lags.get()
        self.lags, self.component_lags = self._generate_lags(
            lags=lags,
            lags_past_covariates=lags_past_covariates,
            lags_future_covariates=lags_future_covariates,
            output_chunk_shift=output_chunk_shift,
        )

        self.pred_dim = self.output_chunk_length if self.multi_models else 1

    def _validate_lags(
        self,
        lags: Optional[LAGS_TYPE],
        lags_past_covariates: Optional[LAGS_TYPE],
        lags_future_covariates: Optional[FUTURE_LAGS_TYPE],
    ):
        raise_if(
            (lags is None)
            and (lags_future_covariates is None)
            and (lags_past_covariates is None),
            "At least one of `lags`, `lags_future_covariates` or `lags_past_covariates` must be not None.",
        )

    @staticmethod
    def _generate_lags(
        lags: Optional[LAGS_TYPE],
        lags_past_covariates: Optional[LAGS_TYPE],
        lags_future_covariates: Optional[FUTURE_LAGS_TYPE],
        output_chunk_shift: int,
    ) -> tuple[dict[str, list[int]], dict[str, dict[str, list[int]]]]:
        """
        Based on the type of the argument and the nature of the covariates, perform some sanity checks before
        converting the lags to a list of integer.

        If lags are provided as a dictionary, the lags values are contained in self.component_lags and the self.lags
        attributes contain only the extreme values
        If the lags are provided as integer, list, tuple or dictionary containing only the 'default_lags' keys, the lags
        values are contained in the self.lags attribute and the self.component_lags is an empty dictionary.

        If `output_chunk_shift > 0`, the `lags_future_covariates` are shifted into the future.
        """
        processed_lags: dict[str, list[int]] = dict()
        processed_component_lags: dict[str, dict[str, list[int]]] = dict()
        for lags_values, lags_name, lags_abbrev in zip(
            [lags, lags_past_covariates, lags_future_covariates],
            ["lags", "lags_past_covariates", "lags_future_covariates"],
            ["target", "past", "future"],
        ):
            if lags_values is None:
                continue

            # converting to dictionary to run sanity checks
            if not isinstance(lags_values, dict):
                lags_values = {"default_lags": lags_values}
            elif len(lags_values) == 0:
                raise_log(
                    ValueError(
                        f"When passed as a dictionary, `{lags_name}` must contain at least one key."
                    ),
                    logger,
                )

            invalid_type = False
            supported_types = ""
            min_lags = None
            max_lags = None
            tmp_components_lags: dict[str, list[int]] = dict()
            for comp_name, comp_lags in lags_values.items():
                if lags_name == "lags_future_covariates":
                    if isinstance(comp_lags, tuple):
                        raise_if_not(
                            len(comp_lags) == 2
                            and isinstance(comp_lags[0], int)
                            and isinstance(comp_lags[1], int),
                            f"`{lags_name}` - `{comp_name}`: tuple must be of length 2, and must contain two integers",
                            logger,
                        )

                        raise_if(
                            isinstance(comp_lags[0], bool)
                            or isinstance(comp_lags[1], bool),
                            f"`{lags_name}` - `{comp_name}`: tuple must contain integers, not bool",
                            logger,
                        )

                        raise_if_not(
                            comp_lags[0] >= 0 and comp_lags[1] >= 0,
                            f"`{lags_name}` - `{comp_name}`: tuple must contain positive integers. Given: {comp_lags}.",
                            logger,
                        )
                        raise_if(
                            comp_lags[0] == 0 and comp_lags[1] == 0,
                            f"`{lags_name}` - `{comp_name}`: tuple cannot be (0, 0) as it corresponds to an empty "
                            f"list of lags.",
                            logger,
                        )
                        tmp_components_lags[comp_name] = list(
                            range(-comp_lags[0], comp_lags[1])
                        )
                    elif isinstance(comp_lags, list):
                        for lag in comp_lags:
                            raise_if(
                                not isinstance(lag, int) or isinstance(lag, bool),
                                f"`{lags_name}` - `{comp_name}`: list must contain only integers. Given: {comp_lags}.",
                                logger,
                            )
                        tmp_components_lags[comp_name] = sorted(comp_lags)
                    else:
                        invalid_type = True
                        supported_types = "tuple or a list"
                else:
                    if isinstance(comp_lags, int):
                        raise_if_not(
                            comp_lags > 0,
                            f"`{lags_name}` - `{comp_name}`: integer must be strictly positive . Given: {comp_lags}.",
                            logger,
                        )
                        tmp_components_lags[comp_name] = list(range(-comp_lags, 0))
                    elif isinstance(comp_lags, list):
                        for lag in comp_lags:
                            raise_if(
                                not isinstance(lag, int) or (lag >= 0),
                                f"`{lags_name}` - `{comp_name}`: list must contain only strictly negative integers. "
                                f"Given: {comp_lags}.",
                                logger,
                            )
                        tmp_components_lags[comp_name] = sorted(comp_lags)
                    else:
                        invalid_type = True
                        supported_types = "strictly positive integer or a list"

                if invalid_type:
                    raise_log(
                        ValueError(
                            f"`{lags_name}` - `{comp_name}`: must be either a {supported_types}. "
                            f"Given : {type(comp_lags)}."
                        ),
                        logger,
                    )

                # extracting min and max lags va
                if min_lags is None:
                    min_lags = tmp_components_lags[comp_name][0]
                else:
                    min_lags = min(min_lags, tmp_components_lags[comp_name][0])

                if max_lags is None:
                    max_lags = tmp_components_lags[comp_name][-1]
                else:
                    max_lags = max(max_lags, tmp_components_lags[comp_name][-1])

            # Check if only default lags are provided
            has_default_lags = list(tmp_components_lags.keys()) == ["default_lags"]

            # revert to shared lags logic when applicable
            if has_default_lags:
                processed_lags[lags_abbrev] = tmp_components_lags["default_lags"]
            else:
                processed_lags[lags_abbrev] = [min_lags, max_lags]
                processed_component_lags[lags_abbrev] = tmp_components_lags

            # if output chunk is shifted, shift future covariates lags with it
            if output_chunk_shift and lags_abbrev == "future":
                processed_lags[lags_abbrev] = [
                    lag_ + output_chunk_shift for lag_ in processed_lags[lags_abbrev]
                ]
                if processed_component_lags and not has_default_lags:
                    processed_component_lags[lags_abbrev] = {
                        comp_: [lag_ + output_chunk_shift for lag_ in lags_]
                        for comp_, lags_ in processed_component_lags[
                            lags_abbrev
                        ].items()
                    }
        return processed_lags, processed_component_lags

    def _get_lags(self, lags_type: str):
        """
        If lags were specified in a component-wise manner, they are contained in self.component_lags and
        the values in self.lags should be ignored as they correspond just the extreme values.
        """
        if lags_type in self.component_lags:
            return self.component_lags[lags_type]
        else:
            return self.lags.get(lags_type, None)

    def _get_lagged_features(
        self,
        series: TimeSeries,
        past_covariates: Optional[TimeSeries],
        future_covariates: Optional[TimeSeries],
    ) -> list[list[tuple[str, str, int]]]:
        """Returns a list of lagged features for the target, past, future, and static covariates.

        The returned lagged features are in the same order as the features passed to the underlying model.
        """
        feature_list = []
        for series_, lags_name, feature_type, series_name in zip(
            [series, past_covariates, future_covariates],
            ["target", "past", "future"],
            ["target", "past_cov", "fut_cov"],
            ["series", "past_covariates", "future_covariates"],
        ):
            series_ = get_single_series(series_)
            lags = self._get_lags(lags_name)
            if lags is None:
                feature_list.append([])
                continue

            if series_ is None:
                raise_log(
                    ValueError(
                        f"`{series_name}` cannot be `None` when lags are specified for it."
                    ),
                    logger=logger,
                )

            is_comp_specific = self.component_lags.get(lags_name) is not None
            series_comps = series_.components.tolist()
            component_lags = {}

            # create a mapping of lags to components (components are in the same order as in the series)
            if is_comp_specific:
                # component-specific lags are specific to each component
                for comp_name in series_comps:
                    comp_lags = lags[comp_name]
                    for lag in comp_lags:
                        if lag not in component_lags:
                            component_lags[lag] = [comp_name]
                        else:
                            component_lags[lag].append(comp_name)
            else:
                # global lags are identical for each component
                for lag in lags:
                    component_lags[lag] = series_comps

            # create the feature list (in order of increasing lag)
            lags_sorted = sorted(component_lags.keys())
            feature_list.append([
                (feature_type, component, lag)
                for lag in lags_sorted
                for component in component_lags[lag]
            ])

        # add static covariates at the end
        target_ts = get_single_series(series)
        if target_ts.has_static_covariates:
            feature_list.append([
                ("static_cov", component, 0)
                for component in list(target_ts.static_covariates.columns)
            ])
        else:
            feature_list.append([])
        return feature_list

    @property
    def _model_encoder_settings(
        self,
    ) -> tuple[int, int, bool, bool, Optional[list[int]], Optional[list[int]]]:
        target_lags = self.lags.get("target", [0])
        lags_past_covariates = self.lags.get("past", None)
        if lags_past_covariates is not None:
            lags_past_covariates = [
                min(lags_past_covariates)
                - int(not self.multi_models) * (self.output_chunk_length - 1),
                max(lags_past_covariates),
            ]
        lags_future_covariates = self.lags.get("future", None)
        if lags_future_covariates is not None:
            lags_future_covariates = [
                min(lags_future_covariates)
                - int(not self.multi_models) * (self.output_chunk_length - 1),
                max(lags_future_covariates),
            ]
        return (
            abs(min(target_lags)),
            self.output_chunk_length + self.output_chunk_shift,
            lags_past_covariates is not None,
            lags_future_covariates is not None,
            lags_past_covariates,
            lags_future_covariates,
        )

    @property
    def extreme_lags(
        self,
    ) -> tuple[
        Optional[int],
        Optional[int],
        Optional[int],
        Optional[int],
        Optional[int],
        Optional[int],
        int,
    ]:
        min_target_lag = self.lags["target"][0] if "target" in self.lags else None
        max_target_lag = self.output_chunk_length - 1 + self.output_chunk_shift
        min_past_cov_lag = self.lags["past"][0] if "past" in self.lags else None
        max_past_cov_lag = self.lags["past"][-1] if "past" in self.lags else None
        min_future_cov_lag = self.lags["future"][0] if "future" in self.lags else None
        max_future_cov_lag = self.lags["future"][-1] if "future" in self.lags else None
        return (
            min_target_lag,
            max_target_lag,
            min_past_cov_lag,
            max_past_cov_lag,
            min_future_cov_lag,
            max_future_cov_lag,
            self.output_chunk_shift,
        )

    @property
    def supports_multivariate(self) -> bool:
        """
        If available, uses `model`'s native multivariate support. If not available, obtains multivariate support by
        wrapping the univariate model in a `sklearn.multioutput.MultiOutputRegressor`.
        """
        return True

    @property
    def _target_window_lengths(self) -> tuple[int, int]:
        input_chunk_length = -self.lags["target"][0] if "target" in self.lags else 0
        return input_chunk_length, self.output_chunk_length + self.output_chunk_shift

    @property
    def min_train_samples(self) -> int:
        # some models require more than 1 sample to train (e.g. CatBoost); for consistency, we set the minimum to 2
        return 2

    @property
    def output_chunk_length(self) -> int:
        return self._output_chunk_length

    @property
    def output_chunk_shift(self) -> int:
        return self._output_chunk_shift

    def get_estimator(
        self, horizon: int, target_dim: int, quantile: Optional[float] = None
    ):
        """Returns the estimator that forecasts the `horizon`th step of the `target_dim`th target component.

        For probabilistic models fitting quantiles, a desired `quantile` can also be passed. If not passed, it will
        return the model predicting the median (quantile=0.5).

        If the (quantile) model supports multi-output natively, it will return the model that can predict the entire
        horizon and all target components jointly.

        Note: Internally, estimators are grouped by `output_chunk_length` position, then by component. For probabilistic
        models fitting quantiles, there is an additional abstraction layer, grouping the estimators by `quantile`.

        Parameters
        ----------
        horizon
            The index of the forecasting point within `output_chunk_length`.
        target_dim
            The index of the target component.
        quantile
            Optionally, for probabilistic model with `likelihood="quantile"`, the desired quantile value. If `None` and
            `likelihood="quantile"`, returns the model predicting the median (quantile=0.5).
        """
        likelihood = self.likelihood
        if isinstance(likelihood, QuantileRegression):
            # for quantile-models, the estimators are grouped by quantiles
            if quantile is None:
                quantile = likelihood.quantiles[likelihood._median_idx]
            elif quantile not in self._model_container:
                raise_log(
                    ValueError(
                        f"Invalid `quantile={quantile}`. Must be one of the fitted quantiles "
                        f"`{list(self._model_container.keys())}`."
                    ),
                    logger,
                )
            model = self._model_container[quantile]
        elif quantile is not None:
            raise_log(
                ValueError(
                    "`quantile` is only supported for probabilistic models that use `likelihood='quantile'`."
                ),
                logger=logger,
            )
        else:
            model = self.model

        if not isinstance(model, MultiOutputMixin):
            logger.warning(
                "Model supports multi-output; a single estimator forecasts all the horizons and components."
            )
            return model

        if not 0 <= horizon < self.output_chunk_length:
            raise_log(
                ValueError(
                    f"`horizon` must be `>= 0` and `< output_chunk_length={self.output_chunk_length}`."
                ),
                logger,
            )
        if not 0 <= target_dim < self.input_dim["target"]:
            raise_log(
                ValueError(
                    f"`target_dim` must be `>= 0`, and `< n_target_components={self.input_dim['target']}`."
                ),
                logger,
            )

        # when multi_models=True, one model per horizon and target component
        idx_estimator = (
            self.multi_models * self.input_dim["target"] * horizon + target_dim
        )
        return model.estimators_[idx_estimator]

    def _add_val_set_to_kwargs(
        self,
        kwargs: dict,
        val_series: Sequence[TimeSeries],
        val_past_covariates: Optional[Sequence[TimeSeries]],
        val_future_covariates: Optional[Sequence[TimeSeries]],
        val_sample_weight: Optional[Union[Sequence[TimeSeries], str]],
        max_samples_per_ts: int,
        stride: int,
    ) -> dict:
        """Creates a validation set and returns a new set of kwargs passed to `self.model.fit()` including the
        validation set. This method can be overridden if the model requires a different logic to add the eval set."""
        val_samples, val_labels, val_weight = self._create_lagged_data(
            series=val_series,
            past_covariates=val_past_covariates,
            future_covariates=val_future_covariates,
            max_samples_per_ts=max_samples_per_ts,
            sample_weight=val_sample_weight,
            last_static_covariates_shape=self._static_covariates_shape,
            stride=stride,
        )
        # create validation sets for MultiOutputMixin
        if val_labels.ndim == 2 and isinstance(self.model, MultiOutputMixin):
            val_sets, val_weights = [], []
            for i in range(val_labels.shape[1]):
                val_sets.append((val_samples, val_labels[:, i]))
                if val_weight is not None:
                    val_weights.append(val_weight[:, i])
            val_weights = val_weights or None
        else:
            val_sets = [(val_samples, val_labels)]
            val_weights = [val_weight]

        val_set_name, val_weight_name = self.val_set_params
        return dict(kwargs, **{val_set_name: val_sets, val_weight_name: val_weights})

    def _create_lagged_data(
        self,
        series: Sequence[TimeSeries],
        past_covariates: Sequence[TimeSeries],
        future_covariates: Sequence[TimeSeries],
        max_samples_per_ts: int,
        sample_weight: Optional[Union[TimeSeries, str]] = None,
        stride: int = 1,
        last_static_covariates_shape: Optional[tuple[int, int]] = None,
    ):
        (
            features,
            labels,
            _,
            self._static_covariates_shape,
            sample_weights,
        ) = create_lagged_training_data(
            target_series=series,
            output_chunk_length=self.output_chunk_length,
            output_chunk_shift=self.output_chunk_shift,
            past_covariates=past_covariates,
            future_covariates=future_covariates,
            lags=self._get_lags("target"),
            lags_past_covariates=self._get_lags("past"),
            lags_future_covariates=self._get_lags("future"),
            uses_static_covariates=self.uses_static_covariates,
            last_static_covariates_shape=last_static_covariates_shape,
            max_samples_per_ts=max_samples_per_ts,
            multi_models=self.multi_models,
            check_inputs=False,
            concatenate=False,
            sample_weight=sample_weight,
            stride=stride,
        )

        expected_nb_feat = (
            features[0].shape[1]
            if isinstance(features, Sequence)
            else features.shape[1]
        )
        for i, (X_i, y_i) in enumerate(zip(features, labels)):
            # TODO: account for scenario where two wrong shapes can silently hide the problem
            if expected_nb_feat != X_i.shape[1]:
                shape_error_msg = []
                for ts, cov_name, arg_name in zip(
                    [series, past_covariates, future_covariates],
                    ["target", "past", "future"],
                    ["series", "past_covariates", "future_covariates"],
                ):
                    if ts is not None and ts[i].width != self.input_dim[cov_name]:
                        shape_error_msg.append(
                            f"Expected {self.input_dim[cov_name]} components but received "
                            f"{ts[i].width} components at index {i} of `{arg_name}`."
                        )
                raise_log(ValueError("\n".join(shape_error_msg)), logger)
            features[i] = X_i[:, :, 0]
            labels[i] = y_i[:, :, 0]
            if sample_weights is not None:
                sample_weights[i] = sample_weights[i][:, :, 0]

        features = np.concatenate(features, axis=0)
        labels = np.concatenate(labels, axis=0)
        if sample_weights is not None:
            sample_weights = np.concatenate(sample_weights, axis=0)

        # if labels are of shape (n_samples, 1) flatten it to shape (n_samples,)
        if labels.ndim == 2 and labels.shape[1] == 1:
            labels = labels.ravel()
        if (
            sample_weights is not None
            and sample_weights.ndim == 2
            and sample_weights.shape[1] == 1
        ):
            sample_weights = sample_weights.ravel()

        features, labels = self._format_samples(features, labels)

        return features, labels, sample_weights

    def _format_samples(
        self, samples: np.ndarray, labels: Optional[np.ndarray] = None
    ) -> tuple[Any, Any]:
        """
        Subclasses can override this method to format the samples and labels before fit and predict.
        """
        return samples, labels

    def _fit_model(
        self,
        series: Sequence[TimeSeries],
        past_covariates: Sequence[TimeSeries],
        future_covariates: Sequence[TimeSeries],
        max_samples_per_ts: int,
        sample_weight: Optional[Union[Sequence[TimeSeries], str]],
        stride: int,
        val_series: Optional[Sequence[TimeSeries]] = None,
        val_past_covariates: Optional[Sequence[TimeSeries]] = None,
        val_future_covariates: Optional[Sequence[TimeSeries]] = None,
        val_sample_weight: Optional[Union[Sequence[TimeSeries], str]] = None,
        verbose: Optional[bool] = None,
        **kwargs,
    ):
        """
        Function that fit the model. Deriving classes can override this method for adding additional
        parameters (e.g., adding validation data), keeping the sanity checks on series performed by fit().
        """
        training_samples, training_labels, sample_weights = self._create_lagged_data(
            series=series,
            past_covariates=past_covariates,
            future_covariates=future_covariates,
            max_samples_per_ts=max_samples_per_ts,
            sample_weight=sample_weight,
            last_static_covariates_shape=None,
            stride=stride,
        )

        if self._supports_val_series and val_series is not None:
            kwargs = self._add_val_set_to_kwargs(
                kwargs=kwargs,
                val_series=val_series,
                val_past_covariates=val_past_covariates,
                val_future_covariates=val_future_covariates,
                val_sample_weight=val_sample_weight,
                max_samples_per_ts=max_samples_per_ts,
                stride=stride,
            )

        # only use `sample_weight` if model supports it
        sample_weight_kwargs = dict()
        if sample_weights is not None:
            if self.supports_sample_weight:
                sample_weight_kwargs = {"sample_weight": sample_weights}
            else:
                logger.warning(
                    "`sample_weight` was ignored since underlying regression model's "
                    "`fit()` method does not support it."
                )

        # only pass `verbose` if provided and the underlying model supports it;
        # we always pass it to MultiOutputMixin as it will handle it there
        if verbose is not None and (
            isinstance(self.model, MultiOutputMixin)
            or "verbose" in inspect.signature(self.model.fit).parameters
        ):
            kwargs["verbose"] = verbose

        self.model.fit(
            training_samples,
            training_labels,
            **sample_weight_kwargs,
            **kwargs,
        )

        # generate and store the lagged components names (for feature importance analysis)
        self._lagged_feature_names, self._lagged_label_names = (
            create_lagged_component_names(
                target_series=series,
                past_covariates=past_covariates,
                future_covariates=future_covariates,
                lags=self._get_lags("target"),
                lags_past_covariates=self._get_lags("past"),
                lags_future_covariates=self._get_lags("future"),
                output_chunk_length=self.output_chunk_length,
                concatenate=False,
                use_static_covariates=self.uses_static_covariates,
            )
        )

    def fit(
        self,
        series: Union[TimeSeries, Sequence[TimeSeries]],
        past_covariates: Optional[Union[TimeSeries, Sequence[TimeSeries]]] = None,
        future_covariates: Optional[Union[TimeSeries, Sequence[TimeSeries]]] = None,
        max_samples_per_ts: Optional[int] = None,
        n_jobs_multioutput_wrapper: Optional[int] = None,
        sample_weight: Optional[Union[TimeSeries, Sequence[TimeSeries], str]] = None,
        stride: int = 1,
        verbose: Optional[bool] = None,
        **kwargs,
    ):
        """
        Fit/train the model on one or multiple series.

        Parameters
        ----------
        series
            TimeSeries or Sequence[TimeSeries] object containing the target values.
        past_covariates
            Optionally, a series or sequence of series specifying past-observed covariates
        future_covariates
            Optionally, a series or sequence of series specifying future-known covariates
        max_samples_per_ts
            This is an integer upper bound on the number of tuples that can be produced
            per time series. It can be used in order to have an upper bound on the total size of the dataset and
            ensure proper sampling. If `None`, it will read all of the individual time series in advance (at dataset
            creation) to know their sizes, which might be expensive on big datasets.
            If some series turn out to have a length that would allow more than `max_samples_per_ts`, only the
            most recent `max_samples_per_ts` samples will be considered.
        n_jobs_multioutput_wrapper
            Number of jobs of the MultiOutputRegressor wrapper to run in parallel. Only used if the model doesn't
            support multi-output regression natively.
        sample_weight
            Optionally, some sample weights to apply to the target `series` labels. They are applied per observation,
            per label (each step in `output_chunk_length`), and per component.
            If a series or sequence of series, then those weights are used. If the weight series only have a single
            component / column, then the weights are applied globally to all components in `series`. Otherwise, for
            component-specific weights, the number of components must match those of `series`.
            If a string, then the weights are generated using built-in weighting functions. The available options are
            `"linear"` or `"exponential"` decay - the further in the past, the lower the weight. The weights are
            computed globally based on the length of the longest series in `series`. Then for each series, the weights
            are extracted from the end of the global weights. This gives a common time weighting across all series.
        stride
            The number of time steps between consecutive samples, applied starting from the end of the series. The same
            stride will be applied to both the training and evaluation set (if supplied and supported). This should be
            used with caution as it might introduce bias in the forecasts.
        verbose
            Optionally, set the fit verbosity. Not effective for all models.
        **kwargs
            Additional keyword arguments passed to the `fit` method of the model.
        """
        # guarantee that all inputs are either list of TimeSeries or None
        series = series2seq(series)
        past_covariates = series2seq(past_covariates)
        future_covariates = series2seq(future_covariates)
        val_series = series2seq(kwargs.pop("val_series", None))
        val_past_covariates = series2seq(kwargs.pop("val_past_covariates", None))
        val_future_covariates = series2seq(kwargs.pop("val_future_covariates", None))

        if not isinstance(sample_weight, str):
            sample_weight = series2seq(sample_weight)
        val_sample_weight = kwargs.pop("val_sample_weight", None)
        if not isinstance(val_sample_weight, str):
            val_sample_weight = series2seq(val_sample_weight)

        self.encoders = self.initialize_encoders()
        if self.encoders.encoding_available:
            past_covariates, future_covariates = self.generate_fit_encodings(
                series=series,
                past_covariates=past_covariates,
                future_covariates=future_covariates,
            )

        if past_covariates is not None:
            self._uses_past_covariates = True
        if future_covariates is not None:
            self._uses_future_covariates = True
        if (
            get_single_series(series).static_covariates is not None
            and self.supports_static_covariates
            and self.considers_static_covariates
        ):
            self._verify_static_covariates(get_single_series(series).static_covariates)
            self._uses_static_covariates = True

        for covs, name in zip([past_covariates, future_covariates], ["past", "future"]):
            raise_if(
                covs is not None and name not in self.lags,
                f"`{name}_covariates` not None in `fit()` method call, but `lags_{name}_covariates` is None in "
                f"constructor.",
            )

            raise_if(
                covs is None and name in self.lags,
                f"`{name}_covariates` is None in `fit()` method call, but `lags_{name}_covariates` is not None in "
                "constructor.",
            )

        if self._supports_val_series:
            val_series, val_past_covariates, val_future_covariates = (
                self._process_validation_set(
                    series=series,
                    past_covariates=past_covariates,
                    future_covariates=future_covariates,
                    val_series=val_series,
                    val_past_covariates=val_past_covariates,
                    val_future_covariates=val_future_covariates,
                )
            )

        # saving the dims of all input series to check at prediction time
        self.input_dim = {
            "target": series[0].width,
            "past": past_covariates[0].width if past_covariates else None,
            "future": future_covariates[0].width if future_covariates else None,
        }

        # Check if multi-output regression is required
        requires_multioutput = not series[0].is_univariate or (
            self.output_chunk_length > 1 and self.multi_models
        )

        # If multi-output required and model doesn't support it natively, wrap it in a MultiOutputMixin
        if (
            requires_multioutput
            and not isinstance(self.model, MultiOutputMixin)
            and (
                not self._supports_native_multioutput
                or sample_weight
                is not None  # we have 2D sample (and time) weights, only supported in Darts
            )
        ):
            val_set_name, val_weight_name = self.val_set_params
            mor_kwargs = {
                "eval_set_name": val_set_name,
                "eval_weight_name": val_weight_name,
                "n_jobs": n_jobs_multioutput_wrapper,
            }
            mor_kwargs["output_chunk_length"] = self.output_chunk_length

            self.model = get_multioutput_estimator_cls(self._model_type)(
                estimator=self.model, **mor_kwargs
            )

        if (
            not isinstance(self.model, MultiOutputMixin)
            and n_jobs_multioutput_wrapper is not None
        ):
            logger.warning("Provided `n_jobs_multioutput_wrapper` wasn't used.")

        super().fit(
            series=seq2series(series),
            past_covariates=seq2series(past_covariates),
            future_covariates=seq2series(future_covariates),
            verbose=verbose,
        )
        variate2arg = {
            "target": "lags",
            "past": "lags_past_covariates",
            "future": "lags_future_covariates",
        }

        # if provided, component-wise lags must be defined for all the components of the first series
        component_lags_error_msg = []
        for variate_type, variate in zip(
            ["target", "past", "future"], [series, past_covariates, future_covariates]
        ):
            if variate_type not in self.component_lags:
                continue

            # ignore the fallback lags entry
            provided_components = set(self.component_lags[variate_type].keys())
            required_components = set(variate[0].components)

            wrong_components = list(
                provided_components - {"default_lags"} - required_components
            )
            missing_keys = list(required_components - provided_components)
            # lags were specified for unrecognized components
            if len(wrong_components) > 0:
                component_lags_error_msg.append(
                    f"The `{variate2arg[variate_type]}` dictionary specifies lags for components that are not "
                    f"present in the series : {wrong_components}. They must be removed to avoid any ambiguity."
                )
            elif len(missing_keys) > 0 and "default_lags" not in provided_components:
                component_lags_error_msg.append(
                    f"The {variate2arg[variate_type]} dictionary is missing the lags for the following components "
                    f"present in the series: {missing_keys}. The key 'default_lags' can be used to provide lags for "
                    f"all the non-explicitely defined components."
                )
            else:
                # reorder the components based on the input series, insert the default when necessary
                self.component_lags[variate_type] = {
                    comp_name: (
                        self.component_lags[variate_type][comp_name]
                        if comp_name in self.component_lags[variate_type]
                        else self.component_lags[variate_type]["default_lags"]
                    )
                    for comp_name in variate[0].components
                }

        # single error message for all the lags arguments
        if len(component_lags_error_msg) > 0:
            raise_log(ValueError("\n".join(component_lags_error_msg)), logger)

        self._fit_model(
            series=series,
            past_covariates=past_covariates,
            future_covariates=future_covariates,
            val_series=val_series,
            val_past_covariates=val_past_covariates,
            val_future_covariates=val_future_covariates,
            sample_weight=sample_weight,
            val_sample_weight=val_sample_weight,
            max_samples_per_ts=max_samples_per_ts,
            stride=stride,
            verbose=verbose,
            **kwargs,
        )

        likelihood = self.likelihood
        if likelihood is not None:
            likelihood.fit(self)
        return self

    def predict(
        self,
        n: int,
        series: Optional[Union[TimeSeries, Sequence[TimeSeries]]] = None,
        past_covariates: Optional[Union[TimeSeries, Sequence[TimeSeries]]] = None,
        future_covariates: Optional[Union[TimeSeries, Sequence[TimeSeries]]] = None,
        num_samples: int = 1,
        verbose: Optional[bool] = None,
        predict_likelihood_parameters: bool = False,
        show_warnings: bool = True,
        random_state: Optional[int] = None,
        **kwargs,
    ) -> Union[TimeSeries, Sequence[TimeSeries]]:
        """Forecasts values for `n` time steps after the end of the series.

        Parameters
        ----------
        n : int
            Forecast horizon - the number of time steps after the end of the series for which to produce predictions.
        series : TimeSeries or list of TimeSeries, optional
            Optionally, one or several input `TimeSeries`, representing the history of the target series whose future
            is to be predicted. If specified, the method returns the forecasts of these series. Otherwise, the method
            returns the forecast of the (single) training series.
        past_covariates : TimeSeries or list of TimeSeries, optional
            Optionally, the past-observed covariates series needed as inputs for the model.
            They must match the covariates used for training in terms of dimension and type.
        future_covariates : TimeSeries or list of TimeSeries, optional
            Optionally, the future-known covariates series needed as inputs for the model.
            They must match the covariates used for training in terms of dimension and type.
        num_samples : int, default: 1
            Number of times a prediction is sampled from a probabilistic model. Should be set to 1
            for deterministic models.
        verbose
            Optionally, set the prediction verbosity. Not effective for all models.
        predict_likelihood_parameters
            If set to `True`, the model predicts the parameters of its `likelihood` instead of the target. Only
            supported for probabilistic models with a likelihood, `num_samples = 1` and `n<=output_chunk_length`.
            Default: ``False``
        show_warnings
            Optionally, control whether warnings are shown. Not effective for all models.
        random_state
            Controls the randomness of probabilistic predictions.
        **kwargs : dict, optional
            Additional keyword arguments passed to the `predict` method of the model. Only works with
            univariate target series.
        """
        if series is None:
            # then there must be a single TS, and that was saved in super().fit as self.training_series
            if self.training_series is None:
                raise_log(
                    ValueError(
                        "Input `series` must be provided. This is the result either from fitting on multiple series, "
                        "from not having fit the model yet, or from loading a model saved with `clean=True`."
                    ),
                    logger,
                )
            series = self.training_series

        called_with_single_series = isinstance(series, TimeSeries)

        # guarantee that all inputs are either list of TimeSeries or None
        series = series2seq(series)

        if past_covariates is None and self.past_covariate_series is not None:
            past_covariates = [self.past_covariate_series] * len(series)
        if future_covariates is None and self.future_covariate_series is not None:
            future_covariates = [self.future_covariate_series] * len(series)
        past_covariates = series2seq(past_covariates)
        future_covariates = series2seq(future_covariates)

        if self.uses_static_covariates:
            self._verify_static_covariates(series[0].static_covariates)

        # encoders are set when calling fit(), but not when calling fit_from_dataset()
        # when covariates are loaded from model, they already contain the encodings: this is not a problem as the
        # encoders regenerate the encodings
        if self.encoders.encoding_available:
            past_covariates, future_covariates = self.generate_predict_encodings(
                n=n,
                series=series,
                past_covariates=past_covariates,
                future_covariates=future_covariates,
            )
        super().predict(
            n=n,
            series=series,
            past_covariates=past_covariates,
            future_covariates=future_covariates,
            num_samples=num_samples,
            verbose=verbose,
            predict_likelihood_parameters=predict_likelihood_parameters,
            show_warnings=show_warnings,
        )

        # check that the input sizes of the target series and covariates match
        pred_input_dim = {
            "target": series[0].width,
            "past": past_covariates[0].width if past_covariates else None,
            "future": future_covariates[0].width if future_covariates else None,
        }
        raise_if_not(
            pred_input_dim == self.input_dim,
            f"The number of components of the target series and the covariates provided for prediction doesn't "
            f"match the number of components of the target series and the covariates this model has been "
            f"trained on.\n"
            f"Provided number of components for prediction: {pred_input_dim}\n"
            f"Provided number of components for training: {self.input_dim}",
        )

        # prediction preprocessing
        covariates = {
            "past": (past_covariates, self.lags.get("past")),
            "future": (future_covariates, self.lags.get("future")),
        }

        # prepare one_shot shift and step
        if self.multi_models:
            shift = 0
            step = self.output_chunk_length
        else:
            shift = self.output_chunk_length - 1
            step = 1

        # dictionary containing covariate data over time span required for prediction
        covariate_matrices = {}
        # dictionary containing covariate lags relative to minimum covariate lag
        relative_cov_lags = {}
        for cov_type, (covs, lags) in covariates.items():
            if covs is None:
                continue

            relative_cov_lags[cov_type] = np.array(lags) - lags[0]
            covariate_matrices[cov_type] = []
            for idx, (ts, cov) in enumerate(zip(series, covs)):
                # how many steps to go back from end of target series for start of covariates
                steps_back = -(min(lags) + 1) + shift
                lags_diff = max(lags) - min(lags) + 1
                # over how many steps the covariates range
                n_steps = lags_diff + max(0, n - self.output_chunk_length) + shift

                # calculate first and last required covariate time steps
                start_ts = ts.end_time() - ts.freq * steps_back
                end_ts = start_ts + ts.freq * (n_steps - 1)

                # check for sufficient covariate data
                if not (cov.start_time() <= start_ts and cov.end_time() >= end_ts):
                    index_text = (
                        " "
                        if called_with_single_series
                        else f" at list/sequence index {idx} "
                    )
                    raise_log(
                        ValueError(
                            f"The `{cov_type}_covariates`{index_text}are not long enough. "
                            f"Given horizon `n={n}`, `min(lags_{cov_type}_covariates)={lags[0]}`, "
                            f"`max(lags_{cov_type}_covariates)={lags[-1]}` and "
                            f"`output_chunk_length={self.output_chunk_length}`, the `{cov_type}_covariates` have to "
                            f"range from {start_ts} until {end_ts} (inclusive), but they only range from "
                            f"{cov.start_time()} until {cov.end_time()}."
                        ),
                        logger=logger,
                    )

                # use slice() instead of [] as for integer-indexed series [] does not act on time index
                # for range indexes, we make the end timestamp inclusive here
                end_ts = end_ts + ts.freq if ts.has_range_index else end_ts
                covariate_matrices[cov_type].append(
                    cov.slice(start_ts, end_ts).values(copy=False)
                )

            covariate_matrices[cov_type] = np.stack(covariate_matrices[cov_type])

        series_matrix = None
        if "target" in self.lags:
            series_matrix = np.stack([
                ts.values(copy=False)[self.lags["target"][0] - shift :, :]
                for ts in series
            ])

        # repeat series_matrix to shape (num_samples * num_series, n_lags, n_components)
        # [series 0 sample 0, series 0 sample 1, ..., series n sample k]
        series_matrix = np.repeat(series_matrix, num_samples, axis=0)

        # same for covariate matrices
        for cov_type, data in covariate_matrices.items():
            covariate_matrices[cov_type] = np.repeat(data, num_samples, axis=0)

        # for concatenating target with predictions (or quantile parameters)
        likelihood = self.likelihood
        if predict_likelihood_parameters and likelihood is not None:
            # with `multi_models=False`, the predictions are concatenated with the past target, even if `n<=ocl`
            # to make things work, we just append the first predicted parameter (it will never be accessed)
            sample_slice = slice(0, None, likelihood.num_parameters)
        else:
            sample_slice = slice(None)

        # prediction
        predictions = []
        last_step_shift = 0
        # t_pred indicates the number of time steps after the first prediction
        for t_pred in range(0, n, step):
            # in case of autoregressive forecast `(t_pred > 0)` and if `n` is not a round multiple of `step`,
            # we have to step back `step` from `n` in the last iteration
            if 0 < n - t_pred < step and t_pred > 0:
                last_step_shift = t_pred - (n - step)
                t_pred = n - step

            # concatenate previous iteration forecasts
            if "target" in self.lags and predictions:
                series_matrix = np.concatenate(
                    [series_matrix, predictions[-1][:, :, sample_slice]], axis=1
                )

            # extract and concatenate lags from target and covariates series
            X = _create_lagged_data_autoregression(
                target_series=series,
                t_pred=t_pred,
                shift=shift,
                last_step_shift=last_step_shift,
                series_matrix=series_matrix,
                covariate_matrices=covariate_matrices,
                lags=self.lags,
                component_lags=self.component_lags,
                relative_cov_lags=relative_cov_lags,
                num_samples=num_samples,
                uses_static_covariates=self.uses_static_covariates,
                last_static_covariates_shape=self._static_covariates_shape,
            )

            # X has shape (n_series * n_samples, n_regression_features)
            prediction = self._predict(
                x=X,
                num_samples=num_samples,
                predict_likelihood_parameters=predict_likelihood_parameters,
                random_state=random_state,
                **kwargs,
            )
            # prediction shape (n_series * n_samples, output_chunk_length, n_components)
            # append prediction to final predictions
            predictions.append(prediction[:, last_step_shift:])

        # concatenate and use first n points as prediction
        predictions = np.concatenate(predictions, axis=1)[:, :n]

        # bring into correct shape: (n_series, output_chunk_length, n_components, n_samples)
        predictions = np.moveaxis(
            predictions.reshape(len(series), num_samples, n, -1), 1, -1
        )

        # build time series from the predicted values starting after end of series
        predictions = [
            self._build_forecast_series(
                points_preds=row,
                input_series=input_tgt,
                custom_components=(
                    self.likelihood.component_names(series=input_tgt)
                    if predict_likelihood_parameters
                    else None
                ),
                with_static_covs=False if predict_likelihood_parameters else True,
                with_hierarchy=False if predict_likelihood_parameters else True,
                pred_start=input_tgt.end_time()
                + (1 + self.output_chunk_shift) * input_tgt.freq,
            )
            for idx_ts, (row, input_tgt) in enumerate(zip(predictions, series))
        ]

        return predictions[0] if called_with_single_series else predictions

    @random_method
    def _predict(
        self,
        x: np.ndarray,
        num_samples: int,
        predict_likelihood_parameters: bool,
        random_state: Optional[int] = None,
        verbose: Optional[bool] = None,
        **kwargs,
    ) -> np.ndarray:
        """Generate predictions.

        Generates deterministic predictions if no `Likelihood` was used.
        Otherwise, generates probabilistic predictions. Either sampled from the predicted distribution,
        or the predicted distribution parameters directly.
        """
        x, _ = self._format_samples(x)
        if self.likelihood is not None:
            return self.likelihood.predict(
                model=self,
                x=x,
                num_samples=num_samples,
                predict_likelihood_parameters=predict_likelihood_parameters,
                **kwargs,
            )

        prediction = self.model.predict(x, **kwargs)
        k = x.shape[0]
        return prediction.reshape(k, self.pred_dim, -1)

    @property
    def lagged_feature_names(self) -> Optional[list[str]]:
        """The lagged feature names the model has been trained on.

        The naming convention for target, past and future covariates is: ``"{name}_{type}_lag{i}"``, where:

            - ``{name}`` the component name of the (first) series
            - ``{type}`` is the feature type, one of "target", "pastcov", and "futcov"
            - ``{i}`` is the lag value

        The naming convention for static covariates is: ``"{name}_statcov_target_{comp}"``, where:

            - ``{name}`` the static covariate name of the (first) series
            - ``{comp}`` the target component name of the (first) that the static covariate act on. If the static
                covariate acts globally on a multivariate target series, will show "global".
        """
        return self._lagged_feature_names

    @property
    def lagged_label_names(self) -> Optional[list[str]]:
        """The lagged label name for the model's estimators.

        The naming convention is: ``"{name}_target_hrz{i}"``, where:

            - ``{name}`` the component name of the (first) series
            - ``{i}`` is the position in output_chunk_length (label lag)
        """
        return self._lagged_label_names

    def __str__(self):
        return self.model.__str__()

    @property
    def likelihood(self) -> Optional[SKLearnLikelihood]:
        return getattr(self, "_likelihood", None)

    @property
    def supports_past_covariates(self) -> bool:
        return len(self.lags.get("past", [])) > 0

    @property
    def supports_future_covariates(self) -> bool:
        return len(self.lags.get("future", [])) > 0

    @property
    def supports_static_covariates(self) -> bool:
        return True

    @property
    def supports_probabilistic_prediction(self) -> bool:
        return self.likelihood is not None

    @property
    def supports_sample_weight(self) -> bool:
        """Whether the model supports a validation set during training."""
        return (
            self.model.supports_sample_weight
            if isinstance(self.model, MultiOutputMixin)
            else has_fit_parameter(self.model, "sample_weight")
        )

    @property
    def val_set_params(self) -> tuple[Optional[str], Optional[str]]:
        """Returns the parameter names for the validation set, and validation sample weights if it supports
        a validation set."""
        return None, None

    def _check_optimizable_historical_forecasts(
        self,
        forecast_horizon: int,
        retrain: Union[bool, int, Callable[..., bool]],
        show_warnings: bool,
    ) -> bool:
        """
        Historical forecast can be optimized only if `retrain=False` and `forecast_horizon <= model.output_chunk_length`
        (no auto-regression required).
        """
        return _check_optimizable_historical_forecasts_global_models(
            model=self,
            forecast_horizon=forecast_horizon,
            retrain=retrain,
            show_warnings=show_warnings,
            allow_autoregression=False,
        )

    def _optimized_historical_forecasts(
        self,
        series: Sequence[TimeSeries],
        past_covariates: Optional[Sequence[TimeSeries]] = None,
        future_covariates: Optional[Sequence[TimeSeries]] = None,
        num_samples: int = 1,
        start: Optional[Union[pd.Timestamp, float, int]] = None,
        start_format: Literal["position", "value"] = "value",
        forecast_horizon: int = 1,
        stride: int = 1,
        overlap_end: bool = False,
        last_points_only: bool = True,
        verbose: bool = False,
        show_warnings: bool = True,
        predict_likelihood_parameters: bool = False,
        random_state: Optional[int] = None,
<<<<<<< HEAD
        **kwargs,
    ) -> Union[Sequence[TimeSeries], Sequence[Sequence[TimeSeries]]]:
=======
        predict_kwargs: Optional[dict[str, Any]] = None,
    ) -> Union[TimeSeries, Sequence[TimeSeries], Sequence[Sequence[TimeSeries]]]:
>>>>>>> 2274e94a
        """
        For SKLearnModels we create the lagged prediction data once per series using a moving window.
        With this, we can avoid having to recreate the tabular input data and call `model.predict()` for each
        forecastable index and series.
        Additionally, there is a dedicated subroutines for `last_points_only=True` and `last_points_only=False`.

        TODO: support forecast_horizon > output_chunk_length (auto-regression)
        """
        series, past_covariates, future_covariates = _process_historical_forecast_input(
            model=self,
            series=series,
            past_covariates=past_covariates,
            future_covariates=future_covariates,
            forecast_horizon=forecast_horizon,
            allow_autoregression=False,
        )

        # TODO: move the loop here instead of duplicated code in each sub-routine?
        if last_points_only:
            hfc = _optimized_historical_forecasts_last_points_only(
                model=self,
                series=series,
                past_covariates=past_covariates,
                future_covariates=future_covariates,
                num_samples=num_samples,
                start=start,
                start_format=start_format,
                forecast_horizon=forecast_horizon,
                stride=stride,
                overlap_end=overlap_end,
                show_warnings=show_warnings,
                verbose=verbose,
                predict_likelihood_parameters=predict_likelihood_parameters,
                random_state=random_state,
                predict_kwargs=predict_kwargs,
            )
        else:
            hfc = _optimized_historical_forecasts_all_points(
                model=self,
                series=series,
                past_covariates=past_covariates,
                future_covariates=future_covariates,
                num_samples=num_samples,
                start=start,
                start_format=start_format,
                forecast_horizon=forecast_horizon,
                stride=stride,
                overlap_end=overlap_end,
                show_warnings=show_warnings,
                verbose=verbose,
                predict_likelihood_parameters=predict_likelihood_parameters,
                random_state=random_state,
                predict_kwargs=predict_kwargs,
            )
        return hfc

    @property
    def _supports_native_multioutput(self) -> bool:
        """
        Returns True if the model supports multi-output regression natively.
        """
        model = (
            self.model.estimator
            if isinstance(self.model, MultiOutputMixin)
            else self.model
        )
        return model.__sklearn_tags__().target_tags.multi_output

    @property
    def _model_type(self) -> ModelType:
        return ModelType.FORECASTING_REGRESSOR


class _QuantileModelContainer(OrderedDict):
    def __init__(self):
        super().__init__()


class SKLearnModelWithCategoricalFeatures(SKLearnModel, ABC):
    def __init__(
        self,
        model,
        lags: Union[int, list] = None,
        lags_past_covariates: Union[int, list[int]] = None,
        lags_future_covariates: Union[tuple[int, int], list[int]] = None,
        output_chunk_length: int = 1,
        output_chunk_shift: int = 0,
        add_encoders: Optional[dict] = None,
        multi_models: Optional[bool] = True,
        use_static_covariates: bool = True,
        categorical_past_covariates: Optional[Union[str, list[str]]] = None,
        categorical_future_covariates: Optional[Union[str, list[str]]] = None,
        categorical_static_covariates: Optional[Union[str, list[str]]] = None,
        random_state: Optional[int] = None,
    ):
        """
        Extension of `SKLearnModel` for regression models that support categorical features.

        Parameters
        ----------
        model
            Scikit-learn-like model with ``fit()`` and ``predict()`` methods. Also possible to use model that doesn't
            support multi-output regression for multivariate timeseries, in which case one regressor
            will be used per component in the multivariate series.
        lags
            Lagged target `series` values used to predict the next time step/s.
            If an integer, must be > 0. Uses the last `n=lags` past lags; e.g. `(-1, -2, ..., -lags)`, where `0`
            corresponds the first predicted time step of each sample. If `output_chunk_shift > 0`, then
            lag `-1` translates to `-1 - output_chunk_shift` steps before the first prediction step.
            If a list of integers, each value must be < 0. Uses only the specified values as lags.
            If a dictionary, the keys correspond to the `series` component names (of the first series when
            using multiple series) and the values correspond to the component lags (integer or list of integers). The
            key 'default_lags' can be used to provide default lags for un-specified components. Raises and error if some
            components are missing and the 'default_lags' key is not provided.
        lags_past_covariates
            Lagged `past_covariates` values used to predict the next time step/s.
            If an integer, must be > 0. Uses the last `n=lags_past_covariates` past lags; e.g. `(-1, -2, ..., -lags)`,
            where `0` corresponds to the first predicted time step of each sample. If `output_chunk_shift > 0`, then
            lag `-1` translates to `-1 - output_chunk_shift` steps before the first prediction step.
            If a list of integers, each value must be < 0. Uses only the specified values as lags.
            If a dictionary, the keys correspond to the `past_covariates` component names (of the first series when
            using multiple series) and the values correspond to the component lags (integer or list of integers). The
            key 'default_lags' can be used to provide default lags for un-specified components. Raises and error if some
            components are missing and the 'default_lags' key is not provided.
        lags_future_covariates
            Lagged `future_covariates` values used to predict the next time step/s. The lags are always relative to the
            first step in the output chunk, even when `output_chunk_shift > 0`.
            If a tuple of `(past, future)`, both values must be > 0. Uses the last `n=past` past lags and `n=future`
            future lags; e.g. `(-past, -(past - 1), ..., -1, 0, 1, .... future - 1)`, where `0` corresponds the first
            predicted time step of each sample. If `output_chunk_shift > 0`, the position of negative lags differ from
            those of `lags` and `lags_past_covariates`. In this case a future lag `-5` would point at the same
            step as a target lag of `-5 + output_chunk_shift`.
            If a list of integers, uses only the specified values as lags.
            If a dictionary, the keys correspond to the `future_covariates` component names (of the first series when
            using multiple series) and the values correspond to the component lags (tuple or list of integers). The key
            'default_lags' can be used to provide default lags for un-specified components. Raises and error if some
            components are missing and the 'default_lags' key is not provided.
        output_chunk_length
            Number of time steps predicted at once (per chunk) by the internal model. It is not the same as forecast
            horizon `n` used in `predict()`, which is the desired number of prediction points generated using a
            one-shot- or autoregressive forecast. Setting `n <= output_chunk_length` prevents auto-regression. This is
            useful when the covariates don't extend far enough into the future, or to prohibit the model from using
            future values of past and / or future covariates for prediction (depending on the model's covariate
            support).
        output_chunk_shift
            Optionally, the number of steps to shift the start of the output chunk into the future (relative to the
            input chunk end). This will create a gap between the input (history of target and past covariates) and
            output. If the model supports `future_covariates`, the `lags_future_covariates` are relative to the first
            step in the shifted output chunk. Predictions will start `output_chunk_shift` steps after the end of the
            target `series`. If `output_chunk_shift` is set, the model cannot generate autoregressive predictions
            (`n > output_chunk_length`).
        add_encoders
            A large number of past and future covariates can be automatically generated with `add_encoders`.
            This can be done by adding multiple pre-defined index encoders and/or custom user-made functions that
            will be used as index encoders. Additionally, a transformer such as Darts' :class:`Scaler` can be added to
            transform the generated covariates. This happens all under one hood and only needs to be specified at
            model creation.
            Read :meth:`SequentialEncoder <darts.dataprocessing.encoders.SequentialEncoder>` to find out more about
            ``add_encoders``. Default: ``None``. An example showing some of ``add_encoders`` features:

            .. highlight:: python
            .. code-block:: python

                def encode_year(idx):
                    return (idx.year - 1950) / 50

                add_encoders={
                    'cyclic': {'future': ['month']},
                    'datetime_attribute': {'future': ['hour', 'dayofweek']},
                    'position': {'past': ['relative'], 'future': ['relative']},
                    'custom': {'past': [encode_year]},
                    'transformer': Scaler(),
                    'tz': 'CET'
                }
            ..
        multi_models
            If True, a separate model will be trained for each future lag to predict. If False, a single model is
            trained to predict at step 'output_chunk_length' in the future. Default: True.
        use_static_covariates
            Whether the model should use static covariate information in case the input `series` passed to ``fit()``
            contain static covariates. If ``True``, and static covariates are available at fitting time, will enforce
            that all target `series` have the same static covariate dimensionality in ``fit()`` and ``predict()``.
        categorical_past_covariates
            Optionally, component name or list of component names specifying the past covariates that should be treated
            as categorical.
        categorical_future_covariates
            Optionally, component name or list of component names specifying the future covariates that should be
            treated as categorical.
        categorical_static_covariates
            Optionally, string or list of strings specifying the static covariates that should be treated as
            categorical.
        random_state
            Controls the randomness for reproducible forecasting.
        """
        super().__init__(
            lags=lags,
            lags_past_covariates=lags_past_covariates,
            lags_future_covariates=lags_future_covariates,
            output_chunk_length=output_chunk_length,
            output_chunk_shift=output_chunk_shift,
            add_encoders=add_encoders,
            model=model,
            multi_models=multi_models,
            use_static_covariates=use_static_covariates,
            random_state=random_state,
        )

        if categorical_static_covariates is not None and not use_static_covariates:
            raise_log(
                ValueError(
                    "`categorical_static_covariates` is declared but `use_static_covariates` is set to False."
                ),
                logger,
            )
        if categorical_past_covariates is not None and lags_past_covariates is None:
            raise_log(
                ValueError(
                    "`categorical_past_covariates` is declared but `lags_past_covariates` is not set."
                ),
                logger,
            )
        if categorical_future_covariates is not None and lags_future_covariates is None:
            raise_log(
                ValueError(
                    "`categorical_future_covariates` is declared but `lags_future_covariates` is not set."
                ),
                logger,
            )

        self.categorical_past_covariates = (
            [categorical_past_covariates]
            if isinstance(categorical_past_covariates, str)
            else categorical_past_covariates
        )
        self.categorical_future_covariates = (
            [categorical_future_covariates]
            if isinstance(categorical_future_covariates, str)
            else categorical_future_covariates
        )
        self.categorical_static_covariates = (
            [categorical_static_covariates]
            if isinstance(categorical_static_covariates, str)
            else categorical_static_covariates
        )
        self._categorical_indices = []  # Indices are set on fit

    def _get_categorical_features(
        self,
        series: Union[Sequence[TimeSeries], TimeSeries],
        past_covariates: Optional[Union[Sequence[TimeSeries], TimeSeries]] = None,
        future_covariates: Optional[Union[Sequence[TimeSeries], TimeSeries]] = None,
    ) -> tuple[list[int], list[str]]:
        """
        Returns the indices and column names of the categorical features in the regression model.

        Steps:
        1. Get the list of features used in the model. We keep the creation order of the different lags/features
            in create_lagged_data.
        2. Get the indices of the categorical features in the list of features.
        """
        target_ts = get_single_series(series)
        categorical_covariates = [
            list(target_ts.components)
            if self._get_lags("target") is not None
            and self._model_type == ModelType.FORECASTING_CLASSIFIER
            else [],
            self.categorical_past_covariates
            if self.categorical_past_covariates
            else [],
            self.categorical_future_covariates
            if self.categorical_future_covariates
            else [],
            self.categorical_static_covariates
            if self.categorical_static_covariates
            else [],
        ]

        # if no categorical covariates are declared, return empty lists
        if sum(len(cat_cov) for cat_cov in categorical_covariates) == 0:
            return [], []

        # keep track of feature list index to refer to the columns indices
        feature_list = self._get_lagged_features(
            series=series,
            past_covariates=past_covariates,
            future_covariates=future_covariates,
        )

        index = 0
        indices = []
        col_names = []
        series_type = [
            "series",
            "past_covariates",
            "future_covariates",
            "static_covariates",
        ]
        for cat_covs, features, s_type in zip(
            categorical_covariates, feature_list, series_type
        ):
            # extract all categorical feature indices
            extracted_categorical_features = []
            for prefix, component, lag in features:
                if component in cat_covs:
                    indices.append(index)
                    col_names.append(f"{prefix}_{component}_lag{lag}")
                    extracted_categorical_features.append(component)
                index += 1

            # check that all cat components were extracted
            missing_comps = [
                comp for comp in cat_covs if comp not in extracted_categorical_features
            ]
            if missing_comps:
                raise_log(
                    ValueError(
                        f"Some `categorical_{s_type}` components "
                        f"({missing_comps}) declared at model creation are "
                        f"not present in the `{s_type}` passed to the `fit()` call. "
                        f"Available feature(s) are: {set([comp for _, comp, _ in features])}"
                    ),
                    logger=logger,
                )
        return indices, col_names

    def _fit_model(
        self,
        series,
        past_covariates,
        future_covariates,
        max_samples_per_ts,
        sample_weight,
        verbose: Optional[bool] = None,
        **kwargs,
    ):
        """
        Custom fit function for `SKLearnModelWithCategoricalFeatures` models, adding logic to let the model
        handle categorical features directly.

        Sub-classes can override `_format_samples` to format the columns listed in self._categorical_features
        according to the model's requirements.
        """
        cat_col_indices, _ = self._get_categorical_features(
            series=series,
            past_covariates=past_covariates,
            future_covariates=future_covariates,
        )
        self._categorical_indices = cat_col_indices

        # cat_param_name is None if model has no attribute to specify categorical features in `fit()`
        cat_param_name = self._categorical_fit_param

        # Add attributes in kwargs if applicable for model's `fit()` method
        if cat_param_name is not None and len(cat_col_indices) > 0:
            kwargs[cat_param_name] = cat_col_indices

        super()._fit_model(
            series=series,
            past_covariates=past_covariates,
            future_covariates=future_covariates,
            max_samples_per_ts=max_samples_per_ts,
            sample_weight=sample_weight,
            verbose=verbose,
            **kwargs,
        )

    def _validate_categorical_components(self, samples):
        """Check if categorical features are integer-encoded"""
        if np.any(samples[:, self._categorical_indices] % 1 != 0):
            raise_log(
                ValueError(
                    "Categorical features must be integer-encoded, decimal values found instead."
                ),
                logger=logger,
            )

    def _format_samples(
        self, samples: np.ndarray, labels: Optional[np.ndarray] = None
    ) -> tuple[Any, Any]:
        """
        Validate and format the categorical columns listed in self._categorical_indices accordingly to the model's
        requirements.
        """
        if len(self._categorical_indices) != 0:
            self._validate_categorical_components(samples)
        return samples, labels

    @property
    @abstractmethod
    def _categorical_fit_param(self) -> Optional[str]:
        """
        Returns the name of the categorical features parameter from model's `fit` method .
        """


class RegressionModel(SKLearnModel):
    def __init__(
        self,
        lags: Optional[LAGS_TYPE] = None,
        lags_past_covariates: Optional[LAGS_TYPE] = None,
        lags_future_covariates: Optional[FUTURE_LAGS_TYPE] = None,
        output_chunk_length: int = 1,
        output_chunk_shift: int = 0,
        add_encoders: Optional[dict] = None,
        model=None,
        multi_models: Optional[bool] = True,
        use_static_covariates: bool = True,
        random_state: Optional[int] = None,
    ):
        """Regression Model
        Can be used to fit any scikit-learn-like regressor class to predict the target time series from lagged values.

        Note: `RegressionModel` is deprecated and will be removed in a future version. Use
        :class:`~darts.models.forecasting.sklearn_model.SKLearnModel` instead.

        Parameters
        ----------
        lags
            Lagged target `series` values used to predict the next time step/s.
            If an integer, must be > 0. Uses the last `n=lags` past lags; e.g. `(-1, -2, ..., -lags)`, where `0`
            corresponds the first predicted time step of each sample. If `output_chunk_shift > 0`, then
            lag `-1` translates to `-1 - output_chunk_shift` steps before the first prediction step.
            If a list of integers, each value must be < 0. Uses only the specified values as lags.
            If a dictionary, the keys correspond to the `series` component names (of the first series when
            using multiple series) and the values correspond to the component lags (integer or list of integers). The
            key 'default_lags' can be used to provide default lags for un-specified components. Raises and error if some
            components are missing and the 'default_lags' key is not provided.
        lags_past_covariates
            Lagged `past_covariates` values used to predict the next time step/s.
            If an integer, must be > 0. Uses the last `n=lags_past_covariates` past lags; e.g. `(-1, -2, ..., -lags)`,
            where `0` corresponds to the first predicted time step of each sample. If `output_chunk_shift > 0`, then
            lag `-1` translates to `-1 - output_chunk_shift` steps before the first prediction step.
            If a list of integers, each value must be < 0. Uses only the specified values as lags.
            If a dictionary, the keys correspond to the `past_covariates` component names (of the first series when
            using multiple series) and the values correspond to the component lags (integer or list of integers). The
            key 'default_lags' can be used to provide default lags for un-specified components. Raises and error if some
            components are missing and the 'default_lags' key is not provided.
        lags_future_covariates
            Lagged `future_covariates` values used to predict the next time step/s. The lags are always relative to the
            first step in the output chunk, even when `output_chunk_shift > 0`.
            If a tuple of `(past, future)`, both values must be > 0. Uses the last `n=past` past lags and `n=future`
            future lags; e.g. `(-past, -(past - 1), ..., -1, 0, 1, .... future - 1)`, where `0` corresponds the first
            predicted time step of each sample. If `output_chunk_shift > 0`, the position of negative lags differ from
            those of `lags` and `lags_past_covariates`. In this case a future lag `-5` would point at the same
            step as a target lag of `-5 + output_chunk_shift`.
            If a list of integers, uses only the specified values as lags.
            If a dictionary, the keys correspond to the `future_covariates` component names (of the first series when
            using multiple series) and the values correspond to the component lags (tuple or list of integers). The key
            'default_lags' can be used to provide default lags for un-specified components. Raises and error if some
            components are missing and the 'default_lags' key is not provided.
        output_chunk_length
            Number of time steps predicted at once (per chunk) by the internal model. It is not the same as forecast
            horizon `n` used in `predict()`, which is the desired number of prediction points generated using a
            one-shot- or autoregressive forecast. Setting `n <= output_chunk_length` prevents auto-regression. This is
            useful when the covariates don't extend far enough into the future, or to prohibit the model from using
            future values of past and / or future covariates for prediction (depending on the model's covariate
            support).
        output_chunk_shift
            Optionally, the number of steps to shift the start of the output chunk into the future (relative to the
            input chunk end). This will create a gap between the input (history of target and past covariates) and
            output. If the model supports `future_covariates`, the `lags_future_covariates` are relative to the first
            step in the shifted output chunk. Predictions will start `output_chunk_shift` steps after the end of the
            target `series`. If `output_chunk_shift` is set, the model cannot generate autoregressive predictions
            (`n > output_chunk_length`).
        add_encoders
            A large number of past and future covariates can be automatically generated with `add_encoders`.
            This can be done by adding multiple pre-defined index encoders and/or custom user-made functions that
            will be used as index encoders. Additionally, a transformer such as Darts' :class:`Scaler` can be added to
            transform the generated covariates. This happens all under one hood and only needs to be specified at
            model creation.
            Read :meth:`SequentialEncoder <darts.dataprocessing.encoders.SequentialEncoder>` to find out more about
            ``add_encoders``. Default: ``None``. An example showing some of ``add_encoders`` features:

            .. highlight:: python
            .. code-block:: python

                def encode_year(idx):
                    return (idx.year - 1950) / 50

                add_encoders={
                    'cyclic': {'future': ['month']},
                    'datetime_attribute': {'future': ['hour', 'dayofweek']},
                    'position': {'past': ['relative'], 'future': ['relative']},
                    'custom': {'past': [encode_year]},
                    'transformer': Scaler(),
                    'tz': 'CET'
                }
            ..
        model
            Scikit-learn-like model with ``fit()`` and ``predict()`` methods. Also possible to use model that doesn't
            support multi-output regression for multivariate timeseries, in which case one regressor
            will be used per component in the multivariate series.
            If None, defaults to: ``sklearn.linear_model.LinearRegression(n_jobs=-1)``.
        multi_models
            If True, a separate model will be trained for each future lag to predict. If False, a single model
            is trained to predict all the steps in 'output_chunk_length' (features lags are shifted back by
            `output_chunk_length - n` for each step `n`). Default: True.
        use_static_covariates
            Whether the model should use static covariate information in case the input `series` passed to ``fit()``
            contain static covariates. If ``True``, and static covariates are available at fitting time, will enforce
            that all target `series` have the same static covariate dimensionality in ``fit()`` and ``predict()``.
        random_state
            Controls the randomness for reproducible forecasting.

        Examples
        --------
        >>> from darts.datasets import WeatherDataset
        >>> from darts.models import RegressionModel
        >>> from sklearn.linear_model import Ridge
        >>> series = WeatherDataset().load()
        >>> # predicting atmospheric pressure
        >>> target = series['p (mbar)'][:100]
        >>> # optionally, use past observed rainfall (pretending to be unknown beyond index 100)
        >>> past_cov = series['rain (mm)'][:100]
        >>> # optionally, use future temperatures (pretending this component is a forecast)
        >>> future_cov = series['T (degC)'][:106]
        >>> # wrap around the sklearn Ridge model
        >>> model = RegressionModel(
        >>>     model=Ridge(),
        >>>     lags=12,
        >>>     lags_past_covariates=4,
        >>>     lags_future_covariates=(0,6),
        >>>     output_chunk_length=6
        >>> )
        >>> model.fit(target, past_covariates=past_cov, future_covariates=future_cov)
        >>> pred = model.predict(6)
        >>> pred.values()
        array([[1005.73340676],
                [1005.71159051],
                [1005.7322616 ],
                [1005.76314504],
                [1005.82204348],
                [1005.89100967]])
        """
        raise_deprecation_warning(
            "`RegressionModel` is deprecated and will be removed in a future version. "
            "Use `SKLearnModel` instead.",
            logger,
        )

        super().__init__(
            lags=lags,
            lags_past_covariates=lags_past_covariates,
            lags_future_covariates=lags_future_covariates,
            output_chunk_length=output_chunk_length,
            output_chunk_shift=output_chunk_shift,
            add_encoders=add_encoders,
            model=model,
            multi_models=multi_models,
            use_static_covariates=use_static_covariates,
            random_state=random_state,
        )


class _ClassifierMixin:
    """
    Mixin for sklearn-like classification forecasting models
    """

    model: Any
    multi_models: bool
    class_labels: Union[list[np.ndarray], np.ndarray]
    _output_chunk_length: int

    def fit(
        self,
        series: Union[TimeSeries, Sequence[TimeSeries]],
        past_covariates: Optional[Union[TimeSeries, Sequence[TimeSeries]]] = None,
        future_covariates: Optional[Union[TimeSeries, Sequence[TimeSeries]]] = None,
        max_samples_per_ts: Optional[int] = None,
        n_jobs_multioutput_wrapper: Optional[int] = None,
        sample_weight: Optional[Union[TimeSeries, Sequence[TimeSeries], str]] = None,
        stride: int = 1,
        verbose: Optional[bool] = None,
        **kwargs,
    ):
        super().fit(
            series=series,
            past_covariates=past_covariates,
            future_covariates=future_covariates,
            max_samples_per_ts=max_samples_per_ts,
            n_jobs_multioutput_wrapper=n_jobs_multioutput_wrapper,
            sample_weight=sample_weight,
            stride=stride,
            verbose=verbose,
            **kwargs,
        )

        classes = self.class_labels
        if self.multi_models and self._output_chunk_length > 1:
            # make sure that all individual models have seen the same classes during training
            num_components = len(classes) // self._output_chunk_length

            # classes are ordered by chunk then by component: [classes_comp0_chunk0, classes_comp1_chunk0, ..]
            for i in range(self._output_chunk_length):
                if any(
                    not np.array_equal(classes[i], estimator_classes)
                    for estimator_classes in classes[i::num_components]
                ):
                    raise_log(
                        ValueError(
                            "Estimators for the same target component received different class labels "
                            "during training. In most cases this occurs for shorter target series. "
                            f"For component `{i}`, the observed classes for each step in the output chunk are: "
                            f"`{[estimator_classes for estimator_classes in classes[i::num_components]]}`"
                        )
                    )
        return self

    @property
    def class_labels(self):
        """Returns the classes of the classifier model if the model was previously trained."""
        classes = getattr(self.model, "classes_", None)
        if classes is None:
            return None
        # unify `class_labels` to a list of arrays of classes for simplicity
        # - single-labels and single-model tasks return a single array of classes
        # - multi-labels or multi-models tasks return a list of arrays of classes
        if not isinstance(classes, list):
            classes = [classes]
        return classes

    def _validate_lags(
        self,
        lags: Optional[LAGS_TYPE],
        lags_past_covariates: Optional[LAGS_TYPE],
        lags_future_covariates: Optional[FUTURE_LAGS_TYPE],
    ):
        super()._validate_lags(
            lags=lags,
            lags_past_covariates=lags_past_covariates,
            lags_future_covariates=lags_future_covariates,
        )

        if lags is not None and not isinstance(
            self, SKLearnModelWithCategoricalFeatures
        ):
            logger.warning(
                "This model will treat target `series` lagged values as "
                "numeric input features (and not categorical)."
            )

    @property
    def _model_type(self) -> ModelType:
        return ModelType.FORECASTING_CLASSIFIER


class SKLearnClassifierModel(_ClassifierMixin, SKLearnModel):
    def __init__(
        self,
        model=None,
        lags: Union[int, list] = None,
        lags_past_covariates: Union[int, list[int]] = None,
        lags_future_covariates: Union[tuple[int, int], list[int]] = None,
        output_chunk_length: int = 1,
        output_chunk_shift: int = 0,
        add_encoders: Optional[dict] = None,
        likelihood: Optional[str] = LikelihoodType.ClassProbability.value,
        multi_models: Optional[bool] = True,
        use_static_covariates: bool = True,
        random_state: Optional[int] = None,
    ):
        """SKLearn Classifier Model

        Can be used to fit any scikit-learn-like classifier class to predict the target time series with categorical
        values from lagged values.

        .. note::
            If target series `lags` are provided, they will be treated as numeric input features (and not categorical).
            For categorical input feature support, consider models such as
            :class:`~darts.models.forecasting.lgbm.LightGBMClassifierModel` or
            :class:`~darts.models.forecasting.catboost_model.CatBoostClassifierModel`.

        Parameters
        ----------
        model
            Scikit-learn-like classifier model with ``fit()`` and ``predict()`` methods. Also possible to use model
            that doesn't support multi-label classification for multivariate timeseries, in which case one classifier
            will be used per component in the multivariate series.
            If `None`, defaults to: ``sklearn.linear_model.LogisticRegression(n_jobs=-1)``.
        lags
            Lagged target `series` values used to predict the next time step/s.
            If an integer, must be > 0. Uses the last `n=lags` past lags; e.g. `(-1, -2, ..., -lags)`, where `0`
            corresponds the first predicted time step of each sample. If `output_chunk_shift > 0`, then
            lag `-1` translates to `-1 - output_chunk_shift` steps before the first prediction step.
            If a list of integers, each value must be < 0. Uses only the specified values as lags.
            If a dictionary, the keys correspond to the `series` component names (of the first series when
            using multiple series) and the values correspond to the component lags (integer or list of integers). The
            key 'default_lags' can be used to provide default lags for un-specified components. Raises and error if some
            components are missing and the 'default_lags' key is not provided.
            This model treats the target `series` as numerical features when lags are provided.
        lags_past_covariates
            Lagged `past_covariates` values used to predict the next time step/s.
            If an integer, must be > 0. Uses the last `n=lags_past_covariates` past lags; e.g. `(-1, -2, ..., -lags)`,
            where `0` corresponds to the first predicted time step of each sample. If `output_chunk_shift > 0`, then
            lag `-1` translates to `-1 - output_chunk_shift` steps before the first prediction step.
            If a list of integers, each value must be < 0. Uses only the specified values as lags.
            If a dictionary, the keys correspond to the `past_covariates` component names (of the first series when
            using multiple series) and the values correspond to the component lags (integer or list of integers). The
            key 'default_lags' can be used to provide default lags for un-specified components. Raises and error if some
            components are missing and the 'default_lags' key is not provided.
        lags_future_covariates
            Lagged `future_covariates` values used to predict the next time step/s. The lags are always relative to the
            first step in the output chunk, even when `output_chunk_shift > 0`.
            If a tuple of `(past, future)`, both values must be > 0. Uses the last `n=past` past lags and `n=future`
            future lags; e.g. `(-past, -(past - 1), ..., -1, 0, 1, .... future - 1)`, where `0` corresponds the first
            predicted time step of each sample. If `output_chunk_shift > 0`, the position of negative lags differ from
            those of `lags` and `lags_past_covariates`. In this case a future lag `-5` would point at the same
            step as a target lag of `-5 + output_chunk_shift`.
            If a list of integers, uses only the specified values as lags.
            If a dictionary, the keys correspond to the `future_covariates` component names (of the first series when
            using multiple series) and the values correspond to the component lags (tuple or list of integers). The key
            'default_lags' can be used to provide default lags for un-specified components. Raises and error if some
            components are missing and the 'default_lags' key is not provided.
        output_chunk_length
            Number of time steps predicted at once (per chunk) by the internal model. It is not the same as forecast
            horizon `n` used in `predict()`, which is the desired number of prediction points generated using a
            one-shot- or autoregressive forecast. Setting `n <= output_chunk_length` prevents auto-regression. This is
            useful when the covariates don't extend far enough into the future, or to prohibit the model from using
            future values of past and / or future covariates for prediction (depending on the model's covariate
            support).
        output_chunk_shift
            Optionally, the number of steps to shift the start of the output chunk into the future (relative to the
            input chunk end). This will create a gap between the input (history of target and past covariates) and
            output. If the model supports `future_covariates`, the `lags_future_covariates` are relative to the first
            step in the shifted output chunk. Predictions will start `output_chunk_shift` steps after the end of the
            target `series`. If `output_chunk_shift` is set, the model cannot generate autoregressive predictions
            (`n > output_chunk_length`).
        add_encoders
            A large number of past and future covariates can be automatically generated with `add_encoders`.
            This can be done by adding multiple pre-defined index encoders and/or custom user-made functions that
            will be used as index encoders. Additionally, a transformer such as Darts' :class:`Scaler` can be added to
            transform the generated covariates. This happens all under one hood and only needs to be specified at
            model creation.
            Read :meth:`SequentialEncoder <darts.dataprocessing.encoders.SequentialEncoder>` to find out more about
            ``add_encoders``. Default: ``None``. An example showing some of ``add_encoders`` features:

            .. highlight:: python
            .. code-block:: python

                def encode_year(idx):
                    return (idx.year - 1950) / 50

                add_encoders={
                    'cyclic': {'future': ['month']},
                    'datetime_attribute': {'future': ['hour', 'dayofweek']},
                    'position': {'past': ['relative'], 'future': ['relative']},
                    'custom': {'past': [encode_year]},
                    'transformer': Scaler(),
                    'tz': 'CET'
                }
            ..
        likelihood
            'classprobability' or ``None``. If set to 'classprobability', setting `predict_likelihood_parameters`
            in `predict()` will forecast class probabilities.
            Default: 'classprobability'
        multi_models
            If True, a separate model will be trained for each future lag to predict. If False, a single model is
            trained to predict at step 'output_chunk_length' in the future. Default: True.
        use_static_covariates
            Whether the model should use static covariate information in case the input `series` passed to ``fit()``
            contain static covariates. If ``True``, and static covariates are available at fitting time, will enforce
            that all target `series` have the same static covariate dimensionality in ``fit()`` and ``predict()``.
        random_state
            Controls the randomness for reproducible forecasting.

        Examples
        --------
        >>> import numpy as np
        >>> from darts.datasets import WeatherDataset
        >>> from darts.models import SKLearnClassifierModel
        >>> from sklearn.neighbors import KNeighborsClassifier
        >>> series = WeatherDataset().load().resample("1D", method="mean")
        >>> # predicting if it will rain or not
        >>> target =  series['rain (mm)'][:105].map(lambda x: np.where(x > 0, 1, 0))
        >>> # optionally, use past observed rainfall (pretending to be unknown beyond index 105)
        >>> past_cov = series['T (degC)'][:105]
        >>> # optionally, use future pressure (pretending this component is a forecast)
        >>> future_cov = series['p (mbar)'][:111]
        >>> # predict 6 "will rain" values using the 12 past values of pressure and temperature,
        >>> # as well as the 6 pressure values corresponding to the forecasted period
        >>> model = SKLearnClassifierModel(
        >>>     model=KNeighborsClassifier(),
        >>>     lags_past_covariates=12,
        >>>     lags_future_covariates=[0,1,2,3,4,5],
        >>>     output_chunk_length=6
        >>> )
        >>> model.fit(target, past_covariates=past_cov, future_covariates=future_cov)
        >>> pred = model.predict(6)
        >>> pred.values()
        array([[0.],
               [0.],
               [1.],
               [1.],
               [1.],
               [0.]])
        """

        model = model if model is not None else LogisticRegression(n_jobs=-1)
        if not is_classifier(model):
            raise_log(
                ValueError(
                    "`SKLearnClassifierModel` must be initialized with a classifier `model`."
                ),
                logger,
            )
        if not hasattr(model, "predict_proba"):
            logger.warning(
                "`model` has no method with name `predict_proba()`. Probabilistic forecasting support deactivated."
            )
            likelihood = None

        self._likelihood = _get_likelihood(
            likelihood=likelihood,
            n_outputs=output_chunk_length if multi_models else 1,
            available_likelihoods=[LikelihoodType.ClassProbability],
        )

        super().__init__(
            model=model,
            lags=lags,
            lags_past_covariates=lags_past_covariates,
            lags_future_covariates=lags_future_covariates,
            output_chunk_length=output_chunk_length,
            output_chunk_shift=output_chunk_shift,
            add_encoders=add_encoders,
            multi_models=multi_models,
            use_static_covariates=use_static_covariates,
            random_state=random_state,
        )<|MERGE_RESOLUTION|>--- conflicted
+++ resolved
@@ -1535,13 +1535,8 @@
         show_warnings: bool = True,
         predict_likelihood_parameters: bool = False,
         random_state: Optional[int] = None,
-<<<<<<< HEAD
-        **kwargs,
+        predict_kwargs: Optional[dict[str, Any]] = None,
     ) -> Union[Sequence[TimeSeries], Sequence[Sequence[TimeSeries]]]:
-=======
-        predict_kwargs: Optional[dict[str, Any]] = None,
-    ) -> Union[TimeSeries, Sequence[TimeSeries], Sequence[Sequence[TimeSeries]]]:
->>>>>>> 2274e94a
         """
         For SKLearnModels we create the lagged prediction data once per series using a moving window.
         With this, we can avoid having to recreate the tabular input data and call `model.predict()` for each
