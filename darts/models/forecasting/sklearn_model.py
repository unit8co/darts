"""
SKLearn-Like Models
-------------------

Darts provides a comprehensive set of forecasting models that wrap around scikit-learn-like machine learning algorithms.
These models can forecast future values of a target series based on lagged features of the following inputs:

* **Target series** (past lags only) - the main time series to be forecasted
* **Past covariates** (past lags only) - external variables known only up to the prediction time
* **Future covariates** (past and future lags) - external variables known or forecasted into the future
* **Static covariates** - time-invariant features associated with each target series

The models learn in a supervised way by tabularizing time series data into (lagged) feature-target pairs, making them
compatible with any scikit-learn-like model that has ``fit()`` and ``predict()`` methods.

Lags can be specified in multiple ways:

* As an integer for the target and past covariates series: represents the number of past lags to consider
* As a tuple (integer, integer) for the future covariates series: represents the number of (past, future) lags to
  consider
* As a list: explicitly enumerate specific lags (negative values for past, non-negative for future)
* As a dictionary: specify different lags for different series components (columns)

We offer both regression and classification models, each tailored for specific forecasting tasks.

**Regression Models:** These models predict continuous numerical values, making them ideal for forecasting future
trends and patterns in time series data. Utilize these models to gain insights into potential future outcomes based on
historical data.

* :class:`~darts.models.forecasting.sklearn_model.SKLearnModel` - Generic wrapper around any scikit-learn regression
  model (default: `LinearRegression`)
* :class:`~darts.models.forecasting.linear_regression_model.LinearRegressionModel` - Wrapper around scikit-learn's
  `LinearRegression`
* :class:`~darts.models.forecasting.random_forest.RandomForestModel` - Wrapper around scikit-learn's
  `RandomForestRegressor`
* :class:`~darts.models.forecasting.catboost_model.CatBoostModel` - Wrapper around CatBoost's `CatBoostRegressor`
* :class:`~darts.models.forecasting.lgbm.LightGBMModel` - Wrapper around LightGBM's `LGBMRegressor`
* :class:`~darts.models.forecasting.xgboost.XGBModel` - Wrapper around XGBoost's `XGBRegressor`

**Classification Models:** These models predict categorical class labels, enabling effective time series labeling and
future class prediction. These models are perfect for scenarios where identifying distinct categories or states over
time is crucial.

* :class:`~darts.models.forecasting.sklearn_model.SKLearnClassifierModel` - Generic wrapper around any scikit-learn
  classification model (default: `LogisticRegression`)
* :class:`~darts.models.forecasting.catboost_model.CatBoostClassifierModel` - Wrapper around CatBoost's
  `CatBoostClassifier`
* :class:`~darts.models.forecasting.lgbm.LightGBMClassifierModel` - Wrapper around LightGBM's `LGBMClassifier`
* :class:`~darts.models.forecasting.xgboost.XGBClassifierModel` - Wrapper around XGBoost's `XGBClassifier`

For detailed examples and tutorials, see:

* `SKLearn-Like Regression Model Examples <https://unit8co.github.io/darts/examples/20-SKLearnModel-examples.html>`_
* `SKLearn-Like Classification Model Examples
  <https://unit8co.github.io/darts/examples/24-SKLearnClassifierModel-examples.html>`_
"""

import inspect
from abc import ABC, abstractmethod
from collections import OrderedDict
from collections.abc import Sequence
from typing import Any, Callable, Literal, Optional, Union

import numpy as np
import pandas as pd
from sklearn.base import is_classifier
from sklearn.linear_model import LinearRegression, LogisticRegression
from sklearn.utils.validation import has_fit_parameter

from darts import TimeSeries
from darts.logging import (
    get_logger,
    raise_deprecation_warning,
    raise_if,
    raise_if_not,
    raise_log,
)
from darts.models.forecasting.forecasting_model import GlobalForecastingModel
from darts.utils.data.tabularization import (
    _create_lagged_data_autoregression,
    create_lagged_component_names,
    create_lagged_training_data,
)
from darts.utils.historical_forecasts import (
    _check_optimizable_historical_forecasts_global_models,
    _optimized_historical_forecasts_all_points,
    _optimized_historical_forecasts_last_points_only,
    _process_historical_forecast_input,
)
from darts.utils.likelihood_models.base import LikelihoodType
from darts.utils.likelihood_models.sklearn import (
    QuantileRegression,
    SKLearnLikelihood,
    _get_likelihood,
)
from darts.utils.multioutput import MultiOutputMixin, get_multioutput_estimator_cls
from darts.utils.ts_utils import get_single_series, seq2series, series2seq
from darts.utils.utils import ModelType, random_method

logger = get_logger(__name__)

LAGS_TYPE = Union[int, list[int], dict[str, Union[int, list[int]]]]
FUTURE_LAGS_TYPE = Union[
    tuple[int, int], list[int], dict[str, Union[tuple[int, int], list[int]]]
]


class SKLearnModel(GlobalForecastingModel):
    @random_method
    def __init__(
        self,
        lags: Optional[LAGS_TYPE] = None,
        lags_past_covariates: Optional[LAGS_TYPE] = None,
        lags_future_covariates: Optional[FUTURE_LAGS_TYPE] = None,
        output_chunk_length: int = 1,
        output_chunk_shift: int = 0,
        add_encoders: Optional[dict] = None,
        model=None,
        multi_models: Optional[bool] = True,
        use_static_covariates: bool = True,
        random_state: Optional[int] = None,
    ):
        """Regression Model
        Can be used to fit any scikit-learn-like regressor class to predict the target time series from lagged values.

        Parameters
        ----------
        lags
            Lagged target `series` values used to predict the next time step/s.
            If an integer, must be > 0. Uses the last `n=lags` past lags; e.g. `(-1, -2, ..., -lags)`, where `0`
            corresponds the first predicted time step of each sample. If `output_chunk_shift > 0`, then
            lag `-1` translates to `-1 - output_chunk_shift` steps before the first prediction step.
            If a list of integers, each value must be < 0. Uses only the specified values as lags.
            If a dictionary, the keys correspond to the `series` component names (of the first series when
            using multiple series) and the values correspond to the component lags (integer or list of integers). The
            key 'default_lags' can be used to provide default lags for un-specified components. Raises and error if some
            components are missing and the 'default_lags' key is not provided.
        lags_past_covariates
            Lagged `past_covariates` values used to predict the next time step/s.
            If an integer, must be > 0. Uses the last `n=lags_past_covariates` past lags; e.g. `(-1, -2, ..., -lags)`,
            where `0` corresponds to the first predicted time step of each sample. If `output_chunk_shift > 0`, then
            lag `-1` translates to `-1 - output_chunk_shift` steps before the first prediction step.
            If a list of integers, each value must be < 0. Uses only the specified values as lags.
            If a dictionary, the keys correspond to the `past_covariates` component names (of the first series when
            using multiple series) and the values correspond to the component lags (integer or list of integers). The
            key 'default_lags' can be used to provide default lags for un-specified components. Raises and error if some
            components are missing and the 'default_lags' key is not provided.
        lags_future_covariates
            Lagged `future_covariates` values used to predict the next time step/s. The lags are always relative to the
            first step in the output chunk, even when `output_chunk_shift > 0`.
            If a tuple of `(past, future)`, both values must be > 0. Uses the last `n=past` past lags and `n=future`
            future lags; e.g. `(-past, -(past - 1), ..., -1, 0, 1, .... future - 1)`, where `0` corresponds the first
            predicted time step of each sample. If `output_chunk_shift > 0`, the position of negative lags differ from
            those of `lags` and `lags_past_covariates`. In this case a future lag `-5` would point at the same
            step as a target lag of `-5 + output_chunk_shift`.
            If a list of integers, uses only the specified values as lags.
            If a dictionary, the keys correspond to the `future_covariates` component names (of the first series when
            using multiple series) and the values correspond to the component lags (tuple or list of integers). The key
            'default_lags' can be used to provide default lags for un-specified components. Raises and error if some
            components are missing and the 'default_lags' key is not provided.
        output_chunk_length
            Number of time steps predicted at once (per chunk) by the internal model. It is not the same as forecast
            horizon `n` used in `predict()`, which is the desired number of prediction points generated using a
            one-shot- or autoregressive forecast. Setting `n <= output_chunk_length` prevents auto-regression. This is
            useful when the covariates don't extend far enough into the future, or to prohibit the model from using
            future values of past and / or future covariates for prediction (depending on the model's covariate
            support).
        output_chunk_shift
            Optionally, the number of steps to shift the start of the output chunk into the future (relative to the
            input chunk end). This will create a gap between the input (history of target and past covariates) and
            output. If the model supports `future_covariates`, the `lags_future_covariates` are relative to the first
            step in the shifted output chunk. Predictions will start `output_chunk_shift` steps after the end of the
            target `series`. If `output_chunk_shift` is set, the model cannot generate autoregressive predictions
            (`n > output_chunk_length`).
        add_encoders
            A large number of past and future covariates can be automatically generated with `add_encoders`.
            This can be done by adding multiple pre-defined index encoders and/or custom user-made functions that
            will be used as index encoders. Additionally, a transformer such as Darts' :class:`Scaler` can be added to
            transform the generated covariates. This happens all under one hood and only needs to be specified at
            model creation.
            Read :meth:`SequentialEncoder <darts.dataprocessing.encoders.SequentialEncoder>` to find out more about
            ``add_encoders``. Default: ``None``. An example showing some of ``add_encoders`` features:

            .. highlight:: python
            .. code-block:: python

                def encode_year(idx):
                    return (idx.year - 1950) / 50

                add_encoders={
                    'cyclic': {'future': ['month']},
                    'datetime_attribute': {'future': ['hour', 'dayofweek']},
                    'position': {'past': ['relative'], 'future': ['relative']},
                    'custom': {'past': [encode_year]},
                    'transformer': Scaler(),
                    'tz': 'CET'
                }
            ..
        model
            Scikit-learn-like model with ``fit()`` and ``predict()`` methods. Also possible to use model that doesn't
            support multi-output regression for multivariate timeseries, in which case one regressor
            will be used per component in the multivariate series.
            If None, defaults to: ``sklearn.linear_model.LinearRegression(n_jobs=-1)``.
        multi_models
            If True, a separate model will be trained for each future lag to predict. If False, a single model
            is trained to predict all the steps in 'output_chunk_length' (features lags are shifted back by
            `output_chunk_length - n` for each step `n`). Default: True.
        use_static_covariates
            Whether the model should use static covariate information in case the input `series` passed to ``fit()``
            contain static covariates. If ``True``, and static covariates are available at fitting time, will enforce
            that all target `series` have the same static covariate dimensionality in ``fit()`` and ``predict()``.
        random_state
            Controls the randomness for reproducible forecasting.

        Examples
        --------
        >>> from darts.datasets import WeatherDataset
        >>> from darts.models import SKLearnModel
        >>> from sklearn.linear_model import Ridge
        >>> series = WeatherDataset().load()
        >>> # predicting atmospheric pressure
        >>> target = series['p (mbar)'][:100]
        >>> # optionally, use past observed rainfall (pretending to be unknown beyond index 100)
        >>> past_cov = series['rain (mm)'][:100]
        >>> # optionally, use future temperatures (pretending this component is a forecast)
        >>> future_cov = series['T (degC)'][:106]
        >>> # wrap around the sklearn Ridge model
        >>> model = SKLearnModel(
        >>>     model=Ridge(),
        >>>     lags=12,
        >>>     lags_past_covariates=4,
        >>>     lags_future_covariates=(0,6),
        >>>     output_chunk_length=6
        >>> )
        >>> model.fit(target, past_covariates=past_cov, future_covariates=future_cov)
        >>> pred = model.predict(6)
        >>> pred.values()
        array([[1005.73340676],
               [1005.71159051],
               [1005.7322616 ],
               [1005.76314504],
               [1005.82204348],
               [1005.89100967]])
        """

        super().__init__(add_encoders=add_encoders)

        self.model = model
        self.lags: dict[str, list[int]] = {}
        self.component_lags: dict[str, dict[str, list[int]]] = {}
        self.input_dim = None
        self.multi_models = True if multi_models or output_chunk_length == 1 else False
        self._considers_static_covariates = use_static_covariates
        self._static_covariates_shape: Optional[tuple[int, int]] = None
        self._lagged_feature_names: Optional[list[str]] = None
        self._lagged_label_names: Optional[list[str]] = None

        # optionally, the model can be wrapped in a likelihood model
        self._likelihood: Optional[SKLearnLikelihood] = getattr(
            self, "_likelihood", None
        )
        # for quantile likelihood models, the model container is a dict of quantile -> model
        self._model_container: Optional[_QuantileModelContainer] = getattr(
            self, "_model_container", None
        )

        # check and set output_chunk_length
        raise_if_not(
            isinstance(output_chunk_length, int) and output_chunk_length > 0,
            f"output_chunk_length must be an integer greater than 0. Given: {output_chunk_length}",
            logger=logger,
        )
        self._output_chunk_length = output_chunk_length
        self._output_chunk_shift = output_chunk_shift

        # model checks
        if self.model is None:
            self.model = LinearRegression(n_jobs=-1)

        if not callable(getattr(self.model, "fit", None)):
            raise_log(
                Exception("Provided model object must have a fit() method", logger)
            )
        if not callable(getattr(self.model, "predict", None)):
            raise_log(
                Exception("Provided model object must have a predict() method", logger)
            )

        # check lags
        self._validate_lags(
            lags=lags,
            lags_past_covariates=lags_past_covariates,
            lags_future_covariates=lags_future_covariates,
        )

        # convert lags arguments to list of int
        # lags attribute should always be accessed with self._get_lags(), not self.lags.get()
        self.lags, self.component_lags = self._generate_lags(
            lags=lags,
            lags_past_covariates=lags_past_covariates,
            lags_future_covariates=lags_future_covariates,
            output_chunk_shift=output_chunk_shift,
        )

        self.pred_dim = self.output_chunk_length if self.multi_models else 1

    def _validate_lags(
        self,
        lags: Optional[LAGS_TYPE],
        lags_past_covariates: Optional[LAGS_TYPE],
        lags_future_covariates: Optional[FUTURE_LAGS_TYPE],
    ):
        raise_if(
            (lags is None)
            and (lags_future_covariates is None)
            and (lags_past_covariates is None),
            "At least one of `lags`, `lags_future_covariates` or `lags_past_covariates` must be not None.",
        )

    @staticmethod
    def _generate_lags(
        lags: Optional[LAGS_TYPE],
        lags_past_covariates: Optional[LAGS_TYPE],
        lags_future_covariates: Optional[FUTURE_LAGS_TYPE],
        output_chunk_shift: int,
    ) -> tuple[dict[str, list[int]], dict[str, dict[str, list[int]]]]:
        """
        Based on the type of the argument and the nature of the covariates, perform some sanity checks before
        converting the lags to a list of integer.

        If lags are provided as a dictionary, the lags values are contained in self.component_lags and the self.lags
        attributes contain only the extreme values
        If the lags are provided as integer, list, tuple or dictionary containing only the 'default_lags' keys, the lags
        values are contained in the self.lags attribute and the self.component_lags is an empty dictionary.

        If `output_chunk_shift > 0`, the `lags_future_covariates` are shifted into the future.
        """
        processed_lags: dict[str, list[int]] = dict()
        processed_component_lags: dict[str, dict[str, list[int]]] = dict()
        for lags_values, lags_name, lags_abbrev in zip(
            [lags, lags_past_covariates, lags_future_covariates],
            ["lags", "lags_past_covariates", "lags_future_covariates"],
            ["target", "past", "future"],
        ):
            if lags_values is None:
                continue

            # converting to dictionary to run sanity checks
            if not isinstance(lags_values, dict):
                lags_values = {"default_lags": lags_values}
            elif len(lags_values) == 0:
                raise_log(
                    ValueError(
                        f"When passed as a dictionary, `{lags_name}` must contain at least one key."
                    ),
                    logger,
                )

            invalid_type = False
            supported_types = ""
            min_lags = None
            max_lags = None
            tmp_components_lags: dict[str, list[int]] = dict()
            for comp_name, comp_lags in lags_values.items():
                if lags_name == "lags_future_covariates":
                    if isinstance(comp_lags, tuple):
                        raise_if_not(
                            len(comp_lags) == 2
                            and isinstance(comp_lags[0], int)
                            and isinstance(comp_lags[1], int),
                            f"`{lags_name}` - `{comp_name}`: tuple must be of length 2, and must contain two integers",
                            logger,
                        )

                        raise_if(
                            isinstance(comp_lags[0], bool)
                            or isinstance(comp_lags[1], bool),
                            f"`{lags_name}` - `{comp_name}`: tuple must contain integers, not bool",
                            logger,
                        )

                        raise_if_not(
                            comp_lags[0] >= 0 and comp_lags[1] >= 0,
                            f"`{lags_name}` - `{comp_name}`: tuple must contain positive integers. Given: {comp_lags}.",
                            logger,
                        )
                        raise_if(
                            comp_lags[0] == 0 and comp_lags[1] == 0,
                            f"`{lags_name}` - `{comp_name}`: tuple cannot be (0, 0) as it corresponds to an empty "
                            f"list of lags.",
                            logger,
                        )
                        tmp_components_lags[comp_name] = list(
                            range(-comp_lags[0], comp_lags[1])
                        )
                    elif isinstance(comp_lags, list):
                        for lag in comp_lags:
                            raise_if(
                                not isinstance(lag, int) or isinstance(lag, bool),
                                f"`{lags_name}` - `{comp_name}`: list must contain only integers. Given: {comp_lags}.",
                                logger,
                            )
                        tmp_components_lags[comp_name] = sorted(comp_lags)
                    else:
                        invalid_type = True
                        supported_types = "tuple or a list"
                else:
                    if isinstance(comp_lags, int):
                        raise_if_not(
                            comp_lags > 0,
                            f"`{lags_name}` - `{comp_name}`: integer must be strictly positive . Given: {comp_lags}.",
                            logger,
                        )
                        tmp_components_lags[comp_name] = list(range(-comp_lags, 0))
                    elif isinstance(comp_lags, list):
                        for lag in comp_lags:
                            raise_if(
                                not isinstance(lag, int) or (lag >= 0),
                                f"`{lags_name}` - `{comp_name}`: list must contain only strictly negative integers. "
                                f"Given: {comp_lags}.",
                                logger,
                            )
                        tmp_components_lags[comp_name] = sorted(comp_lags)
                    else:
                        invalid_type = True
                        supported_types = "strictly positive integer or a list"

                if invalid_type:
                    raise_log(
                        ValueError(
                            f"`{lags_name}` - `{comp_name}`: must be either a {supported_types}. "
                            f"Given : {type(comp_lags)}."
                        ),
                        logger,
                    )

                # extracting min and max lags va
                if min_lags is None:
                    min_lags = tmp_components_lags[comp_name][0]
                else:
                    min_lags = min(min_lags, tmp_components_lags[comp_name][0])

                if max_lags is None:
                    max_lags = tmp_components_lags[comp_name][-1]
                else:
                    max_lags = max(max_lags, tmp_components_lags[comp_name][-1])

            # Check if only default lags are provided
            has_default_lags = list(tmp_components_lags.keys()) == ["default_lags"]

            # revert to shared lags logic when applicable
            if has_default_lags:
                processed_lags[lags_abbrev] = tmp_components_lags["default_lags"]
            else:
                processed_lags[lags_abbrev] = [min_lags, max_lags]
                processed_component_lags[lags_abbrev] = tmp_components_lags

            # if output chunk is shifted, shift future covariates lags with it
            if output_chunk_shift and lags_abbrev == "future":
                processed_lags[lags_abbrev] = [
                    lag_ + output_chunk_shift for lag_ in processed_lags[lags_abbrev]
                ]
                if processed_component_lags and not has_default_lags:
                    processed_component_lags[lags_abbrev] = {
                        comp_: [lag_ + output_chunk_shift for lag_ in lags_]
                        for comp_, lags_ in processed_component_lags[
                            lags_abbrev
                        ].items()
                    }
        return processed_lags, processed_component_lags

    def _get_lags(self, lags_type: str):
        """
        If lags were specified in a component-wise manner, they are contained in self.component_lags and
        the values in self.lags should be ignored as they correspond just the extreme values.
        """
        if lags_type in self.component_lags:
            return self.component_lags[lags_type]
        else:
            return self.lags.get(lags_type, None)

    def _get_lagged_features(
        self,
        series: TimeSeries,
        past_covariates: Optional[TimeSeries],
        future_covariates: Optional[TimeSeries],
    ) -> list[list[tuple[str, str, int]]]:
        """Returns a list of lagged features for the target, past, future, and static covariates.

        The returned lagged features are in the same order as the features passed to the underlying model.
        """
        feature_list = []
        for series_, lags_name, feature_type, series_name in zip(
            [series, past_covariates, future_covariates],
            ["target", "past", "future"],
            ["target", "past_cov", "fut_cov"],
            ["series", "past_covariates", "future_covariates"],
        ):
            series_ = get_single_series(series_)
            lags = self._get_lags(lags_name)
            if lags is None:
                feature_list.append([])
                continue

            if series_ is None:
                raise_log(
                    ValueError(
                        f"`{series_name}` cannot be `None` when lags are specified for it."
                    ),
                    logger=logger,
                )

            is_comp_specific = self.component_lags.get(lags_name) is not None
            series_comps = series_.components.tolist()
            component_lags = {}

            # create a mapping of lags to components (components are in the same order as in the series)
            if is_comp_specific:
                # component-specific lags are specific to each component
                for comp_name in series_comps:
                    comp_lags = lags[comp_name]
                    for lag in comp_lags:
                        if lag not in component_lags:
                            component_lags[lag] = [comp_name]
                        else:
                            component_lags[lag].append(comp_name)
            else:
                # global lags are identical for each component
                for lag in lags:
                    component_lags[lag] = series_comps

            # create the feature list (in order of increasing lag)
            lags_sorted = sorted(component_lags.keys())
            feature_list.append([
                (feature_type, component, lag)
                for lag in lags_sorted
                for component in component_lags[lag]
            ])

        # add static covariates at the end
        target_ts = get_single_series(series)
        if target_ts.has_static_covariates:
            feature_list.append([
                ("static_cov", component, 0)
                for component in list(target_ts.static_covariates.columns)
            ])
        else:
            feature_list.append([])
        return feature_list

    @property
    def _model_encoder_settings(
        self,
    ) -> tuple[int, int, bool, bool, Optional[list[int]], Optional[list[int]]]:
        target_lags = self.lags.get("target", [0])
        lags_past_covariates = self.lags.get("past", None)
        if lags_past_covariates is not None:
            lags_past_covariates = [
                min(lags_past_covariates)
                - int(not self.multi_models) * (self.output_chunk_length - 1),
                max(lags_past_covariates),
            ]
        lags_future_covariates = self.lags.get("future", None)
        if lags_future_covariates is not None:
            lags_future_covariates = [
                min(lags_future_covariates)
                - int(not self.multi_models) * (self.output_chunk_length - 1),
                max(lags_future_covariates),
            ]
        return (
            abs(min(target_lags)),
            self.output_chunk_length + self.output_chunk_shift,
            lags_past_covariates is not None,
            lags_future_covariates is not None,
            lags_past_covariates,
            lags_future_covariates,
        )

    @property
    def extreme_lags(
        self,
    ) -> tuple[
        Optional[int],
        Optional[int],
        Optional[int],
        Optional[int],
        Optional[int],
        Optional[int],
        int,
        Optional[int],
    ]:
        min_target_lag = self.lags["target"][0] if "target" in self.lags else None
        max_target_lag = self.output_chunk_length - 1 + self.output_chunk_shift
        min_past_cov_lag = self.lags["past"][0] if "past" in self.lags else None
        max_past_cov_lag = self.lags["past"][-1] if "past" in self.lags else None
        min_future_cov_lag = self.lags["future"][0] if "future" in self.lags else None
        max_future_cov_lag = self.lags["future"][-1] if "future" in self.lags else None
        return (
            min_target_lag,
            max_target_lag,
            min_past_cov_lag,
            max_past_cov_lag,
            min_future_cov_lag,
            max_future_cov_lag,
            self.output_chunk_shift,
            None,
        )

    @property
    def supports_multivariate(self) -> bool:
        """
        If available, uses `model`'s native multivariate support. If not available, obtains multivariate support by
        wrapping the univariate model in a `sklearn.multioutput.MultiOutputRegressor`.
        """
        return True

    @property
    def min_train_series_length(self) -> int:
        return max(
            3,
            (
                -self.lags["target"][0] + self.output_chunk_length
                if "target" in self.lags
                else self.output_chunk_length
            )
            + self.output_chunk_shift,
        )

    @property
    def min_train_samples(self) -> int:
        return 2

    @property
    def output_chunk_length(self) -> int:
        return self._output_chunk_length

    @property
    def output_chunk_shift(self) -> int:
        return self._output_chunk_shift

    def get_estimator(
        self, horizon: int, target_dim: int, quantile: Optional[float] = None
    ):
        """Returns the estimator that forecasts the `horizon`th step of the `target_dim`th target component.

        For probabilistic models fitting quantiles, a desired `quantile` can also be passed. If not passed, it will
        return the model predicting the median (quantile=0.5).

        If the (quantile) model supports multi-output natively, it will return the model that can predict the entire
        horizon and all target components jointly.

        Note: Internally, estimators are grouped by `output_chunk_length` position, then by component. For probabilistic
        models fitting quantiles, there is an additional abstraction layer, grouping the estimators by `quantile`.

        Parameters
        ----------
        horizon
            The index of the forecasting point within `output_chunk_length`.
        target_dim
            The index of the target component.
        quantile
            Optionally, for probabilistic model with `likelihood="quantile"`, the desired quantile value. If `None` and
            `likelihood="quantile"`, returns the model predicting the median (quantile=0.5).
        """
        likelihood = self.likelihood
        if isinstance(likelihood, QuantileRegression):
            # for quantile-models, the estimators are grouped by quantiles
            if quantile is None:
                quantile = likelihood.quantiles[likelihood._median_idx]
            elif quantile not in self._model_container:
                raise_log(
                    ValueError(
                        f"Invalid `quantile={quantile}`. Must be one of the fitted quantiles "
                        f"`{list(self._model_container.keys())}`."
                    ),
                    logger,
                )
            model = self._model_container[quantile]
        elif quantile is not None:
            raise_log(
                ValueError(
                    "`quantile` is only supported for probabilistic models that use `likelihood='quantile'`."
                ),
                logger=logger,
            )
        else:
            model = self.model

        if not isinstance(model, MultiOutputMixin):
            logger.warning(
                "Model supports multi-output; a single estimator forecasts all the horizons and components."
            )
            return model

        if not 0 <= horizon < self.output_chunk_length:
            raise_log(
                ValueError(
                    f"`horizon` must be `>= 0` and `< output_chunk_length={self.output_chunk_length}`."
                ),
                logger,
            )
        if not 0 <= target_dim < self.input_dim["target"]:
            raise_log(
                ValueError(
                    f"`target_dim` must be `>= 0`, and `< n_target_components={self.input_dim['target']}`."
                ),
                logger,
            )

        # when multi_models=True, one model per horizon and target component
        idx_estimator = (
            self.multi_models * self.input_dim["target"] * horizon + target_dim
        )
        return model.estimators_[idx_estimator]

    def _add_val_set_to_kwargs(
        self,
        kwargs: dict,
        val_series: Sequence[TimeSeries],
        val_past_covariates: Optional[Sequence[TimeSeries]],
        val_future_covariates: Optional[Sequence[TimeSeries]],
        val_sample_weight: Optional[Union[Sequence[TimeSeries], str]],
        max_samples_per_ts: int,
        stride: int,
    ) -> dict:
        """Creates a validation set and returns a new set of kwargs passed to `self.model.fit()` including the
        validation set. This method can be overridden if the model requires a different logic to add the eval set."""
        val_samples, val_labels, val_weight = self._create_lagged_data(
            series=val_series,
            past_covariates=val_past_covariates,
            future_covariates=val_future_covariates,
            max_samples_per_ts=max_samples_per_ts,
            sample_weight=val_sample_weight,
            last_static_covariates_shape=self._static_covariates_shape,
            stride=stride,
        )
        # create validation sets for MultiOutputMixin
        if val_labels.ndim == 2 and isinstance(self.model, MultiOutputMixin):
            val_sets, val_weights = [], []
            for i in range(val_labels.shape[1]):
                val_sets.append((val_samples, val_labels[:, i]))
                if val_weight is not None:
                    val_weights.append(val_weight[:, i])
            val_weights = val_weights or None
        else:
            val_sets = [(val_samples, val_labels)]
            val_weights = [val_weight]

        val_set_name, val_weight_name = self.val_set_params
        return dict(kwargs, **{val_set_name: val_sets, val_weight_name: val_weights})

    def _create_lagged_data(
        self,
        series: Sequence[TimeSeries],
        past_covariates: Sequence[TimeSeries],
        future_covariates: Sequence[TimeSeries],
        max_samples_per_ts: int,
        sample_weight: Optional[Union[TimeSeries, str]] = None,
        stride: int = 1,
        last_static_covariates_shape: Optional[tuple[int, int]] = None,
    ):
        (
            features,
            labels,
            _,
            self._static_covariates_shape,
            sample_weights,
        ) = create_lagged_training_data(
            target_series=series,
            output_chunk_length=self.output_chunk_length,
            output_chunk_shift=self.output_chunk_shift,
            past_covariates=past_covariates,
            future_covariates=future_covariates,
            lags=self._get_lags("target"),
            lags_past_covariates=self._get_lags("past"),
            lags_future_covariates=self._get_lags("future"),
            uses_static_covariates=self.uses_static_covariates,
            last_static_covariates_shape=last_static_covariates_shape,
            max_samples_per_ts=max_samples_per_ts,
            multi_models=self.multi_models,
            check_inputs=False,
            concatenate=False,
            sample_weight=sample_weight,
            stride=stride,
        )

        expected_nb_feat = (
            features[0].shape[1]
            if isinstance(features, Sequence)
            else features.shape[1]
        )
        for i, (X_i, y_i) in enumerate(zip(features, labels)):
            # TODO: account for scenario where two wrong shapes can silently hide the problem
            if expected_nb_feat != X_i.shape[1]:
                shape_error_msg = []
                for ts, cov_name, arg_name in zip(
                    [series, past_covariates, future_covariates],
                    ["target", "past", "future"],
                    ["series", "past_covariates", "future_covariates"],
                ):
                    if ts is not None and ts[i].width != self.input_dim[cov_name]:
                        shape_error_msg.append(
                            f"Expected {self.input_dim[cov_name]} components but received "
                            f"{ts[i].width} components at index {i} of `{arg_name}`."
                        )
                raise_log(ValueError("\n".join(shape_error_msg)), logger)
            features[i] = X_i[:, :, 0]
            labels[i] = y_i[:, :, 0]
            if sample_weights is not None:
                sample_weights[i] = sample_weights[i][:, :, 0]

        features = np.concatenate(features, axis=0)
        labels = np.concatenate(labels, axis=0)
        if sample_weights is not None:
            sample_weights = np.concatenate(sample_weights, axis=0)

        # if labels are of shape (n_samples, 1) flatten it to shape (n_samples,)
        if labels.ndim == 2 and labels.shape[1] == 1:
            labels = labels.ravel()
        if (
            sample_weights is not None
            and sample_weights.ndim == 2
            and sample_weights.shape[1] == 1
        ):
            sample_weights = sample_weights.ravel()

        features, labels = self._format_samples(features, labels)

        return features, labels, sample_weights

    def _format_samples(
        self, samples: np.ndarray, labels: Optional[np.ndarray] = None
    ) -> tuple[Any, Any]:
        """
        Subclasses can override this method to format the samples and labels before fit and predict.
        """
        return samples, labels

    def _fit_model(
        self,
        series: Sequence[TimeSeries],
        past_covariates: Sequence[TimeSeries],
        future_covariates: Sequence[TimeSeries],
        max_samples_per_ts: int,
        sample_weight: Optional[Union[Sequence[TimeSeries], str]],
        stride: int,
        val_series: Optional[Sequence[TimeSeries]] = None,
        val_past_covariates: Optional[Sequence[TimeSeries]] = None,
        val_future_covariates: Optional[Sequence[TimeSeries]] = None,
        val_sample_weight: Optional[Union[Sequence[TimeSeries], str]] = None,
        verbose: bool = False,
        **kwargs,
    ):
        """
        Function that fit the model. Deriving classes can override this method for adding additional
        parameters (e.g., adding validation data), keeping the sanity checks on series performed by fit().
        """
        training_samples, training_labels, sample_weights = self._create_lagged_data(
            series=series,
            past_covariates=past_covariates,
            future_covariates=future_covariates,
            max_samples_per_ts=max_samples_per_ts,
            sample_weight=sample_weight,
            last_static_covariates_shape=None,
            stride=stride,
        )

        if self.supports_val_set and val_series is not None:
            kwargs = self._add_val_set_to_kwargs(
                kwargs=kwargs,
                val_series=val_series,
                val_past_covariates=val_past_covariates,
                val_future_covariates=val_future_covariates,
                val_sample_weight=val_sample_weight,
                max_samples_per_ts=max_samples_per_ts,
                stride=stride,
            )

        # only use `sample_weight` if model supports it
        sample_weight_kwargs = dict()
        if sample_weights is not None:
            if self.supports_sample_weight:
                sample_weight_kwargs = {"sample_weight": sample_weights}
            else:
                logger.warning(
                    "`sample_weight` was ignored since underlying regression model's "
                    "`fit()` method does not support it."
                )
<<<<<<< HEAD

        # only pass "verbose" to to underlying model if it supports it
        if "verbose" in inspect.signature(self.model.fit).parameters:
            kwargs["verbose"] = verbose

=======
>>>>>>> 5726105a
        self.model.fit(
            training_samples,
            training_labels,
            **sample_weight_kwargs,
            **kwargs,
        )

        # generate and store the lagged components names (for feature importance analysis)
        self._lagged_feature_names, self._lagged_label_names = (
            create_lagged_component_names(
                target_series=series,
                past_covariates=past_covariates,
                future_covariates=future_covariates,
                lags=self._get_lags("target"),
                lags_past_covariates=self._get_lags("past"),
                lags_future_covariates=self._get_lags("future"),
                output_chunk_length=self.output_chunk_length,
                concatenate=False,
                use_static_covariates=self.uses_static_covariates,
            )
        )

    def fit(
        self,
        series: Union[TimeSeries, Sequence[TimeSeries]],
        past_covariates: Optional[Union[TimeSeries, Sequence[TimeSeries]]] = None,
        future_covariates: Optional[Union[TimeSeries, Sequence[TimeSeries]]] = None,
        max_samples_per_ts: Optional[int] = None,
        n_jobs_multioutput_wrapper: Optional[int] = None,
        sample_weight: Optional[Union[TimeSeries, Sequence[TimeSeries], str]] = None,
        stride: int = 1,
        verbose: bool = False,
        **kwargs,
    ):
        """
        Fit/train the model on one or multiple series.

        Parameters
        ----------
        series
            TimeSeries or Sequence[TimeSeries] object containing the target values.
        past_covariates
            Optionally, a series or sequence of series specifying past-observed covariates
        future_covariates
            Optionally, a series or sequence of series specifying future-known covariates
        max_samples_per_ts
            This is an integer upper bound on the number of tuples that can be produced
            per time series. It can be used in order to have an upper bound on the total size of the dataset and
            ensure proper sampling. If `None`, it will read all of the individual time series in advance (at dataset
            creation) to know their sizes, which might be expensive on big datasets.
            If some series turn out to have a length that would allow more than `max_samples_per_ts`, only the
            most recent `max_samples_per_ts` samples will be considered.
        n_jobs_multioutput_wrapper
            Number of jobs of the MultiOutputRegressor wrapper to run in parallel. Only used if the model doesn't
            support multi-output regression natively.
        sample_weight
            Optionally, some sample weights to apply to the target `series` labels. They are applied per observation,
            per label (each step in `output_chunk_length`), and per component.
            If a series or sequence of series, then those weights are used. If the weight series only have a single
            component / column, then the weights are applied globally to all components in `series`. Otherwise, for
            component-specific weights, the number of components must match those of `series`.
            If a string, then the weights are generated using built-in weighting functions. The available options are
            `"linear"` or `"exponential"` decay - the further in the past, the lower the weight. The weights are
            computed globally based on the length of the longest series in `series`. Then for each series, the weights
            are extracted from the end of the global weights. This gives a common time weighting across all series.
        stride
            The number of time steps between consecutive samples, applied starting from the end of the series. The same
            stride will be applied to both the training and evaluation set (if supplied and supported). This should be
            used with caution as it might introduce bias in the forecasts.
        verbose
            Optionally, set the fit verbosity. Not effective for all models.
        **kwargs
            Additional keyword arguments passed to the `fit` method of the model.
        """
        # guarantee that all inputs are either list of TimeSeries or None
        series = series2seq(series)
        past_covariates = series2seq(past_covariates)
        future_covariates = series2seq(future_covariates)
        val_series = series2seq(kwargs.pop("val_series", None))
        val_past_covariates = series2seq(kwargs.pop("val_past_covariates", None))
        val_future_covariates = series2seq(kwargs.pop("val_future_covariates", None))

        if not isinstance(sample_weight, str):
            sample_weight = series2seq(sample_weight)
        val_sample_weight = kwargs.pop("val_sample_weight", None)
        if not isinstance(val_sample_weight, str):
            val_sample_weight = series2seq(val_sample_weight)

        self.encoders = self.initialize_encoders()
        if self.encoders.encoding_available:
            past_covariates, future_covariates = self.generate_fit_encodings(
                series=series,
                past_covariates=past_covariates,
                future_covariates=future_covariates,
            )

        if past_covariates is not None:
            self._uses_past_covariates = True
        if future_covariates is not None:
            self._uses_future_covariates = True
        if (
            get_single_series(series).static_covariates is not None
            and self.supports_static_covariates
            and self.considers_static_covariates
        ):
            self._verify_static_covariates(get_single_series(series).static_covariates)
            self._uses_static_covariates = True

        for covs, name in zip([past_covariates, future_covariates], ["past", "future"]):
            raise_if(
                covs is not None and name not in self.lags,
                f"`{name}_covariates` not None in `fit()` method call, but `lags_{name}_covariates` is None in "
                f"constructor.",
            )

            raise_if(
                covs is None and name in self.lags,
                f"`{name}_covariates` is None in `fit()` method call, but `lags_{name}_covariates` is not None in "
                "constructor.",
            )

        if self.supports_val_set:
            val_series, val_past_covariates, val_future_covariates = (
                self._process_validation_set(
                    series=series,
                    past_covariates=past_covariates,
                    future_covariates=future_covariates,
                    val_series=val_series,
                    val_past_covariates=val_past_covariates,
                    val_future_covariates=val_future_covariates,
                )
            )

        # saving the dims of all input series to check at prediction time
        self.input_dim = {
            "target": series[0].width,
            "past": past_covariates[0].width if past_covariates else None,
            "future": future_covariates[0].width if future_covariates else None,
        }

        # Check if multi-output regression is required
        requires_multioutput = not series[0].is_univariate or (
            self.output_chunk_length > 1 and self.multi_models
        )

        # If multi-output required and model doesn't support it natively, wrap it in a MultiOutputMixin
        if (
            requires_multioutput
            and not isinstance(self.model, MultiOutputMixin)
            and (
                not self._supports_native_multioutput
                or sample_weight
                is not None  # we have 2D sample (and time) weights, only supported in Darts
            )
        ):
            val_set_name, val_weight_name = self.val_set_params
            mor_kwargs = {
                "eval_set_name": val_set_name,
                "eval_weight_name": val_weight_name,
                "n_jobs": n_jobs_multioutput_wrapper,
            }
            mor_kwargs["output_chunk_length"] = self.output_chunk_length

            self.model = get_multioutput_estimator_cls(self._model_type)(
                estimator=self.model, **mor_kwargs
            )

        if (
            not isinstance(self.model, MultiOutputMixin)
            and n_jobs_multioutput_wrapper is not None
        ):
            logger.warning("Provided `n_jobs_multioutput_wrapper` wasn't used.")

        super().fit(
            series=seq2series(series),
            past_covariates=seq2series(past_covariates),
            future_covariates=seq2series(future_covariates),
        )
        variate2arg = {
            "target": "lags",
            "past": "lags_past_covariates",
            "future": "lags_future_covariates",
        }

        # if provided, component-wise lags must be defined for all the components of the first series
        component_lags_error_msg = []
        for variate_type, variate in zip(
            ["target", "past", "future"], [series, past_covariates, future_covariates]
        ):
            if variate_type not in self.component_lags:
                continue

            # ignore the fallback lags entry
            provided_components = set(self.component_lags[variate_type].keys())
            required_components = set(variate[0].components)

            wrong_components = list(
                provided_components - {"default_lags"} - required_components
            )
            missing_keys = list(required_components - provided_components)
            # lags were specified for unrecognized components
            if len(wrong_components) > 0:
                component_lags_error_msg.append(
                    f"The `{variate2arg[variate_type]}` dictionary specifies lags for components that are not "
                    f"present in the series : {wrong_components}. They must be removed to avoid any ambiguity."
                )
            elif len(missing_keys) > 0 and "default_lags" not in provided_components:
                component_lags_error_msg.append(
                    f"The {variate2arg[variate_type]} dictionary is missing the lags for the following components "
                    f"present in the series: {missing_keys}. The key 'default_lags' can be used to provide lags for "
                    f"all the non-explicitely defined components."
                )
            else:
                # reorder the components based on the input series, insert the default when necessary
                self.component_lags[variate_type] = {
                    comp_name: (
                        self.component_lags[variate_type][comp_name]
                        if comp_name in self.component_lags[variate_type]
                        else self.component_lags[variate_type]["default_lags"]
                    )
                    for comp_name in variate[0].components
                }

        # single error message for all the lags arguments
        if len(component_lags_error_msg) > 0:
            raise_log(ValueError("\n".join(component_lags_error_msg)), logger)

        self._fit_model(
            series=series,
            past_covariates=past_covariates,
            future_covariates=future_covariates,
            val_series=val_series,
            val_past_covariates=val_past_covariates,
            val_future_covariates=val_future_covariates,
            sample_weight=sample_weight,
            val_sample_weight=val_sample_weight,
            max_samples_per_ts=max_samples_per_ts,
            stride=stride,
            verbose=verbose,
            **kwargs,
        )

        likelihood = self.likelihood
        if likelihood is not None:
            likelihood.fit(self)
        return self

    def predict(
        self,
        n: int,
        series: Optional[Union[TimeSeries, Sequence[TimeSeries]]] = None,
        past_covariates: Optional[Union[TimeSeries, Sequence[TimeSeries]]] = None,
        future_covariates: Optional[Union[TimeSeries, Sequence[TimeSeries]]] = None,
        num_samples: int = 1,
        verbose: bool = False,
        predict_likelihood_parameters: bool = False,
        show_warnings: bool = True,
        random_state: Optional[int] = None,
        **kwargs,
    ) -> Union[TimeSeries, Sequence[TimeSeries]]:
        """Forecasts values for `n` time steps after the end of the series.

        Parameters
        ----------
        n : int
            Forecast horizon - the number of time steps after the end of the series for which to produce predictions.
        series : TimeSeries or list of TimeSeries, optional
            Optionally, one or several input `TimeSeries`, representing the history of the target series whose future
            is to be predicted. If specified, the method returns the forecasts of these series. Otherwise, the method
            returns the forecast of the (single) training series.
        past_covariates : TimeSeries or list of TimeSeries, optional
            Optionally, the past-observed covariates series needed as inputs for the model.
            They must match the covariates used for training in terms of dimension and type.
        future_covariates : TimeSeries or list of TimeSeries, optional
            Optionally, the future-known covariates series needed as inputs for the model.
            They must match the covariates used for training in terms of dimension and type.
        num_samples : int, default: 1
            Number of times a prediction is sampled from a probabilistic model. Should be set to 1
            for deterministic models.
        verbose
            Whether to print the progress.
        predict_likelihood_parameters
            If set to `True`, the model predicts the parameters of its `likelihood` instead of the target. Only
            supported for probabilistic models with a likelihood, `num_samples = 1` and `n<=output_chunk_length`.
            Default: ``False``
        show_warnings
            Optionally, control whether warnings are shown. Not effective for all models.
        random_state
            Controls the randomness of probabilistic predictions.
        **kwargs : dict, optional
            Additional keyword arguments passed to the `predict` method of the model. Only works with
            univariate target series.
        """
        if series is None:
            # then there must be a single TS, and that was saved in super().fit as self.training_series
            if self.training_series is None:
                raise_log(
                    ValueError(
                        "Input `series` must be provided. This is the result either from fitting on multiple series, "
                        "from not having fit the model yet, or from loading a model saved with `clean=True`."
                    ),
                    logger,
                )
            series = self.training_series

        called_with_single_series = isinstance(series, TimeSeries)

        # guarantee that all inputs are either list of TimeSeries or None
        series = series2seq(series)

        if past_covariates is None and self.past_covariate_series is not None:
            past_covariates = [self.past_covariate_series] * len(series)
        if future_covariates is None and self.future_covariate_series is not None:
            future_covariates = [self.future_covariate_series] * len(series)
        past_covariates = series2seq(past_covariates)
        future_covariates = series2seq(future_covariates)

        if self.uses_static_covariates:
            self._verify_static_covariates(series[0].static_covariates)

        # encoders are set when calling fit(), but not when calling fit_from_dataset()
        # when covariates are loaded from model, they already contain the encodings: this is not a problem as the
        # encoders regenerate the encodings
        if self.encoders.encoding_available:
            past_covariates, future_covariates = self.generate_predict_encodings(
                n=n,
                series=series,
                past_covariates=past_covariates,
                future_covariates=future_covariates,
            )
        super().predict(
            n,
            series,
            past_covariates,
            future_covariates,
            num_samples,
            verbose,
            predict_likelihood_parameters,
            show_warnings,
        )

        # check that the input sizes of the target series and covariates match
        pred_input_dim = {
            "target": series[0].width,
            "past": past_covariates[0].width if past_covariates else None,
            "future": future_covariates[0].width if future_covariates else None,
        }
        raise_if_not(
            pred_input_dim == self.input_dim,
            f"The number of components of the target series and the covariates provided for prediction doesn't "
            f"match the number of components of the target series and the covariates this model has been "
            f"trained on.\n"
            f"Provided number of components for prediction: {pred_input_dim}\n"
            f"Provided number of components for training: {self.input_dim}",
        )

        # prediction preprocessing
        covariates = {
            "past": (past_covariates, self.lags.get("past")),
            "future": (future_covariates, self.lags.get("future")),
        }

        # prepare one_shot shift and step
        if self.multi_models:
            shift = 0
            step = self.output_chunk_length
        else:
            shift = self.output_chunk_length - 1
            step = 1

        # dictionary containing covariate data over time span required for prediction
        covariate_matrices = {}
        # dictionary containing covariate lags relative to minimum covariate lag
        relative_cov_lags = {}
        for cov_type, (covs, lags) in covariates.items():
            if covs is None:
                continue

            relative_cov_lags[cov_type] = np.array(lags) - lags[0]
            covariate_matrices[cov_type] = []
            for idx, (ts, cov) in enumerate(zip(series, covs)):
                # how many steps to go back from end of target series for start of covariates
                steps_back = -(min(lags) + 1) + shift
                lags_diff = max(lags) - min(lags) + 1
                # over how many steps the covariates range
                n_steps = lags_diff + max(0, n - self.output_chunk_length) + shift

                # calculate first and last required covariate time steps
                start_ts = ts.end_time() - ts.freq * steps_back
                end_ts = start_ts + ts.freq * (n_steps - 1)

                # check for sufficient covariate data
                if not (cov.start_time() <= start_ts and cov.end_time() >= end_ts):
                    index_text = (
                        " "
                        if called_with_single_series
                        else f" at list/sequence index {idx} "
                    )
                    raise_log(
                        ValueError(
                            f"The `{cov_type}_covariates`{index_text}are not long enough. "
                            f"Given horizon `n={n}`, `min(lags_{cov_type}_covariates)={lags[0]}`, "
                            f"`max(lags_{cov_type}_covariates)={lags[-1]}` and "
                            f"`output_chunk_length={self.output_chunk_length}`, the `{cov_type}_covariates` have to "
                            f"range from {start_ts} until {end_ts} (inclusive), but they only range from "
                            f"{cov.start_time()} until {cov.end_time()}."
                        ),
                        logger=logger,
                    )

                # use slice() instead of [] as for integer-indexed series [] does not act on time index
                # for range indexes, we make the end timestamp inclusive here
                end_ts = end_ts + ts.freq if ts.has_range_index else end_ts
                covariate_matrices[cov_type].append(
                    cov.slice(start_ts, end_ts).values(copy=False)
                )

            covariate_matrices[cov_type] = np.stack(covariate_matrices[cov_type])

        series_matrix = None
        if "target" in self.lags:
            series_matrix = np.stack([
                ts.values(copy=False)[self.lags["target"][0] - shift :, :]
                for ts in series
            ])

        # repeat series_matrix to shape (num_samples * num_series, n_lags, n_components)
        # [series 0 sample 0, series 0 sample 1, ..., series n sample k]
        series_matrix = np.repeat(series_matrix, num_samples, axis=0)

        # same for covariate matrices
        for cov_type, data in covariate_matrices.items():
            covariate_matrices[cov_type] = np.repeat(data, num_samples, axis=0)

        # for concatenating target with predictions (or quantile parameters)
        likelihood = self.likelihood
        if predict_likelihood_parameters and likelihood is not None:
            # with `multi_models=False`, the predictions are concatenated with the past target, even if `n<=ocl`
            # to make things work, we just append the first predicted parameter (it will never be accessed)
            sample_slice = slice(0, None, likelihood.num_parameters)
        else:
            sample_slice = slice(None)

        # prediction
        predictions = []
        last_step_shift = 0
        # t_pred indicates the number of time steps after the first prediction
        for t_pred in range(0, n, step):
            # in case of autoregressive forecast `(t_pred > 0)` and if `n` is not a round multiple of `step`,
            # we have to step back `step` from `n` in the last iteration
            if 0 < n - t_pred < step and t_pred > 0:
                last_step_shift = t_pred - (n - step)
                t_pred = n - step

            # concatenate previous iteration forecasts
            if "target" in self.lags and predictions:
                series_matrix = np.concatenate(
                    [series_matrix, predictions[-1][:, :, sample_slice]], axis=1
                )

            # extract and concatenate lags from target and covariates series
            X = _create_lagged_data_autoregression(
                target_series=series,
                t_pred=t_pred,
                shift=shift,
                last_step_shift=last_step_shift,
                series_matrix=series_matrix,
                covariate_matrices=covariate_matrices,
                lags=self.lags,
                component_lags=self.component_lags,
                relative_cov_lags=relative_cov_lags,
                num_samples=num_samples,
                uses_static_covariates=self.uses_static_covariates,
                last_static_covariates_shape=self._static_covariates_shape,
            )

            # X has shape (n_series * n_samples, n_regression_features)
            prediction = self._predict(
                X,
                num_samples,
                predict_likelihood_parameters,
                random_state=random_state,
                **kwargs,
            )
            # prediction shape (n_series * n_samples, output_chunk_length, n_components)
            # append prediction to final predictions
            predictions.append(prediction[:, last_step_shift:])

        # concatenate and use first n points as prediction
        predictions = np.concatenate(predictions, axis=1)[:, :n]

        # bring into correct shape: (n_series, output_chunk_length, n_components, n_samples)
        predictions = np.moveaxis(
            predictions.reshape(len(series), num_samples, n, -1), 1, -1
        )

        # build time series from the predicted values starting after end of series
        predictions = [
            self._build_forecast_series(
                points_preds=row,
                input_series=input_tgt,
                custom_components=(
                    self.likelihood.component_names(series=input_tgt)
                    if predict_likelihood_parameters
                    else None
                ),
                with_static_covs=False if predict_likelihood_parameters else True,
                with_hierarchy=False if predict_likelihood_parameters else True,
                pred_start=input_tgt.end_time()
                + (1 + self.output_chunk_shift) * input_tgt.freq,
            )
            for idx_ts, (row, input_tgt) in enumerate(zip(predictions, series))
        ]

        return predictions[0] if called_with_single_series else predictions

    @random_method
    def _predict(
        self,
        x: np.ndarray,
        num_samples: int,
        predict_likelihood_parameters: bool,
        random_state: Optional[int] = None,
        **kwargs,
    ) -> np.ndarray:
        """Generate predictions.

        Generates deterministic predictions if no `Likelihood` was used.
        Otherwise, generates probabilistic predictions. Either sampled from the predicted distribution,
        or the predicted distribution parameters directly.
        """
        x, _ = self._format_samples(x)
        if self.likelihood is not None:
            return self.likelihood.predict(
                model=self,
                x=x,
                num_samples=num_samples,
                predict_likelihood_parameters=predict_likelihood_parameters,
                **kwargs,
            )

        prediction = self.model.predict(x, **kwargs)
        k = x.shape[0]
        return prediction.reshape(k, self.pred_dim, -1)

    @property
    def lagged_feature_names(self) -> Optional[list[str]]:
        """The lagged feature names the model has been trained on.

        The naming convention for target, past and future covariates is: ``"{name}_{type}_lag{i}"``, where:

            - ``{name}`` the component name of the (first) series
            - ``{type}`` is the feature type, one of "target", "pastcov", and "futcov"
            - ``{i}`` is the lag value

        The naming convention for static covariates is: ``"{name}_statcov_target_{comp}"``, where:

            - ``{name}`` the static covariate name of the (first) series
            - ``{comp}`` the target component name of the (first) that the static covariate act on. If the static
                covariate acts globally on a multivariate target series, will show "global".
        """
        return self._lagged_feature_names

    @property
    def lagged_label_names(self) -> Optional[list[str]]:
        """The lagged label name for the model's estimators.

        The naming convention is: ``"{name}_target_hrz{i}"``, where:

            - ``{name}`` the component name of the (first) series
            - ``{i}`` is the position in output_chunk_length (label lag)
        """
        return self._lagged_label_names

    def __str__(self):
        return self.model.__str__()

    @property
    def likelihood(self) -> Optional[SKLearnLikelihood]:
        return getattr(self, "_likelihood", None)

    @property
    def supports_past_covariates(self) -> bool:
        return len(self.lags.get("past", [])) > 0

    @property
    def supports_future_covariates(self) -> bool:
        return len(self.lags.get("future", [])) > 0

    @property
    def supports_static_covariates(self) -> bool:
        return True

    @property
    def supports_probabilistic_prediction(self) -> bool:
        return self.likelihood is not None

    @property
    def supports_val_set(self) -> bool:
        """Whether the model supports a validation set during training."""
        return False

    @property
    def supports_sample_weight(self) -> bool:
        """Whether the model supports a validation set during training."""
        return (
            self.model.supports_sample_weight
            if isinstance(self.model, MultiOutputMixin)
            else has_fit_parameter(self.model, "sample_weight")
        )

    @property
    def val_set_params(self) -> tuple[Optional[str], Optional[str]]:
        """Returns the parameter names for the validation set, and validation sample weights if it supports
        a validation set."""
        return None, None

    def _check_optimizable_historical_forecasts(
        self,
        forecast_horizon: int,
        retrain: Union[bool, int, Callable[..., bool]],
        show_warnings: bool,
    ) -> bool:
        """
        Historical forecast can be optimized only if `retrain=False` and `forecast_horizon <= model.output_chunk_length`
        (no auto-regression required).
        """
        return _check_optimizable_historical_forecasts_global_models(
            model=self,
            forecast_horizon=forecast_horizon,
            retrain=retrain,
            show_warnings=show_warnings,
            allow_autoregression=False,
        )

    def _optimized_historical_forecasts(
        self,
        series: Union[TimeSeries, Sequence[TimeSeries]],
        past_covariates: Optional[Union[TimeSeries, Sequence[TimeSeries]]] = None,
        future_covariates: Optional[Union[TimeSeries, Sequence[TimeSeries]]] = None,
        num_samples: int = 1,
        start: Optional[Union[pd.Timestamp, float, int]] = None,
        start_format: Literal["position", "value"] = "value",
        forecast_horizon: int = 1,
        stride: int = 1,
        overlap_end: bool = False,
        last_points_only: bool = True,
        verbose: bool = False,
        show_warnings: bool = True,
        predict_likelihood_parameters: bool = False,
        random_state: Optional[int] = None,
        **kwargs,
    ) -> Union[TimeSeries, Sequence[TimeSeries], Sequence[Sequence[TimeSeries]]]:
        """
        For SKLearnModels we create the lagged prediction data once per series using a moving window.
        With this, we can avoid having to recreate the tabular input data and call `model.predict()` for each
        forecastable index and series.
        Additionally, there is a dedicated subroutines for `last_points_only=True` and `last_points_only=False`.

        TODO: support forecast_horizon > output_chunk_length (auto-regression)
        """
        series, past_covariates, future_covariates, series_seq_type = (
            _process_historical_forecast_input(
                model=self,
                series=series,
                past_covariates=past_covariates,
                future_covariates=future_covariates,
                forecast_horizon=forecast_horizon,
                allow_autoregression=False,
            )
        )

        # TODO: move the loop here instead of duplicated code in each sub-routine?
        if last_points_only:
            hfc = _optimized_historical_forecasts_last_points_only(
                model=self,
                series=series,
                past_covariates=past_covariates,
                future_covariates=future_covariates,
                num_samples=num_samples,
                start=start,
                start_format=start_format,
                forecast_horizon=forecast_horizon,
                stride=stride,
                overlap_end=overlap_end,
                show_warnings=show_warnings,
                verbose=verbose,
                predict_likelihood_parameters=predict_likelihood_parameters,
                random_state=random_state,
                **kwargs,
            )
        else:
            hfc = _optimized_historical_forecasts_all_points(
                model=self,
                series=series,
                past_covariates=past_covariates,
                future_covariates=future_covariates,
                num_samples=num_samples,
                start=start,
                start_format=start_format,
                forecast_horizon=forecast_horizon,
                stride=stride,
                overlap_end=overlap_end,
                show_warnings=show_warnings,
                verbose=verbose,
                predict_likelihood_parameters=predict_likelihood_parameters,
                random_state=random_state,
                **kwargs,
            )
        return series2seq(hfc, seq_type_out=series_seq_type)

    @property
    def _supports_native_multioutput(self) -> bool:
        """
        Returns True if the model supports multi-output regression natively.
        """
        model = (
            self.model.estimator
            if isinstance(self.model, MultiOutputMixin)
            else self.model
        )
        return model.__sklearn_tags__().target_tags.multi_output

    @property
    def _model_type(self) -> ModelType:
        return ModelType.FORECASTING_REGRESSOR


class _QuantileModelContainer(OrderedDict):
    def __init__(self):
        super().__init__()


class SKLearnModelWithCategoricalFeatures(SKLearnModel, ABC):
    def __init__(
        self,
        model,
        lags: Union[int, list] = None,
        lags_past_covariates: Union[int, list[int]] = None,
        lags_future_covariates: Union[tuple[int, int], list[int]] = None,
        output_chunk_length: int = 1,
        output_chunk_shift: int = 0,
        add_encoders: Optional[dict] = None,
        multi_models: Optional[bool] = True,
        use_static_covariates: bool = True,
        categorical_past_covariates: Optional[Union[str, list[str]]] = None,
        categorical_future_covariates: Optional[Union[str, list[str]]] = None,
        categorical_static_covariates: Optional[Union[str, list[str]]] = None,
        random_state: Optional[int] = None,
    ):
        """
        Extension of `SKLearnModel` for regression models that support categorical features.

        Parameters
        ----------
        model
            Scikit-learn-like model with ``fit()`` and ``predict()`` methods. Also possible to use model that doesn't
            support multi-output regression for multivariate timeseries, in which case one regressor
            will be used per component in the multivariate series.
        lags
            Lagged target `series` values used to predict the next time step/s.
            If an integer, must be > 0. Uses the last `n=lags` past lags; e.g. `(-1, -2, ..., -lags)`, where `0`
            corresponds the first predicted time step of each sample. If `output_chunk_shift > 0`, then
            lag `-1` translates to `-1 - output_chunk_shift` steps before the first prediction step.
            If a list of integers, each value must be < 0. Uses only the specified values as lags.
            If a dictionary, the keys correspond to the `series` component names (of the first series when
            using multiple series) and the values correspond to the component lags (integer or list of integers). The
            key 'default_lags' can be used to provide default lags for un-specified components. Raises and error if some
            components are missing and the 'default_lags' key is not provided.
        lags_past_covariates
            Lagged `past_covariates` values used to predict the next time step/s.
            If an integer, must be > 0. Uses the last `n=lags_past_covariates` past lags; e.g. `(-1, -2, ..., -lags)`,
            where `0` corresponds to the first predicted time step of each sample. If `output_chunk_shift > 0`, then
            lag `-1` translates to `-1 - output_chunk_shift` steps before the first prediction step.
            If a list of integers, each value must be < 0. Uses only the specified values as lags.
            If a dictionary, the keys correspond to the `past_covariates` component names (of the first series when
            using multiple series) and the values correspond to the component lags (integer or list of integers). The
            key 'default_lags' can be used to provide default lags for un-specified components. Raises and error if some
            components are missing and the 'default_lags' key is not provided.
        lags_future_covariates
            Lagged `future_covariates` values used to predict the next time step/s. The lags are always relative to the
            first step in the output chunk, even when `output_chunk_shift > 0`.
            If a tuple of `(past, future)`, both values must be > 0. Uses the last `n=past` past lags and `n=future`
            future lags; e.g. `(-past, -(past - 1), ..., -1, 0, 1, .... future - 1)`, where `0` corresponds the first
            predicted time step of each sample. If `output_chunk_shift > 0`, the position of negative lags differ from
            those of `lags` and `lags_past_covariates`. In this case a future lag `-5` would point at the same
            step as a target lag of `-5 + output_chunk_shift`.
            If a list of integers, uses only the specified values as lags.
            If a dictionary, the keys correspond to the `future_covariates` component names (of the first series when
            using multiple series) and the values correspond to the component lags (tuple or list of integers). The key
            'default_lags' can be used to provide default lags for un-specified components. Raises and error if some
            components are missing and the 'default_lags' key is not provided.
        output_chunk_length
            Number of time steps predicted at once (per chunk) by the internal model. It is not the same as forecast
            horizon `n` used in `predict()`, which is the desired number of prediction points generated using a
            one-shot- or autoregressive forecast. Setting `n <= output_chunk_length` prevents auto-regression. This is
            useful when the covariates don't extend far enough into the future, or to prohibit the model from using
            future values of past and / or future covariates for prediction (depending on the model's covariate
            support).
        output_chunk_shift
            Optionally, the number of steps to shift the start of the output chunk into the future (relative to the
            input chunk end). This will create a gap between the input (history of target and past covariates) and
            output. If the model supports `future_covariates`, the `lags_future_covariates` are relative to the first
            step in the shifted output chunk. Predictions will start `output_chunk_shift` steps after the end of the
            target `series`. If `output_chunk_shift` is set, the model cannot generate autoregressive predictions
            (`n > output_chunk_length`).
        add_encoders
            A large number of past and future covariates can be automatically generated with `add_encoders`.
            This can be done by adding multiple pre-defined index encoders and/or custom user-made functions that
            will be used as index encoders. Additionally, a transformer such as Darts' :class:`Scaler` can be added to
            transform the generated covariates. This happens all under one hood and only needs to be specified at
            model creation.
            Read :meth:`SequentialEncoder <darts.dataprocessing.encoders.SequentialEncoder>` to find out more about
            ``add_encoders``. Default: ``None``. An example showing some of ``add_encoders`` features:

            .. highlight:: python
            .. code-block:: python

                def encode_year(idx):
                    return (idx.year - 1950) / 50

                add_encoders={
                    'cyclic': {'future': ['month']},
                    'datetime_attribute': {'future': ['hour', 'dayofweek']},
                    'position': {'past': ['relative'], 'future': ['relative']},
                    'custom': {'past': [encode_year]},
                    'transformer': Scaler(),
                    'tz': 'CET'
                }
            ..
        multi_models
            If True, a separate model will be trained for each future lag to predict. If False, a single model is
            trained to predict at step 'output_chunk_length' in the future. Default: True.
        use_static_covariates
            Whether the model should use static covariate information in case the input `series` passed to ``fit()``
            contain static covariates. If ``True``, and static covariates are available at fitting time, will enforce
            that all target `series` have the same static covariate dimensionality in ``fit()`` and ``predict()``.
        categorical_past_covariates
            Optionally, component name or list of component names specifying the past covariates that should be treated
            as categorical.
        categorical_future_covariates
            Optionally, component name or list of component names specifying the future covariates that should be
            treated as categorical.
        categorical_static_covariates
            Optionally, string or list of strings specifying the static covariates that should be treated as
            categorical.
        random_state
            Controls the randomness for reproducible forecasting.
        """
        super().__init__(
            lags=lags,
            lags_past_covariates=lags_past_covariates,
            lags_future_covariates=lags_future_covariates,
            output_chunk_length=output_chunk_length,
            output_chunk_shift=output_chunk_shift,
            add_encoders=add_encoders,
            model=model,
            multi_models=multi_models,
            use_static_covariates=use_static_covariates,
            random_state=random_state,
        )

        if categorical_static_covariates is not None and not use_static_covariates:
            raise_log(
                ValueError(
                    "`categorical_static_covariates` is declared but `use_static_covariates` is set to False."
                ),
                logger,
            )
        if categorical_past_covariates is not None and lags_past_covariates is None:
            raise_log(
                ValueError(
                    "`categorical_past_covariates` is declared but `lags_past_covariates` is not set."
                ),
                logger,
            )
        if categorical_future_covariates is not None and lags_future_covariates is None:
            raise_log(
                ValueError(
                    "`categorical_future_covariates` is declared but `lags_future_covariates` is not set."
                ),
                logger,
            )

        self.categorical_past_covariates = (
            [categorical_past_covariates]
            if isinstance(categorical_past_covariates, str)
            else categorical_past_covariates
        )
        self.categorical_future_covariates = (
            [categorical_future_covariates]
            if isinstance(categorical_future_covariates, str)
            else categorical_future_covariates
        )
        self.categorical_static_covariates = (
            [categorical_static_covariates]
            if isinstance(categorical_static_covariates, str)
            else categorical_static_covariates
        )
        self._categorical_indices = []  # Indices are set on fit

    def _get_categorical_features(
        self,
        series: Union[Sequence[TimeSeries], TimeSeries],
        past_covariates: Optional[Union[Sequence[TimeSeries], TimeSeries]] = None,
        future_covariates: Optional[Union[Sequence[TimeSeries], TimeSeries]] = None,
    ) -> tuple[list[int], list[str]]:
        """
        Returns the indices and column names of the categorical features in the regression model.

        Steps:
        1. Get the list of features used in the model. We keep the creation order of the different lags/features
            in create_lagged_data.
        2. Get the indices of the categorical features in the list of features.
        """
        target_ts = get_single_series(series)
        categorical_covariates = [
            list(target_ts.components)
            if self._get_lags("target") is not None
            and self._model_type == ModelType.FORECASTING_CLASSIFIER
            else [],
            self.categorical_past_covariates
            if self.categorical_past_covariates
            else [],
            self.categorical_future_covariates
            if self.categorical_future_covariates
            else [],
            self.categorical_static_covariates
            if self.categorical_static_covariates
            else [],
        ]

        # if no categorical covariates are declared, return empty lists
        if sum(len(cat_cov) for cat_cov in categorical_covariates) == 0:
            return [], []

        # keep track of feature list index to refer to the columns indices
        feature_list = self._get_lagged_features(
            series=series,
            past_covariates=past_covariates,
            future_covariates=future_covariates,
        )

        index = 0
        indices = []
        col_names = []
        series_type = [
            "series",
            "past_covariates",
            "future_covariates",
            "static_covariates",
        ]
        for cat_covs, features, s_type in zip(
            categorical_covariates, feature_list, series_type
        ):
            # extract all categorical feature indices
            extracted_categorical_features = []
            for prefix, component, lag in features:
                if component in cat_covs:
                    indices.append(index)
                    col_names.append(f"{prefix}_{component}_lag{lag}")
                    extracted_categorical_features.append(component)
                index += 1

            # check that all cat components were extracted
            missing_comps = [
                comp for comp in cat_covs if comp not in extracted_categorical_features
            ]
            if missing_comps:
                raise_log(
                    ValueError(
                        f"Some `categorical_{s_type}` components "
                        f"({missing_comps}) declared at model creation are "
                        f"not present in the `{s_type}` passed to the `fit()` call. "
                        f"Available feature(s) are: {set([comp for _, comp, _ in features])}"
                    ),
                    logger=logger,
                )
        return indices, col_names

    def _fit_model(
        self,
        series,
        past_covariates,
        future_covariates,
        max_samples_per_ts,
        sample_weight,
        verbose: bool = False,
        **kwargs,
    ):
        """
        Custom fit function for `SKLearnModelWithCategoricalFeatures` models, adding logic to let the model
        handle categorical features directly.

        Sub-classes can override `_format_samples` to format the columns listed in self._categorical_features
        according to the model's requirements.
        """
        cat_col_indices, _ = self._get_categorical_features(
            series=series,
            past_covariates=past_covariates,
            future_covariates=future_covariates,
        )
        self._categorical_indices = cat_col_indices

        # cat_param_name is None if model has no attribute to specify categorical features in `fit()`
        cat_param_name = self._categorical_fit_param

        # Add attributes in kwargs if applicable for model's `fit()` method
        if cat_param_name is not None and len(cat_col_indices) > 0:
            kwargs[cat_param_name] = cat_col_indices

        super()._fit_model(
            series=series,
            past_covariates=past_covariates,
            future_covariates=future_covariates,
            max_samples_per_ts=max_samples_per_ts,
            sample_weight=sample_weight,
            verbose=verbose,
            **kwargs,
        )

    def _validate_categorical_components(self, samples):
        """Check if categorical features are integer-encoded"""
        if np.any(samples[:, self._categorical_indices] % 1 != 0):
            raise_log(
                ValueError(
                    "Categorical features must be integer-encoded, decimal values found instead."
                ),
                logger=logger,
            )

    def _format_samples(
        self, samples: np.ndarray, labels: Optional[np.ndarray] = None
    ) -> tuple[Any, Any]:
        """
        Validate and format the categorical columns listed in self._categorical_indices accordingly to the model's
        requirements.
        """
        if len(self._categorical_indices) != 0:
            self._validate_categorical_components(samples)
        return samples, labels

    @property
    @abstractmethod
    def _categorical_fit_param(self) -> Optional[str]:
        """
        Returns the name of the categorical features parameter from model's `fit` method .
        """


class RegressionModel(SKLearnModel):
    def __init__(
        self,
        lags: Optional[LAGS_TYPE] = None,
        lags_past_covariates: Optional[LAGS_TYPE] = None,
        lags_future_covariates: Optional[FUTURE_LAGS_TYPE] = None,
        output_chunk_length: int = 1,
        output_chunk_shift: int = 0,
        add_encoders: Optional[dict] = None,
        model=None,
        multi_models: Optional[bool] = True,
        use_static_covariates: bool = True,
        random_state: Optional[int] = None,
    ):
        """Regression Model
        Can be used to fit any scikit-learn-like regressor class to predict the target time series from lagged values.

        Note: `RegressionModel` is deprecated and will be removed in a future version. Use
        :class:`~darts.models.forecasting.sklearn_model.SKLearnModel` instead.

        Parameters
        ----------
        lags
            Lagged target `series` values used to predict the next time step/s.
            If an integer, must be > 0. Uses the last `n=lags` past lags; e.g. `(-1, -2, ..., -lags)`, where `0`
            corresponds the first predicted time step of each sample. If `output_chunk_shift > 0`, then
            lag `-1` translates to `-1 - output_chunk_shift` steps before the first prediction step.
            If a list of integers, each value must be < 0. Uses only the specified values as lags.
            If a dictionary, the keys correspond to the `series` component names (of the first series when
            using multiple series) and the values correspond to the component lags (integer or list of integers). The
            key 'default_lags' can be used to provide default lags for un-specified components. Raises and error if some
            components are missing and the 'default_lags' key is not provided.
        lags_past_covariates
            Lagged `past_covariates` values used to predict the next time step/s.
            If an integer, must be > 0. Uses the last `n=lags_past_covariates` past lags; e.g. `(-1, -2, ..., -lags)`,
            where `0` corresponds to the first predicted time step of each sample. If `output_chunk_shift > 0`, then
            lag `-1` translates to `-1 - output_chunk_shift` steps before the first prediction step.
            If a list of integers, each value must be < 0. Uses only the specified values as lags.
            If a dictionary, the keys correspond to the `past_covariates` component names (of the first series when
            using multiple series) and the values correspond to the component lags (integer or list of integers). The
            key 'default_lags' can be used to provide default lags for un-specified components. Raises and error if some
            components are missing and the 'default_lags' key is not provided.
        lags_future_covariates
            Lagged `future_covariates` values used to predict the next time step/s. The lags are always relative to the
            first step in the output chunk, even when `output_chunk_shift > 0`.
            If a tuple of `(past, future)`, both values must be > 0. Uses the last `n=past` past lags and `n=future`
            future lags; e.g. `(-past, -(past - 1), ..., -1, 0, 1, .... future - 1)`, where `0` corresponds the first
            predicted time step of each sample. If `output_chunk_shift > 0`, the position of negative lags differ from
            those of `lags` and `lags_past_covariates`. In this case a future lag `-5` would point at the same
            step as a target lag of `-5 + output_chunk_shift`.
            If a list of integers, uses only the specified values as lags.
            If a dictionary, the keys correspond to the `future_covariates` component names (of the first series when
            using multiple series) and the values correspond to the component lags (tuple or list of integers). The key
            'default_lags' can be used to provide default lags for un-specified components. Raises and error if some
            components are missing and the 'default_lags' key is not provided.
        output_chunk_length
            Number of time steps predicted at once (per chunk) by the internal model. It is not the same as forecast
            horizon `n` used in `predict()`, which is the desired number of prediction points generated using a
            one-shot- or autoregressive forecast. Setting `n <= output_chunk_length` prevents auto-regression. This is
            useful when the covariates don't extend far enough into the future, or to prohibit the model from using
            future values of past and / or future covariates for prediction (depending on the model's covariate
            support).
        output_chunk_shift
            Optionally, the number of steps to shift the start of the output chunk into the future (relative to the
            input chunk end). This will create a gap between the input (history of target and past covariates) and
            output. If the model supports `future_covariates`, the `lags_future_covariates` are relative to the first
            step in the shifted output chunk. Predictions will start `output_chunk_shift` steps after the end of the
            target `series`. If `output_chunk_shift` is set, the model cannot generate autoregressive predictions
            (`n > output_chunk_length`).
        add_encoders
            A large number of past and future covariates can be automatically generated with `add_encoders`.
            This can be done by adding multiple pre-defined index encoders and/or custom user-made functions that
            will be used as index encoders. Additionally, a transformer such as Darts' :class:`Scaler` can be added to
            transform the generated covariates. This happens all under one hood and only needs to be specified at
            model creation.
            Read :meth:`SequentialEncoder <darts.dataprocessing.encoders.SequentialEncoder>` to find out more about
            ``add_encoders``. Default: ``None``. An example showing some of ``add_encoders`` features:

            .. highlight:: python
            .. code-block:: python

                def encode_year(idx):
                    return (idx.year - 1950) / 50

                add_encoders={
                    'cyclic': {'future': ['month']},
                    'datetime_attribute': {'future': ['hour', 'dayofweek']},
                    'position': {'past': ['relative'], 'future': ['relative']},
                    'custom': {'past': [encode_year]},
                    'transformer': Scaler(),
                    'tz': 'CET'
                }
            ..
        model
            Scikit-learn-like model with ``fit()`` and ``predict()`` methods. Also possible to use model that doesn't
            support multi-output regression for multivariate timeseries, in which case one regressor
            will be used per component in the multivariate series.
            If None, defaults to: ``sklearn.linear_model.LinearRegression(n_jobs=-1)``.
        multi_models
            If True, a separate model will be trained for each future lag to predict. If False, a single model
            is trained to predict all the steps in 'output_chunk_length' (features lags are shifted back by
            `output_chunk_length - n` for each step `n`). Default: True.
        use_static_covariates
            Whether the model should use static covariate information in case the input `series` passed to ``fit()``
            contain static covariates. If ``True``, and static covariates are available at fitting time, will enforce
            that all target `series` have the same static covariate dimensionality in ``fit()`` and ``predict()``.
        random_state
            Controls the randomness for reproducible forecasting.

        Examples
        --------
        >>> from darts.datasets import WeatherDataset
        >>> from darts.models import RegressionModel
        >>> from sklearn.linear_model import Ridge
        >>> series = WeatherDataset().load()
        >>> # predicting atmospheric pressure
        >>> target = series['p (mbar)'][:100]
        >>> # optionally, use past observed rainfall (pretending to be unknown beyond index 100)
        >>> past_cov = series['rain (mm)'][:100]
        >>> # optionally, use future temperatures (pretending this component is a forecast)
        >>> future_cov = series['T (degC)'][:106]
        >>> # wrap around the sklearn Ridge model
        >>> model = RegressionModel(
        >>>     model=Ridge(),
        >>>     lags=12,
        >>>     lags_past_covariates=4,
        >>>     lags_future_covariates=(0,6),
        >>>     output_chunk_length=6
        >>> )
        >>> model.fit(target, past_covariates=past_cov, future_covariates=future_cov)
        >>> pred = model.predict(6)
        >>> pred.values()
        array([[1005.73340676],
                [1005.71159051],
                [1005.7322616 ],
                [1005.76314504],
                [1005.82204348],
                [1005.89100967]])
        """
        raise_deprecation_warning(
            "`RegressionModel` is deprecated and will be removed in a future version. "
            "Use `SKLearnModel` instead.",
            logger,
        )

        super().__init__(
            lags=lags,
            lags_past_covariates=lags_past_covariates,
            lags_future_covariates=lags_future_covariates,
            output_chunk_length=output_chunk_length,
            output_chunk_shift=output_chunk_shift,
            add_encoders=add_encoders,
            model=model,
            multi_models=multi_models,
            use_static_covariates=use_static_covariates,
            random_state=random_state,
        )


class _ClassifierMixin:
    """
    Mixin for sklearn-like classification forecasting models
    """

    model: Any
    multi_models: bool
    class_labels: Union[list[np.ndarray], np.ndarray]
    _output_chunk_length: int

    def fit(
        self,
        *args,
        **kwargs,
    ):
        super().fit(
            *args,
            **kwargs,
        )

        classes = self.class_labels
        if self.multi_models and self._output_chunk_length > 1:
            # make sure that all individual models have seen the same classes during training
            num_components = len(classes) // self._output_chunk_length

            # classes are ordered by chunk then by component: [classes_comp0_chunk0, classes_comp1_chunk0, ..]
            for i in range(self._output_chunk_length):
                if any(
                    not np.array_equal(classes[i], estimator_classes)
                    for estimator_classes in classes[i::num_components]
                ):
                    raise_log(
                        ValueError(
                            "Estimators for the same target component received different class labels "
                            "during training. In most cases this occurs for shorter target series. "
                            f"For component `{i}`, the observed classes for each step in the output chunk are: "
                            f"`{[estimator_classes for estimator_classes in classes[i::num_components]]}`"
                        )
                    )
        return self

    @property
    def class_labels(self):
        """Returns the classes of the classifier model if the model was previously trained."""
        classes = getattr(self.model, "classes_", None)
        if classes is None:
            return None
        # unify `class_labels` to a list of arrays of classes for simplicity
        # - single-labels and single-model tasks return a single array of classes
        # - multi-labels or multi-models tasks return a list of arrays of classes
        if not isinstance(classes, list):
            classes = [classes]
        return classes

    def _validate_lags(
        self,
        lags: Optional[LAGS_TYPE],
        lags_past_covariates: Optional[LAGS_TYPE],
        lags_future_covariates: Optional[FUTURE_LAGS_TYPE],
    ):
        super()._validate_lags(
            lags=lags,
            lags_past_covariates=lags_past_covariates,
            lags_future_covariates=lags_future_covariates,
        )

        if lags is not None and not isinstance(
            self, SKLearnModelWithCategoricalFeatures
        ):
            logger.warning(
                "This model will treat target `series` lagged values as "
                "numeric input features (and not categorical)."
            )

    @property
    def _model_type(self) -> ModelType:
        return ModelType.FORECASTING_CLASSIFIER


class SKLearnClassifierModel(_ClassifierMixin, SKLearnModel):
    def __init__(
        self,
        model=None,
        lags: Union[int, list] = None,
        lags_past_covariates: Union[int, list[int]] = None,
        lags_future_covariates: Union[tuple[int, int], list[int]] = None,
        output_chunk_length: int = 1,
        output_chunk_shift: int = 0,
        add_encoders: Optional[dict] = None,
        likelihood: Optional[str] = LikelihoodType.ClassProbability.value,
        multi_models: Optional[bool] = True,
        use_static_covariates: bool = True,
        random_state: Optional[int] = None,
    ):
        """SKLearn Classifier Model

        Can be used to fit any scikit-learn-like classifier class to predict the target time series with categorical
        values from lagged values.

        .. note::
            If target series `lags` are provided, they will be treated as numeric input features (and not categorical).
            For categorical input feature support, consider models such as
            :class:`~darts.models.forecasting.lgbm.LightGBMClassifierModel` or
            :class:`~darts.models.forecasting.catboost_model.CatBoostClassifierModel`.

        Parameters
        ----------
        model
            Scikit-learn-like classifier model with ``fit()`` and ``predict()`` methods. Also possible to use model
            that doesn't support multi-label classification for multivariate timeseries, in which case one classifier
            will be used per component in the multivariate series.
            If `None`, defaults to: ``sklearn.linear_model.LogisticRegression(n_jobs=-1)``.
        lags
            Lagged target `series` values used to predict the next time step/s.
            If an integer, must be > 0. Uses the last `n=lags` past lags; e.g. `(-1, -2, ..., -lags)`, where `0`
            corresponds the first predicted time step of each sample. If `output_chunk_shift > 0`, then
            lag `-1` translates to `-1 - output_chunk_shift` steps before the first prediction step.
            If a list of integers, each value must be < 0. Uses only the specified values as lags.
            If a dictionary, the keys correspond to the `series` component names (of the first series when
            using multiple series) and the values correspond to the component lags (integer or list of integers). The
            key 'default_lags' can be used to provide default lags for un-specified components. Raises and error if some
            components are missing and the 'default_lags' key is not provided.
            This model treats the target `series` as numerical features when lags are provided.
        lags_past_covariates
            Lagged `past_covariates` values used to predict the next time step/s.
            If an integer, must be > 0. Uses the last `n=lags_past_covariates` past lags; e.g. `(-1, -2, ..., -lags)`,
            where `0` corresponds to the first predicted time step of each sample. If `output_chunk_shift > 0`, then
            lag `-1` translates to `-1 - output_chunk_shift` steps before the first prediction step.
            If a list of integers, each value must be < 0. Uses only the specified values as lags.
            If a dictionary, the keys correspond to the `past_covariates` component names (of the first series when
            using multiple series) and the values correspond to the component lags (integer or list of integers). The
            key 'default_lags' can be used to provide default lags for un-specified components. Raises and error if some
            components are missing and the 'default_lags' key is not provided.
        lags_future_covariates
            Lagged `future_covariates` values used to predict the next time step/s. The lags are always relative to the
            first step in the output chunk, even when `output_chunk_shift > 0`.
            If a tuple of `(past, future)`, both values must be > 0. Uses the last `n=past` past lags and `n=future`
            future lags; e.g. `(-past, -(past - 1), ..., -1, 0, 1, .... future - 1)`, where `0` corresponds the first
            predicted time step of each sample. If `output_chunk_shift > 0`, the position of negative lags differ from
            those of `lags` and `lags_past_covariates`. In this case a future lag `-5` would point at the same
            step as a target lag of `-5 + output_chunk_shift`.
            If a list of integers, uses only the specified values as lags.
            If a dictionary, the keys correspond to the `future_covariates` component names (of the first series when
            using multiple series) and the values correspond to the component lags (tuple or list of integers). The key
            'default_lags' can be used to provide default lags for un-specified components. Raises and error if some
            components are missing and the 'default_lags' key is not provided.
        output_chunk_length
            Number of time steps predicted at once (per chunk) by the internal model. It is not the same as forecast
            horizon `n` used in `predict()`, which is the desired number of prediction points generated using a
            one-shot- or autoregressive forecast. Setting `n <= output_chunk_length` prevents auto-regression. This is
            useful when the covariates don't extend far enough into the future, or to prohibit the model from using
            future values of past and / or future covariates for prediction (depending on the model's covariate
            support).
        output_chunk_shift
            Optionally, the number of steps to shift the start of the output chunk into the future (relative to the
            input chunk end). This will create a gap between the input (history of target and past covariates) and
            output. If the model supports `future_covariates`, the `lags_future_covariates` are relative to the first
            step in the shifted output chunk. Predictions will start `output_chunk_shift` steps after the end of the
            target `series`. If `output_chunk_shift` is set, the model cannot generate autoregressive predictions
            (`n > output_chunk_length`).
        add_encoders
            A large number of past and future covariates can be automatically generated with `add_encoders`.
            This can be done by adding multiple pre-defined index encoders and/or custom user-made functions that
            will be used as index encoders. Additionally, a transformer such as Darts' :class:`Scaler` can be added to
            transform the generated covariates. This happens all under one hood and only needs to be specified at
            model creation.
            Read :meth:`SequentialEncoder <darts.dataprocessing.encoders.SequentialEncoder>` to find out more about
            ``add_encoders``. Default: ``None``. An example showing some of ``add_encoders`` features:

            .. highlight:: python
            .. code-block:: python

                def encode_year(idx):
                    return (idx.year - 1950) / 50

                add_encoders={
                    'cyclic': {'future': ['month']},
                    'datetime_attribute': {'future': ['hour', 'dayofweek']},
                    'position': {'past': ['relative'], 'future': ['relative']},
                    'custom': {'past': [encode_year]},
                    'transformer': Scaler(),
                    'tz': 'CET'
                }
            ..
        likelihood
            'classprobability' or ``None``. If set to 'classprobability', setting `predict_likelihood_parameters`
            in `predict()` will forecast class probabilities.
            Default: 'classprobability'
        multi_models
            If True, a separate model will be trained for each future lag to predict. If False, a single model is
            trained to predict at step 'output_chunk_length' in the future. Default: True.
        use_static_covariates
            Whether the model should use static covariate information in case the input `series` passed to ``fit()``
            contain static covariates. If ``True``, and static covariates are available at fitting time, will enforce
            that all target `series` have the same static covariate dimensionality in ``fit()`` and ``predict()``.
        random_state
            Controls the randomness for reproducible forecasting.

        Examples
        --------
        >>> import numpy as np
        >>> from darts.datasets import WeatherDataset
        >>> from darts.models import SKLearnClassifierModel
        >>> from sklearn.neighbors import KNeighborsClassifier
        >>> series = WeatherDataset().load().resample("1D", method="mean")
        >>> # predicting if it will rain or not
        >>> target =  series['rain (mm)'][:105].map(lambda x: np.where(x > 0, 1, 0))
        >>> # optionally, use past observed rainfall (pretending to be unknown beyond index 105)
        >>> past_cov = series['T (degC)'][:105]
        >>> # optionally, use future pressure (pretending this component is a forecast)
        >>> future_cov = series['p (mbar)'][:111]
        >>> # predict 6 "will rain" values using the 12 past values of pressure and temperature,
        >>> # as well as the 6 pressure values corresponding to the forecasted period
        >>> model = SKLearnClassifierModel(
        >>>     model=KNeighborsClassifier(),
        >>>     lags_past_covariates=12,
        >>>     lags_future_covariates=[0,1,2,3,4,5],
        >>>     output_chunk_length=6
        >>> )
        >>> model.fit(target, past_covariates=past_cov, future_covariates=future_cov)
        >>> pred = model.predict(6)
        >>> pred.values()
        array([[0.],
               [0.],
               [1.],
               [1.],
               [1.],
               [0.]])
        """

        model = model if model is not None else LogisticRegression(n_jobs=-1)
        if not is_classifier(model):
            raise_log(
                ValueError(
                    "`SKLearnClassifierModel` must be initialized with a classifier `model`."
                ),
                logger,
            )
        if not hasattr(model, "predict_proba"):
            logger.warning(
                "`model` has no method with name `predict_proba()`. Probabilistic forecasting support deactivated."
            )
            likelihood = None

        self._likelihood = _get_likelihood(
            likelihood=likelihood,
            n_outputs=output_chunk_length if multi_models else 1,
            available_likelihoods=[LikelihoodType.ClassProbability],
        )

        super().__init__(
            model=model,
            lags=lags,
            lags_past_covariates=lags_past_covariates,
            lags_future_covariates=lags_future_covariates,
            output_chunk_length=output_chunk_length,
            output_chunk_shift=output_chunk_shift,
            add_encoders=add_encoders,
            multi_models=multi_models,
            use_static_covariates=use_static_covariates,
            random_state=random_state,
        )<|MERGE_RESOLUTION|>--- conflicted
+++ resolved
@@ -886,14 +886,11 @@
                     "`sample_weight` was ignored since underlying regression model's "
                     "`fit()` method does not support it."
                 )
-<<<<<<< HEAD
-
-        # only pass "verbose" to to underlying model if it supports it
+
+        # only pass "verbose" to the underlying model if it supports it
         if "verbose" in inspect.signature(self.model.fit).parameters:
             kwargs["verbose"] = verbose
 
-=======
->>>>>>> 5726105a
         self.model.fit(
             training_samples,
             training_labels,
