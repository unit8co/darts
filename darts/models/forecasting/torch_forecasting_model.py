"""
TorchForecastingModel

This file contains several abstract classes:

    * TorchForecastingModel is the super-class of all torch (deep learning) darts forecasting models.

    * PastCovariatesTorchModel(TorchForecastingModel) for torch models consuming only past-observed covariates.
    * FutureCovariatesTorchModel(TorchForecastingModel) for torch models consuming only future values of
      future covariates.
    * DualCovariatesTorchModel(TorchForecastingModel) for torch models consuming past and future values of some single
      future covariates.
    * MixedCovariatesTorchModel(TorchForecastingModel) for torch models consuming both past-observed
      as well as past and future values of some future covariates.
    * SplitCovariatesTorchModel(TorchForecastingModel) for torch models consuming past-observed as well as future
      values of some future covariates.
"""

import copy
import datetime
import inspect
import os
import re
import shutil
import sys
from abc import ABC, abstractmethod
from collections.abc import Sequence
from glob import glob
from typing import Any, Callable, Literal, Optional, Union

if sys.version_info >= (3, 11):
    from typing import Self
else:
    from typing_extensions import Self

import numpy as np
import pandas as pd
import pytorch_lightning as pl
import torch
from pytorch_lightning import loggers as pl_loggers
from torch.utils.data import DataLoader

from darts.dataprocessing.encoders import SequentialEncoder
from darts.logging import (
    get_logger,
    raise_if,
    raise_if_not,
    raise_log,
    suppress_lightning_warnings,
)
from darts.models.forecasting.forecasting_model import (
    ForecastingModel,
    GlobalForecastingModel,
)
from darts.models.forecasting.pl_forecasting_module import PLForecastingModule
from darts.timeseries import TimeSeries
from darts.utils.data import (
    SequentialTorchInferenceDataset,
    SequentialTorchTrainingDataset,
    TorchInferenceDataset,
    TorchTrainingDataset,
)
from darts.utils.data.torch_datasets.utils import (
    TorchBatch,
    TorchInferenceDatasetOutput,
    TorchTrainingSample,
)
from darts.utils.historical_forecasts import (
    _check_optimizable_historical_forecasts_global_models,
    _process_historical_forecast_input,
)
from darts.utils.historical_forecasts.optimized_historical_forecasts_torch import (
    _optimized_historical_forecasts,
)
from darts.utils.likelihood_models.torch import TorchLikelihood
from darts.utils.timeseries_generation import _build_forecast_series_from_schema
from darts.utils.torch import random_method
from darts.utils.ts_utils import get_single_series, seq2series, series2seq
from darts.utils.utils import _build_tqdm_iterator, _parallel_apply

# Check whether we are running pytorch-lightning >= 2.0.0 or not:
tokens = pl.__version__.split(".")
pl_200_or_above = int(tokens[0]) >= 2

if pl_200_or_above:
    from pytorch_lightning.callbacks import ProgressBar
    from pytorch_lightning.tuner import Tuner
else:
    from pytorch_lightning.callbacks import ProgressBarBase as ProgressBar
    from pytorch_lightning.tuner.tuning import Tuner


DEFAULT_DARTS_FOLDER = "darts_logs"
CHECKPOINTS_FOLDER = "checkpoints"
RUNS_FOLDER = "runs"
INIT_MODEL_NAME = "_model.pth.tar"

TORCH_NP_DTYPES = {
    torch.float16: np.float16,
    torch.float32: np.float32,
    torch.float64: np.float64,
}

# pickling a TorchForecastingModel will not save below attributes: the keys specify the
# attributes to be ignored, and the values are the default values getting assigned upon loading
TFM_ATTRS_NO_PICKLE = {"model": None, "trainer": None}

logger = get_logger(__name__)


def _get_checkpoint_folder(work_dir, model_name):
    return os.path.join(work_dir, model_name, CHECKPOINTS_FOLDER)


def _get_logs_folder(work_dir, model_name):
    return os.path.join(work_dir, model_name)


def _get_runs_folder(work_dir, model_name):
    return os.path.join(work_dir, model_name)


def _get_checkpoint_fname(work_dir, model_name, best=False):
    checkpoint_dir = _get_checkpoint_folder(work_dir, model_name)
    path = os.path.join(checkpoint_dir, "best-*" if best else "last-*")

    checklist = glob(path)
    if len(checklist) == 0:
        raise_log(
            FileNotFoundError(
                "There is no file matching prefix {} in {}".format(
                    "best-*" if best else "last-*", checkpoint_dir
                )
            ),
            logger,
        )

    file_name = max(checklist, key=os.path.getctime)
    return os.path.basename(file_name)


class TorchForecastingModel(GlobalForecastingModel, ABC):
    @random_method
    def __init__(
        self,
        batch_size: int = 32,
        n_epochs: int = 100,
        model_name: str = None,
        work_dir: str = os.path.join(os.getcwd(), DEFAULT_DARTS_FOLDER),
        log_tensorboard: bool = False,
        nr_epochs_val_period: int = 1,
        force_reset: bool = False,
        save_checkpoints: bool = False,
        add_encoders: Optional[dict] = None,
        random_state: Optional[int] = None,
        pl_trainer_kwargs: Optional[dict] = None,
        show_warnings: bool = False,
    ):
        """Pytorch Lightning (PL)-based Forecasting Model.

        This class is meant to be inherited to create a new PL-based forecasting model.
        It governs the interactions between:
            - Darts forecasting models (module) :class:`PLTorchForecastingModel`
            - Darts integrated PL Lightning Trainer :class:`pytorch_lightning.Trainer` or custom PL Trainers
            - Dataset loaders :class:`TorchTrainingDataset` and :class:`TorchInferenceDataset` or custom Dataset
              Loaders.

        When subclassing this class, please make sure to set the self.model attribute
        in the __init__ function and then call super().__init__ while passing the kwargs.

        Parameters
        ----------
        batch_size
            Number of time series (input and output sequences) used in each training pass. Default: ``32``.
        n_epochs
            Number of epochs over which to train the model. Default: ``100``.
        model_name
            Name of the model. Used for creating checkpoints and saving tensorboard data. If not specified,
            defaults to the following string ``"YYYY-mm-dd_HH_MM_SS_torch_model_run_PID"``, where the initial part
            of the name is formatted with the local date and time, while PID is the processed ID (preventing models
            spawned at the same time by different processes to share the same model_name). E.g.,
            ``"2021-06-14_09_53_32_torch_model_run_44607"``.
        work_dir
            Path of the working directory, where to save checkpoints and Tensorboard summaries.
            Default: current working directory.
        log_tensorboard
            If set, use Tensorboard to log the different parameters. The logs will be located in:
            ``"{work_dir}/darts_logs/{model_name}/logs/"``. Default: ``False``.
        nr_epochs_val_period
            Number of epochs to wait before evaluating the validation loss (if a validation
            ``TimeSeries`` is passed to the :func:`fit()` method). Default: ``1``.
        force_reset
            If set to ``True``, any previously-existing model with the same name will be reset (all checkpoints will
            be discarded). Default: ``False``.
        save_checkpoints
            Whether to automatically save the untrained model and checkpoints from training.
            To load the model from checkpoint, call :func:`MyModelClass.load_from_checkpoint()`, where
            :class:`MyModelClass` is the :class:`TorchForecastingModel` class that was used (such as :class:`TFTModel`,
            :class:`NBEATSModel`, etc.). If set to ``False``, the model can still be manually saved using
            :func:`save()` and loaded using :func:`load()`. Default: ``False``.
        add_encoders
            A large number of past and future covariates can be automatically generated with `add_encoders`.
            This can be done by adding multiple pre-defined index encoders and/or custom user-made functions that
            will be used as index encoders. Additionally, a transformer such as Darts' :class:`Scaler` can be added to
            transform the generated covariates. This happens all under one hood and only needs to be specified at
            model creation.
            Read :meth:`SequentialEncoder <darts.dataprocessing.encoders.SequentialEncoder>` to find out more about
            ``add_encoders``. Default: ``None``. An example showing some of ``add_encoders`` features:

            .. highlight:: python
            .. code-block:: python

                def encode_year(idx):
                    return (idx.year - 1950) / 50

                add_encoders={
                    'cyclic': {'future': ['month']},
                    'datetime_attribute': {'future': ['hour', 'dayofweek']},
                    'position': {'past': ['relative'], 'future': ['relative']},
                    'custom': {'past': [encode_year]},
                    'transformer': Scaler(),
                    'tz': 'CET'
                }
            ..
        random_state
            Control the randomness of the weights initialization. Check this
            `link <https://scikit-learn.org/stable/glossary.html#term-random_state>`_ for more details.
            Default: ``None``.
        pl_trainer_kwargs
            By default :class:`TorchForecastingModel` creates a PyTorch Lightning Trainer with several useful presets
            that performs the training, validation and prediction processes. These presets include automatic
            checkpointing, tensorboard logging, setting the torch device and more.
            With ``pl_trainer_kwargs`` you can add additional kwargs to instantiate the PyTorch Lightning trainer
            object. Check the `PL Trainer documentation
            <https://pytorch-lightning.readthedocs.io/en/stable/common/trainer.html>`_ for more information about the
            supported kwargs. Default: ``None``.
            Running on GPU(s) is also possible using ``pl_trainer_kwargs`` by specifying keys ``"accelerator",
            "devices", and "auto_select_gpus"``. Some examples for setting the devices inside the ``pl_trainer_kwargs``
            dict:

            - ``{"accelerator": "cpu"}`` for CPU,
            - ``{"accelerator": "gpu", "devices": [i]}`` to use only GPU ``i`` (``i`` must be an integer),
            - ``{"accelerator": "gpu", "devices": -1, "auto_select_gpus": True}`` to use all available GPUS.

            For more info, see here:
            `trainer flags
            <https://pytorch-lightning.readthedocs.io/en/stable/common/trainer.html#trainer-flags>`_,
            and `training on multiple gpus
            <https://pytorch-lightning.readthedocs.io/en/stable/accelerators/gpu_basic.html#train-on-multiple-gpus>`_.

            With parameter ``"callbacks"`` you can add custom or PyTorch-Lightning built-in callbacks to Darts'
            :class:`TorchForecastingModel`. Below is an example for adding EarlyStopping to the training process.
            The model will stop training early if the validation loss `val_loss` does not improve beyond
            specifications. For more information on callbacks, visit:
            `PyTorch Lightning Callbacks
            <https://pytorch-lightning.readthedocs.io/en/stable/extensions/callbacks.html>`_

            .. highlight:: python
            .. code-block:: python

                from pytorch_lightning.callbacks.early_stopping import EarlyStopping

                # stop training when validation loss does not decrease more than 0.05 (`min_delta`) over
                # a period of 5 epochs (`patience`)
                my_stopper = EarlyStopping(
                    monitor="val_loss",
                    patience=5,
                    min_delta=0.05,
                    mode='min',
                )

                pl_trainer_kwargs={"callbacks": [my_stopper]}
            ..

            Note that you can also use a custom PyTorch Lightning Trainer for training and prediction with optional
            parameter ``trainer`` in :func:`fit()` and :func:`predict()`.
        show_warnings
            whether to show warnings raised from PyTorch Lightning. Useful to detect potential issues of
            your forecasting use case. Default: ``False``.
        """
        super().__init__(add_encoders=add_encoders)
        suppress_lightning_warnings(suppress_all=not show_warnings)

        # model will get created in first call of fit_from_dataset()
        self.model: Optional[PLForecastingModule] = None
        # to retrieve the PLForecastingModule upon loading, we store the module path, and class name
        self._module_path = self.__module__
        # class name will be set in fit_from_dataset()
        self._module_name: Optional[str] = ""

        self.train_sample: Optional[TorchTrainingSample] = None
        self.output_dim: Optional[int] = None

        self.n_epochs = n_epochs
        self.batch_size = batch_size

        # get model name and work dir
        if model_name is None:
            current_time = datetime.datetime.now().strftime("%Y-%m-%d_%H_%M_%S")
            model_name = current_time + "_torch_model_run_" + str(os.getpid())

        self.model_name = model_name
        self.work_dir = work_dir

        # setup model save dirs
        self.save_checkpoints = save_checkpoints
        checkpoints_folder = _get_checkpoint_folder(self.work_dir, self.model_name)
        log_folder = _get_logs_folder(self.work_dir, self.model_name)
        checkpoint_exists = (
            os.path.exists(checkpoints_folder)
            and len(glob(os.path.join(checkpoints_folder, "*"))) > 0
        )

        # setup model save dirs
        if checkpoint_exists and save_checkpoints:
            raise_if_not(
                force_reset,
                f"Some model data already exists for `model_name` '{self.model_name}'. Either load model to continue "
                f"training or use `force_reset=True` to initialize anyway to start training from scratch and remove "
                f"all the model data",
                logger,
            )
            self.reset_model()
        elif save_checkpoints:
            self._create_save_dirs()
        else:
            pass

        # save best epoch on val_loss and last epoch under 'darts_logs/model_name/checkpoints/'
        if save_checkpoints:
            checkpoint_callback = pl.callbacks.ModelCheckpoint(
                dirpath=checkpoints_folder,
                save_last=True,
                monitor="val_loss",
                filename="best-{epoch}-{val_loss:.2f}",
            )
            checkpoint_callback.CHECKPOINT_NAME_LAST = "last-{epoch}"
        else:
            checkpoint_callback = None

        # save tensorboard under 'darts_logs/model_name/logs/'
        model_logger = (
            pl_loggers.TensorBoardLogger(save_dir=log_folder, name="", version="logs")
            if log_tensorboard
            else False
        )

        # setup trainer parameters from model creation parameters
        self.trainer_params: dict[str, Any] = {
            "logger": model_logger,
            "max_epochs": n_epochs,
            "check_val_every_n_epoch": nr_epochs_val_period,
            "enable_checkpointing": save_checkpoints,
            "callbacks": [cb for cb in [checkpoint_callback] if cb is not None],
        }

        # update trainer parameters with user defined `pl_trainer_kwargs`
        if pl_trainer_kwargs is not None:
            pl_trainer_kwargs_copy = {
                key: val for key, val in pl_trainer_kwargs.items()
            }
            self.n_epochs = pl_trainer_kwargs_copy.get("max_epochs", self.n_epochs)
            self.trainer_params["callbacks"] += pl_trainer_kwargs_copy.pop(
                "callbacks", []
            )
            self.trainer_params = dict(self.trainer_params, **pl_trainer_kwargs_copy)

        # pytorch lightning trainer will be created at training time
        # keep a reference of the trainer, to avoid weak reference errors
        self.trainer: Optional[pl.Trainer] = None
        self.load_ckpt_path: Optional[str] = None

        # pl_module_params must be set in __init__ method of TorchForecastingModel subclass
        self.pl_module_params: Optional[dict] = None

    @classmethod
    def _validate_model_params(cls, **kwargs):
        """validate that parameters used at model creation are part of :class:`TorchForecastingModel`,
        :class:`PLForecastingModule` or cls __init__ methods.
        """
        valid_kwargs = (
            set(inspect.signature(TorchForecastingModel.__init__).parameters.keys())
            | set(inspect.signature(PLForecastingModule.__init__).parameters.keys())
            | set(inspect.signature(cls.__init__).parameters.keys())
        )

        invalid_kwargs = [kwarg for kwarg in kwargs if kwarg not in valid_kwargs]

        raise_if(
            len(invalid_kwargs) > 0,
            f"Invalid model creation parameters. Model `{cls.__name__}` has no args/kwargs `{invalid_kwargs}`",
            logger=logger,
        )

    @classmethod
    def _extract_torch_model_params(cls, **kwargs):
        """extract params from model creation to set up TorchForecastingModels"""
        cls._validate_model_params(**kwargs)
        get_params = list(
            inspect.signature(TorchForecastingModel.__init__).parameters.keys()
        )
        get_params.remove("self")
        return {kwarg: kwargs.get(kwarg) for kwarg in get_params if kwarg in kwargs}

    @staticmethod
    def _extract_pl_module_params(**kwargs):
        """Extract params from model creation to set up PLForecastingModule (the actual torch.nn.Module)"""
        get_params = list(
            inspect.signature(PLForecastingModule.__init__).parameters.keys()
        )
        get_params.remove("self")
        return {kwarg: kwargs.get(kwarg) for kwarg in get_params if kwarg in kwargs}

    def _create_save_dirs(self):
        """Create work dir and model dir"""
        if not os.path.exists(self.work_dir):
            os.mkdir(self.work_dir)
        if not os.path.exists(_get_runs_folder(self.work_dir, self.model_name)):
            os.mkdir(_get_runs_folder(self.work_dir, self.model_name))

    def _remove_save_dirs(self):
        shutil.rmtree(
            _get_runs_folder(self.work_dir, self.model_name), ignore_errors=True
        )

    def reset_model(self):
        """Resets the model object and removes all stored data - model, checkpoints, loggers and training history."""
        self._remove_save_dirs()
        self._create_save_dirs()

        self.model = None
        self.train_sample = None

    def _init_model(self, trainer: Optional[pl.Trainer] = None) -> PLForecastingModule:
        """Initializes model and trainer based on examples of input/output tensors (to get the sizes right):"""

        raise_if(
            self.pl_module_params is None,
            "`pl_module_params` must be extracted in __init__ method of `TorchForecastingModel` subclass after "
            "calling `super.__init__(...)`. Do this with `self._extract_pl_module_params(**self.model_params).`",
        )

        self.pl_module_params["train_sample_shape"] = [
            variate.shape if variate is not None else None
            for variate in self.train_sample
        ]
        # the tensors have shape (chunk_length, nr_dimensions)
        model = self._create_model(self.train_sample)
        self._module_name = model.__class__.__name__

        precision = None
        dtype = self.train_sample[0].dtype
        if np.issubdtype(dtype, np.float32):
            logger.info("Time series values are 32-bits; casting model to float32.")
            precision = "32" if not pl_200_or_above else "32-true"
        elif np.issubdtype(dtype, np.float64):
            logger.info("Time series values are 64-bits; casting model to float64.")
            precision = "64" if not pl_200_or_above else "64-true"
        else:
            raise_log(
                ValueError(
                    f"Invalid time series data type `{dtype}`. Cast your data to `np.float32` "
                    f"or `np.float64`, e.g. with `TimeSeries.astype(np.float32)`."
                ),
                logger,
            )
        precision_int = int(re.findall(r"\d+", str(precision))[0])

        precision_user = (
            self.trainer_params.get("precision", None)
            if trainer is None
            else trainer.precision
        )
        if precision_user is not None:
            # currently, we only support float 64 and 32
            valid_precisions = (
                ["64", "32"] if not pl_200_or_above else ["64-true", "32-true"]
            )
            if str(precision_user) not in valid_precisions:
                raise_log(
                    ValueError(
                        f"Invalid user-defined trainer_kwarg `precision={precision_user}`. "
                        f"Use one of ({valid_precisions})"
                    ),
                    logger,
                )
            precision_user_int = int(re.findall(r"\d+", str(precision_user))[0])
        else:
            precision_user_int = None

        raise_if(
            precision_user is not None and precision_user_int != precision_int,
            f"User-defined trainer_kwarg `precision='{precision_user}'` does not match dtype: `{dtype}` of the "
            f"underlying TimeSeries. Set `precision` to `{precision}` or cast your data to `{precision_user}"
            f"` with `TimeSeries.astype(np.float{precision_user_int})`.",
            logger,
        )
        self.trainer_params["precision"] = precision

        # we need to save the initialized TorchForecastingModel as PyTorch-Lightning only saves module checkpoints
        if self.save_checkpoints:
            self.save(
                os.path.join(
                    _get_runs_folder(self.work_dir, self.model_name), INIT_MODEL_NAME
                )
            )
        return model

    def _setup_trainer(
        self,
        trainer: Optional[pl.Trainer],
        model: PLForecastingModule,
        verbose: Optional[bool] = None,
        epochs: int = 0,
    ) -> pl.Trainer:
        """Sets up a PyTorch-Lightning trainer (if not already provided) for training or prediction."""
        if trainer is not None:
            return trainer

        trainer_params = {key: val for key, val in self.trainer_params.items()}
        has_progress_bar = any([
            isinstance(cb, ProgressBar) for cb in trainer_params.get("callbacks", [])
        ])
        # we ignore `verbose` if `trainer` has a progress bar, to avoid errors from lightning
        if verbose is not None and not has_progress_bar:
            trainer_params["enable_model_summary"] = (
                verbose if model.epochs_trained == 0 else False
            )
            trainer_params["enable_progress_bar"] = verbose

        return self._init_trainer(trainer_params=trainer_params, max_epochs=epochs)

    @staticmethod
    def _init_trainer(
        trainer_params: dict, max_epochs: Optional[int] = None
    ) -> pl.Trainer:
        """Initializes a PyTorch-Lightning trainer for training or prediction from `trainer_params`."""
        trainer_params_copy = {key: val for key, val in trainer_params.items()}
        if max_epochs is not None:
            trainer_params_copy["max_epochs"] = max_epochs

        # prevent lightning from adding callbacks to the callbacks list in `self.trainer_params`
        callbacks = trainer_params_copy.pop("callbacks", None)
        return pl.Trainer(
            callbacks=[cb for cb in callbacks] if callbacks is not None else callbacks,
            **trainer_params_copy,
        )

    @abstractmethod
    def _create_model(self, train_sample: TorchTrainingSample) -> PLForecastingModule:
        """
        This method has to be implemented by all children. It is in charge of instantiating the actual torch model,
        based on examples input/output tensors (i.e. implement a model with the right input/output sizes).
        """

    def _build_train_dataset(
        self,
        series: Sequence[TimeSeries],
        past_covariates: Optional[Sequence[TimeSeries]],
        future_covariates: Optional[Sequence[TimeSeries]],
        sample_weight: Optional[Union[Sequence[TimeSeries], str]],
        max_samples_per_ts: Optional[int],
        stride: int = 1,
    ) -> TorchTrainingDataset:
        """
        Models can override this method to return a custom `TorchTrainingDataset`.
        """
        return SequentialTorchTrainingDataset(
            series=series,
            past_covariates=past_covariates,
            future_covariates=future_covariates,
            input_chunk_length=self.input_chunk_length,
            output_chunk_length=self.output_chunk_length,
            output_chunk_shift=self.output_chunk_shift,
            stride=stride,
            max_samples_per_ts=max_samples_per_ts,
            use_static_covariates=self.uses_static_covariates,
            sample_weight=sample_weight,
        )

    def _build_inference_dataset(
        self,
        n: int,
        series: Sequence[TimeSeries],
        past_covariates: Optional[Sequence[TimeSeries]],
        future_covariates: Optional[Sequence[TimeSeries]],
        stride: int = 0,
        bounds: Optional[np.ndarray] = None,
    ) -> TorchInferenceDataset:
        """
        Models can override this method to return a custom `TorchInferenceDataset`.
        """
        return SequentialTorchInferenceDataset(
            series=series,
            past_covariates=past_covariates,
            future_covariates=future_covariates,
            n=n,
            stride=stride,
            bounds=bounds,
            input_chunk_length=self.input_chunk_length,
            output_chunk_length=self.output_chunk_length,
            output_chunk_shift=self.output_chunk_shift,
            use_static_covariates=self.uses_static_covariates,
        )

    @staticmethod
    def _verify_train_dataset_type(train_dataset: TorchTrainingDataset):
        """
        Verify that the provided train dataset is of the correct type
        """
        _raise_if_wrong_type(train_dataset, TorchTrainingDataset)

    @staticmethod
    def _verify_inference_dataset_type(inference_dataset: TorchInferenceDataset):
        """
        Verify that the provided inference dataset is of the correct type
        """
        _raise_if_wrong_type(inference_dataset, TorchInferenceDataset)

    @staticmethod
    def _validate_predict_sample(
        train_sample: TorchTrainingSample, predict_sample: TorchInferenceDatasetOutput
    ):
        """Validates that the predict sample matches a sample that the model was trained on.

        For models relying on `TorchTrainingDataset` and `TorchInferenceDataset`.

        Parameters
        ----------
        train_sample
            (past target, past covariates, historic future covariates, future covariates, static covariates,
            future target)
        predict_sample
            (past target, past covariates, future past covariates, historic future covariates, future covariates,
            static covariates, target series schema, prediction start time)
        """
        # datasets; we skip future target for train and predict, and skip future past covariates for predict datasets
        ds_names = [
            "series",
            "past_covariates",
            "historic_future_covariates",
            "future_covariates",
            "static_covariates",
        ]

        # ignore sample weight and future target from train sample
        train_features = train_sample[:-1]
        train_has_ds = [ds is not None for ds in train_features]

        # ignore future past covariates, target schema, and prediction start time from predict sample
        predict_features = predict_sample[:2] + predict_sample[3:-2]
        predict_has_ds = [ds is not None for ds in predict_features]

        if len(train_features) != len(predict_features):
            raise_log(
                ValueError(
                    f"Mismatch between number of training features `{len(train_features)}` "
                    f"and prediction features `{len(predict_features)}`. Make sure your prediction "
                    f"dataset's `__getitem__` method returns the same output type as given in "
                    f"`darts.utils.data.inference_dataset.TorchInferenceDataset`."
                ),
                logger=logger,
            )

        for idx, (ds_in_train, ds_in_predict, ds_name) in enumerate(
            zip(train_has_ds, predict_has_ds, ds_names)
        ):
            if ds_in_train and not ds_in_predict:
                raise_log(
                    ValueError(
                        f"This model has been trained with `{ds_name}`; some `{ds_name}` "
                        f"of matching dimensionality are needed for prediction."
                    ),
                    logger=logger,
                )
            if not ds_in_train and ds_in_predict:
                raise_log(
                    ValueError(
                        f"This model has been trained without `{ds_name}`; No `{ds_name}` "
                        f"should be provided for prediction.",
                    ),
                    logger=logger,
                )
            if ds_in_train and ds_in_predict:
                train_shape = train_features[idx].shape
                preds_shape = predict_features[idx].shape

                if ds_name == "static_covariates":
                    train_n_comp = train_shape[0] * train_shape[1]
                    preds_n_comp = preds_shape[0] * preds_shape[1]
                else:
                    train_n_comp = train_shape[-1]
                    preds_n_comp = preds_shape[-1]

                if train_n_comp != preds_n_comp:
                    raise_log(
                        ValueError(
                            f"The provided `{ds_name}` must have equal number of components as the "
                            f"`{ds_name}` used to train the model. Received number of components: "
                            f"`{preds_n_comp}`, expected: `{train_n_comp}`.",
                        ),
                        logger=logger,
                    )

    def _verify_past_future_covariates(self, past_covariates, future_covariates):
        """
        Verify that any non-None covariates comply with the model type.
        """
        invalid_covs = []
        if past_covariates is not None and not self.supports_past_covariates:
            invalid_covs.append("`past_covariates`")
        if future_covariates is not None and not self.supports_future_covariates:
            invalid_covs.append("`future_covariates`")
        if self.uses_static_covariates and not self.supports_static_covariates:
            invalid_covs.append("`static_covariates`")
        if invalid_covs:
            supported_covs = []
            if self.supports_past_covariates:
                supported_covs.append("`past_covariates`")
            if self.supports_future_covariates:
                supported_covs.append("`future_covariates`")
            if self.supports_static_covariates:
                supported_covs.append("`static_covariates`")
            if supported_covs:
                add_txt = f"It only supports {', '.join(supported_covs)}."
            else:
                add_txt = "It does not support any covariates."

            raise_log(
                ValueError(
                    f"The model does not support {', '.join(invalid_covs)}. " + add_txt
                ),
                logger=logger,
            )

    def _update_covariates_use(self):
        """Based on the Forecasting class and the training_sample attribute, update the
        uses_[past/future/static]_covariates attributes."""
        _, past_cov, historic_future_cov, future_cov, static_cov, _ = self.train_sample

        self._uses_past_covariates = past_cov is not None
        self._uses_future_covariates = future_cov is not None
        self._uses_static_covariates = static_cov is not None

    def to_onnx(self, path: Optional[str] = None, **kwargs):
        """Export model to ONNX format for optimized inference, wrapping around PyTorch Lightning's
        :func:`torch.onnx.export` method (`official documentation <https://lightning.ai/docs/pytorch/
        stable/common/lightning_module.html#to-onnx>`_).

        Note: requires `onnx` library (optional dependency) to be installed.

        Example for exporting a :class:`DLinearModel`:

        .. highlight:: python
        .. code-block:: python

            from darts.datasets import AirPassengersDataset
            from darts.models import DLinearModel

            series = AirPassengersDataset().load()
            model = DLinearModel(input_chunk_length=4, output_chunk_length=1)
            model.fit(series, epochs=1)
            model.to_onnx("my_model.onnx")
        ..

        Parameters
        ----------
        path
            Path under which to save the model at its current state. If no path is specified, the model
            is automatically saved under ``"{ModelClass}_{YYYY-mm-dd_HH_MM_SS}.onnx"``.
        **kwargs
            Additional kwargs for PyTorch's :func:`torch.onnx.export` method (except parameters ``file_path``,
            ``input_sample``, ``input_name``). For more information, read the `official documentation
            <https://pytorch.org/docs/master/onnx.html#torch.onnx.export>`_.
        """
        # TODO: LSTM model should be exported with a batch size of 1
        # TODO: predictions with TFT and TCN models is incorrect, might be caused by helper function to process inputs
        if not self._fit_called:
            raise_log(
                ValueError("`fit()` needs to be called before `to_onnx()`."), logger
            )

        if path is None:
            path = self._default_save_path() + ".onnx"

        # last dimension in train_sample_shape is the expected target
        def _randomize(shape) -> Optional[torch.Tensor]:
            return torch.rand((1,) + shape, dtype=self.model.dtype) if shape else None

        # type warning if we do not create the mocked `mock_batch` explicitly
        train_sample_shape = self.model.train_sample_shape
        mock_batch: TorchBatch = (
            _randomize(train_sample_shape[0]),
            _randomize(train_sample_shape[1]),
            _randomize(train_sample_shape[2]),
            _randomize(train_sample_shape[3]),
            _randomize(train_sample_shape[4]),
        )
        input_sample = self.model._process_input_batch(mock_batch)

        # torch models necessarily use historic target values as features in current implementation
        input_names = ["x_past"]
        if self.uses_future_covariates:
            input_names.append("x_future")
        if self.uses_static_covariates:
            input_names.append("x_static")

        self.model.to_onnx(
            file_path=path,
            input_sample=(input_sample,),
            input_names=input_names,
            **kwargs,
        )

    @random_method
    def fit(
        self,
        series: Union[TimeSeries, Sequence[TimeSeries]],
        past_covariates: Optional[Union[TimeSeries, Sequence[TimeSeries]]] = None,
        future_covariates: Optional[Union[TimeSeries, Sequence[TimeSeries]]] = None,
        val_series: Optional[Union[TimeSeries, Sequence[TimeSeries]]] = None,
        val_past_covariates: Optional[Union[TimeSeries, Sequence[TimeSeries]]] = None,
        val_future_covariates: Optional[Union[TimeSeries, Sequence[TimeSeries]]] = None,
        trainer: Optional[pl.Trainer] = None,
        verbose: Optional[bool] = None,
        epochs: int = 0,
        max_samples_per_ts: Optional[int] = None,
        dataloader_kwargs: Optional[dict[str, Any]] = None,
        sample_weight: Optional[Union[TimeSeries, Sequence[TimeSeries], str]] = None,
        val_sample_weight: Optional[
            Union[TimeSeries, Sequence[TimeSeries], str]
        ] = None,
        stride: int = 1,
    ) -> "TorchForecastingModel":
        """Fit/train the model on one or multiple series.

        This method wraps around :func:`fit_from_dataset()`, constructing a default training
        dataset for this model. If you need more control on how the series are sliced for training, consider
        calling :func:`fit_from_dataset()` with a custom :class:`darts.utils.data.TorchTrainingDataset`.

        Training is performed with a PyTorch Lightning Trainer. It uses a default Trainer object from presets and
        ``pl_trainer_kwargs`` used at model creation. You can also use a custom Trainer with optional parameter
        ``trainer``. For more information on PyTorch Lightning Trainers check out `this link
        <https://pytorch-lightning.readthedocs.io/en/stable/common/trainer.html>`_ .

        This function can be called several times to do some extra training. If ``epochs`` is specified, the model
        will be trained for some (extra) ``epochs`` epochs.

        Below, all possible parameters are documented, but not all models support all parameters. For instance,
        all the :class:`PastCovariatesTorchModel` support only ``past_covariates`` and not ``future_covariates``.
        Darts will complain if you try fitting a model with the wrong covariates argument.

        When handling covariates, Darts will try to use the time axes of the target and the covariates
        to come up with the right time slices. So the covariates can be longer than needed; as long as the time axes
        are correct Darts will handle them correctly. It will also complain if their time span is not sufficient.

        Parameters
        ----------
        series
            A series or sequence of series serving as target (i.e. what the model will be trained to forecast)
        past_covariates
            Optionally, a series or sequence of series specifying past-observed covariates
        future_covariates
            Optionally, a series or sequence of series specifying future-known covariates
        val_series
            Optionally, one or a sequence of validation target series, which will be used to compute the validation
            loss throughout training and keep track of the best performing models.
        val_past_covariates
            Optionally, the past covariates corresponding to the validation series (must match ``covariates``)
        val_future_covariates
            Optionally, the future covariates corresponding to the validation series (must match ``covariates``)
        val_sample_weight
            Same as for `sample_weight` but for the evaluation dataset.
        trainer
            Optionally, a custom PyTorch-Lightning Trainer object to perform training. Using a custom ``trainer`` will
            override Darts' default trainer.
        verbose
            Whether to print the progress. Ignored if there is a `ProgressBar` callback in
            `pl_trainer_kwargs`.
        epochs
            If specified, will train the model for ``epochs`` (additional) epochs, irrespective of what ``n_epochs``
            was provided to the model constructor.
        max_samples_per_ts
            Optionally, a maximum number of samples to use per time series. Models are trained in a supervised fashion
            by constructing slices of (input, output) examples. On long time series, this can result in unnecessarily
            large number of training samples. This parameter upper-bounds the number of training samples per time
            series (taking only the most recent samples in each series). Leaving to None does not apply any
            upper bound.
        dataloader_kwargs
            Optionally, a dictionary of keyword arguments used to create the PyTorch `DataLoader` instances for the
            training and validation datasets. For more information on `DataLoader`, check out `this link
            <https://pytorch.org/docs/stable/data.html#torch.utils.data.DataLoader>`_.
            By default, Darts configures parameters ("batch_size", "shuffle", "drop_last", "collate_fn", "pin_memory")
            for seamless forecasting. Changing them should be done with care to avoid unexpected behavior.
        sample_weight
            Optionally, some sample weights to apply to the target `series` labels. They are applied per observation,
            per label (each step in `output_chunk_length`), and per component.
            If a series or sequence of series, then those weights are used. If the weight series only have a single
            component / column, then the weights are applied globally to all components in `series`. Otherwise, for
            component-specific weights, the number of components must match those of `series`.
            If a string, then the weights are generated using built-in weighting functions. The available options are
            `"linear"` or `"exponential"` decay - the further in the past, the lower the weight. The weights are
            computed globally based on the length of the longest series in `series`. Then for each series, the weights
            are extracted from the end of the global weights. This gives a common time weighting across all series.
        val_sample_weight
            Same as for `sample_weight` but for the evaluation dataset.
        stride
            The number of time steps between consecutive samples, applied starting from the end of the series. The same
            stride will be applied to both the training and evaluation set (if supplied). This should be used with
            caution as it might introduce bias in the forecasts.

        Returns
        -------
        self
            Fitted model.
        """
        (
            (
                series,
                past_covariates,
                future_covariates,
            ),
            params,
        ) = self._setup_for_fit_from_dataset(
            series=series,
            past_covariates=past_covariates,
            future_covariates=future_covariates,
            sample_weight=sample_weight,
            stride=stride,
            val_series=val_series,
            val_past_covariates=val_past_covariates,
            val_future_covariates=val_future_covariates,
            val_sample_weight=val_sample_weight,
            trainer=trainer,
            verbose=verbose,
            epochs=epochs,
            max_samples_per_ts=max_samples_per_ts,
            dataloader_kwargs=dataloader_kwargs,
        )
        # call super fit only if user is actually fitting the model
        super().fit(
            series=seq2series(series),
            past_covariates=seq2series(past_covariates),
            future_covariates=seq2series(future_covariates),
        )
        return self.fit_from_dataset(*params)

    def _setup_for_fit_from_dataset(
        self,
        series: Union[TimeSeries, Sequence[TimeSeries]],
        past_covariates: Optional[Union[TimeSeries, Sequence[TimeSeries]]] = None,
        future_covariates: Optional[Union[TimeSeries, Sequence[TimeSeries]]] = None,
        sample_weight: Optional[Union[TimeSeries, Sequence[TimeSeries], str]] = None,
        stride: int = 1,
        val_series: Optional[Union[TimeSeries, Sequence[TimeSeries]]] = None,
        val_past_covariates: Optional[Union[TimeSeries, Sequence[TimeSeries]]] = None,
        val_future_covariates: Optional[Union[TimeSeries, Sequence[TimeSeries]]] = None,
        val_sample_weight: Optional[
            Union[TimeSeries, Sequence[TimeSeries], str]
        ] = None,
        trainer: Optional[pl.Trainer] = None,
        verbose: Optional[bool] = None,
        epochs: int = 0,
        max_samples_per_ts: Optional[int] = None,
        dataloader_kwargs: Optional[dict[str, Any]] = None,
    ) -> tuple[
        tuple[
            Sequence[TimeSeries],
            Optional[Sequence[TimeSeries]],
            Optional[Sequence[TimeSeries]],
        ],
        tuple[
            TorchTrainingDataset,
            Optional[TorchTrainingDataset],
            Optional[pl.Trainer],
            Optional[bool],
            int,
            Optional[dict[str, Any]],
        ],
    ]:
        """This method acts on `TimeSeries` inputs. It performs sanity checks, and sets up / returns the datasets and
        additional inputs required for training the model with `fit_from_dataset()`.
        """
        # guarantee that all inputs are either list of `TimeSeries` or `None`
        series = series2seq(series)
        past_covariates = series2seq(past_covariates)
        future_covariates = series2seq(future_covariates)
        val_series = series2seq(val_series)
        val_past_covariates = series2seq(val_past_covariates)
        val_future_covariates = series2seq(val_future_covariates)
        if not isinstance(sample_weight, str):
            sample_weight = series2seq(sample_weight)
        if not isinstance(val_sample_weight, str):
            val_sample_weight = series2seq(val_sample_weight)

        self.encoders = self.initialize_encoders()
        if self.encoders.encoding_available:
            past_covariates, future_covariates = self.generate_fit_encodings(
                series=series,
                past_covariates=past_covariates,
                future_covariates=future_covariates,
            )
        self._verify_past_future_covariates(
            past_covariates=past_covariates, future_covariates=future_covariates
        )
        if (
            get_single_series(series).static_covariates is not None
            and self.supports_static_covariates
            and self.considers_static_covariates
        ):
            self._verify_static_covariates(get_single_series(series).static_covariates)
            self._uses_static_covariates = True

        if past_covariates is not None:
            self._uses_past_covariates = True
        if future_covariates is not None:
            self._uses_future_covariates = True

        val_series, val_past_covariates, val_future_covariates = (
            self._process_validation_set(
                series=series,
                past_covariates=past_covariates,
                future_covariates=future_covariates,
                val_series=val_series,
                val_past_covariates=val_past_covariates,
                val_future_covariates=val_future_covariates,
            )
        )

        train_dataset = self._build_train_dataset(
            series=series,
            past_covariates=past_covariates,
            future_covariates=future_covariates,
            sample_weight=sample_weight,
            max_samples_per_ts=max_samples_per_ts,
            stride=stride,
        )

        if val_series is not None:
            val_dataset = self._build_train_dataset(
                series=val_series,
                past_covariates=val_past_covariates,
                future_covariates=val_future_covariates,
                sample_weight=val_sample_weight,
                max_samples_per_ts=max_samples_per_ts,
                stride=stride,
            )
        else:
            val_dataset = None

        # proactively catch length exceptions to display nicer messages
        length_ok = True
        try:
            len(train_dataset)
        except ValueError:
            length_ok = False
        raise_if(
            not length_ok or len(train_dataset) == 0,  # mind the order
            "The train dataset does not contain even one training sample. "
            + "This is likely due to the provided training series being too short. "
            + f"This model expect series of length at least {self.min_train_series_length}.",
        )
        logger.info(f"Train dataset contains {len(train_dataset)} samples.")

        series_input = (series, past_covariates, future_covariates)
        fit_from_ds_params = (
            train_dataset,
            val_dataset,
            trainer,
            verbose,
            epochs,
            dataloader_kwargs,
        )
        return series_input, fit_from_ds_params

    @random_method
    def fit_from_dataset(
        self,
        train_dataset: TorchTrainingDataset,
        val_dataset: Optional[TorchTrainingDataset] = None,
        trainer: Optional[pl.Trainer] = None,
        verbose: Optional[bool] = None,
        epochs: int = 0,
        dataloader_kwargs: Optional[dict[str, Any]] = None,
    ) -> "TorchForecastingModel":
        """
        Train the model with a specific :class:`darts.utils.data.TorchTrainingDataset` instance.
        These datasets implement a PyTorch ``Dataset``, and specify how the target and covariates are sliced
        for training. If you are not sure which training dataset to use, consider calling :func:`fit()` instead,
        which will create a default training dataset appropriate for this model.

        Training is performed with a PyTorch Lightning Trainer. It uses a default Trainer object from presets and
        ``pl_trainer_kwargs`` used at model creation. You can also use a custom Trainer with optional parameter
        ``trainer``. For more information on PyTorch Lightning Trainers check out `this link
        <https://pytorch-lightning.readthedocs.io/en/stable/common/trainer.html>`_.

        This function can be called several times to do some extra training. If ``epochs`` is specified, the model
        will be trained for some (extra) ``epochs`` epochs.

        Parameters
        ----------
        train_dataset
            A training dataset with a type matching this model (e.g. :class:`SequentialTorchTrainingDataset` for
            :class:`PastCovariatesTorchModel`).
        val_dataset
            A training dataset with a type matching this model (e.g. :class:`SequentialTorchTrainingDataset` for
            :class:`PastCovariatesTorchModel`s), representing the validation set (to track the validation loss).
        trainer
            Optionally, a custom PyTorch-Lightning Trainer object to perform prediction. Using a custom `trainer` will
            override Darts' default trainer.
        verbose
            Whether to print the progress. Ignored if there is a `ProgressBar` callback in
            `pl_trainer_kwargs`.
        epochs
            If specified, will train the model for ``epochs`` (additional) epochs, irrespective of what ``n_epochs``
            was provided to the model constructor.
        dataloader_kwargs
            Optionally, a dictionary of keyword arguments used to create the PyTorch `DataLoader` instances for the
            training and validation datasets. For more information on `DataLoader`, check out `this link
            <https://pytorch.org/docs/stable/data.html#torch.utils.data.DataLoader>`_.
            By default, Darts configures parameters ("batch_size", "shuffle", "drop_last", "collate_fn", "pin_memory")
            for seamless forecasting. Changing them should be done with care to avoid unexpected behavior.

        Returns
        -------
        self
            Fitted model.
        """
        self._train(
            *self._setup_for_train(
                train_dataset=train_dataset,
                val_dataset=val_dataset,
                trainer=trainer,
                verbose=verbose,
                epochs=epochs,
                dataloader_kwargs=dataloader_kwargs,
            )
        )
        return self

    def _setup_for_train(
        self,
        train_dataset: TorchTrainingDataset,
        val_dataset: Optional[TorchTrainingDataset] = None,
        trainer: Optional[pl.Trainer] = None,
        verbose: Optional[bool] = None,
        epochs: int = 0,
        dataloader_kwargs: Optional[dict[str, Any]] = None,
    ) -> tuple[pl.Trainer, PLForecastingModule, DataLoader, Optional[DataLoader]]:
        """This method acts on `TorchTrainingDataset` inputs. It performs sanity checks, and sets up / returns the
        trainer, model, and dataset loaders required for training the model with `_train()`.
        """
        self._verify_train_dataset_type(train_dataset)

        # proactively catch length exceptions to display nicer messages
        train_length_ok, val_length_ok = True, True
        try:
            len(train_dataset)
        except ValueError:
            train_length_ok = False
        if val_dataset is not None:
            try:
                len(val_dataset)
            except ValueError:
                val_length_ok = False

        raise_if(
            not train_length_ok or len(train_dataset) == 0,  # mind the order
            "The provided training time series dataset is too short for obtaining even one training point.",
            logger,
        )
        raise_if(
            val_dataset is not None and (not val_length_ok or len(val_dataset) == 0),
            "The provided validation time series dataset is too short for obtaining even one training point.",
            logger,
        )

        train_sample = train_dataset[0]
        # ignore sample weights [-2] for model dimensions
        train_sample_no_weight = train_sample[:-2] + train_sample[-1:]
        if self.model is None:
            # build model based on the dimensions of the first series in the train set.
            self.train_sample = train_sample_no_weight
            self.output_dim = train_sample[-1].shape[1]
            model = self._init_model(trainer)
        else:
            model = self.model
            # check existing model has input/output dims matching what's provided in the training set.
            raise_if_not(
                len(train_sample_no_weight) == len(self.train_sample),
                "The size of the training set samples (tuples) does not match what the model has been"
                f" previously trained on. Trained on tuples of length {len(self.train_sample)},"
                f" received tuples of length {len(train_sample_no_weight)}.",
            )
            sample_shapes_last = [
                s.shape[1] if s is not None else None for s in self.train_sample
            ]
            sample_shapes = [
                s.shape[1] if s is not None else None for s in train_sample_no_weight
            ]
            raise_if_not(
                sample_shapes == sample_shapes_last,
                "The dimensionality of the series in the training set do not match the dimensionality"
                " of the series the model has previously been trained on. "
                f"Model input/output dimensions = {sample_shapes_last},"
                f" provided input/output dimensions = {sample_shapes}",
            )

        # loss must not reduce the output when using sample weight
        train_sample_weight = train_sample[-2]
        val_sample_weight = val_dataset[0][-2] if val_dataset is not None else None
        for sample_weight, criterion, set_name in [
            (train_sample_weight, model.train_criterion, "train"),
            (val_sample_weight, model.val_criterion, "val"),
        ]:
            if criterion is None or sample_weight is None:
                continue

            # we need to check that loss has a reduction param that we can change when calling
            # `fit()` with sample weights
            if not hasattr(criterion, "reduction"):
                raise_log(
                    ValueError(
                        "torch loss function `loss_fn` must have an attribute `reduction` which controls how "
                        "to reduce the loss over each batch. With `reduction='none'` it must not reduce the loss."
                    ),
                    logger=logger,
                )

            # remember the original reduction (reset in `PLForecastingModule.on_fit_end()`
            if set_name == "train":
                model.train_criterion_reduction = criterion.reduction
            else:
                model.val_criterion_reduction = criterion.reduction
            # overwrite criterion to not reduce the loss for sample weights
            criterion.reduction = "none"

            shape_out = (2, 2)
            loss = criterion(torch.ones(shape_out), torch.zeros(shape_out))
            if not loss.shape == shape_out:
                raise_log(
                    ValueError(
                        "Failed to make `loss_fn` not reduce the loss output when using `(val)_sample_weight`. "
                        "The loss function `loss_fn` must have an attribute `reduction` which when setting it to "
                        "`'none'`, must not reduce the output."
                    ),
                    logger=logger,
                )

        # setting drop_last to False makes the model see each sample at least once, and guarantee the presence of at
        # least one batch no matter the chosen batch size
        dataloader_kwargs = dict(
            {
                "batch_size": self.batch_size,
                "shuffle": True,
                "pin_memory": True,
                "drop_last": False,
                "collate_fn": self._batch_collate_fn,
            },
            **(dataloader_kwargs or dict()),
        )

        train_loader = DataLoader(
            train_dataset,
            **dataloader_kwargs,
        )

        # prepare validation data
        dataloader_kwargs["shuffle"] = False
        val_loader = (
            None
            if val_dataset is None
            else DataLoader(
                val_dataset,
                **dataloader_kwargs,
            )
        )

        # if user wants to train the model for more epochs, ignore the n_epochs parameter
        train_num_epochs = epochs if epochs > 0 else self.n_epochs

        # setup trainer
        trainer = self._setup_trainer(trainer, model, verbose, train_num_epochs)

        if model.epochs_trained > 0 and not self.load_ckpt_path:
            logger.warning(
                f"Attempting to retrain/fine-tune the model without resuming from a checkpoint. This is currently "
                f"discouraged. Consider model `{self.__class__.__name__}.load_weights()` to load the weights for "
                f"fine-tuning."
            )
        return trainer, model, train_loader, val_loader

    def _train(
        self,
        trainer: pl.Trainer,
        model: PLForecastingModule,
        train_loader: DataLoader,
        val_loader: Optional[DataLoader],
    ) -> None:
        """
        Performs the actual training

        Parameters
        ----------
        train_loader
            the training data loader feeding the training data and targets
        val_loader
            optionally, a validation set loader
        """
        self._fit_called = True

        # if model was loaded from checkpoint (when `load_ckpt_path is not None`) and model.fit() is called,
        # we resume training
        ckpt_path = self.load_ckpt_path
        self.load_ckpt_path = None

        if self._requires_training:
            trainer.fit(
                model,
                train_dataloaders=train_loader,
                val_dataloaders=val_loader,
                ckpt_path=ckpt_path,
            )
        self.model = model
        self.trainer = trainer

    @random_method
    def lr_find(
        self,
        series: Union[TimeSeries, Sequence[TimeSeries]],
        past_covariates: Optional[Union[TimeSeries, Sequence[TimeSeries]]] = None,
        future_covariates: Optional[Union[TimeSeries, Sequence[TimeSeries]]] = None,
        val_series: Optional[Union[TimeSeries, Sequence[TimeSeries]]] = None,
        val_past_covariates: Optional[Union[TimeSeries, Sequence[TimeSeries]]] = None,
        val_future_covariates: Optional[Union[TimeSeries, Sequence[TimeSeries]]] = None,
        sample_weight: Optional[Union[TimeSeries, Sequence[TimeSeries], str]] = None,
        val_sample_weight: Optional[
            Union[TimeSeries, Sequence[TimeSeries], str]
        ] = None,
        trainer: Optional[pl.Trainer] = None,
        verbose: Optional[bool] = None,
        epochs: int = 0,
        max_samples_per_ts: Optional[int] = None,
        dataloader_kwargs: Optional[dict[str, Any]] = None,
        min_lr: float = 1e-08,
        max_lr: float = 1,
        num_training: int = 100,
        mode: str = "exponential",
        early_stop_threshold: float = 4.0,
    ):
        """
        A wrapper around PyTorch Lightning's `Tuner.lr_find()`. Performs a range test of good initial learning rates,
        to reduce the amount of guesswork in picking a good starting learning rate. For more information on PyTorch
        Lightning's Tuner check out
        `this link <https://pytorch-lightning.readthedocs.io/en/stable/api/pytorch_lightning.tuner.tuning.Tuner.html>`_.
        It is recommended to increase the number of `epochs` if the tuner did not give satisfactory results.
        Consider creating a new model object with the suggested learning rate for example using model creation
        parameters `optimizer_cls`, `optimizer_kwargs`, `lr_scheduler_cls`, and `lr_scheduler_kwargs`.

        Example using a :class:`RNNModel`:

            .. highlight:: python
            .. code-block:: python

                import torch
                from darts.datasets import AirPassengersDataset
                from darts.models import NBEATSModel

                series = AirPassengersDataset().load()
                train, val = series[:-18], series[-18:]
                model = NBEATSModel(input_chunk_length=12, output_chunk_length=6, random_state=42)
                # run the learning rate tuner
                results = model.lr_find(series=train, val_series=val)
                # plot the results
                results.plot(suggest=True, show=True)
                # create a new model with the suggested learning rate
                model = NBEATSModel(
                    input_chunk_length=12,
                    output_chunk_length=6,
                    random_state=42,
                    optimizer_cls=torch.optim.Adam,
                    optimizer_kwargs={"lr": results.suggestion()}
                )
            ..

        Parameters
        ----------
        series
            A series or sequence of series serving as target (i.e. what the model will be trained to forecast)
        past_covariates
            Optionally, a series or sequence of series specifying past-observed covariates
        future_covariates
            Optionally, a series or sequence of series specifying future-known covariates
        val_series
            Optionally, one or a sequence of validation target series, which will be used to compute the validation
            loss throughout training and keep track of the best performing models.
        val_past_covariates
            Optionally, the past covariates corresponding to the validation series (must match ``covariates``)
        val_future_covariates
            Optionally, the future covariates corresponding to the validation series (must match ``covariates``)
        sample_weight
            Optionally, some sample weights to apply to the target `series` labels. They are applied per observation,
            per label (each step in `output_chunk_length`), and per component.
            If a series or sequence of series, then those weights are used. If the weight series only have a single
            component / column, then the weights are applied globally to all components in `series`. Otherwise, for
            component-specific weights, the number of components must match those of `series`.
            If a string, then the weights are generated using built-in weighting functions. The available options are
            `"linear"` or `"exponential"` decay - the further in the past, the lower the weight. The weights are
            computed globally based on the length of the longest series in `series`. Then for each series, the weights
            are extracted from the end of the global weights. This gives a common time weighting across all series.
        val_sample_weight
            Same as for `sample_weight` but for the evaluation dataset.
        trainer
            Optionally, a custom PyTorch-Lightning Trainer object to perform training. Using a custom ``trainer`` will
            override Darts' default trainer.
        verbose
            Whether to print the progress. Ignored if there is a `ProgressBar` callback in
            `pl_trainer_kwargs`.
        epochs
            If specified, will train the model for ``epochs`` (additional) epochs, irrespective of what ``n_epochs``
            was provided to the model constructor.
        max_samples_per_ts
            Optionally, a maximum number of samples to use per time series. Models are trained in a supervised fashion
            by constructing slices of (input, output) examples. On long time series, this can result in unnecessarily
            large number of training samples. This parameter upper-bounds the number of training samples per time
            series (taking only the most recent samples in each series). Leaving to None does not apply any
            upper bound.
        dataloader_kwargs
            Optionally, a dictionary of keyword arguments used to create the PyTorch `DataLoader` instances for the
            training and validation datasets. For more information on `DataLoader`, check out `this link
            <https://pytorch.org/docs/stable/data.html#torch.utils.data.DataLoader>`_.
            By default, Darts configures parameters ("batch_size", "shuffle", "drop_last", "collate_fn", "pin_memory")
            for seamless forecasting. Changing them should be done with care to avoid unexpected behavior.
        min_lr
            minimum learning rate to investigate
        max_lr
            maximum learning rate to investigate
        num_training
            number of learning rates to test
        mode
            Search strategy to update learning rate after each batch:
            'exponential': Increases the learning rate exponentially.
            'linear': Increases the learning rate linearly.
        early_stop_threshold
            Threshold for stopping the search. If the loss at any point is larger
            than early_stop_threshold*best_loss then the search is stopped.
            To disable, set to `None`

        Returns
        -------
        lr_finder
            `_LRFinder` object of Lightning containing the results of the LR sweep.
        """
        _, params = self._setup_for_fit_from_dataset(
            series=series,
            past_covariates=past_covariates,
            future_covariates=future_covariates,
            sample_weight=sample_weight,
            val_series=val_series,
            val_past_covariates=val_past_covariates,
            val_future_covariates=val_future_covariates,
            val_sample_weight=val_sample_weight,
            trainer=trainer,
            verbose=verbose,
            epochs=epochs,
            max_samples_per_ts=max_samples_per_ts,
            dataloader_kwargs=dataloader_kwargs,
        )
        trainer, model, train_loader, val_loader = self._setup_for_train(*params)
        return Tuner(trainer).lr_find(
            model,
            train_dataloaders=train_loader,
            val_dataloaders=val_loader,
            method="fit",
            min_lr=min_lr,
            max_lr=max_lr,
            num_training=num_training,
            mode=mode,
            early_stop_threshold=early_stop_threshold,
            update_attr=False,
        )

    @random_method
    def predict(
        self,
        n: int,
        series: Optional[Union[TimeSeries, Sequence[TimeSeries]]] = None,
        past_covariates: Optional[Union[TimeSeries, Sequence[TimeSeries]]] = None,
        future_covariates: Optional[Union[TimeSeries, Sequence[TimeSeries]]] = None,
        trainer: Optional[pl.Trainer] = None,
        batch_size: Optional[int] = None,
        verbose: Optional[bool] = None,
        n_jobs: int = 1,
        roll_size: Optional[int] = None,
        num_samples: int = 1,
        dataloader_kwargs: Optional[dict[str, Any]] = None,
        mc_dropout: bool = False,
        predict_likelihood_parameters: bool = False,
        show_warnings: bool = True,
        random_state: Optional[int] = None,
    ) -> Union[TimeSeries, Sequence[TimeSeries]]:
        """Predict the ``n`` time step following the end of the training series, or of the specified ``series``.

        Prediction is performed with a PyTorch Lightning Trainer. It uses a default Trainer object from presets and
        ``pl_trainer_kwargs`` used at model creation. You can also use a custom Trainer with optional parameter
        ``trainer``. For more information on PyTorch Lightning Trainers check out `this link
        <https://pytorch-lightning.readthedocs.io/en/stable/common/trainer.html>`_ .

        Below, all possible parameters are documented, but not all models support all parameters. For instance,
        all the :class:`PastCovariatesTorchModel` support only ``past_covariates`` and not ``future_covariates``.
        Darts will complain if you try calling :func:`predict()` on a model with the wrong covariates argument.

        Darts will also complain if the provided covariates do not have a sufficient time span.
        In general, not all models require the same covariates' time spans:

        * | Models relying on past covariates require the last ``input_chunk_length`` of the ``past_covariates``
          | points to be known at prediction time. For horizon values ``n > output_chunk_length``, these models
          | require at least the next ``n - output_chunk_length`` future values to be known as well.
        * | Models relying on future covariates require the next ``n`` values to be known.
          | In addition (for :class:`DualCovariatesTorchModel` and :class:`MixedCovariatesTorchModel`), they also
          | require the "historic" values of these future covariates (over the past ``input_chunk_length``).

        When handling covariates, Darts will try to use the time axes of the target and the covariates
        to come up with the right time slices. So the covariates can be longer than needed; as long as the time axes
        are correct Darts will handle them correctly. It will also complain if their time span is not sufficient.

        Parameters
        ----------
        n
            The number of time steps after the end of the training time series for which to produce predictions
        series
            Optionally, a series or sequence of series, representing the history of the target series whose
            future is to be predicted. If specified, the method returns the forecasts of these
            series. Otherwise, the method returns the forecast of the (single) training series.
        past_covariates
            Optionally, the past-observed covariates series needed as inputs for the model.
            They must match the covariates used for training in terms of dimension.
        future_covariates
            Optionally, the future-known covariates series needed as inputs for the model.
            They must match the covariates used for training in terms of dimension.
        trainer
            Optionally, a custom PyTorch-Lightning Trainer object to perform prediction. Using a custom ``trainer``
            will override Darts' default trainer.
        batch_size
            Size of batches during prediction. Defaults to the models' training ``batch_size`` value.
        verbose
            Whether to print the progress. Ignored if there is a `ProgressBar` callback in
            `pl_trainer_kwargs`.
        n_jobs
            The number of jobs to run in parallel. ``-1`` means using all processors. Defaults to ``1``.
        roll_size
            For self-consuming predictions, i.e. ``n > output_chunk_length``, determines how many
            outputs of the model are fed back into it at every iteration of feeding the predicted target
            (and optionally future covariates) back into the model. If this parameter is not provided,
            it will be set ``output_chunk_length`` by default.
        num_samples
            Number of times a prediction is sampled from a probabilistic model. Must be `1` for deterministic models.
        dataloader_kwargs
            Optionally, a dictionary of keyword arguments used to create the PyTorch `DataLoader` instance for the
            inference/prediction dataset. For more information on `DataLoader`, check out `this link
            <https://pytorch.org/docs/stable/data.html#torch.utils.data.DataLoader>`_.
            By default, Darts configures parameters ("batch_size", "shuffle", "drop_last", "collate_fn", "pin_memory")
            for seamless forecasting. Changing them should be done with care to avoid unexpected behavior.
        mc_dropout
            Optionally, enable monte carlo dropout for predictions using neural network based models.
            This allows bayesian approximation by specifying an implicit prior over learned models.
        predict_likelihood_parameters
            If set to `True`, the model predicts the parameters of its `likelihood` instead of the target. Only
            supported for probabilistic models with a likelihood, `num_samples = 1` and `n<=output_chunk_length`.
            Default: ``False``.
        show_warnings
            Optionally, control whether warnings are shown. Not effective for all models.
        random_state
            Controls the randomness of the predictions.
        Returns
        -------
        Union[TimeSeries, Sequence[TimeSeries]]
            One or several time series containing the forecasts of ``series``, or the forecast of the training series
            if ``series`` is not specified and the model has been trained on a single series.
        """
        if series is None:
            if self.training_series is None:
                raise_log(
                    ValueError(
                        "Input `series` must be provided. This is the result either from fitting on multiple series, "
                        "from not having fit the model yet, or from loading a model saved with `clean=True`."
                    ),
                    logger,
                )
            series = self.training_series

        called_with_single_series = isinstance(series, TimeSeries)

        # guarantee that all inputs are either list of TimeSeries or None
        series = series2seq(series)

        if past_covariates is None and self.past_covariate_series is not None:
            past_covariates = [self.past_covariate_series] * len(series)
        if future_covariates is None and self.future_covariate_series is not None:
            future_covariates = [self.future_covariate_series] * len(series)
        past_covariates = series2seq(past_covariates)
        future_covariates = series2seq(future_covariates)

        self._verify_past_future_covariates(
            past_covariates=past_covariates, future_covariates=future_covariates
        )
        if self.uses_static_covariates:
            self._verify_static_covariates(get_single_series(series).static_covariates)

        # encoders are set when calling fit(), but not when calling fit_from_dataset()
        # when covariates are loaded from model, they already contain the encodings: this is not a problem as the
        # encoders regenerate the encodings
        if self.encoders is not None and self.encoders.encoding_available:
            past_covariates, future_covariates = self.generate_predict_encodings(
                n=n,
                series=series,
                past_covariates=past_covariates,
                future_covariates=future_covariates,
            )
        super().predict(
            n,
            series,
            past_covariates,
            future_covariates,
            num_samples=num_samples,
            predict_likelihood_parameters=predict_likelihood_parameters,
            show_warnings=show_warnings,
        )

        dataset = self._build_inference_dataset(
            n=n,
            series=series,
            past_covariates=past_covariates,
            future_covariates=future_covariates,
            stride=0,
            bounds=None,
        )

        predictions = self.predict_from_dataset(
            n=n,
            dataset=dataset,
            trainer=trainer,
            verbose=verbose,
            batch_size=batch_size,
            n_jobs=n_jobs,
            roll_size=roll_size,
            num_samples=num_samples,
            dataloader_kwargs=dataloader_kwargs,
            mc_dropout=mc_dropout,
            predict_likelihood_parameters=predict_likelihood_parameters,
            random_state=random_state,
        )

        return predictions[0] if called_with_single_series else predictions

    @random_method
    def predict_from_dataset(
        self,
        n: int,
        dataset: TorchInferenceDataset,
        trainer: Optional[pl.Trainer] = None,
        batch_size: Optional[int] = None,
        verbose: Optional[bool] = None,
        n_jobs: int = 1,
        roll_size: Optional[int] = None,
        num_samples: int = 1,
        dataloader_kwargs: Optional[dict[str, Any]] = None,
        mc_dropout: bool = False,
        predict_likelihood_parameters: bool = False,
<<<<<<< HEAD
        random_state: Optional[int] = None,
=======
        values_only: bool = False,
>>>>>>> abda9fc7
    ) -> Sequence[TimeSeries]:
        """
        This method allows for predicting with a specific :class:`darts.utils.data.TorchInferenceDataset` instance.
        These datasets implement a PyTorch ``Dataset``, and specify how the target and covariates are sliced
        for inference. In most cases, you'll rather want to call :func:`predict()` instead, which will create an
        appropriate :class:`TorchInferenceDataset` for you.

        Prediction is performed with a PyTorch Lightning Trainer. It uses a default Trainer object from presets and
        ``pl_trainer_kwargs`` used at model creation. You can also use a custom Trainer with optional parameter
        ``trainer``. For more information on PyTorch Lightning Trainers check out `this link
        <https://pytorch-lightning.readthedocs.io/en/stable/common/trainer.html>`_ .

        Parameters
        ----------
        n
            The number of time steps after the end of the training time series for which to produce predictions
        dataset
            Optionally, a series or sequence of series, representing the history of the target series' whose
            future is to be predicted. If specified, the method returns the forecasts of these
            series. Otherwise, the method returns the forecast of the (single) training series.
        trainer
            Optionally, a custom PyTorch-Lightning Trainer object to perform prediction.  Using a custom ``trainer``
            will override Darts' default trainer.
        batch_size
            Size of batches during prediction. Defaults to the models ``batch_size`` value.
        verbose
            Whether to print the progress. Ignored if there is a `ProgressBar` callback in
            `pl_trainer_kwargs`.
        n_jobs
            The number of jobs to run in parallel. ``-1`` means using all processors. Defaults to ``1``.
        roll_size
            For self-consuming predictions, i.e. ``n > output_chunk_length``, determines how many
            outputs of the model are fed back into it at every iteration of feeding the predicted target
            (and optionally future covariates) back into the model. If this parameter is not provided,
            it will be set ``output_chunk_length`` by default.
        num_samples
            Number of times a prediction is sampled from a probabilistic model. Must be `1` for deterministic models.
        dataloader_kwargs
            Optionally, a dictionary of keyword arguments used to create the PyTorch `DataLoader` instance for the
            inference/prediction dataset. For more information on `DataLoader`, check out `this link
            <https://pytorch.org/docs/stable/data.html#torch.utils.data.DataLoader>`_.
            By default, Darts configures parameters ("batch_size", "shuffle", "drop_last", "collate_fn", "pin_memory")
            for seamless forecasting. Changing them should be done with care to avoid unexpected behavior.
        mc_dropout
            Optionally, enable monte carlo dropout for predictions using neural network based models.
            This allows bayesian approximation by specifying an implicit prior over learned models.
        predict_likelihood_parameters
            If set to `True`, the model predicts the parameters of its `likelihood` instead of the target. Only
            supported for probabilistic models with a likelihood, `num_samples = 1` and `n<=output_chunk_length`.
            Default: ``False``
<<<<<<< HEAD
        random_state
            Controls the randomness of the predictions.
=======
        values_only
            Whether to return the predicted values only. If `False`, will return `TimeSeries` objects. Otherwise, will
            return a tuple of `(np.ndarray, list[dict[str, Any]], list[Union[pd.Timestamp, int]])`. The first element
            represents the predictions with shape `(num_predictions, n, columns, num_samples)`. The second element
            represents the schemas of forecasted target `TimeSeries`. The third element represents the prediction start
            times.
>>>>>>> abda9fc7

        Returns
        -------
        Sequence[TimeSeries]
            Returns one or more forecasts for time series.
        """

        # we need to call super's super's method directly, because GlobalForecastingModel expects series:
        ForecastingModel.predict(self, n, num_samples)

        self._verify_inference_dataset_type(dataset)

        # check that covariates and dimensions are matching what we had during training
        self._validate_predict_sample(
            train_sample=self.train_sample, predict_sample=dataset[0]
        )

        if roll_size is None:
            roll_size = self.output_chunk_length
        else:
            raise_if_not(
                0 < roll_size <= self.output_chunk_length,
                "`roll_size` must be an integer between 1 and `self.output_chunk_length`.",
            )

        # prevent auto-regression when prediction the likelihood parameters
        raise_if(
            predict_likelihood_parameters and n > self.output_chunk_length,
            "`n` must be smaller than or equal to `output_chunk_length` when `predict_likelihood_parameters=True`.",
            logger,
        )

        # check that `num_samples` is a positive integer
        raise_if_not(num_samples > 0, "`num_samples` must be a positive integer.")

        # iterate through batches to produce predictions
        batch_size = batch_size or self.batch_size

        # set prediction parameters
        self.model.set_predict_parameters(
            n=n,
            num_samples=num_samples,
            roll_size=roll_size,
            batch_size=batch_size,
            predict_likelihood_parameters=predict_likelihood_parameters,
            mc_dropout=mc_dropout,
        )

        dataloader_kwargs = dict(
            {
                "batch_size": batch_size,
                "pin_memory": True,
                "drop_last": False,
                "collate_fn": self._batch_collate_fn,
            },
            **(dataloader_kwargs or {}),
            **{"shuffle": False},
        )

        pred_loader = DataLoader(
            dataset,
            **dataloader_kwargs,
        )

        # set up trainer. use user supplied trainer or create a new trainer from scratch
        self.trainer = self._setup_trainer(
            trainer=trainer, model=self.model, verbose=verbose, epochs=self.n_epochs
        )

        # prediction output comes as list of batch tuples
        out = self.trainer.predict(model=self.model, dataloaders=pred_loader)
        # each batch tuple has elements (prediction np.ndarray, series schema, prediction start time)
        predictions, series_schemas, pred_starts = [], [], []

        # flatten output for parallelization
        for pred, ss, ps in out:
            predictions.append(pred)
            series_schemas += ss
            pred_starts += ps

        # concatenate to shape: (num_samples, n forecasts, forecast horizon, n components)
        predictions = np.concatenate(predictions, axis=1)
        # reshape to: (n forecasts, forecast horizon, n components, num_samples)
        predictions = np.transpose(predictions, axes=(1, 2, 3, 0))

        if values_only:
            return predictions, series_schemas, pred_starts

        # create forecast `TimeSeries`
        iterator = _build_tqdm_iterator(
            iterable=zip(predictions, series_schemas, pred_starts),
            verbose=verbose,
            total=len(predictions),
            desc="Generating TimeSeries",
        )
        ts_forecasts = _parallel_apply(
            iterator=iterator,
            fn=_build_forecast_series_from_schema,
            n_jobs=n_jobs,
            fn_args=tuple(),
            fn_kwargs={
                "predict_likelihood_parameters": predict_likelihood_parameters,
                "likelihood_component_names_fn": (
                    self.likelihood.component_names
                    if predict_likelihood_parameters
                    else None
                ),
            },
        )
        return ts_forecasts

    @property
    def first_prediction_index(self) -> int:
        """
        Returns the index of the first predicted within the output of self.model.
        """
        return 0

    @property
    def min_train_series_length(self) -> int:
        """
        Class property defining the minimum required length for the training series;
        overriding the default value of 3 of ForecastingModel
        """
        return (
            self.input_chunk_length + self.output_chunk_length + self.output_chunk_shift
        )

    @staticmethod
    def _batch_collate_fn(batch: list[tuple]) -> tuple:
        """
        Returns a batch Tuple from a list of samples
        """
        aggregated = []
        first_sample = batch[0]
        for i in range(len(first_sample)):
            elem = first_sample[i]
            if isinstance(elem, np.ndarray):
                aggregated.append(
                    torch.from_numpy(np.stack([sample[i] for sample in batch], axis=0))
                )
            elif elem is None:
                aggregated.append(None)
            else:
                aggregated.append([sample[i] for sample in batch])
        return tuple(aggregated)

    def _clean(self) -> Self:
        """Returns a cleaned model, keeping only the necessary attributes for prediction."""
        model = super()._clean()
        # Copy from super()._clean() call __getstate__ which removes model and trainer
        # a shallow copy is enough since we are only interested in removing pointers
        model.model = copy.copy(self.model)  # keep the model for prediction
        model._model_params = copy.copy(self._model_params)
        model._model_params["pl_trainer_kwargs"] = None
        model.trainer_params = {}
        return model

    def save(
        self,
        path: Optional[str] = None,
        clean: bool = False,
    ) -> None:
        """
        Saves the model under a given path.

        Creates two files under ``path`` (model object) and ``path``.ckpt (checkpoint).

        Note: Pickle errors may occur when saving models with custom classes. In this case, consider using
        the `clean` flag to strip the saved model from training related attributes.

        Example for saving and loading a :class:`RNNModel`:

            .. highlight:: python
            .. code-block:: python

                from darts.models import RNNModel

                model = RNNModel(input_chunk_length=4)

                model.save("my_model.pt")
                model_loaded = RNNModel.load("my_model.pt")
            ..

        Parameters
        ----------
        path
            Path under which to save the model at its current state. Please avoid path starting with "last-" or
            "best-" to avoid collision with Pytorch-Ligthning checkpoints. If no path is specified, the model
            is automatically saved under ``"{ModelClass}_{YYYY-mm-dd_HH_MM_SS}.pt"``.
            E.g., ``"RNNModel_2020-01-01_12_00_00.pt"``.
        clean
            Whether to store a cleaned version of the model. If `True`, the training series and covariates are removed.
            Additionally, removes all Lightning Trainer-related parameters (passed with `pl_trainer_kwargs` at model
            creation).

            Note: After loading a model stored with `clean=True`, a `series` must be passed 'predict()',
            `historical_forecasts()` and other forecasting methods.
        """
        if path is None:
            # default path
            path = self._default_save_path() + ".pt"

        # save the TorchForecastingModel (does not save the PyTorch LightningModule, and Trainer)
        with open(path, "wb") as f_out:
            torch.save(self if not clean else self._clean(), f_out)

        # save the LightningModule checkpoint (weights only with `clean=True`)
        path_ptl_ckpt = path + ".ckpt"
        if self.trainer is not None:
            self.trainer.save_checkpoint(path_ptl_ckpt, weights_only=clean)

        # TODO: keep track of PyTorch Lightning to see if they implement model checkpoint saving
        #  without having to call fit/predict/validate/test before
        # try to recover original automatic PL checkpoint
        elif self.load_ckpt_path:
            if os.path.exists(self.load_ckpt_path):
                shutil.copy(self.load_ckpt_path, path_ptl_ckpt)
            else:
                logger.warning(
                    f"Model was not trained since the last loading and attempt to retrieve PyTorch "
                    f"Lightning checkpoint {self.load_ckpt_path} was unsuccessful: model was saved "
                    f"without its weights."
                )

    @staticmethod
    def load(
        path: str, pl_trainer_kwargs: Optional[dict] = None, **kwargs
    ) -> "TorchForecastingModel":
        """
        Loads a model from a given file path.

        Example for loading a general save from :class:`RNNModel`:

            .. highlight:: python
            .. code-block:: python

                from darts.models import RNNModel

                model_loaded = RNNModel.load(path)
            ..

        Example for loading an :class:`RNNModel` to GPU that was trained on CPU:

            .. highlight:: python
            .. code-block:: python

                from darts.models import RNNModel

                model_loaded = RNNModel.load(path, pl_trainer_kwargs={"accelerator": "gpu"})
            ..

        Example for loading an :class:`RNNModel` to CPU that was saved on GPU:

            .. highlight:: python
            .. code-block:: python

                from darts.models import RNNModel

                model_loaded = RNNModel.load(path, map_location="cpu", pl_trainer_kwargs={"accelerator": "gpu"})
            ..

        Parameters
        ----------
        path
            Path from which to load the model. If no path was specified when saving the model, the automatically
            generated path ending with ".pt" has to be provided.
        pl_trainer_kwargs
            Optionally, a set of kwargs to create a new Lightning Trainer used to configure the model for downstream
            tasks (e.g. prediction).
            Some examples include specifying the batch size or moving the model to CPU/GPU(s). Check the
            `Lightning Trainer documentation <https://pytorch-lightning.readthedocs.io/en/stable/common/trainer.html>`_
            for more information about the supported kwargs.
        **kwargs
            Additional kwargs for PyTorch Lightning's :func:`LightningModule.load_from_checkpoint()` method,
            such as ``map_location`` to load the model onto a different device than the one on which it was saved.
            For more information, read the `official documentation <https://pytorch-lightning.readthedocs.io/en/stable/
            common/lightning_module.html#load-from-checkpoint>`_.
        """
        # load the base TorchForecastingModel (does not contain the actual PyTorch LightningModule)
        with open(path, "rb") as fin:
            model: TorchForecastingModel = torch.load(
                fin, weights_only=False, map_location=kwargs.get("map_location", None)
            )

        # if a checkpoint was saved, we also load the PyTorch LightningModule from checkpoint
        path_ptl_ckpt = path + ".ckpt"
        if os.path.exists(path_ptl_ckpt):
            model.model = model._load_from_checkpoint(path_ptl_ckpt, **kwargs)
        else:
            model._fit_called = False
            logger.warning(
                f"Model was loaded without weights since no PyTorch LightningModule checkpoint ('.ckpt') could be "
                f"found at {path_ptl_ckpt}. Please call `fit()` before calling `predict()`."
            )

        if pl_trainer_kwargs is not None:
            model.trainer_params = pl_trainer_kwargs
            model._model_params["pl_trainer_kwargs"] = copy.deepcopy(pl_trainer_kwargs)

        return model

    @staticmethod
    def load_from_checkpoint(
        model_name: str,
        work_dir: str = None,
        file_name: str = None,
        best: bool = True,
        **kwargs,
    ) -> "TorchForecastingModel":
        """
        Load the model from automatically saved checkpoints under '{work_dir}/darts_logs/{model_name}/checkpoints/'.
        This method is used for models that were created with ``save_checkpoints=True``.

        If you manually saved your model, consider using :meth:`load() <TorchForecastingModel.load()>`.

        Example for loading a :class:`RNNModel` from checkpoint (``model_name`` is the ``model_name`` used at model
        creation):

            .. highlight:: python
            .. code-block:: python

                from darts.models import RNNModel

                model_loaded = RNNModel.load_from_checkpoint(model_name, best=True)
            ..

        If ``file_name`` is given, returns the model saved under
        '{work_dir}/darts_logs/{model_name}/checkpoints/{file_name}'.

        If ``file_name`` is not given, will try to restore the best checkpoint (if ``best`` is ``True``) or the most
        recent checkpoint (if ``best`` is ``False`` from '{work_dir}/darts_logs/{model_name}/checkpoints/'.

        Example for loading an :class:`RNNModel` checkpoint to CPU that was saved on GPU:

            .. highlight:: python
            .. code-block:: python

                from darts.models import RNNModel

                model_loaded = RNNModel.load_from_checkpoint(model_name, best=True, map_location="cpu")
                model_loaded.to_cpu()
            ..

        Parameters
        ----------
        model_name
            The name of the model, used to retrieve the checkpoints folder's name.
        work_dir
            Working directory (containing the checkpoints folder). Defaults to current working directory.
        file_name
            The name of the checkpoint file. If not specified, use the most recent one.
        best
            If set, will retrieve the best model (according to validation loss) instead of the most recent one. Only
            is ignored when ``file_name`` is given.
        **kwargs
            Additional kwargs for PyTorch Lightning's :func:`LightningModule.load_from_checkpoint()` method,
            such as ``map_location`` to load the model onto a different device than the one from which it was saved.
            For more information, read the `official documentation <https://pytorch-lightning.readthedocs.io/en/stable/
            common/lightning_module.html#load-from-checkpoint>`_.


        Returns
        -------
        TorchForecastingModel
            The corresponding trained :class:`TorchForecastingModel`.
        """

        if work_dir is None:
            work_dir = os.path.join(os.getcwd(), DEFAULT_DARTS_FOLDER)

        checkpoint_dir = _get_checkpoint_folder(work_dir, model_name)
        model_dir = _get_runs_folder(work_dir, model_name)

        # load the base TorchForecastingModel (does not contain the actual PyTorch LightningModule)
        base_model_path = os.path.join(model_dir, INIT_MODEL_NAME)
        raise_if_not(
            os.path.exists(base_model_path),
            f"Could not find base model save file `{INIT_MODEL_NAME}` in {model_dir}.",
            logger,
        )
        model: TorchForecastingModel = torch.load(
            base_model_path, weights_only=False, map_location=kwargs.get("map_location")
        )

        # load PyTorch LightningModule from checkpoint
        # if file_name is None, find the path of the best or most recent checkpoint in savepath
        if file_name is None:
            file_name = _get_checkpoint_fname(work_dir, model_name, best=best)

        file_path = os.path.join(checkpoint_dir, file_name)
        logger.info(f"loading {file_name}")

        model.model = model._load_from_checkpoint(file_path, **kwargs)

        # loss_fn is excluded from pl_forecasting_module ckpt, must be restored
        loss_fn = model.model_params.get("loss_fn")
        if loss_fn is not None:
            model.model.criterion = loss_fn
            model.model.train_criterion = copy.deepcopy(loss_fn)
            model.model.val_criterion = copy.deepcopy(loss_fn)
        # train and val metrics also need to be restored
        torch_metrics = model.model.configure_torch_metrics(
            model.model_params.get("torch_metrics")
        )
        model.model.train_metrics = torch_metrics.clone(prefix="train_")
        model.model.val_metrics = torch_metrics.clone(prefix="val_")

        # restore _fit_called attribute, set to False in load() if no .ckpt is found/provided
        model._fit_called = True
        model.load_ckpt_path = file_path
        return model

    def _load_from_checkpoint(self, file_path, **kwargs):
        """Loads a checkpoint for the underlying :class:`PLForecastingModule` (PLM) model.
        The PLM object is not stored when saving a :class:`TorchForecastingModel` (TFM) to avoid saving
        the model twice. Instead, we recover the module class with the module path and class name stored
        in the TFM object. With the recovered module class, we can load the checkpoint.
        """
        pl_module_cls = getattr(sys.modules[self._module_path], self._module_name)
        return pl_module_cls.load_from_checkpoint(file_path, **kwargs)

    def load_weights_from_checkpoint(
        self,
        model_name: str = None,
        work_dir: str = None,
        file_name: str = None,
        best: bool = True,
        strict: bool = True,
        load_encoders: bool = True,
        skip_checks: bool = False,
        **kwargs,
    ):
        """
        Load only the weights from automatically saved checkpoints under '{work_dir}/darts_logs/{model_name}/
        checkpoints/'. This method is used for models that were created with ``save_checkpoints=True`` and
        that need to be re-trained or fine-tuned with different optimizer or learning rate scheduler. However,
        it can also be used to load weights for inference.

        To resume an interrupted training, please consider using :meth:`load_from_checkpoint()
        <TorchForecastingModel.load_from_checkpoint()>` which also reload the trainer, optimizer and
        learning rate scheduler states.

        For manually saved model, consider using :meth:`load() <TorchForecastingModel.load()>` or
        :meth:`load_weights() <TorchForecastingModel.load_weights()>` instead.

        Note: This method needs to be able to access the darts model checkpoint (.pt) in order to load the encoders
        and perform sanity checks on the model parameters.

        Parameters
        ----------
        model_name
            The name of the model, used to retrieve the checkpoints folder's name. Default: ``self.model_name``.
        work_dir
            Working directory (containing the checkpoints folder). Defaults to current working directory.
        file_name
            The name of the checkpoint file. If not specified, use the most recent one.
        best
            If set, will retrieve the best model (according to validation loss) instead of the most recent one. Only
            is ignored when ``file_name`` is given. Default: ``True``.
        strict
            If set, strictly enforce that the keys in state_dict match the keys returned by this module’s state_dict().
            Default: ``True``.
            For more information, read the `official documentation <https://pytorch.org/docs/stable/generated/torch.
            nn.Module.html?highlight=load_state_dict#torch.nn.Module.load_state_dict>`_.
        load_encoders
            If set, will load the encoders from the model to enable direct call of fit() or predict().
            Default: ``True``.
        skip_checks
            If set, will disable the loading of the encoders and the sanity checks on model parameters
            (not recommended). Cannot be used with `load_encoders=True`. Default: ``False``.
        **kwargs
            Additional kwargs for PyTorch's :func:`load` method, such as ``map_location`` to load the model onto a
            different device than the one from which it was saved.
            For more information, read the `official documentation <https://pytorch.org/docs/stable/generated/
            torch.load.html>`_.
        """
        raise_if(
            "weights_only" in kwargs.keys() and kwargs["weights_only"],
            "Passing `weights_only=True` to `torch.load` will disrupt this"
            " method sanity checks.",
            logger,
        )

        raise_if(
            skip_checks and load_encoders,
            "`skip-checks` and `load_encoders` are mutually exclusive parameters and cannot be both "
            "set to `True`.",
            logger,
        )

        # use the name of the model being loaded with the saved weights
        if model_name is None:
            model_name = self.model_name

        if work_dir is None:
            work_dir = os.path.join(os.getcwd(), DEFAULT_DARTS_FOLDER)

        # load PyTorch LightningModule from checkpoint
        # if file_name is None, find the path of the best or most recent checkpoint in savepath
        if file_name is None:
            file_name = _get_checkpoint_fname(work_dir, model_name, best=best)

        # checkpoints generated by PL, prefix is defined in TorchForecastingModel __init__()
        if file_name[:5] == "last-" or file_name[:5] == "best-":
            checkpoint_dir = _get_checkpoint_folder(work_dir, model_name)
            tfm_save_file_dir = _get_runs_folder(work_dir, model_name)
            tfm_save_file_name = INIT_MODEL_NAME
        # manual save
        else:
            checkpoint_dir = ""
            tfm_save_file_dir = checkpoint_dir
            # remove the .ckpt added in TorchForecastingModel.save()
            tfm_save_file_name = file_name[:-5]

        ckpt_path = os.path.join(checkpoint_dir, file_name)
        ckpt = torch.load(ckpt_path, weights_only=False, **kwargs)

        # indicate to the user than checkpoints generated with darts <= 0.23.1 are not supported
        raise_if_not(
            "train_sample_shape" in ckpt.keys(),
            "The provided checkpoint was generated with darts release <= 0.23.1"
            " and it is missing the 'train_sample_shape' key. This value must"
            " be computed from the `model.train_sample` attribute and manually"
            " added to the checkpoint prior to loading.",
            logger,
        )

        # pl_forecasting module saves the train_sample shape, must recreate one
        np_dtype = TORCH_NP_DTYPES[ckpt["model_dtype"]]
        mock_train_sample = [
            np.zeros(sample_shape, dtype=np_dtype) if sample_shape else None
            for sample_shape in ckpt["train_sample_shape"]
        ]
        self.train_sample = tuple(mock_train_sample)

        if not skip_checks:
            # path to the tfm checkpoint (darts model, .pt extension)
            tfm_save_file_path = os.path.join(tfm_save_file_dir, tfm_save_file_name)
            if not os.path.exists(tfm_save_file_path):
                raise_log(
                    FileNotFoundError(
                        f"Could not find {tfm_save_file_path}, necessary to load the encoders "
                        f"and run sanity checks on the model parameters."
                    ),
                    logger,
                )

            # updating model attributes before self._init_model() which create new tfm ckpt
            with open(tfm_save_file_path, "rb") as tfm_save_file:
                tfm_save: TorchForecastingModel = torch.load(
                    tfm_save_file,
                    weights_only=False,
                    map_location=kwargs.get("map_location", None),
                )

            # encoders are necessary for direct inference
            self.encoders, self.add_encoders = self._load_encoders(
                tfm_save, load_encoders
            )

            # meaningful error message if parameters are incompatible with the ckpt weights
            self._check_ckpt_parameters(tfm_save)

        # instantiate the model without having to call `fit_from_dataset`
        self.model = self._init_model()
        # cast model precision to correct type
        self.model.to_dtype(ckpt["model_dtype"])
        # load only the weights from the state dict
        self.model.load_state_dict(ckpt["state_dict"], strict=strict)
        # update the fit_called attribute to allow for direct inference
        self._fit_called = True
        # based on the shape of train_sample, figure out which covariates are used by the model
        # (usually set in the Darts model prior to fitting it)
        self._update_covariates_use()

    def load_weights(
        self, path: str, load_encoders: bool = True, skip_checks: bool = False, **kwargs
    ):
        """
        Loads the weights from a manually saved model (saved with :meth:`save() <TorchForecastingModel.save()>`).

        Note: This method needs to be able to access the darts model checkpoint (.pt) in order to load the encoders
        and perform sanity checks on the model parameters.

        Parameters
        ----------
        path
            Path from which to load the model's weights. If no path was specified when saving the model, the
            automatically generated path ending with ".pt" has to be provided.
        load_encoders
            If set, will load the encoders from the model to enable direct call of fit() or predict().
            Default: ``True``.
        skip_checks
            If set, will disable the loading of the encoders and the sanity checks on model parameters
            (not recommended). Cannot be used with `load_encoders=True`. Default: ``False``.
        **kwargs
            Additional kwargs for PyTorch's :func:`load` method, such as ``map_location`` to load the model onto a
            different device than the one from which it was saved.
            For more information, read the `official documentation <https://pytorch.org/docs/stable/generated/
            torch.load.html>`_.

        """
        path_ptl_ckpt = path + ".ckpt"
        raise_if_not(
            os.path.exists(path_ptl_ckpt),
            f"Could not find PyTorch LightningModule checkpoint {path_ptl_ckpt}.",
            logger,
        )

        self.load_weights_from_checkpoint(
            file_name=path_ptl_ckpt,
            load_encoders=load_encoders,
            skip_checks=skip_checks,
            **kwargs,
        )

    def to_cpu(self):
        """Updates the PyTorch Lightning Trainer parameters to move the model to CPU the next time :fun:`fit()` or
        :func:`predict()` is called.
        """
        self.trainer_params["accelerator"] = "cpu"
        self.trainer_params = {
            k: v
            for k, v in self.trainer_params.items()
            if k not in ["devices", "auto_select_gpus"]
        }

    @property
    def model_created(self) -> bool:
        return self.model is not None

    @property
    def epochs_trained(self) -> int:
        return self.model.epochs_trained if self.model_created else 0

    @property
    def likelihood(self) -> Optional[TorchLikelihood]:
        return (
            self.model.likelihood
            if self.model_created
            else self.pl_module_params.get("likelihood", None)
        )

    @property
    def input_chunk_length(self) -> int:
        return (
            self.model.input_chunk_length
            if self.model_created
            else self.pl_module_params["input_chunk_length"]
        )

    @property
    def output_chunk_length(self) -> int:
        return (
            self.model.output_chunk_length
            if self.model_created
            else self.pl_module_params["output_chunk_length"]
        )

    @property
    def output_chunk_shift(self) -> int:
        return (
            self.model.output_chunk_shift
            if self.model_created
            else self.pl_module_params["output_chunk_shift"]
        )

    @property
    def supports_multivariate(self) -> bool:
        return True

    @property
    def supports_probabilistic_prediction(self) -> bool:
        return (
            self.model.supports_probabilistic_prediction
            if self.model_created
            else True  # all torch models can be probabilistic (via Dropout)
        )

    @property
    def _requires_training(self) -> bool:
        """Whether the model should be trained when calling a `fit*` method."""
        return True

    def _check_optimizable_historical_forecasts(
        self,
        forecast_horizon: int,
        retrain: Union[bool, int, Callable[..., bool]],
        show_warnings: bool,
    ) -> bool:
        """
        Historical forecast can be optimized only if `retrain=False` and `forecast_horizon <= model.output_chunk_length`
        (no auto-regression required).
        """
        return _check_optimizable_historical_forecasts_global_models(
            model=self,
            forecast_horizon=forecast_horizon,
            retrain=retrain,
            show_warnings=show_warnings,
            allow_autoregression=True,
        )

    def _optimized_historical_forecasts(
        self,
        series: Union[TimeSeries, Sequence[TimeSeries]],
        past_covariates: Optional[Union[TimeSeries, Sequence[TimeSeries]]] = None,
        future_covariates: Optional[Union[TimeSeries, Sequence[TimeSeries]]] = None,
        num_samples: int = 1,
        start: Optional[Union[pd.Timestamp, float, int]] = None,
        start_format: Literal["position", "value"] = "value",
        forecast_horizon: int = 1,
        stride: int = 1,
        overlap_end: bool = False,
        last_points_only: bool = True,
        verbose: bool = False,
        show_warnings: bool = True,
        predict_likelihood_parameters: bool = False,
        **kwargs,
    ) -> Union[TimeSeries, Sequence[TimeSeries], Sequence[Sequence[TimeSeries]]]:
        """
        For TorchForecastingModels we use a strided inference dataset to avoid having to recreate trainers and
        datasets for each forecastable index and series.
        """
        series, past_covariates, future_covariates, series_seq_type = (
            _process_historical_forecast_input(
                model=self,
                series=series,
                past_covariates=past_covariates,
                future_covariates=future_covariates,
                forecast_horizon=forecast_horizon,
                allow_autoregression=True,
            )
        )
        forecasts_list = _optimized_historical_forecasts(
            model=self,
            series=series,
            past_covariates=past_covariates,
            future_covariates=future_covariates,
            num_samples=num_samples,
            start=start,
            start_format=start_format,
            forecast_horizon=forecast_horizon,
            stride=stride,
            overlap_end=overlap_end,
            last_points_only=last_points_only,
            show_warnings=show_warnings,
            verbose=verbose,
            predict_likelihood_parameters=predict_likelihood_parameters,
            **kwargs,
        )
        return series2seq(forecasts_list, seq_type_out=series_seq_type)

    @property
    def _model_encoder_settings(
        self,
    ) -> tuple[int, int, bool, bool, Optional[list[int]], Optional[list[int]]]:
        return (
            self.input_chunk_length,
            self.output_chunk_length + self.output_chunk_shift,
            self.supports_past_covariates,
            self.supports_future_covariates,
            None,
            None,
        )

    def _load_encoders(
        self, tfm_save: "TorchForecastingModel", load_encoders: bool
    ) -> tuple[SequentialEncoder, dict]:
        """Return the encoders from a model save with several sanity checks."""
        if self.add_encoders is None:
            same_encoders = True
            same_transformer = True
        elif tfm_save.add_encoders is None:
            same_encoders = False
            same_transformer = False
        else:
            # transformers are equal if they are instances of the same class
            self_transformer = self.add_encoders.get("transformer", None)
            tfm_transformer = tfm_save.add_encoders.get("transformer", None)
            same_transformer = type(self_transformer) is type(tfm_transformer)

            # encoders are equal if they have the same entries (transformer excluded)
            self_encoders = {
                k: v for k, v in self.add_encoders.items() if k != "transformer"
            }
            tfm_encoders = {
                k: v for k, v in tfm_save.add_encoders.items() if k != "transformer"
            }
            same_encoders = self_encoders == tfm_encoders

        if load_encoders:
            # avoid silently overwriting new encoders
            raise_if_not(
                same_transformer,
                f"Transformers defined in the loaded encoders and the new model must have the same type, received "
                f"({None if tfm_save.add_encoders is None else type(tfm_save.add_encoders.get('transformer', None))}) "
                f"and "
                f"({None if self.add_encoders is None else type(self.add_encoders.get('transformer', None))}).",
                logger,
            )
            raise_if_not(
                same_encoders,
                f"Encoders loaded from the checkpoint ({tfm_save.add_encoders}) "
                f"are different from the encoders defined in the new model "
                f"({self.add_encoders}).",
                logger,
            )

            new_add_encoders: dict = copy.deepcopy(tfm_save.add_encoders)
            new_encoders: SequentialEncoder = copy.deepcopy(tfm_save.encoders)
        else:
            raise_if(
                len(tfm_save.add_encoders) > 0 and self.add_encoders is None,
                f"Model was created without encoders and encoders were not loaded, but the weights were trained "
                f"using encoders({tfm_save.add_encoders}). Either set `load_encoders` to `True` or add a matching "
                f"`add_encoders` dict at model creation.",
                logger,
            )

            new_add_encoders: dict = self.add_encoders
            new_encoders: SequentialEncoder = self.initialize_encoders()

            # compare the dimensions of the new and ckpt encoders
            if tfm_save.encoders is not None:
                # extract output dimensions of checkpoint encoders
                (
                    ckpt_past_enc_n_comp,
                    ckpt_future_enc_n_comp,
                ) = tfm_save.encoders.encoding_n_components
                # extract output dimensions of new encoders
                (
                    new_past_enc_n_comp,
                    new_future_enc_n_comp,
                ) = new_encoders.encoding_n_components

                raise_if(
                    new_past_enc_n_comp != ckpt_past_enc_n_comp
                    or new_future_enc_n_comp != ckpt_future_enc_n_comp,
                    f"Number of components mismatch between model's and checkpoint's encoders:\n"
                    f"- past covs: new {new_past_enc_n_comp}, checkpoint {ckpt_past_enc_n_comp}\n"
                    f"- future covs: new {new_future_enc_n_comp}, checkpoint {ckpt_future_enc_n_comp}",
                    logger,
                )

                # display warning, an exception will be raised if `fit()`` is not called before `predict()`
                if not new_encoders.fit_called and new_encoders.requires_fit:
                    logger.info(
                        "Model's weights were loaded without the encoders and at least one of "
                        "them needs to be fitted: please call `fit()` before calling `predict()`."
                    )

        return new_encoders, new_add_encoders

    def _check_ckpt_parameters(self, tfm_save):
        """
        Check that the positional parameters used to instantiate the new model loading the weights match those
        of the saved model, to return meaningful messages in case of discrepancies.
        """
        # parameters unrelated to the weights shape
        skipped_params = list(
            inspect.signature(TorchForecastingModel.__init__).parameters.keys()
        ) + [
            "loss_fn",
            "torch_metrics",
            "optimizer_cls",
            "optimizer_kwargs",
            "lr_scheduler_cls",
            "lr_scheduler_kwargs",
            "output_chunk_shift",
        ]
        # model_params can be missing some kwargs
        params_to_check = set(tfm_save.model_params.keys()).union(
            self.model_params.keys()
        ) - set(skipped_params)

        incorrect_params = []
        missing_params = []
        for param_key in params_to_check:
            # param was not used at loading model creation
            if param_key not in self.model_params.keys():
                missing_params.append((param_key, tfm_save.model_params[param_key]))
            # new param was used at loading model creation
            elif param_key not in tfm_save.model_params.keys():
                incorrect_params.append((
                    param_key,
                    None,
                    self.model_params[param_key],
                ))
            # param was different at loading model creation
            elif self.model_params[param_key] != tfm_save.model_params[param_key]:
                # NOTE: for TFTModel, default is None but converted to `QuantileRegression()`
                incorrect_params.append((
                    param_key,
                    tfm_save.model_params[param_key],
                    self.model_params[param_key],
                ))

        # at least one discrepancy was detected
        if len(missing_params) + len(incorrect_params) > 0:
            msg = [
                "The values of the hyper-parameters in the model and loaded checkpoint should be identical."
            ]

            # warning messages formatted to facilitate copy-pasting
            if len(missing_params) > 0:
                msg += ["missing :"]
                msg += [
                    f"   - {param}={exp_val}" for (param, exp_val) in missing_params
                ]

            if len(incorrect_params) > 0:
                msg += ["incorrect :"]
                msg += [
                    f"   - found {param}={cur_val}, should be {param}={exp_val}"
                    for (param, exp_val, cur_val) in incorrect_params
                ]

            raise_log(ValueError("\n".join(msg)), logger)

    def __getstate__(self):
        # do not pickle the PyTorch LightningModule, and Trainer
        return {k: v for k, v in self.__dict__.items() if k not in TFM_ATTRS_NO_PICKLE}

    def __setstate__(self, d):
        self.__dict__ = d
        # upon loading the pickled object, add back the PyTorch LightningModule, and Trainer attribute with
        # default values
        for attr, default_val in TFM_ATTRS_NO_PICKLE.items():
            setattr(self, attr, default_val)


def _raise_if_wrong_type(obj, exp_type, msg="expected type {}, got: {}"):
    raise_if_not(isinstance(obj, exp_type), msg.format(exp_type, type(obj)))


"""
Below we define the 5 torch model types:

* `PastCovariatesTorchModel`
* `FutureCovariatesTorchModel`
* `DualCovariatesTorchModel`
* `MixedCovariatesTorchModel`
* `SplitCovariatesTorchModel`
"""


class PastCovariatesTorchModel(TorchForecastingModel, ABC):
    @property
    def supports_past_covariates(self) -> bool:
        return True

    @property
    def supports_future_covariates(self) -> bool:
        return False

    @property
    def extreme_lags(
        self,
    ) -> tuple[
        Optional[int],
        Optional[int],
        Optional[int],
        Optional[int],
        Optional[int],
        Optional[int],
        int,
        Optional[int],
    ]:
        return (
            -self.input_chunk_length,
            self.output_chunk_length - 1 + self.output_chunk_shift,
            -self.input_chunk_length,
            -1,
            None,
            None,
            self.output_chunk_shift,
            None,
        )


class FutureCovariatesTorchModel(TorchForecastingModel, ABC):
    @property
    def supports_past_covariates(self) -> bool:
        return False

    @property
    def supports_future_covariates(self) -> bool:
        return True

    @property
    def extreme_lags(
        self,
    ) -> tuple[
        Optional[int],
        Optional[int],
        Optional[int],
        Optional[int],
        Optional[int],
        Optional[int],
        int,
        Optional[int],
    ]:
        return (
            -self.input_chunk_length,
            self.output_chunk_length - 1 + self.output_chunk_shift,
            None,
            None,
            self.output_chunk_shift,
            self.output_chunk_length - 1 + self.output_chunk_shift,
            self.output_chunk_shift,
            None,
        )


class DualCovariatesTorchModel(TorchForecastingModel, ABC):
    @property
    def supports_past_covariates(self) -> bool:
        return False

    @property
    def supports_future_covariates(self) -> bool:
        return True

    @property
    def extreme_lags(
        self,
    ) -> tuple[
        Optional[int],
        Optional[int],
        Optional[int],
        Optional[int],
        Optional[int],
        Optional[int],
        int,
        Optional[int],
    ]:
        return (
            -self.input_chunk_length,
            self.output_chunk_length - 1 + self.output_chunk_shift,
            None,
            None,
            -self.input_chunk_length,
            self.output_chunk_length - 1 + self.output_chunk_shift,
            self.output_chunk_shift,
            None,
        )


class MixedCovariatesTorchModel(TorchForecastingModel, ABC):
    @property
    def supports_past_covariates(self) -> bool:
        return True

    @property
    def supports_future_covariates(self) -> bool:
        return True

    @property
    def extreme_lags(
        self,
    ) -> tuple[
        Optional[int],
        Optional[int],
        Optional[int],
        Optional[int],
        Optional[int],
        Optional[int],
        int,
        Optional[int],
    ]:
        return (
            -self.input_chunk_length,
            self.output_chunk_length - 1 + self.output_chunk_shift,
            -self.input_chunk_length,
            -1,
            -self.input_chunk_length,
            self.output_chunk_length - 1 + self.output_chunk_shift,
            self.output_chunk_shift,
            None,
        )


class SplitCovariatesTorchModel(TorchForecastingModel, ABC):
    @property
    def supports_past_covariates(self) -> bool:
        return True

    @property
    def supports_future_covariates(self) -> bool:
        return True

    @property
    def extreme_lags(
        self,
    ) -> tuple[
        Optional[int],
        Optional[int],
        Optional[int],
        Optional[int],
        Optional[int],
        Optional[int],
        int,
        Optional[int],
    ]:
        return (
            -self.input_chunk_length,
            self.output_chunk_length - 1 + self.output_chunk_shift,
            -self.input_chunk_length,
            -1,
            self.output_chunk_shift,
            self.output_chunk_length - 1 + self.output_chunk_shift,
            self.output_chunk_shift,
            None,
        )<|MERGE_RESOLUTION|>--- conflicted
+++ resolved
@@ -1667,11 +1667,8 @@
         dataloader_kwargs: Optional[dict[str, Any]] = None,
         mc_dropout: bool = False,
         predict_likelihood_parameters: bool = False,
-<<<<<<< HEAD
         random_state: Optional[int] = None,
-=======
         values_only: bool = False,
->>>>>>> abda9fc7
     ) -> Sequence[TimeSeries]:
         """
         This method allows for predicting with a specific :class:`darts.utils.data.TorchInferenceDataset` instance.
@@ -1722,17 +1719,14 @@
             If set to `True`, the model predicts the parameters of its `likelihood` instead of the target. Only
             supported for probabilistic models with a likelihood, `num_samples = 1` and `n<=output_chunk_length`.
             Default: ``False``
-<<<<<<< HEAD
         random_state
             Controls the randomness of the predictions.
-=======
         values_only
             Whether to return the predicted values only. If `False`, will return `TimeSeries` objects. Otherwise, will
             return a tuple of `(np.ndarray, list[dict[str, Any]], list[Union[pd.Timestamp, int]])`. The first element
             represents the predictions with shape `(num_predictions, n, columns, num_samples)`. The second element
             represents the schemas of forecasted target `TimeSeries`. The third element represents the prediction start
             times.
->>>>>>> abda9fc7
 
         Returns
         -------
