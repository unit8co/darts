--- conflicted
+++ resolved
@@ -558,12 +558,8 @@
         future_covariates: Optional[Sequence[TimeSeries]],
         sample_weight: Optional[Union[Sequence[TimeSeries], str]],
         max_samples_per_ts: Optional[int],
-<<<<<<< HEAD
         stride: int = 1,
-    ) -> TrainingDataset:
-=======
     ) -> TorchTrainingDataset:
->>>>>>> 06910d81
         """
         Models can override this method to return a custom `TorchTrainingDataset`.
         """
@@ -574,6 +570,7 @@
             input_chunk_length=self.input_chunk_length,
             output_chunk_length=self.output_chunk_length,
             output_chunk_shift=self.output_chunk_shift,
+            stride=stride,
             max_samples_per_ts=max_samples_per_ts,
             use_static_covariates=self.uses_static_covariates,
             sample_weight=sample_weight,
@@ -832,7 +829,7 @@
             Union[TimeSeries, Sequence[TimeSeries], str]
         ] = None,
         stride: int = 1,
-        eval_stride: int = 1,
+        val_stride: int = 1,
     ) -> "TorchForecastingModel":
         """Fit/train the model on one or multiple series.
 
@@ -907,11 +904,11 @@
         val_sample_weight
             Same as for `sample_weight` but for the evaluation dataset.
         stride
-            The number of time steps between consecutive samples (windows of lagged values extracted from the target
-            series), applied starting from the end of the series. This should be used with caution as it might
-            introduce bias in the forecasts.
-        eval_stride
+            The number of time steps between consecutive samples, applied starting from the end of the series. This
+            should be used with caution as it might introduce bias in the forecasts.
+        val_stride
             Same as for `stride` but for the evaluation dataset.
+
         Returns
         -------
         self
@@ -934,7 +931,7 @@
             val_past_covariates=val_past_covariates,
             val_future_covariates=val_future_covariates,
             val_sample_weight=val_sample_weight,
-            eval_stride=eval_stride,
+            val_stride=val_stride,
             trainer=trainer,
             verbose=verbose,
             epochs=epochs,
@@ -962,7 +959,7 @@
         val_sample_weight: Optional[
             Union[TimeSeries, Sequence[TimeSeries], str]
         ] = None,
-        eval_stride: int = 1,
+        val_stride: int = 1,
         trainer: Optional[pl.Trainer] = None,
         verbose: Optional[bool] = None,
         epochs: int = 0,
@@ -1048,7 +1045,7 @@
                 future_covariates=val_future_covariates,
                 sample_weight=val_sample_weight,
                 max_samples_per_ts=max_samples_per_ts,
-                stride=eval_stride,
+                stride=val_stride,
             )
         else:
             val_dataset = None
@@ -2631,64 +2628,9 @@
 
 
 class PastCovariatesTorchModel(TorchForecastingModel, ABC):
-<<<<<<< HEAD
-    supports_future_covariates = False
-
-    def _build_train_dataset(
-        self,
-        target: Sequence[TimeSeries],
-        past_covariates: Optional[Sequence[TimeSeries]],
-        future_covariates: Optional[Sequence[TimeSeries]],
-        sample_weight: Optional[Union[Sequence[TimeSeries], str]],
-        max_samples_per_ts: Optional[int],
-        stride: int = 1,
-    ) -> PastCovariatesTrainingDataset:
-        return PastCovariatesSequentialDataset(
-            target_series=target,
-            covariates=past_covariates,
-            input_chunk_length=self.input_chunk_length,
-            output_chunk_length=self.output_chunk_length,
-            output_chunk_shift=self.output_chunk_shift,
-            max_samples_per_ts=max_samples_per_ts,
-            use_static_covariates=self.uses_static_covariates,
-            sample_weight=sample_weight,
-            stride=stride,
-        )
-
-    def _build_inference_dataset(
-        self,
-        target: Sequence[TimeSeries],
-        n: int,
-        past_covariates: Optional[Sequence[TimeSeries]],
-        future_covariates: Optional[Sequence[TimeSeries]],
-        stride: int = 0,
-        bounds: Optional[np.ndarray] = None,
-    ) -> PastCovariatesInferenceDataset:
-        return PastCovariatesInferenceDataset(
-            target_series=target,
-            covariates=past_covariates,
-            n=n,
-            stride=stride,
-            bounds=bounds,
-            input_chunk_length=self.input_chunk_length,
-            output_chunk_length=self.output_chunk_length,
-            output_chunk_shift=self.output_chunk_shift,
-            use_static_covariates=self.uses_static_covariates,
-        )
-
-    def _verify_train_dataset_type(self, train_dataset: TrainingDataset):
-        _raise_if_wrong_type(train_dataset, PastCovariatesTrainingDataset)
-
-    def _verify_inference_dataset_type(self, inference_dataset: InferenceDataset):
-        _raise_if_wrong_type(inference_dataset, PastCovariatesInferenceDataset)
-
-    def _verify_predict_sample(self, predict_sample: tuple):
-        _basic_compare_sample(self.train_sample, predict_sample)
-=======
     @property
     def supports_past_covariates(self) -> bool:
         return True
->>>>>>> 06910d81
 
     @property
     def supports_future_covariates(self) -> bool:
@@ -2720,63 +2662,9 @@
 
 
 class FutureCovariatesTorchModel(TorchForecastingModel, ABC):
-<<<<<<< HEAD
-    supports_past_covariates = False
-
-    def _build_train_dataset(
-        self,
-        target: Sequence[TimeSeries],
-        past_covariates: Optional[Sequence[TimeSeries]],
-        future_covariates: Optional[Sequence[TimeSeries]],
-        sample_weight: Optional[Union[Sequence[TimeSeries], str]],
-        max_samples_per_ts: Optional[int],
-        stride: int = 1,
-    ) -> FutureCovariatesTrainingDataset:
-        return FutureCovariatesSequentialDataset(
-            target_series=target,
-            covariates=future_covariates,
-            input_chunk_length=self.input_chunk_length,
-            output_chunk_length=self.output_chunk_length,
-            output_chunk_shift=self.output_chunk_shift,
-            max_samples_per_ts=max_samples_per_ts,
-            use_static_covariates=self.uses_static_covariates,
-            sample_weight=sample_weight,
-            stride=stride,
-        )
-
-    def _build_inference_dataset(
-        self,
-        target: Sequence[TimeSeries],
-        n: int,
-        past_covariates: Optional[Sequence[TimeSeries]],
-        future_covariates: Optional[Sequence[TimeSeries]],
-        stride: int = 0,
-        bounds: Optional[np.ndarray] = None,
-    ) -> FutureCovariatesInferenceDataset:
-        return FutureCovariatesInferenceDataset(
-            target_series=target,
-            covariates=future_covariates,
-            n=n,
-            stride=stride,
-            bounds=bounds,
-            input_chunk_length=self.input_chunk_length,
-            output_chunk_shift=self.output_chunk_shift,
-            use_static_covariates=self.uses_static_covariates,
-        )
-
-    def _verify_train_dataset_type(self, train_dataset: TrainingDataset):
-        _raise_if_wrong_type(train_dataset, FutureCovariatesTrainingDataset)
-
-    def _verify_inference_dataset_type(self, inference_dataset: InferenceDataset):
-        _raise_if_wrong_type(inference_dataset, FutureCovariatesInferenceDataset)
-
-    def _verify_predict_sample(self, predict_sample: tuple):
-        _basic_compare_sample(self.train_sample, predict_sample)
-=======
     @property
     def supports_past_covariates(self) -> bool:
         return False
->>>>>>> 06910d81
 
     @property
     def supports_future_covariates(self) -> bool:
@@ -2808,64 +2696,9 @@
 
 
 class DualCovariatesTorchModel(TorchForecastingModel, ABC):
-<<<<<<< HEAD
-    supports_past_covariates = False
-
-    def _build_train_dataset(
-        self,
-        target: Sequence[TimeSeries],
-        past_covariates: Optional[Sequence[TimeSeries]],
-        future_covariates: Optional[Sequence[TimeSeries]],
-        sample_weight: Optional[Union[Sequence[TimeSeries], str]],
-        max_samples_per_ts: Optional[int],
-        stride: int = 1,
-    ) -> DualCovariatesTrainingDataset:
-        return DualCovariatesSequentialDataset(
-            target_series=target,
-            covariates=future_covariates,
-            input_chunk_length=self.input_chunk_length,
-            output_chunk_length=self.output_chunk_length,
-            output_chunk_shift=self.output_chunk_shift,
-            max_samples_per_ts=max_samples_per_ts,
-            use_static_covariates=self.uses_static_covariates,
-            sample_weight=sample_weight,
-            stride=stride,
-        )
-
-    def _build_inference_dataset(
-        self,
-        target: Sequence[TimeSeries],
-        n: int,
-        past_covariates: Optional[Sequence[TimeSeries]],
-        future_covariates: Optional[Sequence[TimeSeries]],
-        stride: int = 0,
-        bounds: Optional[np.ndarray] = None,
-    ) -> DualCovariatesInferenceDataset:
-        return DualCovariatesInferenceDataset(
-            target_series=target,
-            covariates=future_covariates,
-            n=n,
-            stride=stride,
-            bounds=bounds,
-            input_chunk_length=self.input_chunk_length,
-            output_chunk_length=self.output_chunk_length,
-            output_chunk_shift=self.output_chunk_shift,
-            use_static_covariates=self.uses_static_covariates,
-        )
-
-    def _verify_train_dataset_type(self, train_dataset: TrainingDataset):
-        _raise_if_wrong_type(train_dataset, DualCovariatesTrainingDataset)
-
-    def _verify_inference_dataset_type(self, inference_dataset: InferenceDataset):
-        _raise_if_wrong_type(inference_dataset, DualCovariatesInferenceDataset)
-
-    def _verify_predict_sample(self, predict_sample: tuple):
-        _basic_compare_sample(self.train_sample, predict_sample)
-=======
     @property
     def supports_past_covariates(self) -> bool:
         return False
->>>>>>> 06910d81
 
     @property
     def supports_future_covariates(self) -> bool:
@@ -2897,64 +2730,9 @@
 
 
 class MixedCovariatesTorchModel(TorchForecastingModel, ABC):
-<<<<<<< HEAD
-    def _build_train_dataset(
-        self,
-        target: Sequence[TimeSeries],
-        past_covariates: Optional[Sequence[TimeSeries]],
-        future_covariates: Optional[Sequence[TimeSeries]],
-        sample_weight: Optional[Union[Sequence[TimeSeries], str]],
-        max_samples_per_ts: Optional[int],
-        stride: int = 1,
-    ) -> MixedCovariatesTrainingDataset:
-        return MixedCovariatesSequentialDataset(
-            target_series=target,
-            past_covariates=past_covariates,
-            future_covariates=future_covariates,
-            input_chunk_length=self.input_chunk_length,
-            output_chunk_length=self.output_chunk_length,
-            output_chunk_shift=self.output_chunk_shift,
-            max_samples_per_ts=max_samples_per_ts,
-            use_static_covariates=self.uses_static_covariates,
-            sample_weight=sample_weight,
-            stride=stride,
-        )
-
-    def _build_inference_dataset(
-        self,
-        target: Sequence[TimeSeries],
-        n: int,
-        past_covariates: Optional[Sequence[TimeSeries]],
-        future_covariates: Optional[Sequence[TimeSeries]],
-        stride: int = 0,
-        bounds: Optional[np.ndarray] = None,
-    ) -> MixedCovariatesInferenceDataset:
-        return MixedCovariatesInferenceDataset(
-            target_series=target,
-            past_covariates=past_covariates,
-            future_covariates=future_covariates,
-            n=n,
-            stride=stride,
-            bounds=bounds,
-            input_chunk_length=self.input_chunk_length,
-            output_chunk_length=self.output_chunk_length,
-            output_chunk_shift=self.output_chunk_shift,
-            use_static_covariates=self.uses_static_covariates,
-        )
-
-    def _verify_train_dataset_type(self, train_dataset: TrainingDataset):
-        _raise_if_wrong_type(train_dataset, MixedCovariatesTrainingDataset)
-
-    def _verify_inference_dataset_type(self, inference_dataset: InferenceDataset):
-        _raise_if_wrong_type(inference_dataset, MixedCovariatesInferenceDataset)
-
-    def _verify_predict_sample(self, predict_sample: tuple):
-        _mixed_compare_sample(self.train_sample, predict_sample)
-=======
     @property
     def supports_past_covariates(self) -> bool:
         return True
->>>>>>> 06910d81
 
     @property
     def supports_future_covariates(self) -> bool:
@@ -2986,65 +2764,9 @@
 
 
 class SplitCovariatesTorchModel(TorchForecastingModel, ABC):
-<<<<<<< HEAD
-    def _build_train_dataset(
-        self,
-        target: Sequence[TimeSeries],
-        past_covariates: Optional[Sequence[TimeSeries]],
-        future_covariates: Optional[Sequence[TimeSeries]],
-        sample_weight: Optional[Union[Sequence[TimeSeries], str]],
-        max_samples_per_ts: Optional[int],
-        stride: int = 1,
-    ) -> SplitCovariatesTrainingDataset:
-        return SplitCovariatesSequentialDataset(
-            target_series=target,
-            past_covariates=past_covariates,
-            future_covariates=future_covariates,
-            input_chunk_length=self.input_chunk_length,
-            output_chunk_length=self.output_chunk_length,
-            output_chunk_shift=self.output_chunk_shift,
-            max_samples_per_ts=max_samples_per_ts,
-            use_static_covariates=self.uses_static_covariates,
-            sample_weight=sample_weight,
-            stride=stride,
-        )
-
-    def _build_inference_dataset(
-        self,
-        target: Sequence[TimeSeries],
-        n: int,
-        past_covariates: Optional[Sequence[TimeSeries]],
-        future_covariates: Optional[Sequence[TimeSeries]],
-        stride: int = 0,
-        bounds: Optional[np.ndarray] = None,
-    ) -> SplitCovariatesInferenceDataset:
-        return SplitCovariatesInferenceDataset(
-            target_series=target,
-            past_covariates=past_covariates,
-            future_covariates=future_covariates,
-            n=n,
-            stride=stride,
-            bounds=bounds,
-            input_chunk_length=self.input_chunk_length,
-            output_chunk_length=self.output_chunk_length,
-            output_chunk_shift=self.output_chunk_shift,
-            use_static_covariates=self.uses_static_covariates,
-        )
-
-    def _verify_train_dataset_type(self, train_dataset: TrainingDataset):
-        _raise_if_wrong_type(train_dataset, SplitCovariatesTrainingDataset)
-
-    def _verify_inference_dataset_type(self, inference_dataset: InferenceDataset):
-        _raise_if_wrong_type(inference_dataset, SplitCovariatesInferenceDataset)
-
-    def _verify_predict_sample(self, predict_sample: tuple):
-        # TODO: we have to check both past and future covariates
-        raise NotImplementedError()
-=======
     @property
     def supports_past_covariates(self) -> bool:
         return True
->>>>>>> 06910d81
 
     @property
     def supports_future_covariates(self) -> bool:
