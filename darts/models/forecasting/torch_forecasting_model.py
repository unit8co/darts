--- conflicted
+++ resolved
@@ -2538,7 +2538,6 @@
     def _verify_predict_sample(self, predict_sample: tuple):
         _basic_compare_sample(self.train_sample, predict_sample)
 
-<<<<<<< HEAD
     def _verify_past_future_covariates(self, past_covariates, future_covariates):
         raise_if_not(
             future_covariates is None,
@@ -2589,7 +2588,12 @@
             path = self._default_save_path() + ".onnx"
 
         # mimic preprocessing performed by PLPastCovariatesModule._get_batch_prediction()
-        (past_target, past_covariates, future_past_covariates, static_covariates,) = (
+        (
+            past_target,
+            past_covariates,
+            future_past_covariates,
+            static_covariates,
+        ) = (
             torch.Tensor(x).unsqueeze(0) if x is not None else None
             for x in self.train_sample
         )
@@ -2602,8 +2606,6 @@
         input_sample = [input_past.double(), static_covariates.double()]
         self.model.to_onnx(file_path=path, input_sample=input_sample, **kwargs)
 
-=======
->>>>>>> 51b026be
     @property
     def _model_encoder_settings(
         self,
@@ -2697,7 +2699,6 @@
     def _verify_predict_sample(self, predict_sample: tuple):
         _basic_compare_sample(self.train_sample, predict_sample)
 
-<<<<<<< HEAD
     def _verify_past_future_covariates(self, past_covariates, future_covariates):
         raise_if_not(
             past_covariates is None,
@@ -2708,8 +2709,6 @@
     def to_onnx(self, path: Optional[str] = None, **kwargs):
         raise NotImplementedError("TBD: Darts doesn't contain such a model yet.")
 
-=======
->>>>>>> 51b026be
     @property
     def _model_encoder_settings(
         self,
@@ -2804,7 +2803,6 @@
     def _verify_predict_sample(self, predict_sample: tuple):
         _basic_compare_sample(self.train_sample, predict_sample)
 
-<<<<<<< HEAD
     def _verify_past_future_covariates(self, past_covariates, future_covariates):
         raise_if_not(
             past_covariates is None,
@@ -2817,8 +2815,6 @@
             "TBD: The only DualCovariatesModel is an RNN with a specific implementation."
         )
 
-=======
->>>>>>> 51b026be
     @property
     def _model_encoder_settings(
         self,
@@ -2913,7 +2909,6 @@
     def _verify_predict_sample(self, predict_sample: tuple):
         _mixed_compare_sample(self.train_sample, predict_sample)
 
-<<<<<<< HEAD
     def _verify_past_future_covariates(self, past_covariates, future_covariates):
         # both covariates are supported; do nothing
         pass
@@ -2989,8 +2984,6 @@
         ]
         self.model.to_onnx(file_path=path, input_sample=input_sample, **kwargs)
 
-=======
->>>>>>> 51b026be
     @property
     def _model_encoder_settings(
         self,
