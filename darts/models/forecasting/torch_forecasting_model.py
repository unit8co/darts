--- conflicted
+++ resolved
@@ -1015,15 +1015,7 @@
                 f"discouraged. Consider model `{self.__class__.__name__}.load_weights()` to load the weights for "
                 f"fine-tuning."
             )
-<<<<<<< HEAD
-
-        # Train model
-        self._train(train_loader, val_loader)
-
-        return self
-=======
         return trainer, model, train_loader, val_loader
->>>>>>> 69e83dc5
 
     def _train(
         self,
