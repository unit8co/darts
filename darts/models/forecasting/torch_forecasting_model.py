"""
This file contains several abstract classes:

    * TorchForecastingModel is the super-class of all torch (deep learning) darts forecasting models.

    * PastCovariatesTorchModel(TorchForecastingModel) for torch models consuming only past-observed covariates.
    * FutureCovariatesTorchModel(TorchForecastingModel) for torch models consuming only future values of
      future covariates.
    * DualCovariatesTorchModel(TorchForecastingModel) for torch models consuming past and future values of some single
      future covariates.
    * MixedCovariatesTorchModel(TorchForecastingModel) for torch models consuming both past-observed
      as well as past and future values of some future covariates.
    * SplitCovariatesTorchModel(TorchForecastingModel) for torch models consuming past-observed as well as future
      values of some future covariates.

    * TorchParametricProbabilisticForecastingModel(TorchForecastingModel) is the super-class of all probabilistic torch
      forecasting models.
"""

import os
import shutil
import inspect
import datetime
import numpy as np
from glob import glob
from abc import ABC, abstractmethod
from typing import Optional, Dict, Tuple, Union, Sequence, List

import torch
from torch import nn
from torch import Tensor
from torch.utils.data import DataLoader

import pytorch_lightning as pl
from pytorch_lightning import loggers as pl_loggers

from darts.timeseries import TimeSeries
from darts.utils.data.encoders import SequentialEncoder
from darts.utils.likelihood_models import Likelihood
from darts.utils.torch import random_method
from darts.models.forecasting.forecasting_model import GlobalForecastingModel
from darts.models.forecasting.pl_forecasting_module import PLForecastingModule
from darts.logging import (
    raise_if_not,
    get_logger,
    raise_log,
    raise_if,
    suppress_lightning_warnings,
)
from darts.utils.data.training_dataset import (
    TrainingDataset,
    PastCovariatesTrainingDataset,
    FutureCovariatesTrainingDataset,
    DualCovariatesTrainingDataset,
    MixedCovariatesTrainingDataset,
    SplitCovariatesTrainingDataset,
)
from darts.utils.data.inference_dataset import (
    InferenceDataset,
    PastCovariatesInferenceDataset,
    FutureCovariatesInferenceDataset,
    DualCovariatesInferenceDataset,
    MixedCovariatesInferenceDataset,
    SplitCovariatesInferenceDataset,
)
from darts.utils.data.sequential_dataset import (
    PastCovariatesSequentialDataset,
    FutureCovariatesSequentialDataset,
    DualCovariatesSequentialDataset,
    MixedCovariatesSequentialDataset,
    SplitCovariatesSequentialDataset,
)

DEFAULT_DARTS_FOLDER = "darts_logs"
CHECKPOINTS_FOLDER = "checkpoints"
RUNS_FOLDER = "runs"
INIT_MODEL_NAME = "_model.pth.tar"

logger = get_logger(__name__)


def _get_checkpoint_folder(work_dir, model_name):
    return os.path.join(work_dir, model_name, CHECKPOINTS_FOLDER)


def _get_logs_folder(work_dir, model_name):
    return os.path.join(work_dir, model_name)


def _get_runs_folder(work_dir, model_name):
    return os.path.join(work_dir, model_name)


def _get_checkpoint_fname(work_dir, model_name, best=False):
    checkpoint_dir = _get_checkpoint_folder(work_dir, model_name)
    path = os.path.join(checkpoint_dir, "best-*" if best else "last-*")

    checklist = glob(path)
    if len(checklist) == 0:
        raise_log(
            FileNotFoundError(
                "There is no file matching prefix {} in {}".format(
                    "best-*" if best else "last-*", checkpoint_dir
                )
            ),
            logger,
        )

    file_name = max(
        checklist, key=os.path.getctime
    )  # latest file TODO: check case where no files match
    return os.path.basename(file_name)


class TorchForecastingModel(GlobalForecastingModel, ABC):
    @random_method
    def __init__(
        self,
        input_chunk_length: int,
        output_chunk_length: int,
        loss_fn: nn.modules.loss._Loss = nn.MSELoss(),
        likelihood: Optional[Likelihood] = None,
        batch_size: int = 32,
        n_epochs: int = 100,
        model_name: str = None,
        work_dir: str = os.path.join(os.getcwd(), DEFAULT_DARTS_FOLDER),
        log_tensorboard: bool = False,
        nr_epochs_val_period: int = 10,
        torch_device_str: Optional[str] = None,
        force_reset: bool = False,
        save_checkpoints: bool = False,
        add_encoders: Optional[Dict] = None,
        random_state: Optional[int] = None,
        pl_trainer_kwargs: Optional[Dict] = None,
        show_warnings: bool = False,
    ):

        """Pytorch Lightning (PL)-based Forecasting Model.

        This class is meant to be inherited to create a new PL-based forecasting model.
        It governs the interactions between:
            - Darts forecasting models (module) :class:`PLTorchForecastingModel`
            - Darts integrated PL Lightning Trainer :class:`pytorch_lightning.Trainer` or custom PL Trainers
            - Dataset loaders :class:`TrainingDataset` and :class:`InferenceDataset` or custom Dataset Loaders.

        When subclassing this class, please make sure to set the self.model attribute
        in the __init__ function and then call super().__init__ while passing the kwargs.

        Parameters
        ----------
        input_chunk_length
            Number of past time steps that are fed to the internal forecasting module.
        output_chunk_length
            Number of time steps to be output by the internal forecasting module.
        loss_fn
            PyTorch loss function used for training.
            This parameter will be ignored for probabilistic models if the `likelihood` parameter is specified.
            Default: ``torch.nn.MSELoss()``.
        likelihood
            The likelihood model to be used for probabilistic forecasts.
        batch_size
            Number of time series (input and output sequences) used in each training pass.
        n_epochs
            Number of epochs over which to train the model.
        model_name
            Name of the model. Used for creating checkpoints and saving tensorboard data. If not specified,
            defaults to the following string ``"YYYY-mm-dd_HH:MM:SS_torch_model_run_PID"``, where the initial part of
            the name is formatted with the local date and time, while PID is the processed ID (preventing models spawned
            at the same time by different processes to share the same model_name). E.g.,
            ``"2021-06-14_09:53:32_torch_model_run_44607"``.
        work_dir
            Path of the working directory, where to save checkpoints and Tensorboard summaries.
            (default: current working directory).
        log_tensorboard
            If set, use Tensorboard to log the different parameters. The logs will be located in:
            `[work_dir]/darts_logs/[model_name]/logs/`.
        nr_epochs_val_period
            Number of epochs to wait before evaluating the validation loss (if a validation
            ``TimeSeries`` is passed to the :func:`fit()` method).
        torch_device_str
            Optionally, a string indicating the torch device to use. (default: "cuda:0" if a GPU
            is available, otherwise "cpu")
        force_reset
            If set to `True`, any previously-existing model with the same name will be reset (all checkpoints will
            be discarded).
        save_checkpoints
            Whether or not to automatically save the untrained model and checkpoints from training.
            If set to `False`, the model can still be manually saved using :func:`save_model()`
            and loaded using :func:`load_model()`.
        add_encoders
            A large number of past and future covariates can be automatically generated with `add_encoders`.
            This can be done by adding mutliple pre-defined index encoders and/or custom user-made functions that
            will be used as index encoders. Additionally, a transformer such as Darts' :class:`Scaler` can be added to
            transform the generated covariates. This happens all under one hood and only needs to be specified at
            model creation.
            Read :meth:`SequentialEncoder <darts.utils.data.encoders.SequentialEncoder>` to find out more about
            `add_encoders`. An example showing some of `add_encoders` features:

            .. highlight:: python
            .. code-block:: python

                add_encoders={
                    'cyclic': {'future': ['month']},
                    'datetime_attribute': {'future': ['hour', 'dayofweek']},
                    'position': {'past': ['absolute'], 'future': ['relative']},
                    'custom': {'past': [lambda idx: (idx.year - 1950) / 50]},
                    'transformer': Scaler()
                }
            ..
        random_state
            Control the randomness of the weights initialization. Check this
            `link <https://scikit-learn.org/stable/glossary.html#term-random_state>`_ for more details.
        pl_trainer_kwargs
            Per default :class:`TorchForecastingModel` creates a PyTorch Lightning Trainer with several useful presets
            that performs the training, validation and prediction processes. These presets include automatic
            checkpointing, tensorboard logging, setting the torch device and more.
            With `pl_trainer_kwargs` you can add additional kwargs to instantiate the PyTorch Lightning trainer object.
            Check the `PL Trainer documentation
            <https://pytorch-lightning.readthedocs.io/en/stable/common/trainer.html>`_ for more information about the
            supported kwargs.
            Note that you can also use custom a PyTorch Lightning Trainer for training and prediction with optional
            parameter `trainer` in :func:`fit()` and :func:`predict()`.
        show_warnings
            whether to show warnings raised from PyTorch Lightning. Useful to detect potential issues of
            your PyTorch Lightning Trainer configuration.
        """
        super().__init__()
        suppress_lightning_warnings(suppress_all=not show_warnings)

        # We will fill these dynamically, upon first call of fit_from_dataset():
        self.model: Optional[PLForecastingModule] = None
        self.train_sample: Optional[Tuple] = None
        self.output_dim: Optional[int] = None

        self.input_chunk_length = input_chunk_length
        self.output_chunk_length = output_chunk_length

        self.n_epochs = n_epochs
        self.batch_size = batch_size

        # by default models are deterministic (i.e. not probabilistic)
        self._loss_fn = loss_fn
        self._likelihood = likelihood

        # by default models do not use encoders
        self.add_encoders = add_encoders
        self.encoders: Optional[SequentialEncoder] = None

        # get model name and work dir
        if model_name is None:
            current_time = datetime.datetime.now().strftime("%Y-%m-%d_%H.%M.%S.%f")
            model_name = current_time + "_torch_model_run_" + str(os.getpid())

        self.model_name = model_name
        self.work_dir = work_dir

        # setup model save dirs
        self.save_checkpoints = save_checkpoints
        checkpoints_folder = _get_checkpoint_folder(self.work_dir, self.model_name)
        log_folder = _get_logs_folder(self.work_dir, self.model_name)
        checkpoint_exists = (
            os.path.exists(checkpoints_folder)
            and len(glob(os.path.join(checkpoints_folder, "*"))) > 0
        )

        # setup model save dirs
        if checkpoint_exists and save_checkpoints:
            raise_if_not(
                force_reset,
                "You already have model data for the '{}' name. Either load model to continue"
                " training or use `force_reset=True` to initialize anyway to start"
                " training from scratch and remove all the model data".format(
                    self.model_name
                ),
                logger,
            )
            self.reset_model()
        elif save_checkpoints:
            self._create_save_dirs()
        else:
            pass

        # check torch device
        raise_if_not(
            torch_device_str in [None, "cuda:0", "cpu"],
            f'unknown torch_device_str `{torch_device_str}`. Must be one of `(None, "cuda:0", "cpu")`',
            logger,
        )

        if torch_device_str is not None:
            accelerator = "gpu" if torch_device_str == "cuda:0" else "cpu"
        else:
            accelerator = "auto"

        # save best epoch on val_loss and last epoch under 'darts_logs/model_name/checkpoints/'
        if save_checkpoints:
            checkpoint_callback = pl.callbacks.ModelCheckpoint(
                dirpath=checkpoints_folder,
                save_last=True,
                monitor="val_loss",
                filename="best-{epoch}-{val_loss:.2f}",
            )
            checkpoint_callback.CHECKPOINT_NAME_LAST = "last-{epoch}"
        else:
            checkpoint_callback = None

        # save tensorboard under 'darts_logs/model_name/logs/'
        model_logger = (
            pl_loggers.TensorBoardLogger(save_dir=log_folder, name="", version="logs")
            if log_tensorboard
            else False
        )

        # setup trainer parameters from model creation parameters
        self.trainer_params = {
            "accelerator": accelerator,
            "logger": model_logger,
            "max_epochs": n_epochs,
            "check_val_every_n_epoch": nr_epochs_val_period,
            "enable_checkpointing": save_checkpoints,
            "callbacks": [cb for cb in [checkpoint_callback] if cb is not None],
        }

        # update trainer parameters with user defined `pl_trainer_kwargs`
        if pl_trainer_kwargs is not None:
            pl_trainer_kwargs_copy = {
                key: val for key, val in pl_trainer_kwargs.items()
            }
            self.n_epochs = pl_trainer_kwargs_copy.get("max_epochs", self.n_epochs)
            self.trainer_params["callbacks"] += pl_trainer_kwargs_copy.pop(
                "callbacks", []
            )
            self.trainer_params = dict(self.trainer_params, **pl_trainer_kwargs_copy)

        # pytorch lightning trainer will be created at training time
        self.trainer: Optional[pl.Trainer] = None
        self.load_ckpt_path: Optional[str] = None

    @staticmethod
    def _extract_torch_model_params(**kwargs):
        """extract params from model creation to set up TorchForecastingModels"""
        get_params = list(
            inspect.signature(TorchForecastingModel.__init__).parameters.keys()
        )
        get_params.remove("self")
        return {kwarg: kwargs.get(kwarg) for kwarg in get_params if kwarg in kwargs}

    def _extract_pl_module_params(self, **kwargs):
        """Extract params from model creation to set up PLForecastingModule (the actual torch.nn.Module)"""
        get_params = list(
            inspect.signature(PLForecastingModule.__init__).parameters.keys()
        )
        get_params.remove("self")
        return {kwarg: kwargs.get(kwarg) for kwarg in get_params if kwarg in kwargs}

    def _create_save_dirs(self):
        """Create work dir and model dir"""
        if not os.path.exists(self.work_dir):
            os.mkdir(self.work_dir)
        if not os.path.exists(_get_runs_folder(self.work_dir, self.model_name)):
            os.mkdir(_get_runs_folder(self.work_dir, self.model_name))

    def _remove_save_dirs(self):
        shutil.rmtree(
            _get_runs_folder(self.work_dir, self.model_name), ignore_errors=True
        )

    def reset_model(self):
        """Resets the model object and removes all stored data - model, checkpoints, loggers and training history."""
        self._remove_save_dirs()
        self._create_save_dirs()

        self.model = None
        self.trainer = None
        self.train_sample = None

    def _init_model(self) -> None:
        """Initializes model and trainer based on examples of input/output tensors (to get the sizes right):"""
        # the tensors have shape (chunk_length, nr_dimensions)
        self.model = self._create_model(self.train_sample)

        precision = None
        dtype = self.train_sample[0].dtype
        if np.issubdtype(dtype, np.float32):
            logger.info("Time series values are 32-bits; casting model to float32.")
            precision = 32
            self.model = self.model.float()
        elif np.issubdtype(dtype, np.float64):
            logger.info("Time series values are 64-bits; casting model to float64.")
            precision = 64
            self.model = self.model.double()

        precision_user = self.trainer_params.get("precision", None)
        raise_if(
            precision_user is not None and precision_user != precision,
            f"User-defined trainer_kwarg `precision={precision_user}`-bit does not match dtype: `{dtype}` of the "
            f"underlying TimeSeries. Set `precision` to `{precision}` or cast your data to `{precision_user}-"
            f"bit` with `TimeSeries.astype(np.{dtype})`.",
            logger,
        )

        self.trainer_params["precision"] = precision

        # we need to save the initialized TorchForecastingModel as PyTorch-Lightning only saves module checkpoints
        if self.save_checkpoints:
            self.save_model(
                os.path.join(
                    _get_runs_folder(self.work_dir, self.model_name), INIT_MODEL_NAME
                )
            )

    def _setup_trainer(
        self, trainer: Optional[pl.Trainer], verbose: bool, epochs: int = 0
    ) -> None:
        """Sets up the PyTorch-Lightning trainer for training or prediction."""

        self.trainer_params["enable_model_summary"] = (
            verbose if self.model.current_epoch == 0 else False
        )
        self.trainer_params["enable_progress_bar"] = verbose

        self.trainer = (
            self._init_trainer(trainer_params=self.trainer_params, max_epochs=epochs)
            if trainer is None
            else trainer
        )

    @staticmethod
    def _init_trainer(
        trainer_params: Dict, max_epochs: Optional[int] = None
    ) -> pl.Trainer:
        """Initializes the PyTorch-Lightning trainer for training or prediction from `trainer_params`."""
        trainer_params_copy = {param: val for param, val in trainer_params.items()}
        if max_epochs is not None:
            trainer_params_copy["max_epochs"] = max_epochs

        return pl.Trainer(**trainer_params_copy)

    @abstractmethod
    def _create_model(self, train_sample: Tuple[Tensor]) -> torch.nn.Module:
        """
        This method has to be implemented by all children. It is in charge of instantiating the actual torch model,
        based on examples input/output tensors (i.e. implement a model with the right input/output sizes).
        """
        pass

    @abstractmethod
    def _build_train_dataset(
        self,
        target: Sequence[TimeSeries],
        past_covariates: Optional[Sequence[TimeSeries]],
        future_covariates: Optional[Sequence[TimeSeries]],
        max_samples_per_ts: Optional[int],
    ) -> TrainingDataset:
        """
        Each model must specify the default training dataset to use.
        """
        pass

    @abstractmethod
    def _build_inference_dataset(
        self,
        target: Sequence[TimeSeries],
        n: int,
        past_covariates: Optional[Sequence[TimeSeries]],
        future_covariates: Optional[Sequence[TimeSeries]],
    ) -> InferenceDataset:
        """
        Each model must specify the default training dataset to use.
        """
        pass

    @abstractmethod
    def _verify_train_dataset_type(self, train_dataset: TrainingDataset):
        """
        Verify that the provided train dataset is of the correct type
        """
        pass

    @abstractmethod
    def _verify_inference_dataset_type(self, inference_dataset: InferenceDataset):
        """
        Verify that the provided inference dataset is of the correct type
        """
        pass

    @abstractmethod
    def _verify_predict_sample(self, predict_sample: Tuple):
        """
        verify that the (first) sample contained in the inference dataset matches the model type and the
        data the model has been trained on.
        """
        pass

    @abstractmethod
    def _verify_past_future_covariates(self, past_covariates, future_covariates):
        """
        Verify that any non-None covariates comply with the model type.
        """
        pass

    @random_method
    def fit(
        self,
        series: Union[TimeSeries, Sequence[TimeSeries]],
        past_covariates: Optional[Union[TimeSeries, Sequence[TimeSeries]]] = None,
        future_covariates: Optional[Union[TimeSeries, Sequence[TimeSeries]]] = None,
        val_series: Optional[Union[TimeSeries, Sequence[TimeSeries]]] = None,
        val_past_covariates: Optional[Union[TimeSeries, Sequence[TimeSeries]]] = None,
        val_future_covariates: Optional[Union[TimeSeries, Sequence[TimeSeries]]] = None,
        trainer: Optional[pl.Trainer] = None,
        verbose: bool = False,
        epochs: int = 0,
        max_samples_per_ts: Optional[int] = None,
        num_loader_workers: int = 0,
    ) -> None:
        """Fit/train the model on one or multiple series.

        This method wraps around :func:`fit_from_dataset()`, constructing a default training
        dataset for this model. If you need more control on how the series are sliced for training, consider
        calling :func:`fit_from_dataset()` with a custom :class:`darts.utils.data.TrainingDataset`.

        Training is performed with a PyTorch Lightning Trainer. It uses a default Trainer object from presets and
        `pl_trainer_kwargs` used at model creation. You can also use a custom Trainer with optional parameter
        `trainer`. For more information on PyTorch Lightning Trainers check out `this link
        <https://pytorch-lightning.readthedocs.io/en/stable/common/trainer.html>`_ .

        This function can be called several times to do some extra training. If `epochs` is specified, the model
        will be trained for some (extra) `epochs` epochs.

        Below, all possible parameters are documented, but not all models support all parameters. For instance,
        all the :class:`PastCovariatesTorchModel` support only `past_covariates` and not `future_covariates`. Darts will
        complain if you try fitting a model with the wrong covariates argument.

        When handling covariates, Darts will try to use the time axes of the target and the covariates
        to come up with the right time slices. So the covariates can be longer than needed; as long as the time axes
        are correct Darts will handle them correctly. It will also complain if their time span is not sufficient.

        Parameters
        ----------
        series
            A series or sequence of series serving as target (i.e. what the model will be trained to forecast)
        past_covariates
            Optionally, a series or sequence of series specifying past-observed covariates
        future_covariates
            Optionally, a series or sequence of series specifying future-known covariates
        val_series
            Optionally, one or a sequence of validation target series, which will be used to compute the validation
            loss throughout training and keep track of the best performing models.
        val_past_covariates
            Optionally, the past covariates corresponding to the validation series (must match `covariates`)
        val_future_covariates
            Optionally, the future covariates corresponding to the validation series (must match `covariates`)
        trainer
            Optionally, a custom PyTorch-Lightning Trainer object to perform training. Using a custom `trainer` will
            override Darts' default trainer.
        verbose
            Optionally, whether to print progress.
        epochs
            If specified, will train the model for `epochs` (additional) epochs, irrespective of what `n_epochs`
            was provided to the model constructor.
        max_samples_per_ts
            Optionally, a maximum number of samples to use per time series. Models are trained in a supervised fashion
            by constructing slices of (input, output) examples. On long time series, this can result in unnecessarily
            large number of training samples. This parameter upper-bounds the number of training samples per time
            series (taking only the most recent samples in each series). Leaving to None does not apply any
            upper bound.
        num_loader_workers
            Optionally, an integer specifying the `num_workers` to use in PyTorch ``DataLoader`` instances,
            both for the training and validation loaders (if any).
            A larger number of workers can sometimes increase performance, but can also incur extra overheads
            and increase memory usage, as more batches are loaded in parallel.
        """
        super().fit(
            series=series,
            past_covariates=past_covariates,
            future_covariates=future_covariates,
        )

        # TODO: also check the validation covariates
        self._verify_past_future_covariates(
            past_covariates=past_covariates, future_covariates=future_covariates
        )

        def wrap_fn(
            ts: Union[TimeSeries, Sequence[TimeSeries]]
        ) -> Sequence[TimeSeries]:
            return [ts] if isinstance(ts, TimeSeries) else ts

        series = wrap_fn(series)
        past_covariates = wrap_fn(past_covariates)
        future_covariates = wrap_fn(future_covariates)
        val_series = wrap_fn(val_series)
        val_past_covariates = wrap_fn(val_past_covariates)
        val_future_covariates = wrap_fn(val_future_covariates)

        # Check that dimensions of train and val set match; on first series only
        if val_series is not None:
            match = (
                series[0].width == val_series[0].width
                and (past_covariates[0].width if past_covariates is not None else None)
                == (
                    val_past_covariates[0].width
                    if val_past_covariates is not None
                    else None
                )
                and (
                    future_covariates[0].width
                    if future_covariates is not None
                    else None
                )
                == (
                    val_future_covariates[0].width
                    if val_future_covariates is not None
                    else None
                )
            )
            raise_if_not(
                match,
                "The dimensions of the series in the training set "
                "and the validation set do not match.",
            )

        self.encoders = self.initialize_encoders()

        if self.encoders.encoding_available:
            past_covariates, future_covariates = self.encoders.encode_train(
                target=series,
                past_covariate=past_covariates,
                future_covariate=future_covariates,
            )
        train_dataset = self._build_train_dataset(
            target=series,
            past_covariates=past_covariates,
            future_covariates=future_covariates,
            max_samples_per_ts=max_samples_per_ts,
        )

        if val_series is not None:
            if self.encoders.encoding_available:
                val_past_covariates, val_future_covariates = self.encoders.encode_train(
                    target=val_series,
                    past_covariate=val_past_covariates,
                    future_covariate=val_future_covariates,
                )

            val_dataset = self._build_train_dataset(
                target=val_series,
                past_covariates=val_past_covariates,
                future_covariates=val_future_covariates,
                max_samples_per_ts=max_samples_per_ts,
            )
        else:
            val_dataset = None

        logger.info("Train dataset contains {} samples.".format(len(train_dataset)))

        self.fit_from_dataset(
            train_dataset, val_dataset, trainer, verbose, epochs, num_loader_workers
        )

    @random_method
    def fit_from_dataset(
        self,
        train_dataset: TrainingDataset,
        val_dataset: Optional[TrainingDataset] = None,
        trainer: Optional[pl.Trainer] = None,
        verbose: bool = False,
        epochs: int = 0,
        num_loader_workers: int = 0,
    ) -> None:
        """
        This method allows for training with a specific :class:`darts.utils.data.TrainingDataset` instance.
        These datasets implement a PyTorch ``Dataset``, and specify how the target and covariates are sliced
        for training. If you are not sure which training dataset to use, consider calling :func:`fit()` instead,
        which will create a default training dataset appropriate for this model.

        Training is performed with a PyTorch Lightning Trainer. It uses a default Trainer object from presets and
        `pl_trainer_kwargs` used at model creation. You can also use a custom Trainer with optional parameter
        `trainer`. For more information on PyTorch Lightning Trainers check out `this link
        <https://pytorch-lightning.readthedocs.io/en/stable/common/trainer.html>`_ .

        This function can be called several times to do some extra training. If `epochs` is specified, the model
        will be trained for some (extra) `epochs` epochs.

        Parameters
        ----------
        train_dataset
            A training dataset with a type matching this model (e.g. :class:`PastCovariatesTrainingDataset` for
            :class:`PastCovariatesTorchModel`).
        val_dataset
            A training dataset with a type matching this model (e.g. :class:`PastCovariatesTrainingDataset` for
            :class:`PastCovariatesTorchModel`s), representing the validation set (to track the validation loss).
        trainer
            Optionally, a custom PyTorch-Lightning Trainer object to perform prediction. Using a custom `trainer` will
            override Darts' default trainer.
        verbose
            Optionally, whether to print progress.
        epochs
            If specified, will train the model for `epochs` (additional) epochs, irrespective of what `n_epochs`
            was provided to the model constructor.
        num_loader_workers
            Optionally, an integer specifying the `num_workers` to use in PyTorch ``DataLoader`` instances,
            both for the training and validation loaders (if any).
            A larger number of workers can sometimes increase performance, but can also incur extra overheads
            and increase memory usage, as more batches are loaded in parallel.
        """

        self._verify_train_dataset_type(train_dataset)
        raise_if(
            len(train_dataset) == 0,
            "The provided training time series dataset is too short for obtaining even one training point.",
            logger,
        )
        raise_if(
            val_dataset is not None and len(val_dataset) == 0,
            "The provided validation time series dataset is too short for obtaining even one training point.",
            logger,
        )

        train_sample = train_dataset[0]
        if self.model is None:
            # Build model, based on the dimensions of the first series in the train set.
            self.train_sample, self.output_dim = train_sample, train_sample[-1].shape[1]
            self._init_model()
        else:
            # Check existing model has input/output dims matching what's provided in the training set.
            raise_if_not(
                len(train_sample) == len(self.train_sample),
                "The size of the training set samples (tuples) does not match what the model has been "
                "previously trained on. Trained on tuples of length {}, received tuples of length {}.".format(
                    len(self.train_sample), len(train_sample)
                ),
            )
            same_dims = tuple(
                s.shape[1] if s is not None else None for s in train_sample
            ) == tuple(s.shape[1] if s is not None else None for s in self.train_sample)
            raise_if_not(
                same_dims,
                "The dimensionality of the series in the training set do not match the dimensionality"
                " of the series the model has previously been trained on. "
                "Model input/output dimensions = {}, provided input/ouptput dimensions = {}".format(
                    tuple(
                        s.shape[1] if s is not None else None for s in self.train_sample
                    ),
                    tuple(s.shape[1] if s is not None else None for s in train_sample),
                ),
            )

        # Setting drop_last to False makes the model see each sample at least once, and guarantee the presence of at
        # least one batch no matter the chosen batch size
        train_loader = DataLoader(
            train_dataset,
            batch_size=self.batch_size,
            shuffle=True,
            num_workers=num_loader_workers,
            pin_memory=True,
            drop_last=False,
            collate_fn=self._batch_collate_fn,
        )

        # Prepare validation data
        val_loader = (
            None
            if val_dataset is None
            else DataLoader(
                val_dataset,
                batch_size=self.batch_size,
                shuffle=False,
                num_workers=num_loader_workers,
                pin_memory=True,
                drop_last=False,
                collate_fn=self._batch_collate_fn,
            )
        )

        # if user wants to train the model for more epochs, ignore the n_epochs parameter
        train_num_epochs = epochs if epochs > 0 else self.n_epochs

        # setup trainer
        self._setup_trainer(trainer, verbose, train_num_epochs)

        # TODO: multiple training without loading from checkpoint is not trivial (I believe PyTorch-Lightning is still
        #  working on that, see https://github.com/PyTorchLightning/pytorch-lightning/issues/9636)
        if verbose and self.model.current_epoch > 0 and not self.load_ckpt_path:
            logger.warn(
                "Attempting to retrain the model without resuming from a checkpoint. This is currently "
                "discouraged. Consider setting `save_checkpoints` to `True` and specying `model_name` at model "
                f"creation. Then call `model = {self.__class__.__name__}.load_from_checkpoint(model_name, "
                "best=False)` before `model.fit()` with `epochs=epochs_last + current_epochs`."
            )

        # Train model
        self._train(train_loader, val_loader)

    def _train(
        self, train_loader: DataLoader, val_loader: Optional[DataLoader]
    ) -> None:
        """
        Performs the actual training

        Parameters
        ----------
        train_loader
            the training data loader feeding the training data and targets
        val_loader
            optionally, a validation set loader
        """

        # if model was loaded from checkpoint (when `load_ckpt_path is not None`) and model.fit() is called,
        # we resume training
        ckpt_path = self.load_ckpt_path
        self.load_ckpt_path = None

        self.trainer.fit(
            self.model,
            train_dataloaders=train_loader,
            val_dataloaders=val_loader,
            ckpt_path=ckpt_path,
        )

    @random_method
    def predict(
        self,
        n: int,
        series: Optional[Union[TimeSeries, Sequence[TimeSeries]]] = None,
        past_covariates: Optional[Union[TimeSeries, Sequence[TimeSeries]]] = None,
        future_covariates: Optional[Union[TimeSeries, Sequence[TimeSeries]]] = None,
        trainer: Optional[pl.Trainer] = None,
        batch_size: Optional[int] = None,
        verbose: bool = False,
        n_jobs: int = 1,
        roll_size: Optional[int] = None,
        num_samples: int = 1,
        num_loader_workers: int = 0,
    ) -> Union[TimeSeries, Sequence[TimeSeries]]:
        """Predict the `n` time step following the end of the training series, or of the specified `series`.

        Prediction is performed with a PyTorch Lightning Trainer. It uses a default Trainer object from presets and
        `pl_trainer_kwargs` used at model creation. You can also use a custom Trainer with optional parameter
        `trainer`. For more information on PyTorch Lightning Trainers check out `this link
        <https://pytorch-lightning.readthedocs.io/en/stable/common/trainer.html>`_ .

        Below, all possible parameters are documented, but not all models support all parameters. For instance,
        all the :class:`PastCovariatesTorchModel` support only `past_covariates` and not `future_covariates`.
        Darts will complain if you try calling :func:`predict()` on a model with the wrong covariates argument.

        Darts will also complain if the provided covariates do not have a sufficient time span.
        In general, not all models require the same covariates' time spans:

        * | Models relying on past covariates require the last `input_chunk_length` of the `past_covariates`
          | points to be known at prediction time. For horizon values `n > output_chunk_length`, these models
          | require at least the next `n - output_chunk_length` future values to be known as well.
        * | Models relying on future covariates require the next `n` values to be known.
          | In addition (for :class:`DualCovariatesTorchModel` and :class:`MixedCovariatesTorchModel`), they also
          | require the "historic" values of these future covariates (over the past `input_chunk_length`).

        When handling covariates, Darts will try to use the time axes of the target and the covariates
        to come up with the right time slices. So the covariates can be longer than needed; as long as the time axes
        are correct Darts will handle them correctly. It will also complain if their time span is not sufficient.

        Parameters
        ----------
        n
            The number of time steps after the end of the training time series for which to produce predictions
        series
            Optionally, a series or sequence of series, representing the history of the target series whose
            future is to be predicted. If specified, the method returns the forecasts of these
            series. Otherwise, the method returns the forecast of the (single) training series.
        past_covariates
            Optionally, the past-observed covariates series needed as inputs for the model.
            They must match the covariates used for training in terms of dimension.
        future_covariates
            Optionally, the future-known covariates series needed as inputs for the model.
            They must match the covariates used for training in terms of dimension.
        trainer
            Optionally, a custom PyTorch-Lightning Trainer object to perform prediction. Using a custom `trainer` will
            override Darts' default trainer.
        batch_size
            Size of batches during prediction. Defaults to the models' training `batch_size` value.
        verbose
            Optionally, whether to print progress.
        n_jobs
            The number of jobs to run in parallel. `-1` means using all processors. Defaults to `1`.
        roll_size
            For self-consuming predictions, i.e. `n > output_chunk_length`, determines how many
            outputs of the model are fed back into it at every iteration of feeding the predicted target
            (and optionally future covariates) back into the model. If this parameter is not provided,
            it will be set `output_chunk_length` by default.
        num_samples
            Number of times a prediction is sampled from a probabilistic model. Should be left set to 1
            for deterministic models.
        num_loader_workers
            Optionally, an integer specifying the `num_workers` to use in PyTorch ``DataLoader`` instances,
            for the inference/prediction dataset loaders (if any).
            A larger number of workers can sometimes increase performance, but can also incur extra overheads
            and increase memory usage, as more batches are loaded in parallel.

        Returns
        -------
        Union[TimeSeries, Sequence[TimeSeries]]
            One or several time series containing the forecasts of `series`, or the forecast of the training series
            if `series` is not specified and the model has been trained on a single series.
        """
        super().predict(n, series, past_covariates, future_covariates)

        if series is None:
            raise_if(
                self.training_series is None,
                "Input series has to be provided after fitting on multiple series.",
            )
            series = self.training_series

        if past_covariates is None and self.past_covariate_series is not None:
            past_covariates = self.past_covariate_series
        if future_covariates is None and self.future_covariate_series is not None:
            future_covariates = self.future_covariate_series

        called_with_single_series = False
        if isinstance(series, TimeSeries):
            called_with_single_series = True
            series = [series]

        past_covariates = (
            [past_covariates]
            if isinstance(past_covariates, TimeSeries)
            else past_covariates
        )
        future_covariates = (
            [future_covariates]
            if isinstance(future_covariates, TimeSeries)
            else future_covariates
        )

        if self.encoders.encoding_available:
            past_covariates, future_covariates = self.encoders.encode_inference(
                n=n,
                target=series,
                past_covariate=past_covariates,
                future_covariate=future_covariates,
            )

        dataset = self._build_inference_dataset(
            target=series,
            n=n,
            past_covariates=past_covariates,
            future_covariates=future_covariates,
        )

        predictions = self.predict_from_dataset(
            n,
            dataset,
            trainer=trainer,
            verbose=verbose,
            batch_size=batch_size,
            n_jobs=n_jobs,
            roll_size=roll_size,
            num_samples=num_samples,
        )

        return predictions[0] if called_with_single_series else predictions

    @random_method
    def predict_from_dataset(
        self,
        n: int,
        input_series_dataset: InferenceDataset,
        trainer: Optional[pl.Trainer] = None,
        batch_size: Optional[int] = None,
        verbose: bool = False,
        n_jobs: int = 1,
        roll_size: Optional[int] = None,
        num_samples: int = 1,
        num_loader_workers: int = 0,
    ) -> Sequence[TimeSeries]:

        """
        This method allows for predicting with a specific :class:`darts.utils.data.InferenceDataset` instance.
        These datasets implement a PyTorch `Dataset`, and specify how the target and covariates are sliced
        for inference. In most cases, you'll rather want to call :func:`predict()` instead, which will create an
        appropriate :class:`InferenceDataset` for you.

        Prediction is performed with a PyTorch Lightning Trainer. It uses a default Trainer object from presets and
        `pl_trainer_kwargs` used at model creation. You can also use a custom Trainer with optional parameter
        `trainer`. For more information on PyTorch Lightning Trainers check out `this link
        <https://pytorch-lightning.readthedocs.io/en/stable/common/trainer.html>`_ .

        Parameters
        ----------
        n
            The number of time steps after the end of the training time series for which to produce predictions
        input_series_dataset
            Optionally, a series or sequence of series, representing the history of the target series' whose
            future is to be predicted. If specified, the method returns the forecasts of these
            series. Otherwise, the method returns the forecast of the (single) training series.
        trainer
            Optionally, a custom PyTorch-Lightning Trainer object to perform prediction.  Using a custom `trainer` will
            override Darts' default trainer.
        batch_size
            Size of batches during prediction. Defaults to the models `batch_size` value.
        verbose
            Shows the progress bar for batch predicition. Off by default.
        n_jobs
            The number of jobs to run in parallel. `-1` means using all processors. Defaults to `1`.
        roll_size
            For self-consuming predictions, i.e. `n > output_chunk_length`, determines how many
            outputs of the model are fed back into it at every iteration of feeding the predicted target
            (and optionally future covariates) back into the model. If this parameter is not provided,
            it will be set `output_chunk_length` by default.
        num_samples
            Number of times a prediction is sampled from a probabilistic model. Should be left set to 1
            for deterministic models.
        num_loader_workers
            Optionally, an integer specifying the `num_workers` to use in PyTorch ``DataLoader`` instances,
            for the inference/prediction dataset loaders (if any).
            A larger number of workers can sometimes increase performance, but can also incur extra overheads
            and increase memory usage, as more batches are loaded in parallel.

        Returns
        -------
        Sequence[TimeSeries]
            Returns one or more forecasts for time series.
        """
        self._verify_inference_dataset_type(input_series_dataset)

        # check that covariates and dimensions are matching what we had during training
        self._verify_predict_sample(input_series_dataset[0])

        if roll_size is None:
            roll_size = self.output_chunk_length
        else:
            raise_if_not(
                0 < roll_size <= self.output_chunk_length,
                "`roll_size` must be an integer between 1 and `self.output_chunk_length`.",
            )

        # check that `num_samples` is a positive integer
        raise_if_not(num_samples > 0, "`num_samples` must be a positive integer.")

        # iterate through batches to produce predictions
        batch_size = batch_size or self.batch_size

        # set prediction parameters
        self.model.set_predict_parameters(
            n=n,
            num_samples=num_samples,
            roll_size=roll_size,
            batch_size=batch_size,
            n_jobs=n_jobs,
        )

        pred_loader = DataLoader(
            input_series_dataset,
            batch_size=batch_size,
            shuffle=False,
            num_workers=num_loader_workers,
            pin_memory=True,
            drop_last=False,
            collate_fn=self._batch_collate_fn,
        )

        # setup trainer. will only be re-instantiated if both `trainer` and `self.trainer` are `None`
        trainer = trainer if trainer is not None else self.trainer
        self._setup_trainer(trainer=trainer, verbose=verbose, epochs=self.n_epochs)

        # if model checkpoint was loaded without calling fit afterwards (when `load_ckpt_path is not None`),
        # trainer needs to be instantiated here
        ckpt_path = self.load_ckpt_path
        self.load_ckpt_path = None

        # prediction output comes as nested list: list of predicted `TimeSeries` for each batch.
        predictions = self.trainer.predict(self.model, pred_loader, ckpt_path=ckpt_path)
        # flatten and return
        return [ts for batch in predictions for ts in batch]

    @property
    @abstractmethod
    def _model_encoder_settings(self) -> Tuple[int, int, bool, bool]:
        """Abstract property that returns model specific encoder settings that are used to initialize the encoders.

        Must return Tuple (input_chunk_length, output_chunk_length, takes_past_covariates, takes_future_covariates)
        """
        pass

    def initialize_encoders(self) -> SequentialEncoder:
        """instantiates the SequentialEncoder object based on self._model_encoder_settings and parameter `add_encoders`
        used at model creation"""
        (
            input_chunk_length,
            output_chunk_length,
            takes_past_covariates,
            takes_future_covariates,
        ) = self._model_encoder_settings

        return SequentialEncoder(
            add_encoders=self.add_encoders,
            input_chunk_length=input_chunk_length,
            output_chunk_length=output_chunk_length,
            takes_past_covariates=takes_past_covariates,
            takes_future_covariates=takes_future_covariates,
        )

    @property
    def first_prediction_index(self) -> int:
        """
        Returns the index of the first predicted within the output of self.model.
        """
        return 0

    @property
    def min_train_series_length(self) -> int:
        """
        Class property defining the minimum required length for the training series;
        overriding the default value of 3 of ForecastingModel
        """
        return self.input_chunk_length + self.output_chunk_length

    @staticmethod
    def _batch_collate_fn(batch: List[Tuple]) -> Tuple:
        """
        Returns a batch Tuple from a list of samples
        """
        aggregated = []
        first_sample = batch[0]
        for i in range(len(first_sample)):
            elem = first_sample[i]
            if isinstance(elem, np.ndarray):
                aggregated.append(
                    torch.from_numpy(np.stack([sample[i] for sample in batch], axis=0))
                )
            elif elem is None:
                aggregated.append(None)
            elif isinstance(elem, TimeSeries):
                aggregated.append([sample[i] for sample in batch])
        return tuple(aggregated)

    def save_model(self, path: str) -> None:
        """Saves the model under a given path. The path should end with '.pth.tar'

        Parameters
        ----------
        path
            Path under which to save the model at its current state.
        """

        raise_if_not(
            path.endswith(".pth.tar"),
            "The given path should end with '.pth.tar'.",
            logger,
        )

        with open(path, "wb") as f_out:
            torch.save(self, f_out)

    @staticmethod
    def load_model(path: str) -> "TorchForecastingModel":
        """loads a model from a given file path. The file name should end with '.pth.tar'

        Parameters
        ----------
        path
            Path under which to save the model at its current state. The path should end with '.pth.tar'
        """

        raise_if_not(
            path.endswith(".pth.tar"),
            "The given path should end with '.pth.tar'.",
            logger,
        )

        with open(path, "rb") as fin:
            model = torch.load(fin)
        return model

    @staticmethod
    def load_from_checkpoint(
        model_name: str, work_dir: str = None, file_name: str = None, best: bool = True
    ) -> "TorchForecastingModel":
        """
        Load the model from automatically saved checkpoints under '{work_dir}/darts_logs/{model_name}/checkpoints/'.
        This method is used for models that were created with `save_checkpoints=True`.
        If you manually saved your model, consider using :meth:`load_model() <TorchForeCastingModel.load_model()>`.

        If `file_name` is given, returns the model saved under
        '{work_dir}/darts_logs/{model_name}/checkpoints/{file_name}'.

        If `file_name` is not given, will try to restore the best checkpoint (if `best` is `True`) or the most
        recent checkpoint (if `best` is `False` from '{work_dir}/darts_logs/{model_name}/checkpoints/'.

        Parameters
        ----------
        model_name
            The name of the model (used to retrieve the checkpoints folder's name).
        work_dir
            Working directory (containing the checkpoints folder). Defaults to current working directory.
        file_name
            The name of the checkpoint file. If not specified, use the most recent one.
        best
            If set, will retrieve the best model (according to validation loss) instead of the most recent one. Only
            is ignored when `file_name` is given.

        Returns
        -------
        TorchForecastingModel
            The corresponding trained `TorchForecastingModel`.
        """

        if work_dir is None:
            work_dir = os.path.join(os.getcwd(), DEFAULT_DARTS_FOLDER)

        checkpoint_dir = _get_checkpoint_folder(work_dir, model_name)
        model_dir = _get_runs_folder(work_dir, model_name)

        # load base TorchForecastingModel saved at model creation
        base_model_path = os.path.join(model_dir, INIT_MODEL_NAME)
        raise_if_not(
            os.path.exists(base_model_path),
            f"Could not find base model save file `{INIT_MODEL_NAME}` in {model_dir}.",
            logger,
        )

        model = TorchForecastingModel.load_model(base_model_path)

        # load pytorch lightning module from checkpoint
        # if file_name is None, find most recent file in savepath that is a checkpoint
        if file_name is None:
            file_name = _get_checkpoint_fname(work_dir, model_name, best=best)

        file_path = os.path.join(checkpoint_dir, file_name)
        logger.info("loading {}".format(file_name))

        model.model = model.model.load_from_checkpoint(file_path)
        model.load_ckpt_path = file_path
        return model

    @property
    def epochs_trained(self) -> int:
        return self.model.current_epoch + 1 if self.model.current_epoch > 0 else 0

    @property
    def model_created(self) -> bool:
        return self.model is not None

    @property
    def likelihood(self) -> Likelihood:
        return self.model.likelihood if self.model_created else self._likelihood

    @property
    def loss_fn(self) -> nn.modules.loss._Loss:
        return self.model.loss_fn if self.model_created else self._loss_fn


def _raise_if_wrong_type(obj, exp_type, msg="expected type {}, got: {}"):
    raise_if_not(isinstance(obj, exp_type), msg.format(exp_type, type(obj)))


"""
Below we define the 5 torch model types:
    * PastCovariatesTorchModel
    * FutureCovariatesTorchModel
    * DualCovariatesTorchModel
    * MixedCovariatesTorchModel
    * SplitCovariatesTorchModel
"""
# TODO: there's a lot of repetition below... is there a cleaner way to do this in Python- Using eg generics or something


def _basic_compare_sample(train_sample: Tuple, predict_sample: Tuple):
    """
    For all models relying on one type of covariates only (Past, Future, Dual), we can rely on the fact
    that training/inference datasets have target and a covariate in first and second position to do the checks.
    """
    tgt_train, cov_train = train_sample[:2]
    tgt_pred, cov_pred = predict_sample[:2]
    raise_if_not(
        tgt_train.shape[-1] == tgt_pred.shape[-1],
        "The provided target has a dimension (width) that does not match the dimension "
        "of the target this model has been trained on.",
    )
    raise_if(
        cov_train is not None and cov_pred is None,
        "This model has been trained with covariates; some covariates of matching dimensionality are needed "
        "for prediction.",
    )
    raise_if(
        cov_train is None and cov_pred is not None,
        "This model has been trained without covariates. No covariates should be provided for prediction.",
    )
    raise_if(
        cov_train is not None
        and cov_pred is not None
        and cov_train.shape[-1] != cov_pred.shape[-1],
        "The provided covariates must have dimensionality matching that of the covariates used for training "
        "the model.",
    )


def _mixed_compare_sample(train_sample: Tuple, predict_sample: Tuple):
    """
    For models relying on MixedCovariates.

    Parameters:
    ----------
    train_sample
        (past_target, past_covariates, historic_future_covariates, future_covariates, future_target)
    predict_sample
        (past_target, past_covariates, historic_future_covariates, future_covariates, future_past_covariates, ts_target)
    """
    # datasets; we skip future_target for train and predict, and skip future_past_covariates for predict datasets
    ds_names = [
        "past_target",
        "past_covariates",
        "historic_future_covariates",
        "future_covariates",
    ]

    train_has_ds = [ds is not None for ds in train_sample[:-1]]
    predict_has_ds = [ds is not None for ds in predict_sample[:4]]

    train_datasets = train_sample[:-1]
    predict_datasets = predict_sample[:4]

    tgt_train, tgt_pred = train_datasets[0], predict_datasets[0]
    raise_if_not(
        tgt_train.shape[-1] == tgt_pred.shape[-1],
        "The provided target has a dimension (width) that does not match the dimension "
        "of the target this model has been trained on.",
    )

    for idx, (ds_in_train, ds_in_predict, ds_name) in enumerate(
        zip(train_has_ds, predict_has_ds, ds_names)
    ):
        raise_if(
            ds_in_train and not ds_in_predict and ds_in_train,
            f"This model has been trained with {ds_name}; some {ds_name} of matching dimensionality are needed "
            f"for prediction.",
        )
        raise_if(
            ds_in_train and not ds_in_predict and ds_in_predict,
            f"This model has been trained without {ds_name}; No {ds_name} should be provided for prediction.",
        )
        raise_if(
            ds_in_train
            and ds_in_predict
            and train_datasets[idx].shape[-1] != predict_datasets[idx].shape[-1],
            f"The provided {ds_name} must have dimensionality that of the {ds_name} used for training the model.",
        )


class PastCovariatesTorchModel(TorchForecastingModel, ABC):

    uses_future_covariates = False

    def _build_train_dataset(
        self,
        target: Sequence[TimeSeries],
        past_covariates: Optional[Sequence[TimeSeries]],
        future_covariates: Optional[Sequence[TimeSeries]],
        max_samples_per_ts: Optional[int],
    ) -> PastCovariatesTrainingDataset:

        raise_if_not(
            future_covariates is None,
            "Specified future_covariates for a PastCovariatesModel (only past_covariates are expected).",
        )

        return PastCovariatesSequentialDataset(
            target_series=target,
            covariates=past_covariates,
            input_chunk_length=self.input_chunk_length,
            output_chunk_length=self.output_chunk_length,
            max_samples_per_ts=max_samples_per_ts,
        )

    def _build_inference_dataset(
        self,
        target: Sequence[TimeSeries],
        n: int,
        past_covariates: Optional[Sequence[TimeSeries]],
        future_covariates: Optional[Sequence[TimeSeries]],
    ) -> PastCovariatesInferenceDataset:

        raise_if_not(
            future_covariates is None,
            "Specified future_covariates for a PastCovariatesModel (only past_covariates are expected).",
        )

        return PastCovariatesInferenceDataset(
            target_series=target,
            covariates=past_covariates,
            n=n,
            input_chunk_length=self.input_chunk_length,
            output_chunk_length=self.output_chunk_length,
        )

    def _verify_train_dataset_type(self, train_dataset: TrainingDataset):
        _raise_if_wrong_type(train_dataset, PastCovariatesTrainingDataset)

    def _verify_inference_dataset_type(self, inference_dataset: InferenceDataset):
        _raise_if_wrong_type(inference_dataset, PastCovariatesInferenceDataset)

    def _verify_predict_sample(self, predict_sample: Tuple):
        _basic_compare_sample(self.train_sample, predict_sample)

    def _verify_past_future_covariates(self, past_covariates, future_covariates):
        raise_if_not(
            future_covariates is None,
            "Some future_covariates have been provided to a PastCovariates model. These models "
            "support only past_covariates.",
        )

<<<<<<< HEAD
=======
    def _produce_train_output(self, input_batch: Tuple):
        past_target, past_covariate = input_batch
        # Currently all our PastCovariates models require past target and covariates concatenated
        inpt = (
            torch.cat([past_target, past_covariate], dim=2)
            if past_covariate is not None
            else past_target
        )
        return self.model(inpt)

    def _get_batch_prediction(
        self, n: int, input_batch: Tuple, roll_size: int
    ) -> torch.Tensor:
        """
        Feeds PastCovariatesTorchModel with input and output chunks of a PastCovariatesSequentialDataset to farecast
        the next `n` target values per target variable.

        Parameters:
        ----------
        n
            prediction length
        input_batch
            (past_target, past_covariates, future_past_covariates)
        roll_size
            roll input arrays after every sequence by `roll_size`. Initially, `roll_size` is equivalent to
            `self.output_chunk_length`
        """
        dim_component = 2
        past_target, past_covariates, future_past_covariates = input_batch

        n_targets = past_target.shape[dim_component]
        n_past_covs = (
            past_covariates.shape[dim_component] if past_covariates is not None else 0
        )

        input_past = torch.cat(
            [ds for ds in [past_target, past_covariates] if ds is not None],
            dim=dim_component,
        )

        out = self._produce_predict_output(input_past)[
            :, self.first_prediction_index :, :
        ]

        batch_prediction = [out[:, :roll_size, :]]
        prediction_length = roll_size

        while prediction_length < n:
            # we want the last prediction to end exactly at `n` into the future.
            # this means we may have to truncate the previous prediction and step
            # back the roll size for the last chunk
            if prediction_length + self.output_chunk_length > n:
                spillover_prediction_length = (
                    prediction_length + self.output_chunk_length - n
                )
                roll_size -= spillover_prediction_length
                prediction_length -= spillover_prediction_length
                batch_prediction[-1] = batch_prediction[-1][:, :roll_size, :]

            # ==========> PAST INPUT <==========
            # roll over input series to contain latest target and covariate
            input_past = torch.roll(input_past, -roll_size, 1)

            # update target input to include next `roll_size` predictions
            if self.input_chunk_length >= roll_size:
                input_past[:, -roll_size:, :n_targets] = out[:, :roll_size, :]
            else:
                input_past[:, :, :n_targets] = out[:, -self.input_chunk_length :, :]

            # set left and right boundaries for extracting future elements
            if self.input_chunk_length >= roll_size:
                left_past, right_past = prediction_length - roll_size, prediction_length
            else:
                left_past, right_past = (
                    prediction_length - self.input_chunk_length,
                    prediction_length,
                )

            # update past covariates to include next `roll_size` future past covariates elements
            if n_past_covs and self.input_chunk_length >= roll_size:
                input_past[
                    :, -roll_size:, n_targets : n_targets + n_past_covs
                ] = future_past_covariates[:, left_past:right_past, :]
            elif n_past_covs:
                input_past[
                    :, :, n_targets : n_targets + n_past_covs
                ] = future_past_covariates[:, left_past:right_past, :]

            # take only last part of the output sequence where needed
            out = self._produce_predict_output(input_past)[
                :, self.first_prediction_index :, :
            ]
            batch_prediction.append(out)
            prediction_length += self.output_chunk_length

        # bring predictions into desired format and drop unnecessary values
        batch_prediction = torch.cat(batch_prediction, dim=1)
        batch_prediction = batch_prediction[:, :n, :]
        return batch_prediction

>>>>>>> 151ba961
    @property
    def _model_encoder_settings(self) -> Tuple[int, int, bool, bool]:
        input_chunk_length = self.input_chunk_length
        output_chunk_length = self.output_chunk_length
        takes_past_covariates = True
        takes_future_covariates = False
        return (
            input_chunk_length,
            output_chunk_length,
            takes_past_covariates,
            takes_future_covariates,
        )


class FutureCovariatesTorchModel(TorchForecastingModel, ABC):

    uses_past_covariates = False

    def _build_train_dataset(
        self,
        target: Sequence[TimeSeries],
        past_covariates: Optional[Sequence[TimeSeries]],
        future_covariates: Optional[Sequence[TimeSeries]],
        max_samples_per_ts: Optional[int],
    ) -> FutureCovariatesTrainingDataset:
        raise_if_not(
            past_covariates is None,
            "Specified past_covariates for a FutureCovariatesModel (only future_covariates are expected).",
        )

        return FutureCovariatesSequentialDataset(
            target_series=target,
            covariates=future_covariates,
            input_chunk_length=self.input_chunk_length,
            output_chunk_length=self.output_chunk_length,
            max_samples_per_ts=max_samples_per_ts,
        )

    def _build_inference_dataset(
        self,
        target: Sequence[TimeSeries],
        n: int,
        past_covariates: Optional[Sequence[TimeSeries]],
        future_covariates: Optional[Sequence[TimeSeries]],
    ) -> FutureCovariatesInferenceDataset:
        raise_if_not(
            past_covariates is None,
            "Specified past_covariates for a FutureCovariatesModel (only future_covariates are expected).",
        )

        return FutureCovariatesInferenceDataset(
            target_series=target,
            covariates=future_covariates,
            n=n,
            input_chunk_length=self.input_chunk_length,
        )

    def _verify_train_dataset_type(self, train_dataset: TrainingDataset):
        _raise_if_wrong_type(train_dataset, FutureCovariatesTrainingDataset)

    def _verify_inference_dataset_type(self, inference_dataset: InferenceDataset):
        _raise_if_wrong_type(inference_dataset, FutureCovariatesInferenceDataset)

    def _verify_predict_sample(self, predict_sample: Tuple):
        _basic_compare_sample(self.train_sample, predict_sample)

    def _verify_past_future_covariates(self, past_covariates, future_covariates):
        raise_if_not(
            past_covariates is None,
            "Some past_covariates have been provided to a PastCovariates model. These models "
            "support only future_covariates.",
        )

    @property
    def _model_encoder_settings(self) -> Tuple[int, int, bool, bool]:
        input_chunk_length = self.input_chunk_length
        output_chunk_length = self.output_chunk_length
        takes_past_covariates = False
        takes_future_covariates = True
        return (
            input_chunk_length,
            output_chunk_length,
            takes_past_covariates,
            takes_future_covariates,
        )


class DualCovariatesTorchModel(TorchForecastingModel, ABC):

    uses_past_covariates = False

    def _build_train_dataset(
        self,
        target: Sequence[TimeSeries],
        past_covariates: Optional[Sequence[TimeSeries]],
        future_covariates: Optional[Sequence[TimeSeries]],
        max_samples_per_ts: Optional[int],
    ) -> DualCovariatesTrainingDataset:

        return DualCovariatesSequentialDataset(
            target_series=target,
            covariates=future_covariates,
            input_chunk_length=self.input_chunk_length,
            output_chunk_length=self.output_chunk_length,
            max_samples_per_ts=max_samples_per_ts,
        )

    def _build_inference_dataset(
        self,
        target: Sequence[TimeSeries],
        n: int,
        past_covariates: Optional[Sequence[TimeSeries]],
        future_covariates: Optional[Sequence[TimeSeries]],
    ) -> DualCovariatesInferenceDataset:

        return DualCovariatesInferenceDataset(
            target_series=target,
            covariates=future_covariates,
            n=n,
            input_chunk_length=self.input_chunk_length,
            output_chunk_length=self.output_chunk_length,
        )

    def _verify_train_dataset_type(self, train_dataset: TrainingDataset):
        _raise_if_wrong_type(train_dataset, DualCovariatesTrainingDataset)

    def _verify_inference_dataset_type(self, inference_dataset: InferenceDataset):
        _raise_if_wrong_type(inference_dataset, DualCovariatesInferenceDataset)

    def _verify_predict_sample(self, predict_sample: Tuple):
        _basic_compare_sample(self.train_sample, predict_sample)

    def _verify_past_future_covariates(self, past_covariates, future_covariates):
        raise_if_not(
            past_covariates is None,
            "Some past_covariates have been provided to a PastCovariates model. These models "
            "support only future_covariates.",
        )

    @property
    def _model_encoder_settings(self) -> Tuple[int, int, bool, bool]:
        input_chunk_length = self.input_chunk_length
        output_chunk_length = self.output_chunk_length
        takes_past_covariates = False
        takes_future_covariates = True
        return (
            input_chunk_length,
            output_chunk_length,
            takes_past_covariates,
            takes_future_covariates,
        )


class MixedCovariatesTorchModel(TorchForecastingModel, ABC):
    def _build_train_dataset(
        self,
        target: Sequence[TimeSeries],
        past_covariates: Optional[Sequence[TimeSeries]],
        future_covariates: Optional[Sequence[TimeSeries]],
        max_samples_per_ts: Optional[int],
    ) -> MixedCovariatesTrainingDataset:

        return MixedCovariatesSequentialDataset(
            target_series=target,
            past_covariates=past_covariates,
            future_covariates=future_covariates,
            input_chunk_length=self.input_chunk_length,
            output_chunk_length=self.output_chunk_length,
            max_samples_per_ts=max_samples_per_ts,
        )

    def _build_inference_dataset(
        self,
        target: Sequence[TimeSeries],
        n: int,
        past_covariates: Optional[Sequence[TimeSeries]],
        future_covariates: Optional[Sequence[TimeSeries]],
    ) -> MixedCovariatesInferenceDataset:

        return MixedCovariatesInferenceDataset(
            target_series=target,
            past_covariates=past_covariates,
            future_covariates=future_covariates,
            n=n,
            input_chunk_length=self.input_chunk_length,
            output_chunk_length=self.output_chunk_length,
        )

    def _verify_train_dataset_type(self, train_dataset: TrainingDataset):
        _raise_if_wrong_type(train_dataset, MixedCovariatesTrainingDataset)

    def _verify_inference_dataset_type(self, inference_dataset: InferenceDataset):
        _raise_if_wrong_type(inference_dataset, MixedCovariatesInferenceDataset)

    def _verify_predict_sample(self, predict_sample: Tuple):
        _mixed_compare_sample(self.train_sample, predict_sample)

    def _verify_past_future_covariates(self, past_covariates, future_covariates):
        # both covariates are supported; do nothing
        pass

    @property
    def _model_encoder_settings(self) -> Tuple[int, int, bool, bool]:
        input_chunk_length = self.input_chunk_length
        output_chunk_length = self.output_chunk_length
        takes_past_covariates = True
        takes_future_covariates = True
        return (
            input_chunk_length,
            output_chunk_length,
            takes_past_covariates,
            takes_future_covariates,
        )


class SplitCovariatesTorchModel(TorchForecastingModel, ABC):
    def _build_train_dataset(
        self,
        target: Sequence[TimeSeries],
        past_covariates: Optional[Sequence[TimeSeries]],
        future_covariates: Optional[Sequence[TimeSeries]],
        max_samples_per_ts: Optional[int],
    ) -> SplitCovariatesTrainingDataset:

        return SplitCovariatesSequentialDataset(
            target_series=target,
            past_covariates=past_covariates,
            future_covariates=future_covariates,
            input_chunk_length=self.input_chunk_length,
            output_chunk_length=self.output_chunk_length,
            max_samples_per_ts=max_samples_per_ts,
        )

    def _build_inference_dataset(
        self,
        target: Sequence[TimeSeries],
        n: int,
        past_covariates: Optional[Sequence[TimeSeries]],
        future_covariates: Optional[Sequence[TimeSeries]],
    ) -> SplitCovariatesInferenceDataset:

        return SplitCovariatesInferenceDataset(
            target_series=target,
            past_covariates=past_covariates,
            future_covariates=future_covariates,
            n=n,
            input_chunk_length=self.input_chunk_length,
            output_chunk_length=self.output_chunk_length,
        )

    def _verify_train_dataset_type(self, train_dataset: TrainingDataset):
        _raise_if_wrong_type(train_dataset, SplitCovariatesTrainingDataset)

    def _verify_inference_dataset_type(self, inference_dataset: InferenceDataset):
        _raise_if_wrong_type(inference_dataset, SplitCovariatesInferenceDataset)

    def _verify_past_future_covariates(self, past_covariates, future_covariates):
        # both covariates are supported; do nothing
        pass

    def _verify_predict_sample(self, predict_sample: Tuple):
        # TODO: we have to check both past and future covariates
        raise NotImplementedError()

    @property
    def _model_encoder_settings(self) -> Tuple[int, int, bool, bool]:
        input_chunk_length = self.input_chunk_length
        output_chunk_length = self.output_chunk_length
        takes_past_covariates = True
        takes_future_covariates = True
        return (
            input_chunk_length,
            output_chunk_length,
            takes_past_covariates,
            takes_future_covariates,
        )<|MERGE_RESOLUTION|>--- conflicted
+++ resolved
@@ -1409,109 +1409,6 @@
             "support only past_covariates.",
         )
 
-<<<<<<< HEAD
-=======
-    def _produce_train_output(self, input_batch: Tuple):
-        past_target, past_covariate = input_batch
-        # Currently all our PastCovariates models require past target and covariates concatenated
-        inpt = (
-            torch.cat([past_target, past_covariate], dim=2)
-            if past_covariate is not None
-            else past_target
-        )
-        return self.model(inpt)
-
-    def _get_batch_prediction(
-        self, n: int, input_batch: Tuple, roll_size: int
-    ) -> torch.Tensor:
-        """
-        Feeds PastCovariatesTorchModel with input and output chunks of a PastCovariatesSequentialDataset to farecast
-        the next `n` target values per target variable.
-
-        Parameters:
-        ----------
-        n
-            prediction length
-        input_batch
-            (past_target, past_covariates, future_past_covariates)
-        roll_size
-            roll input arrays after every sequence by `roll_size`. Initially, `roll_size` is equivalent to
-            `self.output_chunk_length`
-        """
-        dim_component = 2
-        past_target, past_covariates, future_past_covariates = input_batch
-
-        n_targets = past_target.shape[dim_component]
-        n_past_covs = (
-            past_covariates.shape[dim_component] if past_covariates is not None else 0
-        )
-
-        input_past = torch.cat(
-            [ds for ds in [past_target, past_covariates] if ds is not None],
-            dim=dim_component,
-        )
-
-        out = self._produce_predict_output(input_past)[
-            :, self.first_prediction_index :, :
-        ]
-
-        batch_prediction = [out[:, :roll_size, :]]
-        prediction_length = roll_size
-
-        while prediction_length < n:
-            # we want the last prediction to end exactly at `n` into the future.
-            # this means we may have to truncate the previous prediction and step
-            # back the roll size for the last chunk
-            if prediction_length + self.output_chunk_length > n:
-                spillover_prediction_length = (
-                    prediction_length + self.output_chunk_length - n
-                )
-                roll_size -= spillover_prediction_length
-                prediction_length -= spillover_prediction_length
-                batch_prediction[-1] = batch_prediction[-1][:, :roll_size, :]
-
-            # ==========> PAST INPUT <==========
-            # roll over input series to contain latest target and covariate
-            input_past = torch.roll(input_past, -roll_size, 1)
-
-            # update target input to include next `roll_size` predictions
-            if self.input_chunk_length >= roll_size:
-                input_past[:, -roll_size:, :n_targets] = out[:, :roll_size, :]
-            else:
-                input_past[:, :, :n_targets] = out[:, -self.input_chunk_length :, :]
-
-            # set left and right boundaries for extracting future elements
-            if self.input_chunk_length >= roll_size:
-                left_past, right_past = prediction_length - roll_size, prediction_length
-            else:
-                left_past, right_past = (
-                    prediction_length - self.input_chunk_length,
-                    prediction_length,
-                )
-
-            # update past covariates to include next `roll_size` future past covariates elements
-            if n_past_covs and self.input_chunk_length >= roll_size:
-                input_past[
-                    :, -roll_size:, n_targets : n_targets + n_past_covs
-                ] = future_past_covariates[:, left_past:right_past, :]
-            elif n_past_covs:
-                input_past[
-                    :, :, n_targets : n_targets + n_past_covs
-                ] = future_past_covariates[:, left_past:right_past, :]
-
-            # take only last part of the output sequence where needed
-            out = self._produce_predict_output(input_past)[
-                :, self.first_prediction_index :, :
-            ]
-            batch_prediction.append(out)
-            prediction_length += self.output_chunk_length
-
-        # bring predictions into desired format and drop unnecessary values
-        batch_prediction = torch.cat(batch_prediction, dim=1)
-        batch_prediction = batch_prediction[:, :n, :]
-        return batch_prediction
-
->>>>>>> 151ba961
     @property
     def _model_encoder_settings(self) -> Tuple[int, int, bool, bool]:
         input_chunk_length = self.input_chunk_length
