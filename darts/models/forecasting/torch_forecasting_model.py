"""
TorchForecastingModel
---------------------

This file contains several abstract classes:

    * TorchForecastingModel is the super-class of all torch (deep learning) darts forecasting models.

    * PastCovariatesTorchModel(TorchForecastingModel) for torch models consuming only past-observed covariates.
    * FutureCovariatesTorchModel(TorchForecastingModel) for torch models consuming only future values of
      future covariates.
    * DualCovariatesTorchModel(TorchForecastingModel) for torch models consuming past and future values of some single
      future covariates.
    * MixedCovariatesTorchModel(TorchForecastingModel) for torch models consuming both past-observed
      as well as past and future values of some future covariates.
    * SplitCovariatesTorchModel(TorchForecastingModel) for torch models consuming past-observed as well as future
      values of some future covariates.

    * TorchParametricProbabilisticForecastingModel(TorchForecastingModel) is the super-class of all probabilistic torch
      forecasting models.
"""

import copy
import datetime
import inspect
import os
import re
import shutil
import sys
from abc import ABC, abstractmethod
from glob import glob
from typing import Any, Dict, List, Optional, Sequence, Tuple, Union

import numpy as np
import pytorch_lightning as pl
import torch
from pytorch_lightning import loggers as pl_loggers
from torch import Tensor
from torch.utils.data import DataLoader

from darts.dataprocessing.encoders import SequentialEncoder
from darts.logging import (
    get_logger,
    raise_if,
    raise_if_not,
    raise_log,
    suppress_lightning_warnings,
)
from darts.models.forecasting.forecasting_model import (
    ForecastingModel,
    GlobalForecastingModel,
)
from darts.models.forecasting.pl_forecasting_module import PLForecastingModule
from darts.timeseries import TimeSeries
from darts.utils.data.inference_dataset import (
    DualCovariatesInferenceDataset,
    FutureCovariatesInferenceDataset,
    InferenceDataset,
    MixedCovariatesInferenceDataset,
    PastCovariatesInferenceDataset,
    SplitCovariatesInferenceDataset,
)
from darts.utils.data.sequential_dataset import (
    DualCovariatesSequentialDataset,
    FutureCovariatesSequentialDataset,
    MixedCovariatesSequentialDataset,
    PastCovariatesSequentialDataset,
    SplitCovariatesSequentialDataset,
)
from darts.utils.data.training_dataset import (
    DualCovariatesTrainingDataset,
    FutureCovariatesTrainingDataset,
    MixedCovariatesTrainingDataset,
    PastCovariatesTrainingDataset,
    SplitCovariatesTrainingDataset,
    TrainingDataset,
)
from darts.utils.likelihood_models import Likelihood
from darts.utils.torch import random_method
from darts.utils.utils import get_single_series, seq2series, series2seq

# Check whether we are running pytorch-lightning >= 2.0.0 or not:
tokens = pl.__version__.split(".")
pl_200_or_above = int(tokens[0]) >= 2

if pl_200_or_above:
    from pytorch_lightning.tuner import Tuner
else:
    from pytorch_lightning.tuner.tuning import Tuner


DEFAULT_DARTS_FOLDER = "darts_logs"
CHECKPOINTS_FOLDER = "checkpoints"
RUNS_FOLDER = "runs"
INIT_MODEL_NAME = "_model.pth.tar"

# pickling a TorchForecastingModel will not save below attributes: the keys specify the
# attributes to be ignored, and the values are the default values getting assigned upon loading
TFM_ATTRS_NO_PICKLE = {"model": None, "trainer": None}

logger = get_logger(__name__)


def _get_checkpoint_folder(work_dir, model_name):
    return os.path.join(work_dir, model_name, CHECKPOINTS_FOLDER)


def _get_logs_folder(work_dir, model_name):
    return os.path.join(work_dir, model_name)


def _get_runs_folder(work_dir, model_name):
    return os.path.join(work_dir, model_name)


def _get_checkpoint_fname(work_dir, model_name, best=False):
    checkpoint_dir = _get_checkpoint_folder(work_dir, model_name)
    path = os.path.join(checkpoint_dir, "best-*" if best else "last-*")

    checklist = glob(path)
    if len(checklist) == 0:
        raise_log(
            FileNotFoundError(
                "There is no file matching prefix {} in {}".format(
                    "best-*" if best else "last-*", checkpoint_dir
                )
            ),
            logger,
        )

    file_name = max(checklist, key=os.path.getctime)
    return os.path.basename(file_name)


class TorchForecastingModel(GlobalForecastingModel, ABC):
    @random_method
    def __init__(
        self,
        batch_size: int = 32,
        n_epochs: int = 100,
        model_name: str = None,
        work_dir: str = os.path.join(os.getcwd(), DEFAULT_DARTS_FOLDER),
        log_tensorboard: bool = False,
        nr_epochs_val_period: int = 1,
        force_reset: bool = False,
        save_checkpoints: bool = False,
        add_encoders: Optional[dict] = None,
        random_state: Optional[int] = None,
        pl_trainer_kwargs: Optional[dict] = None,
        show_warnings: bool = False,
    ):
        """Pytorch Lightning (PL)-based Forecasting Model.

        This class is meant to be inherited to create a new PL-based forecasting model.
        It governs the interactions between:
            - Darts forecasting models (module) :class:`PLTorchForecastingModel`
            - Darts integrated PL Lightning Trainer :class:`pytorch_lightning.Trainer` or custom PL Trainers
            - Dataset loaders :class:`TrainingDataset` and :class:`InferenceDataset` or custom Dataset Loaders.

        When subclassing this class, please make sure to set the self.model attribute
        in the __init__ function and then call super().__init__ while passing the kwargs.

        Parameters
        ----------
        batch_size
            Number of time series (input and output sequences) used in each training pass. Default: ``32``.
        n_epochs
            Number of epochs over which to train the model. Default: ``100``.
        model_name
            Name of the model. Used for creating checkpoints and saving tensorboard data. If not specified,
            defaults to the following string ``"YYYY-mm-dd_HH_MM_SS_torch_model_run_PID"``, where the initial part
            of the name is formatted with the local date and time, while PID is the processed ID (preventing models
            spawned at the same time by different processes to share the same model_name). E.g.,
            ``"2021-06-14_09_53_32_torch_model_run_44607"``.
        work_dir
            Path of the working directory, where to save checkpoints and Tensorboard summaries.
            Default: current working directory.
        log_tensorboard
            If set, use Tensorboard to log the different parameters. The logs will be located in:
            ``"{work_dir}/darts_logs/{model_name}/logs/"``. Default: ``False``.
        nr_epochs_val_period
            Number of epochs to wait before evaluating the validation loss (if a validation
            ``TimeSeries`` is passed to the :func:`fit()` method). Default: ``1``.
        force_reset
            If set to ``True``, any previously-existing model with the same name will be reset (all checkpoints will
            be discarded). Default: ``False``.
        save_checkpoints
            Whether or not to automatically save the untrained model and checkpoints from training.
            To load the model from checkpoint, call :func:`MyModelClass.load_from_checkpoint()`, where
            :class:`MyModelClass` is the :class:`TorchForecastingModel` class that was used (such as :class:`TFTModel`,
            :class:`NBEATSModel`, etc.). If set to ``False``, the model can still be manually saved using
            :func:`save()` and loaded using :func:`load()`. Default: ``False``.
        add_encoders
            A large number of past and future covariates can be automatically generated with `add_encoders`.
            This can be done by adding multiple pre-defined index encoders and/or custom user-made functions that
            will be used as index encoders. Additionally, a transformer such as Darts' :class:`Scaler` can be added to
            transform the generated covariates. This happens all under one hood and only needs to be specified at
            model creation.
            Read :meth:`SequentialEncoder <darts.dataprocessing.encoders.SequentialEncoder>` to find out more about
            ``add_encoders``. Default: ``None``. An example showing some of ``add_encoders`` features:

            .. highlight:: python
            .. code-block:: python

                add_encoders={
                    'cyclic': {'future': ['month']},
                    'datetime_attribute': {'future': ['hour', 'dayofweek']},
                    'position': {'past': ['relative'], 'future': ['relative']},
                    'custom': {'past': [lambda idx: (idx.year - 1950) / 50]},
                    'transformer': Scaler()
                }
            ..
        random_state
            Control the randomness of the weights initialization. Check this
            `link <https://scikit-learn.org/stable/glossary.html#term-random_state>`_ for more details.
            Default: ``None``.
        pl_trainer_kwargs
            By default :class:`TorchForecastingModel` creates a PyTorch Lightning Trainer with several useful presets
            that performs the training, validation and prediction processes. These presets include automatic
            checkpointing, tensorboard logging, setting the torch device and more.
            With ``pl_trainer_kwargs`` you can add additional kwargs to instantiate the PyTorch Lightning trainer
            object. Check the `PL Trainer documentation
            <https://pytorch-lightning.readthedocs.io/en/stable/common/trainer.html>`_ for more information about the
            supported kwargs. Default: ``None``.
            Running on GPU(s) is also possible using ``pl_trainer_kwargs`` by specifying keys ``"accelerator",
            "devices", and "auto_select_gpus"``. Some examples for setting the devices inside the ``pl_trainer_kwargs``
            dict:


            - ``{"accelerator": "cpu"}`` for CPU,
            - ``{"accelerator": "gpu", "devices": [i]}`` to use only GPU ``i`` (``i`` must be an integer),
            - ``{"accelerator": "gpu", "devices": -1, "auto_select_gpus": True}`` to use all available GPUS.

            For more info, see here:
            `trainer flags
            <https://pytorch-lightning.readthedocs.io/en/stable/common/trainer.html#trainer-flags>`_,
            and `training on multiple gpus
            <https://pytorch-lightning.readthedocs.io/en/stable/accelerators/gpu_basic.html#train-on-multiple-gpus>`_.

            With parameter ``"callbacks"`` you can add custom or PyTorch-Lightning built-in callbacks to Darts'
            :class:`TorchForecastingModel`. Below is an example for adding EarlyStopping to the training process.
            The model will stop training early if the validation loss `val_loss` does not improve beyond
            specifications. For more information on callbacks, visit:
            `PyTorch Lightning Callbacks
            <https://pytorch-lightning.readthedocs.io/en/stable/extensions/callbacks.html>`_

            .. highlight:: python
            .. code-block:: python

                from pytorch_lightning.callbacks.early_stopping import EarlyStopping

                # stop training when validation loss does not decrease more than 0.05 (`min_delta`) over
                # a period of 5 epochs (`patience`)
                my_stopper = EarlyStopping(
                    monitor="val_loss",
                    patience=5,
                    min_delta=0.05,
                    mode='min',
                )

                pl_trainer_kwargs={"callbacks": [my_stopper]}
            ..

            Note that you can also use a custom PyTorch Lightning Trainer for training and prediction with optional
            parameter ``trainer`` in :func:`fit()` and :func:`predict()`.
        show_warnings
            whether to show warnings raised from PyTorch Lightning. Useful to detect potential issues of
            your forecasting use case. Default: ``False``.
        """
        super().__init__(add_encoders=add_encoders)
        suppress_lightning_warnings(suppress_all=not show_warnings)

        # model will get created in first call of fit_from_dataset()
        self.model: Optional[PLForecastingModule] = None
        # to retrieve the PLForecastingModule upon loading, we store the module path, and class name
        self._module_path = self.__module__
        # class name will be set in fit_from_dataset()
        self._module_name: Optional[str] = ""

        self.train_sample: Optional[Tuple] = None
        self.output_dim: Optional[int] = None

        self.n_epochs = n_epochs
        self.batch_size = batch_size

        # get model name and work dir
        if model_name is None:
            current_time = datetime.datetime.now().strftime("%Y-%m-%d_%H_%M_%S")
            model_name = current_time + "_torch_model_run_" + str(os.getpid())

        self.model_name = model_name
        self.work_dir = work_dir

        # setup model save dirs
        self.save_checkpoints = save_checkpoints
        checkpoints_folder = _get_checkpoint_folder(self.work_dir, self.model_name)
        log_folder = _get_logs_folder(self.work_dir, self.model_name)
        checkpoint_exists = (
            os.path.exists(checkpoints_folder)
            and len(glob(os.path.join(checkpoints_folder, "*"))) > 0
        )

        # setup model save dirs
        if checkpoint_exists and save_checkpoints:
            raise_if_not(
                force_reset,
                f"Some model data already exists for `model_name` '{self.model_name}'. Either load model to continue "
                f"training or use `force_reset=True` to initialize anyway to start training from scratch and remove "
                f"all the model data",
                logger,
            )
            self.reset_model()
        elif save_checkpoints:
            self._create_save_dirs()
        else:
            pass

        # save best epoch on val_loss and last epoch under 'darts_logs/model_name/checkpoints/'
        if save_checkpoints:
            checkpoint_callback = pl.callbacks.ModelCheckpoint(
                dirpath=checkpoints_folder,
                save_last=True,
                monitor="val_loss",
                filename="best-{epoch}-{val_loss:.2f}",
            )
            checkpoint_callback.CHECKPOINT_NAME_LAST = "last-{epoch}"
        else:
            checkpoint_callback = None

        # save tensorboard under 'darts_logs/model_name/logs/'
        model_logger = (
            pl_loggers.TensorBoardLogger(save_dir=log_folder, name="", version="logs")
            if log_tensorboard
            else False
        )

        # setup trainer parameters from model creation parameters
        self.trainer_params: Dict[str, Any] = {
            "logger": model_logger,
            "max_epochs": n_epochs,
            "check_val_every_n_epoch": nr_epochs_val_period,
            "enable_checkpointing": save_checkpoints,
            "callbacks": [cb for cb in [checkpoint_callback] if cb is not None],
        }

        # update trainer parameters with user defined `pl_trainer_kwargs`
        if pl_trainer_kwargs is not None:
            pl_trainer_kwargs_copy = {
                key: val for key, val in pl_trainer_kwargs.items()
            }
            self.n_epochs = pl_trainer_kwargs_copy.get("max_epochs", self.n_epochs)
            self.trainer_params["callbacks"] += pl_trainer_kwargs_copy.pop(
                "callbacks", []
            )
            self.trainer_params = dict(self.trainer_params, **pl_trainer_kwargs_copy)

        # pytorch lightning trainer will be created at training time
        # keep a reference of the trainer, to avoid weak reference errors
        self.trainer: Optional[pl.Trainer] = None
        self.load_ckpt_path: Optional[str] = None

        # pl_module_params must be set in __init__ method of TorchForecastingModel subclass
        self.pl_module_params: Optional[dict] = None

    @classmethod
    def _validate_model_params(cls, **kwargs):
        """validate that parameters used at model creation are part of :class:`TorchForecastingModel`,
        :class:`PLForecastingModule` or cls __init__ methods.
        """
        valid_kwargs = (
            set(inspect.signature(TorchForecastingModel.__init__).parameters.keys())
            | set(inspect.signature(PLForecastingModule.__init__).parameters.keys())
            | set(inspect.signature(cls.__init__).parameters.keys())
        )

        invalid_kwargs = [kwarg for kwarg in kwargs if kwarg not in valid_kwargs]

        raise_if(
            len(invalid_kwargs) > 0,
            f"Invalid model creation parameters. Model `{cls.__name__}` has no args/kwargs `{invalid_kwargs}`",
            logger=logger,
        )

    @classmethod
    def _extract_torch_model_params(cls, **kwargs):
        """extract params from model creation to set up TorchForecastingModels"""
        cls._validate_model_params(**kwargs)
        get_params = list(
            inspect.signature(TorchForecastingModel.__init__).parameters.keys()
        )
        get_params.remove("self")
        return {kwarg: kwargs.get(kwarg) for kwarg in get_params if kwarg in kwargs}

    @staticmethod
    def _extract_pl_module_params(**kwargs):
        """Extract params from model creation to set up PLForecastingModule (the actual torch.nn.Module)"""
        get_params = list(
            inspect.signature(PLForecastingModule.__init__).parameters.keys()
        )
        get_params.remove("self")
        return {kwarg: kwargs.get(kwarg) for kwarg in get_params if kwarg in kwargs}

    def _create_save_dirs(self):
        """Create work dir and model dir"""
        if not os.path.exists(self.work_dir):
            os.mkdir(self.work_dir)
        if not os.path.exists(_get_runs_folder(self.work_dir, self.model_name)):
            os.mkdir(_get_runs_folder(self.work_dir, self.model_name))

    def _remove_save_dirs(self):
        shutil.rmtree(
            _get_runs_folder(self.work_dir, self.model_name), ignore_errors=True
        )

    def reset_model(self):
        """Resets the model object and removes all stored data - model, checkpoints, loggers and training history."""
        self._remove_save_dirs()
        self._create_save_dirs()

        self.model = None
        self.train_sample = None

    def _init_model(self, trainer: Optional[pl.Trainer] = None) -> PLForecastingModule:
        """Initializes model and trainer based on examples of input/output tensors (to get the sizes right):"""

        raise_if(
            self.pl_module_params is None,
            "`pl_module_params` must be extracted in __init__ method of `TorchForecastingModel` subclass after "
            "calling `super.__init__(...)`. Do this with `self._extract_pl_module_params(**self.model_params).`",
        )

        self.pl_module_params["train_sample_shape"] = [
            variate.shape if variate is not None else None
            for variate in self.train_sample
        ]
        # the tensors have shape (chunk_length, nr_dimensions)
        model = self._create_model(self.train_sample)
        self._module_name = model.__class__.__name__

        precision = None
        dtype = self.train_sample[0].dtype
        if np.issubdtype(dtype, np.float32):
            logger.info("Time series values are 32-bits; casting model to float32.")
            precision = "32" if not pl_200_or_above else "32-true"
        elif np.issubdtype(dtype, np.float64):
            logger.info("Time series values are 64-bits; casting model to float64.")
            precision = "64" if not pl_200_or_above else "64-true"
        else:
            raise_log(
                ValueError(
                    f"Invalid time series data type `{dtype}`. Cast your data to `np.float32` "
                    f"or `np.float64`, e.g. with `TimeSeries.astype(np.float32)`."
                ),
                logger,
            )
        precision_int = int(re.findall(r"\d+", str(precision))[0])

        precision_user = (
            self.trainer_params.get("precision", None)
            if trainer is None
            else trainer.precision
        )
        if precision_user is not None:
            # currently, we only support float 64 and 32
            valid_precisions = (
                ["64", "32"] if not pl_200_or_above else ["64-true", "32-true"]
            )
            if str(precision_user) not in valid_precisions:
                raise_log(
                    ValueError(
                        f"Invalid user-defined trainer_kwarg `precision={precision_user}`. "
                        f"Use one of ({valid_precisions})"
                    ),
                    logger,
                )
            precision_user_int = int(re.findall(r"\d+", str(precision_user))[0])
        else:
            precision_user_int = None

        raise_if(
            precision_user is not None and precision_user_int != precision_int,
            f"User-defined trainer_kwarg `precision='{precision_user}'` does not match dtype: `{dtype}` of the "
            f"underlying TimeSeries. Set `precision` to `{precision}` or cast your data to `{precision_user}"
            f"` with `TimeSeries.astype(np.float{precision_user_int})`.",
            logger,
        )
        self.trainer_params["precision"] = precision

        # we need to save the initialized TorchForecastingModel as PyTorch-Lightning only saves module checkpoints
        if self.save_checkpoints:
            self.save(
                os.path.join(
                    _get_runs_folder(self.work_dir, self.model_name), INIT_MODEL_NAME
                )
            )
        return model

    def _setup_trainer(
        self,
        trainer: Optional[pl.Trainer],
        model: PLForecastingModule,
        verbose: Optional[bool] = None,
        epochs: int = 0,
    ) -> pl.Trainer:
        """Sets up a PyTorch-Lightning trainer (if not already provided) for training or prediction."""
        if trainer is not None:
            return trainer

        trainer_params = {key: val for key, val in self.trainer_params.items()}
        if verbose is not None:
            trainer_params["enable_model_summary"] = (
                verbose if model.epochs_trained == 0 else False
            )
            trainer_params["enable_progress_bar"] = verbose

        return self._init_trainer(trainer_params=trainer_params, max_epochs=epochs)

    @staticmethod
    def _init_trainer(
        trainer_params: dict, max_epochs: Optional[int] = None
    ) -> pl.Trainer:
        """Initializes a PyTorch-Lightning trainer for training or prediction from `trainer_params`."""
        trainer_params_copy = {key: val for key, val in trainer_params.items()}
        if max_epochs is not None:
            trainer_params_copy["max_epochs"] = max_epochs

        # prevent lightning from adding callbacks to the callbacks list in `self.trainer_params`
        callbacks = trainer_params_copy.pop("callbacks", None)
        return pl.Trainer(
            callbacks=[cb for cb in callbacks] if callbacks is not None else callbacks,
            **trainer_params_copy,
        )

    @abstractmethod
    def _create_model(self, train_sample: Tuple[Tensor]) -> PLForecastingModule:
        """
        This method has to be implemented by all children. It is in charge of instantiating the actual torch model,
        based on examples input/output tensors (i.e. implement a model with the right input/output sizes).
        """
        pass

    @abstractmethod
    def _build_train_dataset(
        self,
        target: Sequence[TimeSeries],
        past_covariates: Optional[Sequence[TimeSeries]],
        future_covariates: Optional[Sequence[TimeSeries]],
        max_samples_per_ts: Optional[int],
    ) -> TrainingDataset:
        """
        Each model must specify the default training dataset to use.
        """
        pass

    @abstractmethod
    def _build_inference_dataset(
        self,
        target: Sequence[TimeSeries],
        n: int,
        past_covariates: Optional[Sequence[TimeSeries]],
        future_covariates: Optional[Sequence[TimeSeries]],
    ) -> InferenceDataset:
        """
        Each model must specify the default training dataset to use.
        """
        pass

    @abstractmethod
    def _verify_train_dataset_type(self, train_dataset: TrainingDataset):
        """
        Verify that the provided train dataset is of the correct type
        """
        pass

    @abstractmethod
    def _verify_inference_dataset_type(self, inference_dataset: InferenceDataset):
        """
        Verify that the provided inference dataset is of the correct type
        """
        pass

    @abstractmethod
    def _verify_predict_sample(self, predict_sample: Tuple):
        """
        verify that the (first) sample contained in the inference dataset matches the model type and the
        data the model has been trained on.
        """
        pass

    @abstractmethod
    def _verify_past_future_covariates(self, past_covariates, future_covariates):
        """
        Verify that any non-None covariates comply with the model type.
        """
        pass

<<<<<<< HEAD
    @abstractmethod
    def to_onnx(self, path: Optional[str] = None, **kwargs):
        """In charge of generating a dummy input sample and exporting the model to ONNX."""
        pass

    def _verify_static_covariates(self, static_covariates: Optional[pd.DataFrame]):
        """
        Verify that all static covariates are numeric.
        """
        if static_covariates is not None and self.uses_static_covariates:
            numeric_mask = static_covariates.columns.isin(
                static_covariates.select_dtypes(include=np.number)
            )
            raise_if(
                sum(~numeric_mask),
                "TorchForecastingModels can only interpret numeric static covariate data. Consider "
                "encoding/transforming categorical static covariates with "
                "`darts.dataprocessing.transformers.static_covariates_transformer.StaticCovariatesTransformer`.",
                logger,
            )

=======
>>>>>>> dbed6be8
    @random_method
    def fit(
        self,
        series: Union[TimeSeries, Sequence[TimeSeries]],
        past_covariates: Optional[Union[TimeSeries, Sequence[TimeSeries]]] = None,
        future_covariates: Optional[Union[TimeSeries, Sequence[TimeSeries]]] = None,
        val_series: Optional[Union[TimeSeries, Sequence[TimeSeries]]] = None,
        val_past_covariates: Optional[Union[TimeSeries, Sequence[TimeSeries]]] = None,
        val_future_covariates: Optional[Union[TimeSeries, Sequence[TimeSeries]]] = None,
        trainer: Optional[pl.Trainer] = None,
        verbose: Optional[bool] = None,
        epochs: int = 0,
        max_samples_per_ts: Optional[int] = None,
        num_loader_workers: int = 0,
    ) -> "TorchForecastingModel":
        """Fit/train the model on one or multiple series.

        This method wraps around :func:`fit_from_dataset()`, constructing a default training
        dataset for this model. If you need more control on how the series are sliced for training, consider
        calling :func:`fit_from_dataset()` with a custom :class:`darts.utils.data.TrainingDataset`.

        Training is performed with a PyTorch Lightning Trainer. It uses a default Trainer object from presets and
        ``pl_trainer_kwargs`` used at model creation. You can also use a custom Trainer with optional parameter
        ``trainer``. For more information on PyTorch Lightning Trainers check out `this link
        <https://pytorch-lightning.readthedocs.io/en/stable/common/trainer.html>`_ .

        This function can be called several times to do some extra training. If ``epochs`` is specified, the model
        will be trained for some (extra) ``epochs`` epochs.

        Below, all possible parameters are documented, but not all models support all parameters. For instance,
        all the :class:`PastCovariatesTorchModel` support only ``past_covariates`` and not ``future_covariates``.
        Darts will complain if you try fitting a model with the wrong covariates argument.

        When handling covariates, Darts will try to use the time axes of the target and the covariates
        to come up with the right time slices. So the covariates can be longer than needed; as long as the time axes
        are correct Darts will handle them correctly. It will also complain if their time span is not sufficient.

        Parameters
        ----------
        series
            A series or sequence of series serving as target (i.e. what the model will be trained to forecast)
        past_covariates
            Optionally, a series or sequence of series specifying past-observed covariates
        future_covariates
            Optionally, a series or sequence of series specifying future-known covariates
        val_series
            Optionally, one or a sequence of validation target series, which will be used to compute the validation
            loss throughout training and keep track of the best performing models.
        val_past_covariates
            Optionally, the past covariates corresponding to the validation series (must match ``covariates``)
        val_future_covariates
            Optionally, the future covariates corresponding to the validation series (must match ``covariates``)
        trainer
            Optionally, a custom PyTorch-Lightning Trainer object to perform training. Using a custom ``trainer`` will
            override Darts' default trainer.
        verbose
            Optionally, whether to print progress.
        epochs
            If specified, will train the model for ``epochs`` (additional) epochs, irrespective of what ``n_epochs``
            was provided to the model constructor.
        max_samples_per_ts
            Optionally, a maximum number of samples to use per time series. Models are trained in a supervised fashion
            by constructing slices of (input, output) examples. On long time series, this can result in unnecessarily
            large number of training samples. This parameter upper-bounds the number of training samples per time
            series (taking only the most recent samples in each series). Leaving to None does not apply any
            upper bound.
        num_loader_workers
            Optionally, an integer specifying the ``num_workers`` to use in PyTorch ``DataLoader`` instances,
            both for the training and validation loaders (if any).
            A larger number of workers can sometimes increase performance, but can also incur extra overheads
            and increase memory usage, as more batches are loaded in parallel.

        Returns
        -------
        self
            Fitted model.
        """
        (
            series,
            past_covariates,
            future_covariates,
        ), params = self._setup_for_fit_from_dataset(
            series=series,
            past_covariates=past_covariates,
            future_covariates=future_covariates,
            val_series=val_series,
            val_past_covariates=val_past_covariates,
            val_future_covariates=val_future_covariates,
            trainer=trainer,
            verbose=verbose,
            epochs=epochs,
            max_samples_per_ts=max_samples_per_ts,
            num_loader_workers=num_loader_workers,
        )
        # call super fit only if user is actually fitting the model
        super().fit(
            series=seq2series(series),
            past_covariates=seq2series(past_covariates),
            future_covariates=seq2series(future_covariates),
        )
        return self.fit_from_dataset(*params)

    def _setup_for_fit_from_dataset(
        self,
        series: Union[TimeSeries, Sequence[TimeSeries]],
        past_covariates: Optional[Union[TimeSeries, Sequence[TimeSeries]]] = None,
        future_covariates: Optional[Union[TimeSeries, Sequence[TimeSeries]]] = None,
        val_series: Optional[Union[TimeSeries, Sequence[TimeSeries]]] = None,
        val_past_covariates: Optional[Union[TimeSeries, Sequence[TimeSeries]]] = None,
        val_future_covariates: Optional[Union[TimeSeries, Sequence[TimeSeries]]] = None,
        trainer: Optional[pl.Trainer] = None,
        verbose: Optional[bool] = None,
        epochs: int = 0,
        max_samples_per_ts: Optional[int] = None,
        num_loader_workers: int = 0,
    ) -> Tuple[
        Tuple[
            Sequence[TimeSeries],
            Optional[Sequence[TimeSeries]],
            Optional[Sequence[TimeSeries]],
        ],
        Tuple[
            TrainingDataset,
            Optional[TrainingDataset],
            Optional[pl.Trainer],
            Optional[bool],
            int,
            int,
        ],
    ]:
        """This method acts on `TimeSeries` inputs. It performs sanity checks, and sets up / returns the datasets and
        additional inputs required for training the model with `fit_from_dataset()`.
        """
        # guarantee that all inputs are either list of `TimeSeries` or `None`
        series = series2seq(series)
        past_covariates = series2seq(past_covariates)
        future_covariates = series2seq(future_covariates)
        val_series = series2seq(val_series)
        val_past_covariates = series2seq(val_past_covariates)
        val_future_covariates = series2seq(val_future_covariates)

        self.encoders = self.initialize_encoders()
        if self.encoders.encoding_available:
            past_covariates, future_covariates = self.generate_fit_encodings(
                series=series,
                past_covariates=past_covariates,
                future_covariates=future_covariates,
            )

        if past_covariates is not None:
            self._uses_past_covariates = True
        if future_covariates is not None:
            self._uses_future_covariates = True
        if (
            get_single_series(series).static_covariates is not None
            and self.supports_static_covariates
            and self.considers_static_covariates
        ):
            self._uses_static_covariates = True

        self._verify_past_future_covariates(
            past_covariates=past_covariates, future_covariates=future_covariates
        )
        self._verify_static_covariates(series[0].static_covariates)

        # Check that dimensions of train and val set match; on first series only
        if val_series is not None:
            if self.encoders.encoding_available:
                (
                    val_past_covariates,
                    val_future_covariates,
                ) = self.generate_fit_encodings(
                    series=val_series,
                    past_covariates=val_past_covariates,
                    future_covariates=val_future_covariates,
                )
            self._verify_past_future_covariates(
                past_covariates=val_past_covariates,
                future_covariates=val_future_covariates,
            )
            self._verify_static_covariates(val_series[0].static_covariates)

            match = (
                series[0].width == val_series[0].width
                and (past_covariates[0].width if past_covariates is not None else None)
                == (
                    val_past_covariates[0].width
                    if val_past_covariates is not None
                    else None
                )
                and (
                    future_covariates[0].width
                    if future_covariates is not None
                    else None
                )
                == (
                    val_future_covariates[0].width
                    if val_future_covariates is not None
                    else None
                )
            )
            raise_if_not(
                match,
                "The dimensions of the series in the training set "
                "and the validation set do not match.",
            )

        train_dataset = self._build_train_dataset(
            target=series,
            past_covariates=past_covariates,
            future_covariates=future_covariates,
            max_samples_per_ts=max_samples_per_ts,
        )

        if val_series is not None:
            val_dataset = self._build_train_dataset(
                target=val_series,
                past_covariates=val_past_covariates,
                future_covariates=val_future_covariates,
                max_samples_per_ts=max_samples_per_ts,
            )
        else:
            val_dataset = None

        # Pro-actively catch length exceptions to display nicer messages
        length_ok = True
        try:
            len(train_dataset)
        except ValueError:
            length_ok = False
        raise_if(
            not length_ok or len(train_dataset) == 0,  # mind the order
            "The train dataset does not contain even one training sample. "
            + "This is likely due to the provided training series being too short. "
            + "This model expect series of length at least {}.".format(
                self.min_train_series_length
            ),
        )
        logger.info(f"Train dataset contains {len(train_dataset)} samples.")
        series_input = (series, past_covariates, future_covariates)
        fit_from_ds_params = (
            train_dataset,
            val_dataset,
            trainer,
            verbose,
            epochs,
            num_loader_workers,
        )
        return series_input, fit_from_ds_params

    @random_method
    def fit_from_dataset(
        self,
        train_dataset: TrainingDataset,
        val_dataset: Optional[TrainingDataset] = None,
        trainer: Optional[pl.Trainer] = None,
        verbose: Optional[bool] = None,
        epochs: int = 0,
        num_loader_workers: int = 0,
    ) -> "TorchForecastingModel":
        """
        Train the model with a specific :class:`darts.utils.data.TrainingDataset` instance.
        These datasets implement a PyTorch ``Dataset``, and specify how the target and covariates are sliced
        for training. If you are not sure which training dataset to use, consider calling :func:`fit()` instead,
        which will create a default training dataset appropriate for this model.

        Training is performed with a PyTorch Lightning Trainer. It uses a default Trainer object from presets and
        ``pl_trainer_kwargs`` used at model creation. You can also use a custom Trainer with optional parameter
        ``trainer``. For more information on PyTorch Lightning Trainers check out `this link
        <https://pytorch-lightning.readthedocs.io/en/stable/common/trainer.html>`_.

        This function can be called several times to do some extra training. If ``epochs`` is specified, the model
        will be trained for some (extra) ``epochs`` epochs.

        Parameters
        ----------
        train_dataset
            A training dataset with a type matching this model (e.g. :class:`PastCovariatesTrainingDataset` for
            :class:`PastCovariatesTorchModel`).
        val_dataset
            A training dataset with a type matching this model (e.g. :class:`PastCovariatesTrainingDataset` for
            :class:`PastCovariatesTorchModel`s), representing the validation set (to track the validation loss).
        trainer
            Optionally, a custom PyTorch-Lightning Trainer object to perform prediction. Using a custom `trainer` will
            override Darts' default trainer.
        verbose
            Optionally, whether to print progress.
        epochs
            If specified, will train the model for ``epochs`` (additional) epochs, irrespective of what ``n_epochs``
            was provided to the model constructor.
        num_loader_workers
            Optionally, an integer specifying the ``num_workers`` to use in PyTorch ``DataLoader`` instances,
            both for the training and validation loaders (if any).
            A larger number of workers can sometimes increase performance, but can also incur extra overheads
            and increase memory usage, as more batches are loaded in parallel.

        Returns
        -------
        self
            Fitted model.
        """
        self._train(
            *self._setup_for_train(
                train_dataset=train_dataset,
                val_dataset=val_dataset,
                trainer=trainer,
                verbose=verbose,
                epochs=epochs,
                num_loader_workers=num_loader_workers,
            )
        )
        return self

    def _setup_for_train(
        self,
        train_dataset: TrainingDataset,
        val_dataset: Optional[TrainingDataset] = None,
        trainer: Optional[pl.Trainer] = None,
        verbose: Optional[bool] = None,
        epochs: int = 0,
        num_loader_workers: int = 0,
    ) -> Tuple[pl.Trainer, PLForecastingModule, DataLoader, Optional[DataLoader]]:
        """This method acts on `TrainingDataset` inputs. It performs sanity checks, and sets up / returns the trainer,
        model, and dataset loaders required for training the model with `_train()`.
        """
        self._verify_train_dataset_type(train_dataset)

        # Pro-actively catch length exceptions to display nicer messages
        train_length_ok, val_length_ok = True, True
        try:
            len(train_dataset)
        except ValueError:
            train_length_ok = False
        if val_dataset is not None:
            try:
                len(val_dataset)
            except ValueError:
                val_length_ok = False

        raise_if(
            not train_length_ok or len(train_dataset) == 0,  # mind the order
            "The provided training time series dataset is too short for obtaining even one training point.",
            logger,
        )
        raise_if(
            val_dataset is not None and (not val_length_ok or len(val_dataset) == 0),
            "The provided validation time series dataset is too short for obtaining even one training point.",
            logger,
        )

        train_sample = train_dataset[0]
        if self.model is None:
            # Build model, based on the dimensions of the first series in the train set.
            self.train_sample, self.output_dim = train_sample, train_sample[-1].shape[1]
            model = self._init_model(trainer)
        else:
            model = self.model
            # Check existing model has input/output dims matching what's provided in the training set.
            raise_if_not(
                len(train_sample) == len(self.train_sample),
                "The size of the training set samples (tuples) does not match what the model has been "
                "previously trained on. Trained on tuples of length {}, received tuples of length {}.".format(
                    len(self.train_sample), len(train_sample)
                ),
            )
            same_dims = tuple(
                s.shape[1] if s is not None else None for s in train_sample
            ) == tuple(s.shape[1] if s is not None else None for s in self.train_sample)
            raise_if_not(
                same_dims,
                "The dimensionality of the series in the training set do not match the dimensionality"
                " of the series the model has previously been trained on. "
                "Model input/output dimensions = {}, provided input/output dimensions = {}".format(
                    tuple(
                        s.shape[1] if s is not None else None for s in self.train_sample
                    ),
                    tuple(s.shape[1] if s is not None else None for s in train_sample),
                ),
            )

        # Setting drop_last to False makes the model see each sample at least once, and guarantee the presence of at
        # least one batch no matter the chosen batch size
        train_loader = DataLoader(
            train_dataset,
            batch_size=self.batch_size,
            shuffle=True,
            num_workers=num_loader_workers,
            pin_memory=True,
            drop_last=False,
            collate_fn=self._batch_collate_fn,
        )

        # Prepare validation data
        val_loader = (
            None
            if val_dataset is None
            else DataLoader(
                val_dataset,
                batch_size=self.batch_size,
                shuffle=False,
                num_workers=num_loader_workers,
                pin_memory=True,
                drop_last=False,
                collate_fn=self._batch_collate_fn,
            )
        )

        # if user wants to train the model for more epochs, ignore the n_epochs parameter
        train_num_epochs = epochs if epochs > 0 else self.n_epochs

        # setup trainer
        trainer = self._setup_trainer(trainer, model, verbose, train_num_epochs)

        if model.epochs_trained > 0 and not self.load_ckpt_path:
            logger.warning(
                f"Attempting to retrain/fine-tune the model without resuming from a checkpoint. This is currently "
                f"discouraged. Consider model `{self.__class__.__name__}.load_weights()` to load the weights for "
                f"fine-tuning."
            )
        return trainer, model, train_loader, val_loader

    def _train(
        self,
        trainer: pl.Trainer,
        model: PLForecastingModule,
        train_loader: DataLoader,
        val_loader: Optional[DataLoader],
    ) -> None:
        """
        Performs the actual training

        Parameters
        ----------
        train_loader
            the training data loader feeding the training data and targets
        val_loader
            optionally, a validation set loader
        """
        self._fit_called = True

        # if model was loaded from checkpoint (when `load_ckpt_path is not None`) and model.fit() is called,
        # we resume training
        ckpt_path = self.load_ckpt_path
        self.load_ckpt_path = None

        trainer.fit(
            model,
            train_dataloaders=train_loader,
            val_dataloaders=val_loader,
            ckpt_path=ckpt_path,
        )
        self.model = model
        self.trainer = trainer

    @random_method
    def lr_find(
        self,
        series: Union[TimeSeries, Sequence[TimeSeries]],
        past_covariates: Optional[Union[TimeSeries, Sequence[TimeSeries]]] = None,
        future_covariates: Optional[Union[TimeSeries, Sequence[TimeSeries]]] = None,
        val_series: Optional[Union[TimeSeries, Sequence[TimeSeries]]] = None,
        val_past_covariates: Optional[Union[TimeSeries, Sequence[TimeSeries]]] = None,
        val_future_covariates: Optional[Union[TimeSeries, Sequence[TimeSeries]]] = None,
        trainer: Optional[pl.Trainer] = None,
        verbose: Optional[bool] = None,
        epochs: int = 0,
        max_samples_per_ts: Optional[int] = None,
        num_loader_workers: int = 0,
        min_lr: float = 1e-08,
        max_lr: float = 1,
        num_training: int = 100,
        mode: str = "exponential",
        early_stop_threshold: float = 4.0,
    ):
        """
        A wrapper around PyTorch Lightning's `Tuner.lr_find()`. Performs a range test of good initial learning rates,
        to reduce the amount of guesswork in picking a good starting learning rate. For more information on PyTorch
        Lightning's Tuner check out
        `this link <https://pytorch-lightning.readthedocs.io/en/stable/api/pytorch_lightning.tuner.tuning.Tuner.html>`_.
        It is recommended to increase the number of `epochs` if the tuner did not give satisfactory results.
        Consider creating a new model object with the suggested learning rate for example using model creation
        parameters `optimizer_cls`, `optimizer_kwargs`, `lr_scheduler_cls`, and `lr_scheduler_kwargs`.

        Example using a :class:`RNNModel`:

            .. highlight:: python
            .. code-block:: python

                import torch
                from darts.datasets import AirPassengersDataset
                from darts.models import NBEATSModel

                series = AirPassengersDataset().load()
                train, val = series[:-18], series[-18:]
                model = NBEATSModel(input_chunk_length=12, output_chunk_length=6, random_state=42)
                # run the learning rate tuner
                results = model.lr_find(series=train, val_series=val)
                # plot the results
                results.plot(suggest=True, show=True)
                # create a new model with the suggested learning rate
                model = NBEATSModel(
                    input_chunk_length=12,
                    output_chunk_length=6,
                    random_state=42,
                    optimizer_cls=torch.optim.Adam,
                    optimizer_kwargs={"lr": results.suggestion()}
                )
            ..

        Parameters
        ----------
        series
            A series or sequence of series serving as target (i.e. what the model will be trained to forecast)
        past_covariates
            Optionally, a series or sequence of series specifying past-observed covariates
        future_covariates
            Optionally, a series or sequence of series specifying future-known covariates
        val_series
            Optionally, one or a sequence of validation target series, which will be used to compute the validation
            loss throughout training and keep track of the best performing models.
        val_past_covariates
            Optionally, the past covariates corresponding to the validation series (must match ``covariates``)
        val_future_covariates
            Optionally, the future covariates corresponding to the validation series (must match ``covariates``)
        trainer
            Optionally, a custom PyTorch-Lightning Trainer object to perform training. Using a custom ``trainer`` will
            override Darts' default trainer.
        verbose
            Optionally, whether to print progress.
        epochs
            If specified, will train the model for ``epochs`` (additional) epochs, irrespective of what ``n_epochs``
            was provided to the model constructor.
        max_samples_per_ts
            Optionally, a maximum number of samples to use per time series. Models are trained in a supervised fashion
            by constructing slices of (input, output) examples. On long time series, this can result in unnecessarily
            large number of training samples. This parameter upper-bounds the number of training samples per time
            series (taking only the most recent samples in each series). Leaving to None does not apply any
            upper bound.
        num_loader_workers
            Optionally, an integer specifying the ``num_workers`` to use in PyTorch ``DataLoader`` instances,
            both for the training and validation loaders (if any).
            A larger number of workers can sometimes increase performance, but can also incur extra overheads
            and increase memory usage, as more batches are loaded in parallel.
        min_lr
            minimum learning rate to investigate
        max_lr
            maximum learning rate to investigate
        num_training
            number of learning rates to test
        mode
            Search strategy to update learning rate after each batch:
            'exponential': Increases the learning rate exponentially.
            'linear': Increases the learning rate linearly.
        early_stop_threshold
            Threshold for stopping the search. If the loss at any point is larger
            than early_stop_threshold*best_loss then the search is stopped.
            To disable, set to `None`

        Returns
        -------
        lr_finder
            `_LRFinder` object of Lightning containing the results of the LR sweep.
        """
        _, params = self._setup_for_fit_from_dataset(
            series=series,
            past_covariates=past_covariates,
            future_covariates=future_covariates,
            val_series=val_series,
            val_past_covariates=val_past_covariates,
            val_future_covariates=val_future_covariates,
            trainer=trainer,
            verbose=verbose,
            epochs=epochs,
            max_samples_per_ts=max_samples_per_ts,
            num_loader_workers=num_loader_workers,
        )
        trainer, model, train_loader, val_loader = self._setup_for_train(*params)
        return Tuner(trainer).lr_find(
            model,
            train_dataloaders=train_loader,
            val_dataloaders=val_loader,
            method="fit",
            min_lr=min_lr,
            max_lr=max_lr,
            num_training=num_training,
            mode=mode,
            early_stop_threshold=early_stop_threshold,
            update_attr=False,
        )

    @random_method
    def predict(
        self,
        n: int,
        series: Optional[Union[TimeSeries, Sequence[TimeSeries]]] = None,
        past_covariates: Optional[Union[TimeSeries, Sequence[TimeSeries]]] = None,
        future_covariates: Optional[Union[TimeSeries, Sequence[TimeSeries]]] = None,
        trainer: Optional[pl.Trainer] = None,
        batch_size: Optional[int] = None,
        verbose: Optional[bool] = None,
        n_jobs: int = 1,
        roll_size: Optional[int] = None,
        num_samples: int = 1,
        num_loader_workers: int = 0,
        mc_dropout: bool = False,
        predict_likelihood_parameters: bool = False,
    ) -> Union[TimeSeries, Sequence[TimeSeries]]:
        """Predict the ``n`` time step following the end of the training series, or of the specified ``series``.

        Prediction is performed with a PyTorch Lightning Trainer. It uses a default Trainer object from presets and
        ``pl_trainer_kwargs`` used at model creation. You can also use a custom Trainer with optional parameter
        ``trainer``. For more information on PyTorch Lightning Trainers check out `this link
        <https://pytorch-lightning.readthedocs.io/en/stable/common/trainer.html>`_ .

        Below, all possible parameters are documented, but not all models support all parameters. For instance,
        all the :class:`PastCovariatesTorchModel` support only ``past_covariates`` and not ``future_covariates``.
        Darts will complain if you try calling :func:`predict()` on a model with the wrong covariates argument.

        Darts will also complain if the provided covariates do not have a sufficient time span.
        In general, not all models require the same covariates' time spans:

        * | Models relying on past covariates require the last ``input_chunk_length`` of the ``past_covariates``
          | points to be known at prediction time. For horizon values ``n > output_chunk_length``, these models
          | require at least the next ``n - output_chunk_length`` future values to be known as well.
        * | Models relying on future covariates require the next ``n`` values to be known.
          | In addition (for :class:`DualCovariatesTorchModel` and :class:`MixedCovariatesTorchModel`), they also
          | require the "historic" values of these future covariates (over the past ``input_chunk_length``).

        When handling covariates, Darts will try to use the time axes of the target and the covariates
        to come up with the right time slices. So the covariates can be longer than needed; as long as the time axes
        are correct Darts will handle them correctly. It will also complain if their time span is not sufficient.

        Parameters
        ----------
        n
            The number of time steps after the end of the training time series for which to produce predictions
        series
            Optionally, a series or sequence of series, representing the history of the target series whose
            future is to be predicted. If specified, the method returns the forecasts of these
            series. Otherwise, the method returns the forecast of the (single) training series.
        past_covariates
            Optionally, the past-observed covariates series needed as inputs for the model.
            They must match the covariates used for training in terms of dimension.
        future_covariates
            Optionally, the future-known covariates series needed as inputs for the model.
            They must match the covariates used for training in terms of dimension.
        trainer
            Optionally, a custom PyTorch-Lightning Trainer object to perform prediction. Using a custom ``trainer``
            will override Darts' default trainer.
        batch_size
            Size of batches during prediction. Defaults to the models' training ``batch_size`` value.
        verbose
            Optionally, whether to print progress.
        n_jobs
            The number of jobs to run in parallel. ``-1`` means using all processors. Defaults to ``1``.
        roll_size
            For self-consuming predictions, i.e. ``n > output_chunk_length``, determines how many
            outputs of the model are fed back into it at every iteration of feeding the predicted target
            (and optionally future covariates) back into the model. If this parameter is not provided,
            it will be set ``output_chunk_length`` by default.
        num_samples
            Number of times a prediction is sampled from a probabilistic model. Should be left set to 1
            for deterministic models.
        num_loader_workers
            Optionally, an integer specifying the ``num_workers`` to use in PyTorch ``DataLoader`` instances,
            for the inference/prediction dataset loaders (if any).
            A larger number of workers can sometimes increase performance, but can also incur extra overheads
            and increase memory usage, as more batches are loaded in parallel.
        mc_dropout
            Optionally, enable monte carlo dropout for predictions using neural network based models.
            This allows bayesian approximation by specifying an implicit prior over learned models.
        predict_likelihood_parameters
            If set to `True`, the model predict the parameters of its Likelihood parameters instead of the target. Only
            supported for probabilistic models with a likelihood, `num_samples = 1` and `n<=output_chunk_length`.
            Default: ``False``

        Returns
        -------
        Union[TimeSeries, Sequence[TimeSeries]]
            One or several time series containing the forecasts of ``series``, or the forecast of the training series
            if ``series`` is not specified and the model has been trained on a single series.
        """
        if series is None:
            if self.training_series is None:
                raise_log(
                    ValueError(
                        "Input `series` must be provided. This is the result either from fitting on multiple series, "
                        "or from not having fit the model yet."
                    ),
                    logger,
                )
            series = self.training_series

        called_with_single_series = True if isinstance(series, TimeSeries) else False

        # guarantee that all inputs are either list of TimeSeries or None
        series = series2seq(series)

        if past_covariates is None and self.past_covariate_series is not None:
            past_covariates = [self.past_covariate_series] * len(series)
        if future_covariates is None and self.future_covariate_series is not None:
            future_covariates = [self.future_covariate_series] * len(series)
        past_covariates = series2seq(past_covariates)
        future_covariates = series2seq(future_covariates)

        self._verify_static_covariates(series[0].static_covariates)

        # encoders are set when calling fit(), but not when calling fit_from_dataset()
        # when covariates are loaded from model, they already contain the encodings: this is not a problem as the
        # encoders regenerate the encodings
        if self.encoders is not None and self.encoders.encoding_available:
            past_covariates, future_covariates = self.generate_predict_encodings(
                n=n,
                series=series,
                past_covariates=past_covariates,
                future_covariates=future_covariates,
            )
        super().predict(
            n,
            series,
            past_covariates,
            future_covariates,
            num_samples=num_samples,
            predict_likelihood_parameters=predict_likelihood_parameters,
        )

        dataset = self._build_inference_dataset(
            target=series,
            n=n,
            past_covariates=past_covariates,
            future_covariates=future_covariates,
        )

        predictions = self.predict_from_dataset(
            n,
            dataset,
            trainer=trainer,
            verbose=verbose,
            batch_size=batch_size,
            n_jobs=n_jobs,
            roll_size=roll_size,
            num_samples=num_samples,
            num_loader_workers=num_loader_workers,
            mc_dropout=mc_dropout,
            predict_likelihood_parameters=predict_likelihood_parameters,
        )

        return predictions[0] if called_with_single_series else predictions

    @random_method
    def predict_from_dataset(
        self,
        n: int,
        input_series_dataset: InferenceDataset,
        trainer: Optional[pl.Trainer] = None,
        batch_size: Optional[int] = None,
        verbose: Optional[bool] = None,
        n_jobs: int = 1,
        roll_size: Optional[int] = None,
        num_samples: int = 1,
        num_loader_workers: int = 0,
        mc_dropout: bool = False,
        predict_likelihood_parameters: bool = False,
    ) -> Sequence[TimeSeries]:
        """
        This method allows for predicting with a specific :class:`darts.utils.data.InferenceDataset` instance.
        These datasets implement a PyTorch ``Dataset``, and specify how the target and covariates are sliced
        for inference. In most cases, you'll rather want to call :func:`predict()` instead, which will create an
        appropriate :class:`InferenceDataset` for you.

        Prediction is performed with a PyTorch Lightning Trainer. It uses a default Trainer object from presets and
        ``pl_trainer_kwargs`` used at model creation. You can also use a custom Trainer with optional parameter
        ``trainer``. For more information on PyTorch Lightning Trainers check out `this link
        <https://pytorch-lightning.readthedocs.io/en/stable/common/trainer.html>`_ .

        Parameters
        ----------
        n
            The number of time steps after the end of the training time series for which to produce predictions
        input_series_dataset
            Optionally, a series or sequence of series, representing the history of the target series' whose
            future is to be predicted. If specified, the method returns the forecasts of these
            series. Otherwise, the method returns the forecast of the (single) training series.
        trainer
            Optionally, a custom PyTorch-Lightning Trainer object to perform prediction.  Using a custom ``trainer``
            will override Darts' default trainer.
        batch_size
            Size of batches during prediction. Defaults to the models ``batch_size`` value.
        verbose
            Optionally, whether to print progress.
        n_jobs
            The number of jobs to run in parallel. ``-1`` means using all processors. Defaults to ``1``.
        roll_size
            For self-consuming predictions, i.e. ``n > output_chunk_length``, determines how many
            outputs of the model are fed back into it at every iteration of feeding the predicted target
            (and optionally future covariates) back into the model. If this parameter is not provided,
            it will be set ``output_chunk_length`` by default.
        num_samples
            Number of times a prediction is sampled from a probabilistic model. Should be left set to 1
            for deterministic models.
        num_loader_workers
            Optionally, an integer specifying the ``num_workers`` to use in PyTorch ``DataLoader`` instances,
            for the inference/prediction dataset loaders (if any).
            A larger number of workers can sometimes increase performance, but can also incur extra overheads
            and increase memory usage, as more batches are loaded in parallel.
        mc_dropout
            Optionally, enable monte carlo dropout for predictions using neural network based models.
            This allows bayesian approximation by specifying an implicit prior over learned models.
        predict_likelihood_parameters
            If set to `True`, the model predict the parameters of its Likelihood parameters instead of the target. Only
            supported for probabilistic models with a likelihood, `num_samples = 1` and `n<=output_chunk_length`.
            Default: ``False``

        Returns
        -------
        Sequence[TimeSeries]
            Returns one or more forecasts for time series.
        """

        # We need to call super's super's method directly, because GlobalForecastingModel expects series:
        ForecastingModel.predict(self, n, num_samples)

        self._verify_inference_dataset_type(input_series_dataset)

        # check that covariates and dimensions are matching what we had during training
        self._verify_predict_sample(input_series_dataset[0])

        if roll_size is None:
            roll_size = self.output_chunk_length
        else:
            raise_if_not(
                0 < roll_size <= self.output_chunk_length,
                "`roll_size` must be an integer between 1 and `self.output_chunk_length`.",
            )

        # prevent auto-regression when prediction the likelihood parameters
        raise_if(
            predict_likelihood_parameters and n > self.output_chunk_length,
            "`n` must be smaller than or equal to `output_chunk_length` when `predict_likelihood_parameters=True`.",
            logger,
        )

        # check that `num_samples` is a positive integer
        raise_if_not(num_samples > 0, "`num_samples` must be a positive integer.")

        # iterate through batches to produce predictions
        batch_size = batch_size or self.batch_size

        # set prediction parameters
        self.model.set_predict_parameters(
            n=n,
            num_samples=num_samples,
            roll_size=roll_size,
            batch_size=batch_size,
            n_jobs=n_jobs,
            predict_likelihood_parameters=predict_likelihood_parameters,
        )

        pred_loader = DataLoader(
            input_series_dataset,
            batch_size=batch_size,
            shuffle=False,
            num_workers=num_loader_workers,
            pin_memory=True,
            drop_last=False,
            collate_fn=self._batch_collate_fn,
        )

        # set mc_dropout rate
        self.model.set_mc_dropout(mc_dropout)

        # set up trainer. use user supplied trainer or create a new trainer from scratch
        self.trainer = self._setup_trainer(
            trainer=trainer, model=self.model, verbose=verbose, epochs=self.n_epochs
        )

        # prediction output comes as nested list: list of predicted `TimeSeries` for each batch.
        predictions = self.trainer.predict(self.model, pred_loader)
        # flatten and return
        return [ts for batch in predictions for ts in batch]

    @property
    def first_prediction_index(self) -> int:
        """
        Returns the index of the first predicted within the output of self.model.
        """
        return 0

    @property
    def min_train_series_length(self) -> int:
        """
        Class property defining the minimum required length for the training series;
        overriding the default value of 3 of ForecastingModel
        """
        return self.input_chunk_length + self.output_chunk_length

    @staticmethod
    def _batch_collate_fn(batch: List[Tuple]) -> Tuple:
        """
        Returns a batch Tuple from a list of samples
        """
        aggregated = []
        first_sample = batch[0]
        for i in range(len(first_sample)):
            elem = first_sample[i]
            if isinstance(elem, np.ndarray):
                aggregated.append(
                    torch.from_numpy(np.stack([sample[i] for sample in batch], axis=0))
                )
            elif elem is None:
                aggregated.append(None)
            elif isinstance(elem, TimeSeries):
                aggregated.append([sample[i] for sample in batch])
        return tuple(aggregated)

    def save(self, path: Optional[str] = None) -> None:
        """
        Saves the model under a given path.

        Creates two files under ``path`` (model object) and ``path``.ckpt (checkpoint).

        Example for saving and loading a :class:`RNNModel`:

            .. highlight:: python
            .. code-block:: python

                from darts.models import RNNModel

                model = RNNModel(input_chunk_length=4)

                model.save("my_model.pt")
                model_loaded = RNNModel.load("my_model.pt")
            ..

        Parameters
        ----------
        path
            Path under which to save the model at its current state. Please avoid path starting with "last-" or
            "best-" to avoid collision with Pytorch-Ligthning checkpoints. If no path is specified, the model
            is automatically saved under ``"{ModelClass}_{YYYY-mm-dd_HH_MM_SS}.pt"``.
            E.g., ``"RNNModel_2020-01-01_12_00_00.pt"``.
        """
        if path is None:
            # default path
            path = self._default_save_path() + ".pt"

        # save the TorchForecastingModel (does not save the PyTorch LightningModule, and Trainer)
        with open(path, "wb") as f_out:
            torch.save(self, f_out)

        # save the LightningModule checkpoint
        path_ptl_ckpt = path + ".ckpt"
        if self.trainer is not None:
            self.trainer.save_checkpoint(path_ptl_ckpt)
        # TODO: keep track of PyTorch Lightning to see if they implement model checkpoint saving
        #  without having to call fit/predict/validate/test before
        # try to recover original automatic PL checkpoint
        elif self.load_ckpt_path:
            if os.path.exists(self.load_ckpt_path):
                shutil.copy(self.load_ckpt_path, path_ptl_ckpt)
            else:
                logger.warning(
                    f"Model was not trained since the last loading and attempt to retrieve PyTorch "
                    f"Lightning checkpoint {self.load_ckpt_path} was unsuccessful: model was saved "
                    f"without its weights."
                )

    @staticmethod
    def load(path: str, **kwargs) -> "TorchForecastingModel":
        """
        Loads a model from a given file path.

        Example for loading a general save from :class:`RNNModel`:

            .. highlight:: python
            .. code-block:: python

                from darts.models import RNNModel

                model_loaded = RNNModel.load(path)
            ..

        Example for loading an :class:`RNNModel` to CPU that was saved on GPU:

            .. highlight:: python
            .. code-block:: python

                from darts.models import RNNModel

                model_loaded = RNNModel.load(path, map_location="cpu")
                model_loaded.to_cpu()
            ..

        Parameters
        ----------
        path
            Path from which to load the model. If no path was specified when saving the model, the automatically
            generated path ending with ".pt" has to be provided.
        **kwargs
            Additional kwargs for PyTorch Lightning's :func:`LightningModule.load_from_checkpoint()` method,
            such as ``map_location`` to load the model onto a different device than the one from which it was saved.
            For more information, read the `official documentation <https://pytorch-lightning.readthedocs.io/en/stable/
            common/lightning_module.html#load-from-checkpoint>`_.
        """

        # load the base TorchForecastingModel (does not contain the actual PyTorch LightningModule)
        with open(path, "rb") as fin:
            model: TorchForecastingModel = torch.load(
                fin, map_location=kwargs.get("map_location", None)
            )

        # if a checkpoint was saved, we also load the PyTorch LightningModule from checkpoint
        path_ptl_ckpt = path + ".ckpt"
        if os.path.exists(path_ptl_ckpt):
            model.model = model._load_from_checkpoint(path_ptl_ckpt, **kwargs)
        else:
            model._fit_called = False
            logger.warning(
                f"Model was loaded without weights since no PyTorch LightningModule checkpoint ('.ckpt') could be "
                f"found at {path_ptl_ckpt}. Please call `fit()` before calling `predict()`."
            )
        return model

    @staticmethod
    def load_from_checkpoint(
        model_name: str,
        work_dir: str = None,
        file_name: str = None,
        best: bool = True,
        **kwargs,
    ) -> "TorchForecastingModel":
        """
        Load the model from automatically saved checkpoints under '{work_dir}/darts_logs/{model_name}/checkpoints/'.
        This method is used for models that were created with ``save_checkpoints=True``.

        If you manually saved your model, consider using :meth:`load() <TorchForecastingModel.load()>`.

        Example for loading a :class:`RNNModel` from checkpoint (``model_name`` is the ``model_name`` used at model
        creation):

            .. highlight:: python
            .. code-block:: python

                from darts.models import RNNModel

                model_loaded = RNNModel.load_from_checkpoint(model_name, best=True)
            ..

        If ``file_name`` is given, returns the model saved under
        '{work_dir}/darts_logs/{model_name}/checkpoints/{file_name}'.

        If ``file_name`` is not given, will try to restore the best checkpoint (if ``best`` is ``True``) or the most
        recent checkpoint (if ``best`` is ``False`` from '{work_dir}/darts_logs/{model_name}/checkpoints/'.

        Example for loading an :class:`RNNModel` checkpoint to CPU that was saved on GPU:

            .. highlight:: python
            .. code-block:: python

                from darts.models import RNNModel

                model_loaded = RNNModel.load_from_checkpoint(model_name, best=True, map_location="cpu")
                model_loaded.to_cpu()
            ..

        Parameters
        ----------
        model_name
            The name of the model, used to retrieve the checkpoints folder's name.
        work_dir
            Working directory (containing the checkpoints folder). Defaults to current working directory.
        file_name
            The name of the checkpoint file. If not specified, use the most recent one.
        best
            If set, will retrieve the best model (according to validation loss) instead of the most recent one. Only
            is ignored when ``file_name`` is given.
        **kwargs
            Additional kwargs for PyTorch Lightning's :func:`LightningModule.load_from_checkpoint()` method,
            such as ``map_location`` to load the model onto a different device than the one from which it was saved.
            For more information, read the `official documentation <https://pytorch-lightning.readthedocs.io/en/stable/
            common/lightning_module.html#load-from-checkpoint>`_.


        Returns
        -------
        TorchForecastingModel
            The corresponding trained :class:`TorchForecastingModel`.
        """

        if work_dir is None:
            work_dir = os.path.join(os.getcwd(), DEFAULT_DARTS_FOLDER)

        checkpoint_dir = _get_checkpoint_folder(work_dir, model_name)
        model_dir = _get_runs_folder(work_dir, model_name)

        # load the base TorchForecastingModel (does not contain the actual PyTorch LightningModule)
        base_model_path = os.path.join(model_dir, INIT_MODEL_NAME)
        raise_if_not(
            os.path.exists(base_model_path),
            f"Could not find base model save file `{INIT_MODEL_NAME}` in {model_dir}.",
            logger,
        )
        model: TorchForecastingModel = torch.load(
            base_model_path, map_location=kwargs.get("map_location")
        )

        # load PyTorch LightningModule from checkpoint
        # if file_name is None, find the path of the best or most recent checkpoint in savepath
        if file_name is None:
            file_name = _get_checkpoint_fname(work_dir, model_name, best=best)

        file_path = os.path.join(checkpoint_dir, file_name)
        logger.info(f"loading {file_name}")

        model.model = model._load_from_checkpoint(file_path, **kwargs)

        # loss_fn is excluded from pl_forecasting_module ckpt, must be restored
        loss_fn = model.model_params.get("loss_fn")
        if loss_fn is not None:
            model.model.criterion = loss_fn
        # train and val metrics also need to be restored
        torch_metrics = model.model.configure_torch_metrics(
            model.model_params.get("torch_metrics")
        )
        model.model.train_metrics = torch_metrics.clone(prefix="train_")
        model.model.val_metrics = torch_metrics.clone(prefix="val_")

        # restore _fit_called attribute, set to False in load() if no .ckpt is found/provided
        model._fit_called = True
        model.load_ckpt_path = file_path
        return model

    def _load_from_checkpoint(self, file_path, **kwargs):
        """Loads a checkpoint for the underlying :class:`PLForecastingModule` (PLM) model.
        The PLM object is not stored when saving a :class:`TorchForecastingModel` (TFM) to avoid saving
        the model twice. Instead, we recover the module class with the module path and class name stored
        in the TFM object. With the recovered module class, we can load the checkpoint.
        """
        pl_module_cls = getattr(sys.modules[self._module_path], self._module_name)
        return pl_module_cls.load_from_checkpoint(file_path, **kwargs)

    def load_weights_from_checkpoint(
        self,
        model_name: str = None,
        work_dir: str = None,
        file_name: str = None,
        best: bool = True,
        strict: bool = True,
        load_encoders: bool = True,
        **kwargs,
    ):
        """
        Load only the weights from automatically saved checkpoints under '{work_dir}/darts_logs/{model_name}/
        checkpoints/'. This method is used for models that were created with ``save_checkpoints=True`` and
        that need to be re-trained or fine-tuned with different optimizer or learning rate scheduler. However,
        it can also be used to load weights for inference.

        To resume an interrupted training, please consider using :meth:`load_from_checkpoint()
        <TorchForecastingModel.load_from_checkpoint()>` which also reload the trainer, optimizer and
        learning rate scheduler states.

        For manually saved model, consider using :meth:`load() <TorchForecastingModel.load()>` or
        :meth:`load_weights() <TorchForecastingModel.load_weights()>` instead.

        Parameters
        ----------
        model_name
            The name of the model, used to retrieve the checkpoints folder's name. Default: ``self.model_name``.
        work_dir
            Working directory (containing the checkpoints folder). Defaults to current working directory.
        file_name
            The name of the checkpoint file. If not specified, use the most recent one.
        best
            If set, will retrieve the best model (according to validation loss) instead of the most recent one. Only
            is ignored when ``file_name`` is given. Default: ``True``.
        strict
            If set, strictly enforce that the keys in state_dict match the keys returned by this module’s state_dict().
            Default: ``True``.
            For more information, read the `official documentation <https://pytorch.org/docs/stable/generated/torch.
            nn.Module.html?highlight=load_state_dict#torch.nn.Module.load_state_dict>`_.
        load_encoders
            If set, will load the encoders from the model to enable direct call of fit() or predict().
            Default: ``True``.
        **kwargs
            Additional kwargs for PyTorch's :func:`load` method, such as ``map_location`` to load the model onto a
            different device than the one from which it was saved.
            For more information, read the `official documentation <https://pytorch.org/docs/stable/generated/
            torch.load.html>`_.
        """
        raise_if(
            "weights_only" in kwargs.keys() and kwargs["weights_only"],
            "Passing `weights_only=True` to `torch.load` will disrupt this"
            " method sanity checks.",
            logger,
        )

        # use the name of the model being loaded with the saved weights
        if model_name is None:
            model_name = self.model_name

        if work_dir is None:
            work_dir = os.path.join(os.getcwd(), DEFAULT_DARTS_FOLDER)

        # load PyTorch LightningModule from checkpoint
        # if file_name is None, find the path of the best or most recent checkpoint in savepath
        if file_name is None:
            file_name = _get_checkpoint_fname(work_dir, model_name, best=best)

        # checkpoints generated by PL, prefix is defined in TorchForecastingModel __init__()
        if file_name[:5] == "last-" or file_name[:5] == "best-":
            checkpoint_dir = _get_checkpoint_folder(work_dir, model_name)
            tfm_save_file_dir = _get_runs_folder(work_dir, model_name)
            tfm_save_file_name = INIT_MODEL_NAME
        # manual save
        else:
            checkpoint_dir = ""
            tfm_save_file_dir = checkpoint_dir
            # remove the .ckpt added in TorchForecastingModel.save()
            tfm_save_file_name = file_name[:-5]

        ckpt_path = os.path.join(checkpoint_dir, file_name)
        ckpt = torch.load(ckpt_path, **kwargs)
        ckpt_hyper_params = ckpt["hyper_parameters"]

        # verify that the arguments passed to the constructor match those of the checkpoint
        # add_encoders is checked in _load_encoders()
        skipped_params = list(
            inspect.signature(TorchForecastingModel.__init__).parameters.keys()
        ) + [
            "loss_fn",
            "torch_metrics",
            "optimizer_cls",
            "optimizer_kwargs",
            "lr_scheduler_cls",
            "lr_scheduler_kwargs",
        ]
        for param_key, param_value in self.model_params.items():
            # TODO: there are discrepancies between the param names, for ex num_layer/n_rnn_layers
            if (
                param_key in ckpt_hyper_params.keys()
                and param_key not in skipped_params
            ):
                # some parameters must be converted
                if isinstance(ckpt_hyper_params[param_key], list) and not isinstance(
                    param_value, list
                ):
                    param_value = [param_value] * len(ckpt_hyper_params[param_key])

                raise_if(
                    param_value != ckpt_hyper_params[param_key],
                    f"The values of the hyper parameter {param_key} should be identical between "
                    f"the instantiated model ({param_value}) and the loaded checkpoint "
                    f"({ckpt_hyper_params[param_key]}). Please adjust the model accordingly.",
                    logger,
                )

        # indicate to the user than checkpoints generated with darts <= 0.23.1 are not supported
        raise_if_not(
            "train_sample_shape" in ckpt.keys(),
            "The provided checkpoint was generated with darts release <= 0.23.1"
            " and it is missing the 'train_sample_shape' key. This value must"
            " be computed from the `model.train_sample` attribute and manually"
            " added to the checkpoint prior to loading.",
            logger,
        )

        # pl_forecasting module saves the train_sample shape, must recreate one
        mock_train_sample = [
            np.zeros(sample_shape) if sample_shape else None
            for sample_shape in ckpt["train_sample_shape"]
        ]
        self.train_sample = tuple(mock_train_sample)

        # updating model attributes before self._init_model() which create new ckpt
        tfm_save_file_path = os.path.join(tfm_save_file_dir, tfm_save_file_name)
        with open(tfm_save_file_path, "rb") as tfm_save_file:
            tfm_save: TorchForecastingModel = torch.load(
                tfm_save_file, map_location=kwargs.get("map_location", None)
            )
            # encoders are necessary for direct inference
            self.encoders, self.add_encoders = self._load_encoders(
                tfm_save, load_encoders
            )

        # instanciate the model without having to call `fit_from_dataset`
        self.model = self._init_model()
        # cast model precision to correct type
        self.model.to_dtype(ckpt["model_dtype"])
        # load only the weights from the state dict
        self.model.load_state_dict(ckpt["state_dict"], strict=strict)
        # update the fit_called attribute to allow for direct inference
        self._fit_called = True

    def load_weights(self, path: str, load_encoders: bool = True, **kwargs):
        """
        Loads the weights from a manually saved model (saved with :meth:`save() <TorchForecastingModel.save()>`).

        Parameters
        ----------
        path
            Path from which to load the model's weights. If no path was specified when saving the model, the
            automatically generated path ending with ".pt" has to be provided.
        load_encoders
            If set, will load the encoders from the model to enable direct call of fit() or predict().
            Default: ``True``.
        **kwargs
            Additional kwargs for PyTorch's :func:`load` method, such as ``map_location`` to load the model onto a
            different device than the one from which it was saved.
            For more information, read the `official documentation <https://pytorch.org/docs/stable/generated/
            torch.load.html>`_.

        """
        path_ptl_ckpt = path + ".ckpt"
        raise_if_not(
            os.path.exists(path_ptl_ckpt),
            f"Could not find PyTorch LightningModule checkpoint {path_ptl_ckpt}.",
            logger,
        )

        self.load_weights_from_checkpoint(
            file_name=path_ptl_ckpt,
            load_encoders=load_encoders,
            **kwargs,
        )

    def to_cpu(self):
        """Updates the PyTorch Lightning Trainer parameters to move the model to CPU the next time :fun:`fit()` or
        :func:`predict()` is called.
        """
        self.trainer_params["accelerator"] = "cpu"
        self.trainer_params = {
            k: v
            for k, v in self.trainer_params.items()
            if k not in ["devices", "auto_select_gpus"]
        }

    @property
    def model_created(self) -> bool:
        return self.model is not None

    @property
    def epochs_trained(self) -> int:
        return self.model.epochs_trained if self.model_created else 0

    @property
    def likelihood(self) -> Optional[Likelihood]:
        return (
            self.model.likelihood
            if self.model_created
            else self.pl_module_params.get("likelihood", None)
        )

    @property
    def input_chunk_length(self) -> int:
        return (
            self.model.input_chunk_length
            if self.model_created
            else self.pl_module_params["input_chunk_length"]
        )

    @property
    def output_chunk_length(self) -> int:
        return (
            self.model.output_chunk_length
            if self.model_created
            else self.pl_module_params["output_chunk_length"]
        )

    @property
    def _is_probabilistic(self) -> bool:
        return (
            self.model._is_probabilistic
            if self.model_created
            else True  # all torch models can be probabilistic (via Dropout)
        )

    def _load_encoders(
        self, tfm_save: "TorchForecastingModel", load_encoders: bool
    ) -> Tuple[SequentialEncoder, Dict]:
        """Return the encoders from a model save with several sanity checks."""
        if self.add_encoders is None:
            same_encoders = True
            same_transformer = True
        elif tfm_save.add_encoders is None:
            same_encoders = False
            same_transformer = False
        else:
            # transformers are equal if they are instances of the same class
            self_transformer = self.add_encoders.get("transformer", None)
            tfm_transformer = tfm_save.add_encoders.get("transformer", None)
            same_transformer = type(self_transformer) == type(tfm_transformer)

            # encoders are equal if they have the same entries (transformer excluded)
            self_encoders = {
                k: v for k, v in self.add_encoders.items() if k != "transformer"
            }
            tfm_encoders = {
                k: v for k, v in tfm_save.add_encoders.items() if k != "transformer"
            }
            same_encoders = self_encoders == tfm_encoders

        if load_encoders:
            # avoid silently overwriting new encoders
            raise_if_not(
                same_transformer,
                f"Transformers defined in the loaded encoders and the new model must have the same type, received "
                f"({None if tfm_save.add_encoders is None else type(tfm_save.add_encoders.get('transformer', None))}) "
                f"and "
                f"({None if self.add_encoders is None else type(self.add_encoders.get('transformer', None))}).",
                logger,
            )
            raise_if_not(
                same_encoders,
                f"Encoders loaded from the checkpoint ({tfm_save.add_encoders}) "
                f"are different from the encoders defined in the new model "
                f"({self.add_encoders}).",
                logger,
            )

            new_add_encoders: Dict = copy.deepcopy(tfm_save.add_encoders)
            new_encoders: SequentialEncoder = copy.deepcopy(tfm_save.encoders)
        else:
            raise_if(
                len(tfm_save.add_encoders) > 0 and self.add_encoders is None,
                f"Model was created without encoders and encoders were not loaded, but the weights were trained "
                f"using encoders({tfm_save.add_encoders}). Either set `load_encoders` to `True` or add a matching "
                f"`add_encoders` dict at model creation.",
                logger,
            )

            new_add_encoders: Dict = self.add_encoders
            new_encoders: SequentialEncoder = self.initialize_encoders()

            # compare the dimensions of the new and ckpt encoders
            if tfm_save.encoders is not None:
                # extract output dimensions of checkpoint encoders
                (
                    ckpt_past_enc_n_comp,
                    ckpt_future_enc_n_comp,
                ) = tfm_save.encoders.encoding_n_components
                # extract output dimensions of new encoders
                (
                    new_past_enc_n_comp,
                    new_future_enc_n_comp,
                ) = new_encoders.encoding_n_components

                raise_if(
                    new_past_enc_n_comp != ckpt_past_enc_n_comp
                    or new_future_enc_n_comp != ckpt_future_enc_n_comp,
                    f"Number of components mismatch between model's and checkpoint's encoders:\n"
                    f"- past covs: new {new_past_enc_n_comp}, checkpoint {ckpt_past_enc_n_comp}\n"
                    f"- future covs: new {new_future_enc_n_comp}, checkpoint {ckpt_future_enc_n_comp}",
                    logger,
                )

                # display warning, an exception will be raised if `fit()`` is not called before `predict()`
                if not new_encoders.fit_called and new_encoders.requires_fit:
                    logger.info(
                        "Model's weights were loaded without the encoders and at least one of "
                        "them needs to be fitted: please call `fit()` before calling `predict()`."
                    )

        return new_encoders, new_add_encoders

    def __getstate__(self):
        # do not pickle the PyTorch LightningModule, and Trainer
        return {k: v for k, v in self.__dict__.items() if k not in TFM_ATTRS_NO_PICKLE}

    def __setstate__(self, d):
        self.__dict__ = d
        # upon loading the pickled object, add back the PyTorch LightningModule, and Trainer attribute with
        # default values
        for attr, default_val in TFM_ATTRS_NO_PICKLE.items():
            setattr(self, attr, default_val)


def _raise_if_wrong_type(obj, exp_type, msg="expected type {}, got: {}"):
    raise_if_not(isinstance(obj, exp_type), msg.format(exp_type, type(obj)))


"""
Below we define the 5 torch model types:
    * PastCovariatesTorchModel
    * FutureCovariatesTorchModel
    * DualCovariatesTorchModel
    * MixedCovariatesTorchModel
    * SplitCovariatesTorchModel
"""
# TODO: there's a lot of repetition below... is there a cleaner way to do this in Python- Using eg generics or something


def _basic_compare_sample(train_sample: Tuple, predict_sample: Tuple):
    """
    For all models relying on one type of covariates only (Past, Future, Dual), we can rely on the fact
    that training/inference datasets have target and covariates in first and second position to do the checks.
    """
    tgt_train, cov_train, static_train = train_sample[:2] + (train_sample[-2],)
    tgt_pred, cov_pred, static_pred = predict_sample[:2] + (predict_sample[-2],)
    raise_if_not(
        tgt_train.shape[-1] == tgt_pred.shape[-1],
        "The provided target has a dimension (width) that does not match the dimension "
        "of the target this model has been trained on.",
    )
    for (c_train, c_pred), c_descr in zip(
        [(cov_train, cov_pred), (static_train, static_pred)],
        ["past or future covariates", "static covariates"],
    ):
        raise_if(
            c_train is not None and c_pred is None,
            f"This model has been trained with {c_descr}; covariates of matching dimensionality are required "
            f"for prediction.",
        )
        raise_if(
            c_train is None and c_pred is not None,
            f"This model has been trained without {c_descr}. No {c_descr} should be provided for prediction.",
        )
        raise_if(
            c_train is not None
            and c_pred is not None
            and (
                c_train.shape[-1] != c_pred.shape[-1]
                if c_descr != "static covariates"
                else c_train.shape != c_pred.shape
            ),
            f"The provided {c_descr} must have dimensionality matching that of the covariates used for training "
            "the model.",
        )


def _mixed_compare_sample(train_sample: Tuple, predict_sample: Tuple):
    """
    For models relying on MixedCovariates.

    Parameters
    ----------
    train_sample
        (past_target, past_covariates, historic_future_covariates, future_covariates, future_target)
    predict_sample
        (past_target, past_covariates, historic_future_covariates, future_covariates, future_past_covariates, ts_target)
    """
    # datasets; we skip future_target for train and predict, and skip future_past_covariates for predict datasets
    ds_names = [
        "past_target",
        "past_covariates",
        "historic_future_covariates",
        "future_covariates",
        "static_covariates",
    ]

    train_has_ds = [ds is not None for ds in train_sample[:-1]]
    predict_has_ds = [
        ds is not None for ds in predict_sample[:4] + (predict_sample[5],)
    ]

    train_datasets = train_sample[:-1]
    predict_datasets = predict_sample[:4] + (predict_sample[5],)

    tgt_train, tgt_pred = train_datasets[0], predict_datasets[0]
    raise_if_not(
        tgt_train.shape[-1] == tgt_pred.shape[-1],
        "The provided target has a dimension (width) that does not match the dimension "
        "of the target this model has been trained on.",
    )

    for idx, (ds_in_train, ds_in_predict, ds_name) in enumerate(
        zip(train_has_ds, predict_has_ds, ds_names)
    ):
        raise_if(
            ds_in_train and not ds_in_predict,
            f"This model has been trained with `{ds_name}`; some `{ds_name}` of matching dimensionality are needed "
            f"for prediction.",
        )
        raise_if(
            not ds_in_train and ds_in_predict,
            f"This model has been trained without `{ds_name}`; No `{ds_name}` should be provided for prediction.",
        )
        raise_if(
            ds_in_train
            and ds_in_predict
            and (
                train_datasets[idx].shape[-1] != predict_datasets[idx].shape[-1]
                if ds_name != "static_covariates"
                else train_datasets[idx].shape != predict_datasets[idx].shape
            ),
            f"The provided `{ds_name}` must have equal dimensionality as the `{ds_name}` used for training the model.",
        )


class PastCovariatesTorchModel(TorchForecastingModel, ABC):
    supports_future_covariates = False

    def _build_train_dataset(
        self,
        target: Sequence[TimeSeries],
        past_covariates: Optional[Sequence[TimeSeries]],
        future_covariates: Optional[Sequence[TimeSeries]],
        max_samples_per_ts: Optional[int],
    ) -> PastCovariatesTrainingDataset:
        raise_if_not(
            future_covariates is None,
            "Specified future_covariates for a PastCovariatesModel (only past_covariates are expected).",
        )

        return PastCovariatesSequentialDataset(
            target_series=target,
            covariates=past_covariates,
            input_chunk_length=self.input_chunk_length,
            output_chunk_length=self.output_chunk_length,
            max_samples_per_ts=max_samples_per_ts,
            use_static_covariates=self.uses_static_covariates,
        )

    def _build_inference_dataset(
        self,
        target: Sequence[TimeSeries],
        n: int,
        past_covariates: Optional[Sequence[TimeSeries]],
        future_covariates: Optional[Sequence[TimeSeries]],
    ) -> PastCovariatesInferenceDataset:
        raise_if_not(
            future_covariates is None,
            "Specified future_covariates for a PastCovariatesModel (only past_covariates are expected).",
        )

        return PastCovariatesInferenceDataset(
            target_series=target,
            covariates=past_covariates,
            n=n,
            input_chunk_length=self.input_chunk_length,
            output_chunk_length=self.output_chunk_length,
            use_static_covariates=self.uses_static_covariates,
        )

    def _verify_train_dataset_type(self, train_dataset: TrainingDataset):
        _raise_if_wrong_type(train_dataset, PastCovariatesTrainingDataset)

    def _verify_inference_dataset_type(self, inference_dataset: InferenceDataset):
        _raise_if_wrong_type(inference_dataset, PastCovariatesInferenceDataset)

    def _verify_predict_sample(self, predict_sample: Tuple):
        _basic_compare_sample(self.train_sample, predict_sample)

    def _verify_past_future_covariates(self, past_covariates, future_covariates):
        raise_if_not(
            future_covariates is None,
            "Some future_covariates have been provided to a PastCovariates model. These models "
            "support only past_covariates.",
        )

    def to_onnx(self, path: Optional[str] = None, **kwargs):
        """Export model to ONNX format for optimized inference, wrapping around PyTorch Lightning's
        :func:`torch.onnx.export` method ()`official documentation <https://lightning.ai/docs/pytorch/
        stable/common/lightning_module.html#to-onnx>`_).

        Note: onnx library (optionnal dependency) must be installed in order to call this method

        Example for exporting a :class:`TCNModel`:

            .. highlight:: python
            .. code-block:: python

                from darts.models import TCNModel
                from darts import TimeSeries
                import numpy as np

                train_ts = TimeSeries.from_values(np.arange(0,100))
                model = TCNModel(input_chunk_length=4, output_chunk_length=1)
                model.fit(train_ts, epochs=1)
                model.to_onnx("my_model.onnx")
            ..

        Parameters
        ----------
        path
            Path under which to save the model at its current state. Please avoid path starting with "last-" or
            "best-" to avoid collision with Pytorch-Ligthning checkpoints. If no path is specified, the model
            is automatically saved under ``"{ModelClass}_{YYYY-mm-dd_HH_MM_SS}.pt"``.
        **kwargs
            Additional kwargs for PyTorch's :func:`torch.onnx.export` method, such as ``verbose`` prints a
            description of the model being exported to stdout.
            For more information, read the `official documentation <https://pytorch.org/docs/master/
            onnx.html#torch.onnx.export>`_.
        """
        raise_if_not(
            self._fit_called, "`fit()` needs to be called before `to_onnx()`.", logger
        )

        if path is None:
            # default path
            path = self._default_save_path() + ".onnx"

        # mimic preprocessing performed by PLPastCovariatesModule._get_batch_prediction()
        (past_target, past_covariates, future_past_covariates, static_covariates,) = (
            torch.Tensor(x).unsqueeze(0) if x is not None else None
            for x in self.train_sample
        )

        input_past = torch.cat(
            [tensor for tensor in [past_target, past_covariates] if tensor is not None],
            dim=2,
        )

        input_sample = [input_past.double(), static_covariates.double()]
        self.model.to_onnx(file_path=path, input_sample=input_sample, **kwargs)

    @property
    def _model_encoder_settings(
        self,
    ) -> Tuple[int, int, bool, bool, Optional[List[int]], Optional[List[int]]]:
        input_chunk_length = self.input_chunk_length
        output_chunk_length = self.output_chunk_length
        takes_past_covariates = True
        takes_future_covariates = False
        return (
            input_chunk_length,
            output_chunk_length,
            takes_past_covariates,
            takes_future_covariates,
            None,
            None,
        )

    @property
    def extreme_lags(
        self,
    ) -> Tuple[
        Optional[int],
        Optional[int],
        Optional[int],
        Optional[int],
        Optional[int],
        Optional[int],
    ]:
        return (
            -self.input_chunk_length,
            self.output_chunk_length - 1,
            -self.input_chunk_length if self.uses_past_covariates else None,
            -1 if self.uses_past_covariates else None,
            None,
            None,
        )


class FutureCovariatesTorchModel(TorchForecastingModel, ABC):
    supports_past_covariates = False

    def _build_train_dataset(
        self,
        target: Sequence[TimeSeries],
        past_covariates: Optional[Sequence[TimeSeries]],
        future_covariates: Optional[Sequence[TimeSeries]],
        max_samples_per_ts: Optional[int],
    ) -> FutureCovariatesTrainingDataset:
        raise_if_not(
            past_covariates is None,
            "Specified past_covariates for a FutureCovariatesModel (only future_covariates are expected).",
        )

        return FutureCovariatesSequentialDataset(
            target_series=target,
            covariates=future_covariates,
            input_chunk_length=self.input_chunk_length,
            output_chunk_length=self.output_chunk_length,
            max_samples_per_ts=max_samples_per_ts,
            use_static_covariates=self.uses_static_covariates,
        )

    def _build_inference_dataset(
        self,
        target: Sequence[TimeSeries],
        n: int,
        past_covariates: Optional[Sequence[TimeSeries]],
        future_covariates: Optional[Sequence[TimeSeries]],
    ) -> FutureCovariatesInferenceDataset:
        raise_if_not(
            past_covariates is None,
            "Specified past_covariates for a FutureCovariatesModel (only future_covariates are expected).",
        )

        return FutureCovariatesInferenceDataset(
            target_series=target,
            covariates=future_covariates,
            n=n,
            input_chunk_length=self.input_chunk_length,
            use_static_covariates=self.uses_static_covariates,
        )

    def _verify_train_dataset_type(self, train_dataset: TrainingDataset):
        _raise_if_wrong_type(train_dataset, FutureCovariatesTrainingDataset)

    def _verify_inference_dataset_type(self, inference_dataset: InferenceDataset):
        _raise_if_wrong_type(inference_dataset, FutureCovariatesInferenceDataset)

    def _verify_predict_sample(self, predict_sample: Tuple):
        _basic_compare_sample(self.train_sample, predict_sample)

    def _verify_past_future_covariates(self, past_covariates, future_covariates):
        raise_if_not(
            past_covariates is None,
            "Some past_covariates have been provided to a PastCovariates model. These models "
            "support only future_covariates.",
        )

    def to_onnx(self, path: Optional[str] = None, **kwargs):
        raise NotImplementedError("TBD: Darts doesn't contain such a model yet.")

    @property
    def _model_encoder_settings(
        self,
    ) -> Tuple[int, int, bool, bool, Optional[List[int]], Optional[List[int]]]:
        input_chunk_length = self.input_chunk_length
        output_chunk_length = self.output_chunk_length
        takes_past_covariates = False
        takes_future_covariates = True
        return (
            input_chunk_length,
            output_chunk_length,
            takes_past_covariates,
            takes_future_covariates,
            None,
            None,
        )

    @property
    def extreme_lags(
        self,
    ) -> Tuple[
        Optional[int],
        Optional[int],
        Optional[int],
        Optional[int],
        Optional[int],
        Optional[int],
    ]:
        return (
            -self.input_chunk_length,
            self.output_chunk_length - 1,
            None,
            None,
            0 if self.uses_future_covariates else None,
            self.output_chunk_length - 1 if self.uses_future_covariates else None,
        )


class DualCovariatesTorchModel(TorchForecastingModel, ABC):
    supports_past_covariates = False

    def _build_train_dataset(
        self,
        target: Sequence[TimeSeries],
        past_covariates: Optional[Sequence[TimeSeries]],
        future_covariates: Optional[Sequence[TimeSeries]],
        max_samples_per_ts: Optional[int],
    ) -> DualCovariatesTrainingDataset:
        return DualCovariatesSequentialDataset(
            target_series=target,
            covariates=future_covariates,
            input_chunk_length=self.input_chunk_length,
            output_chunk_length=self.output_chunk_length,
            max_samples_per_ts=max_samples_per_ts,
            use_static_covariates=self.uses_static_covariates,
        )

    def _build_inference_dataset(
        self,
        target: Sequence[TimeSeries],
        n: int,
        past_covariates: Optional[Sequence[TimeSeries]],
        future_covariates: Optional[Sequence[TimeSeries]],
    ) -> DualCovariatesInferenceDataset:
        return DualCovariatesInferenceDataset(
            target_series=target,
            covariates=future_covariates,
            n=n,
            input_chunk_length=self.input_chunk_length,
            output_chunk_length=self.output_chunk_length,
            use_static_covariates=self.uses_static_covariates,
        )

    def _verify_train_dataset_type(self, train_dataset: TrainingDataset):
        _raise_if_wrong_type(train_dataset, DualCovariatesTrainingDataset)

    def _verify_inference_dataset_type(self, inference_dataset: InferenceDataset):
        _raise_if_wrong_type(inference_dataset, DualCovariatesInferenceDataset)

    def _verify_predict_sample(self, predict_sample: Tuple):
        _basic_compare_sample(self.train_sample, predict_sample)

    def _verify_past_future_covariates(self, past_covariates, future_covariates):
        raise_if_not(
            past_covariates is None,
            "Some past_covariates have been provided to a DualCovariates Torch model. These models "
            "support only future_covariates.",
        )

    def to_onnx(self, path: Optional[str] = None, **kwargs):
        raise NotImplementedError(
            "TBD: The only DualCovariatesModel is an RNN with a specific implementation."
        )

    @property
    def _model_encoder_settings(
        self,
    ) -> Tuple[int, int, bool, bool, Optional[List[int]], Optional[List[int]]]:
        input_chunk_length = self.input_chunk_length
        output_chunk_length = self.output_chunk_length
        takes_past_covariates = False
        takes_future_covariates = True
        return (
            input_chunk_length,
            output_chunk_length,
            takes_past_covariates,
            takes_future_covariates,
            None,
            None,
        )

    @property
    def extreme_lags(
        self,
    ) -> Tuple[
        Optional[int],
        Optional[int],
        Optional[int],
        Optional[int],
        Optional[int],
        Optional[int],
    ]:
        return (
            -self.input_chunk_length,
            self.output_chunk_length - 1,
            None,
            None,
            -self.input_chunk_length if self.uses_future_covariates else None,
            self.output_chunk_length - 1 if self.uses_future_covariates else None,
        )


class MixedCovariatesTorchModel(TorchForecastingModel, ABC):
    def _build_train_dataset(
        self,
        target: Sequence[TimeSeries],
        past_covariates: Optional[Sequence[TimeSeries]],
        future_covariates: Optional[Sequence[TimeSeries]],
        max_samples_per_ts: Optional[int],
    ) -> MixedCovariatesTrainingDataset:
        return MixedCovariatesSequentialDataset(
            target_series=target,
            past_covariates=past_covariates,
            future_covariates=future_covariates,
            input_chunk_length=self.input_chunk_length,
            output_chunk_length=self.output_chunk_length,
            max_samples_per_ts=max_samples_per_ts,
            use_static_covariates=self.uses_static_covariates,
        )

    def _build_inference_dataset(
        self,
        target: Sequence[TimeSeries],
        n: int,
        past_covariates: Optional[Sequence[TimeSeries]],
        future_covariates: Optional[Sequence[TimeSeries]],
    ) -> MixedCovariatesInferenceDataset:
        return MixedCovariatesInferenceDataset(
            target_series=target,
            past_covariates=past_covariates,
            future_covariates=future_covariates,
            n=n,
            input_chunk_length=self.input_chunk_length,
            output_chunk_length=self.output_chunk_length,
            use_static_covariates=self.uses_static_covariates,
        )

    def _verify_train_dataset_type(self, train_dataset: TrainingDataset):
        _raise_if_wrong_type(train_dataset, MixedCovariatesTrainingDataset)

    def _verify_inference_dataset_type(self, inference_dataset: InferenceDataset):
        _raise_if_wrong_type(inference_dataset, MixedCovariatesInferenceDataset)

    def _verify_predict_sample(self, predict_sample: Tuple):
        _mixed_compare_sample(self.train_sample, predict_sample)

    def _verify_past_future_covariates(self, past_covariates, future_covariates):
        # both covariates are supported; do nothing
        pass

    def to_onnx(self, path: Optional[str] = None, **kwargs):
        """Export model to ONNX format for optimized inference, wrapping around PyTorch Lightning's
        :func:`torch.onnx.export` method ()`official documentation <https://lightning.ai/docs/pytorch/
        stable/common/lightning_module.html#to-onnx>`_).

        Note: onnx library (optionnal dependency) must be installed in order to call this method

        Example for exporting a :class:`DLinearModel`:

            .. highlight:: python
            .. code-block:: python

                from darts.models import DLinearModel
                from darts import TimeSeries
                import numpy as np

                train_ts = TimeSeries.from_values(np.arange(0,100))
                model = DLinearModel(input_chunk_length=4, output_chunk_length=1)
                model.fit(train_ts, epochs=1)
                model.to_onnx("my_model.onnx")
            ..

        Parameters
        ----------
        path
            Path under which to save the model at its current state. Please avoid path starting with "last-" or
            "best-" to avoid collision with Pytorch-Ligthning checkpoints. If no path is specified, the model
            is automatically saved under ``"{ModelClass}_{YYYY-mm-dd_HH_MM_SS}.pt"``.
        **kwargs
            Additional kwargs for PyTorch's :func:`torch.onnx.export` method, such as ``verbose`` prints a
            description of the model being exported to stdout.
            For more information, read the `official documentation <https://pytorch.org/docs/master/
            onnx.html#torch.onnx.export>`_.
        """
        raise_if_not(
            self._fit_called, "`fit()` needs to be called before `to_onnx()`.", logger
        )

        if path is None:
            # default path
            path = self._default_save_path() + ".onnx"

        # mimic preprocessing performed by PLPastCovariatesModule._get_batch_prediction()
        (
            past_target,
            past_covariates,
            historic_future_covariates,
            future_covariates,
            future_past_covariates,
            static_covariates,
        ) = (
            torch.Tensor(x).unsqueeze(0) if x is not None else None
            for x in self.train_sample
        )

        input_past = torch.cat(
            [
                tensor
                for tensor in [past_target, past_covariates, historic_future_covariates]
                if tensor is not None
            ],
            dim=2,
        )

        input_sample = [
            input_past.double(),
            future_covariates.double() if future_covariates is not None else None,
            static_covariates.double(),
        ]
        self.model.to_onnx(file_path=path, input_sample=input_sample, **kwargs)

    @property
    def _model_encoder_settings(
        self,
    ) -> Tuple[int, int, bool, bool, Optional[List[int]], Optional[List[int]]]:
        input_chunk_length = self.input_chunk_length
        output_chunk_length = self.output_chunk_length
        takes_past_covariates = True
        takes_future_covariates = True
        return (
            input_chunk_length,
            output_chunk_length,
            takes_past_covariates,
            takes_future_covariates,
            None,
            None,
        )

    @property
    def extreme_lags(
        self,
    ) -> Tuple[
        Optional[int],
        Optional[int],
        Optional[int],
        Optional[int],
        Optional[int],
        Optional[int],
    ]:
        return (
            -self.input_chunk_length,
            self.output_chunk_length - 1,
            -self.input_chunk_length if self.uses_past_covariates else None,
            -1 if self.uses_past_covariates else None,
            -self.input_chunk_length if self.uses_future_covariates else None,
            self.output_chunk_length - 1 if self.uses_future_covariates else None,
        )


class SplitCovariatesTorchModel(TorchForecastingModel, ABC):
    def _build_train_dataset(
        self,
        target: Sequence[TimeSeries],
        past_covariates: Optional[Sequence[TimeSeries]],
        future_covariates: Optional[Sequence[TimeSeries]],
        max_samples_per_ts: Optional[int],
    ) -> SplitCovariatesTrainingDataset:
        return SplitCovariatesSequentialDataset(
            target_series=target,
            past_covariates=past_covariates,
            future_covariates=future_covariates,
            input_chunk_length=self.input_chunk_length,
            output_chunk_length=self.output_chunk_length,
            max_samples_per_ts=max_samples_per_ts,
            use_static_covariates=self.uses_static_covariates,
        )

    def _build_inference_dataset(
        self,
        target: Sequence[TimeSeries],
        n: int,
        past_covariates: Optional[Sequence[TimeSeries]],
        future_covariates: Optional[Sequence[TimeSeries]],
    ) -> SplitCovariatesInferenceDataset:
        return SplitCovariatesInferenceDataset(
            target_series=target,
            past_covariates=past_covariates,
            future_covariates=future_covariates,
            n=n,
            input_chunk_length=self.input_chunk_length,
            output_chunk_length=self.output_chunk_length,
            use_static_covariates=self.uses_static_covariates,
        )

    def _verify_train_dataset_type(self, train_dataset: TrainingDataset):
        _raise_if_wrong_type(train_dataset, SplitCovariatesTrainingDataset)

    def _verify_inference_dataset_type(self, inference_dataset: InferenceDataset):
        _raise_if_wrong_type(inference_dataset, SplitCovariatesInferenceDataset)

    def _verify_past_future_covariates(self, past_covariates, future_covariates):
        # both covariates are supported; do nothing
        pass

    def _verify_predict_sample(self, predict_sample: Tuple):
        # TODO: we have to check both past and future covariates
        raise NotImplementedError()

    def to_onnx(self, path: Optional[str] = None, **kwargs):
        raise NotImplementedError("TBD: Darts doesn't contain such a model yet.")

    @property
    def _model_encoder_settings(
        self,
    ) -> Tuple[int, int, bool, bool, Optional[List[int]], Optional[List[int]]]:
        input_chunk_length = self.input_chunk_length
        output_chunk_length = self.output_chunk_length
        takes_past_covariates = True
        takes_future_covariates = True
        return (
            input_chunk_length,
            output_chunk_length,
            takes_past_covariates,
            takes_future_covariates,
            None,
            None,
        )

    @property
    def extreme_lags(
        self,
    ) -> Tuple[
        Optional[int],
        Optional[int],
        Optional[int],
        Optional[int],
        Optional[int],
        Optional[int],
    ]:
        return (
            -self.input_chunk_length,
            self.output_chunk_length - 1,
            -self.input_chunk_length if self.uses_past_covariates else None,
            -1 if self.uses_past_covariates else None,
            0 if self.uses_future_covariates else None,
            self.output_chunk_length - 1 if self.uses_future_covariates else None,
        )<|MERGE_RESOLUTION|>--- conflicted
+++ resolved
@@ -594,30 +594,11 @@
         """
         pass
 
-<<<<<<< HEAD
     @abstractmethod
     def to_onnx(self, path: Optional[str] = None, **kwargs):
         """In charge of generating a dummy input sample and exporting the model to ONNX."""
         pass
 
-    def _verify_static_covariates(self, static_covariates: Optional[pd.DataFrame]):
-        """
-        Verify that all static covariates are numeric.
-        """
-        if static_covariates is not None and self.uses_static_covariates:
-            numeric_mask = static_covariates.columns.isin(
-                static_covariates.select_dtypes(include=np.number)
-            )
-            raise_if(
-                sum(~numeric_mask),
-                "TorchForecastingModels can only interpret numeric static covariate data. Consider "
-                "encoding/transforming categorical static covariates with "
-                "`darts.dataprocessing.transformers.static_covariates_transformer.StaticCovariatesTransformer`.",
-                logger,
-            )
-
-=======
->>>>>>> dbed6be8
     @random_method
     def fit(
         self,
