"""
Block Recurrent Neural Networks
-------------------------------
"""

from typing import List, Optional, Tuple, Union

import torch
import torch.nn as nn

from darts.logging import get_logger, raise_if_not
from darts.models.forecasting.pl_forecasting_module import (
    PLPastCovariatesModule,
    io_processor,
)
from darts.models.forecasting.torch_forecasting_model import PastCovariatesTorchModel

logger = get_logger(__name__)


# TODO add batch norm
class _BlockRNNModule(PLPastCovariatesModule):
    def __init__(
        self,
        name: str,
        input_size: int,
        hidden_dim: int,
        num_layers: int,
        target_size: int,
        nr_params: int,
        num_layers_out_fc: Optional[List] = None,
        dropout: float = 0.0,
        **kwargs,
    ):

        """PyTorch module implementing a block RNN to be used in `BlockRNNModel`.

        PyTorch module implementing a simple block RNN with the specified `name` layer.
        This module combines a PyTorch RNN module, together with a fully connected network, which maps the
        last hidden layers to output of the desired size `output_chunk_length` and makes it compatible with
        `BlockRNNModel`s.

        This module uses an RNN to encode the input sequence, and subsequently uses a fully connected
        network as the decoder which takes as input the last hidden state of the encoder RNN.
        The final output of the decoder is a sequence of length `output_chunk_length`. In this sense,
        the `_BlockRNNModule` produces 'blocks' of forecasts at a time (which is different
        from `_RNNModule` used by the `RNNModel`).

        Parameters
        ----------
        name
            The name of the specific PyTorch RNN module ("RNN", "GRU" or "LSTM").
        input_size
            The dimensionality of the input time series.
        hidden_dim
            The number of features in the hidden state `h` of the RNN module.
        num_layers
            The number of recurrent layers.
        target_size
            The dimensionality of the output time series.
        nr_params
            The number of parameters of the likelihood (or 1 if no likelihood is used).
        num_layers_out_fc
            A list containing the dimensions of the hidden layers of the fully connected NN.
            This network connects the last hidden layer of the PyTorch RNN module to the output.
        dropout
            The fraction of neurons that are dropped in all-but-last RNN layers.
        **kwargs
            all parameters required for :class:`darts.model.forecasting_models.PLForecastingModule` base class.

        Inputs
        ------
        x of shape `(batch_size, input_chunk_length, input_size, nr_params)`
            Tensor containing the features of the input sequence.

        Outputs
        -------
        y of shape `(batch_size, output_chunk_length, target_size, nr_params)`
            Tensor containing the prediction at the last time step of the sequence.
        """

        super().__init__(**kwargs)

        # Defining parameters
        self.hidden_dim = hidden_dim
        self.n_layers = num_layers
        self.target_size = target_size
        self.nr_params = nr_params
        num_layers_out_fc = [] if num_layers_out_fc is None else num_layers_out_fc
        self.out_len = self.output_chunk_length
        self.name = name

        # Defining the RNN module
        self.rnn = getattr(nn, name)(
            input_size, hidden_dim, num_layers, batch_first=True, dropout=dropout
        )

        # The RNN module is followed by a fully connected layer, which maps the last hidden layer
        # to the output of desired length
        last = hidden_dim
        feats = []
        for feature in num_layers_out_fc + [self.out_len * target_size * nr_params]:
            feats.append(nn.Linear(last, feature))
            last = feature
        self.fc = nn.Sequential(*feats)

    @io_processor
    def forward(self, x_in: Tuple):
        x, _ = x_in
        # data is of size (batch_size, input_chunk_length, input_size)
        batch_size = x.size(0)

        out, hidden = self.rnn(x)

        """ Here, we apply the FC network only on the last output point (at the last time step)
        """
        if self.name == "LSTM":
            hidden = hidden[0]
        predictions = hidden[-1, :, :]
        predictions = self.fc(predictions)
        predictions = predictions.view(
            batch_size, self.out_len, self.target_size, self.nr_params
        )

        # predictions is of size (batch_size, output_chunk_length, 1)
        return predictions


class BlockRNNModel(PastCovariatesTorchModel):
    def __init__(
        self,
        input_chunk_length: int,
        output_chunk_length: int,
        model: Union[str, nn.Module] = "RNN",
        hidden_dim: int = 25,
        n_rnn_layers: int = 1,
        hidden_fc_sizes: Optional[List] = None,
        dropout: float = 0.0,
        **kwargs,
    ):

        """Block Recurrent Neural Network Model (RNNs).

        This is a neural network model that uses an RNN encoder to encode fixed-length input chunks, and
        a fully connected network to produce fixed-length outputs.

        This model supports past covariates (known for `input_chunk_length` points before prediction time).

        This class provides three variants of RNNs:

        * Vanilla RNN

        * LSTM

        * GRU

        Parameters
        ----------
        input_chunk_length
            The number of time steps that will be fed to the internal forecasting module
        output_chunk_length
            Number of time steps to be output by the internal forecasting module.
        model
            Either a string specifying the RNN module type ("RNN", "LSTM" or "GRU"),
            or a PyTorch module with the same specifications as
            :class:`darts.models.block_rnn_model._BlockRNNModule`.
        hidden_dim
            Size for feature maps for each hidden RNN layer (:math:`h_n`).
            In Darts version <= 0.21, hidden_dim was referred as hidden_size.
        n_rnn_layers
            Number of layers in the RNN module.
        hidden_fc_sizes
            Sizes of hidden layers connecting the last hidden layer of the RNN module to the output, if any.
        dropout
            Fraction of neurons afected by Dropout.
        **kwargs
            Optional arguments to initialize the pytorch_lightning.Module, pytorch_lightning.Trainer, and
            Darts' :class:`TorchForecastingModel`.

        loss_fn
            PyTorch loss function used for training.
            This parameter will be ignored for probabilistic models if the ``likelihood`` parameter is specified.
            Default: ``torch.nn.MSELoss()``.
        likelihood
            One of Darts' :meth:`Likelihood <darts.utils.likelihood_models.Likelihood>` models to be used for
            probabilistic forecasts. Default: ``None``.
        torch_metrics
            A torch metric or a ``MetricCollection`` used for evaluation. A full list of available metrics can be found
            at https://torchmetrics.readthedocs.io/en/latest/. Default: ``None``.
        optimizer_cls
            The PyTorch optimizer class to be used. Default: ``torch.optim.Adam``.
        optimizer_kwargs
            Optionally, some keyword arguments for the PyTorch optimizer (e.g., ``{'lr': 1e-3}``
            for specifying a learning rate). Otherwise the default values of the selected ``optimizer_cls``
            will be used. Default: ``None``.
        lr_scheduler_cls
            Optionally, the PyTorch learning rate scheduler class to be used. Specifying ``None`` corresponds
            to using a constant learning rate. Default: ``None``.
        lr_scheduler_kwargs
            Optionally, some keyword arguments for the PyTorch learning rate scheduler. Default: ``None``.
        use_reversible_instance_norm
            Whether to use reversible instance normalization `RINorm` against distribution shift as shown in [1]_.
            It is only applied to the features of the target series and not the covariates.
        batch_size
            Number of time series (input and output sequences) used in each training pass. Default: ``32``.
        n_epochs
            Number of epochs over which to train the model. Default: ``100``.
        model_name
            Name of the model. Used for creating checkpoints and saving tensorboard data. If not specified,
            defaults to the following string ``"YYYY-mm-dd_HH_MM_SS_torch_model_run_PID"``, where the initial part
            of the name is formatted with the local date and time, while PID is the processed ID (preventing models
            spawned at the same time by different processes to share the same model_name). E.g.,
            ``"2021-06-14_09_53_32_torch_model_run_44607"``.
        work_dir
            Path of the working directory, where to save checkpoints and Tensorboard summaries.
            Default: current working directory.
        log_tensorboard
            If set, use Tensorboard to log the different parameters. The logs will be located in:
            ``"{work_dir}/darts_logs/{model_name}/logs/"``. Default: ``False``.
        nr_epochs_val_period
            Number of epochs to wait before evaluating the validation loss (if a validation
            ``TimeSeries`` is passed to the :func:`fit()` method). Default: ``1``.
        force_reset
            If set to ``True``, any previously-existing model with the same name will be reset (all checkpoints will
            be discarded). Default: ``False``.
        save_checkpoints
            Whether or not to automatically save the untrained model and checkpoints from training.
            To load the model from checkpoint, call :func:`MyModelClass.load_from_checkpoint()`, where
            :class:`MyModelClass` is the :class:`TorchForecastingModel` class that was used (such as :class:`TFTModel`,
            :class:`NBEATSModel`, etc.). If set to ``False``, the model can still be manually saved using
            :func:`save()` and loaded using :func:`load()`. Default: ``False``.
        add_encoders
            A large number of past and future covariates can be automatically generated with `add_encoders`.
            This can be done by adding multiple pre-defined index encoders and/or custom user-made functions that
            will be used as index encoders. Additionally, a transformer such as Darts' :class:`Scaler` can be added to
            transform the generated covariates. This happens all under one hood and only needs to be specified at
            model creation.
            Read :meth:`SequentialEncoder <darts.dataprocessing.encoders.SequentialEncoder>` to find out more about
            ``add_encoders``. Default: ``None``. An example showing some of ``add_encoders`` features:

            .. highlight:: python
            .. code-block:: python

                def encode_year(idx):
                    return (idx.year - 1950) / 50

                add_encoders={
                    'cyclic': {'future': ['month']},
                    'datetime_attribute': {'future': ['hour', 'dayofweek']},
                    'position': {'past': ['relative'], 'future': ['relative']},
                    'custom': {'past': [encode_year]},
                    'transformer': Scaler()
                }
            ..
        random_state
            Control the randomness of the weights initialization. Check this
            `link <https://scikit-learn.org/stable/glossary.html#term-random_state>`_ for more details.
            Default: ``None``.
        pl_trainer_kwargs
            By default :class:`TorchForecastingModel` creates a PyTorch Lightning Trainer with several useful presets
            that performs the training, validation and prediction processes. These presets include automatic
            checkpointing, tensorboard logging, setting the torch device and more.
            With ``pl_trainer_kwargs`` you can add additional kwargs to instantiate the PyTorch Lightning trainer
            object. Check the `PL Trainer documentation
            <https://pytorch-lightning.readthedocs.io/en/stable/common/trainer.html>`_ for more information about the
            supported kwargs. Default: ``None``.
            Running on GPU(s) is also possible using ``pl_trainer_kwargs`` by specifying keys ``"accelerator",
            "devices", and "auto_select_gpus"``. Some examples for setting the devices inside the ``pl_trainer_kwargs``
            dict:


            - ``{"accelerator": "cpu"}`` for CPU,
            - ``{"accelerator": "gpu", "devices": [i]}`` to use only GPU ``i`` (``i`` must be an integer),
            - ``{"accelerator": "gpu", "devices": -1, "auto_select_gpus": True}`` to use all available GPUS.

            For more info, see here:
            https://pytorch-lightning.readthedocs.io/en/stable/common/trainer.html#trainer-flags , and
            https://pytorch-lightning.readthedocs.io/en/stable/accelerators/gpu_basic.html#train-on-multiple-gpus

            With parameter ``"callbacks"`` you can add custom or PyTorch-Lightning built-in callbacks to Darts'
            :class:`TorchForecastingModel`. Below is an example for adding EarlyStopping to the training process.
            The model will stop training early if the validation loss `val_loss` does not improve beyond
            specifications. For more information on callbacks, visit:
            `PyTorch Lightning Callbacks
            <https://pytorch-lightning.readthedocs.io/en/stable/extensions/callbacks.html>`_

            .. highlight:: python
            .. code-block:: python

                from pytorch_lightning.callbacks.early_stopping import EarlyStopping

                # stop training when validation loss does not decrease more than 0.05 (`min_delta`) over
                # a period of 5 epochs (`patience`)
                my_stopper = EarlyStopping(
                    monitor="val_loss",
                    patience=5,
                    min_delta=0.05,
                    mode='min',
                )

                pl_trainer_kwargs={"callbacks": [my_stopper]}
            ..

            Note that you can also use a custom PyTorch Lightning Trainer for training and prediction with optional
            parameter ``trainer`` in :func:`fit()` and :func:`predict()`.
        show_warnings
            whether to show warnings raised from PyTorch Lightning. Useful to detect potential issues of
            your forecasting use case. Default: ``False``.

<<<<<<< HEAD
        Examples
        --------
        >>> from darts.datasets import AirPassengersDataset
        >>> from darts.models import BlockRNNModel
        >>> from darts.utils.timeseries_generation import datetime_attribute_timeseries as dt_attr
        >>> series = AirPassengersDataset().load()
        >>> # optionnaly, one-hot encode the months as a past covariates
        >>> past_cov = dt_attr(series, "month")
        >>> model = BlockRNNModel(
        >>>   input_chunk_length=12,
        >>>   output_chunk_length=6,
        >>>   n_rnn_layers=2,
        >>>   n_epochs=50,
        >>>   )
        >>> model.fit(series, past_covariates=past_cov)
        >>> pred = model.predict(6)
        >>> pred.values()
        array([[5.6068386 ],
               [6.10806508],
               [6.48818782],
               [5.30463617],
               [5.24570622],
               [6.42277716]])
=======
        References
        ----------
        .. [1] T. Kim et al. "Reversible Instance Normalization for Accurate Time-Series Forecasting against
                Distribution Shift", https://openreview.net/forum?id=cGDAkQo1C0p
>>>>>>> fecb99df
        """
        super().__init__(**self._extract_torch_model_params(**self.model_params))

        # extract pytorch lightning module kwargs
        self.pl_module_params = self._extract_pl_module_params(**self.model_params)

        # check we got right model type specified:
        if model not in ["RNN", "LSTM", "GRU"]:
            raise_if_not(
                isinstance(model, nn.Module),
                '{} is not a valid RNN model.\n Please specify "RNN", "LSTM", '
                '"GRU", or give your own PyTorch nn.Module'.format(
                    model.__class__.__name__
                ),
                logger,
            )

        self.rnn_type_or_module = model
        self.hidden_fc_sizes = hidden_fc_sizes
        self.hidden_dim = hidden_dim
        self.n_rnn_layers = n_rnn_layers
        self.dropout = dropout

    @property
    def supports_multivariate(self) -> bool:
        return True

    def _create_model(self, train_sample: Tuple[torch.Tensor]) -> torch.nn.Module:
        # samples are made of (past_target, past_covariates, future_target)
        input_dim = train_sample[0].shape[1] + (
            train_sample[1].shape[1] if train_sample[1] is not None else 0
        )
        output_dim = train_sample[-1].shape[1]
        nr_params = 1 if self.likelihood is None else self.likelihood.num_parameters

        if self.rnn_type_or_module in ["RNN", "LSTM", "GRU"]:
            hidden_fc_sizes = (
                [] if self.hidden_fc_sizes is None else self.hidden_fc_sizes
            )
            model = _BlockRNNModule(
                name=self.rnn_type_or_module,
                input_size=input_dim,
                target_size=output_dim,
                nr_params=nr_params,
                hidden_dim=self.hidden_dim,
                num_layers=self.n_rnn_layers,
                num_layers_out_fc=hidden_fc_sizes,
                dropout=self.dropout,
                **self.pl_module_params,
            )
        else:
            model = self.rnn_type_or_module
        return model<|MERGE_RESOLUTION|>--- conflicted
+++ resolved
@@ -307,7 +307,11 @@
             whether to show warnings raised from PyTorch Lightning. Useful to detect potential issues of
             your forecasting use case. Default: ``False``.
 
-<<<<<<< HEAD
+        References
+        ----------
+        .. [1] T. Kim et al. "Reversible Instance Normalization for Accurate Time-Series Forecasting against
+                Distribution Shift", https://openreview.net/forum?id=cGDAkQo1C0p
+
         Examples
         --------
         >>> from darts.datasets import AirPassengersDataset
@@ -331,12 +335,6 @@
                [5.30463617],
                [5.24570622],
                [6.42277716]])
-=======
-        References
-        ----------
-        .. [1] T. Kim et al. "Reversible Instance Normalization for Accurate Time-Series Forecasting against
-                Distribution Shift", https://openreview.net/forum?id=cGDAkQo1C0p
->>>>>>> fecb99df
         """
         super().__init__(**self._extract_torch_model_params(**self.model_params))
 
