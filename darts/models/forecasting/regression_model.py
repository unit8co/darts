"""
Regression Model
----------------
A `RegressionModel` forecasts future values of a target series based on

* The target series (past lags only)

* An optional past_covariates series (past lags only)

* An optional future_covariates series (possibly past and future lags)

* Available static covariates


The regression models are learned in a supervised way, and they can wrap around any "scikit-learn like" regression model
acting on tabular data having ``fit()`` and ``predict()`` methods.

Darts also provides :class:`LinearRegressionModel` and :class:`RandomForest`, which are regression models
wrapping around scikit-learn linear regression and random forest regression, respectively.

Behind the scenes this model is tabularizing the time series data to make it work with regression models.

The lags can be specified either using an integer - in which case it represents the _number_ of (past or future) lags
to take into consideration, or as a list - in which case the lags have to be enumerated (strictly negative values
denoting past lags and positive values including 0 denoting future lags).
When static covariates are present, they are appended to the lagged features. When multiple time series are passed,
if their static covariates do not have the same size, the shorter ones are padded with 0 valued features.
"""

from abc import ABC, abstractmethod
from collections import OrderedDict
from collections.abc import Sequence
from typing import Any, Callable, Literal, Optional, Union

import numpy as np
import pandas as pd
from sklearn.linear_model import LinearRegression
from sklearn.utils.validation import has_fit_parameter

from darts.logging import get_logger, raise_if, raise_if_not, raise_log
from darts.models.forecasting.forecasting_model import GlobalForecastingModel
from darts.timeseries import TimeSeries
from darts.utils.data.tabularization import (
    _create_lagged_data_autoregression,
    create_lagged_component_names,
    create_lagged_training_data,
)
from darts.utils.historical_forecasts import (
    _check_optimizable_historical_forecasts_global_models,
    _optimized_historical_forecasts_all_points,
    _optimized_historical_forecasts_last_points_only,
    _process_historical_forecast_input,
)
from darts.utils.likelihood_models.sklearn import QuantileRegression, SKLearnLikelihood
from darts.utils.multioutput import MultiOutputRegressor
from darts.utils.ts_utils import get_single_series, seq2series, series2seq

logger = get_logger(__name__)

LAGS_TYPE = Union[int, list[int], dict[str, Union[int, list[int]]]]
FUTURE_LAGS_TYPE = Union[
    tuple[int, int], list[int], dict[str, Union[tuple[int, int], list[int]]]
]


class RegressionModel(GlobalForecastingModel):
    def __init__(
        self,
        lags: Optional[LAGS_TYPE] = None,
        lags_past_covariates: Optional[LAGS_TYPE] = None,
        lags_future_covariates: Optional[FUTURE_LAGS_TYPE] = None,
        output_chunk_length: int = 1,
        output_chunk_shift: int = 0,
        add_encoders: Optional[dict] = None,
        model=None,
        multi_models: Optional[bool] = True,
        use_static_covariates: bool = True,
    ):
        """Regression Model
        Can be used to fit any scikit-learn-like regressor class to predict the target time series from lagged values.

        Parameters
        ----------
        lags
            Lagged target `series` values used to predict the next time step/s.
            If an integer, must be > 0. Uses the last `n=lags` past lags; e.g. `(-1, -2, ..., -lags)`, where `0`
            corresponds the first predicted time step of each sample. If `output_chunk_shift > 0`, then
            lag `-1` translates to `-1 - output_chunk_shift` steps before the first prediction step.
            If a list of integers, each value must be < 0. Uses only the specified values as lags.
            If a dictionary, the keys correspond to the `series` component names (of the first series when
            using multiple series) and the values correspond to the component lags (integer or list of integers). The
            key 'default_lags' can be used to provide default lags for un-specified components. Raises and error if some
            components are missing and the 'default_lags' key is not provided.
        lags_past_covariates
            Lagged `past_covariates` values used to predict the next time step/s.
            If an integer, must be > 0. Uses the last `n=lags_past_covariates` past lags; e.g. `(-1, -2, ..., -lags)`,
            where `0` corresponds to the first predicted time step of each sample. If `output_chunk_shift > 0`, then
            lag `-1` translates to `-1 - output_chunk_shift` steps before the first prediction step.
            If a list of integers, each value must be < 0. Uses only the specified values as lags.
            If a dictionary, the keys correspond to the `past_covariates` component names (of the first series when
            using multiple series) and the values correspond to the component lags (integer or list of integers). The
            key 'default_lags' can be used to provide default lags for un-specified components. Raises and error if some
            components are missing and the 'default_lags' key is not provided.
        lags_future_covariates
            Lagged `future_covariates` values used to predict the next time step/s. The lags are always relative to the
            first step in the output chunk, even when `output_chunk_shift > 0`.
            If a tuple of `(past, future)`, both values must be > 0. Uses the last `n=past` past lags and `n=future`
            future lags; e.g. `(-past, -(past - 1), ..., -1, 0, 1, .... future - 1)`, where `0` corresponds the first
            predicted time step of each sample. If `output_chunk_shift > 0`, the position of negative lags differ from
            those of `lags` and `lags_past_covariates`. In this case a future lag `-5` would point at the same
            step as a target lag of `-5 + output_chunk_shift`.
            If a list of integers, uses only the specified values as lags.
            If a dictionary, the keys correspond to the `future_covariates` component names (of the first series when
            using multiple series) and the values correspond to the component lags (tuple or list of integers). The key
            'default_lags' can be used to provide default lags for un-specified components. Raises and error if some
            components are missing and the 'default_lags' key is not provided.
        output_chunk_length
            Number of time steps predicted at once (per chunk) by the internal model. It is not the same as forecast
            horizon `n` used in `predict()`, which is the desired number of prediction points generated using a
            one-shot- or autoregressive forecast. Setting `n <= output_chunk_length` prevents auto-regression. This is
            useful when the covariates don't extend far enough into the future, or to prohibit the model from using
            future values of past and / or future covariates for prediction (depending on the model's covariate
            support).
        output_chunk_shift
            Optionally, the number of steps to shift the start of the output chunk into the future (relative to the
            input chunk end). This will create a gap between the input (history of target and past covariates) and
            output. If the model supports `future_covariates`, the `lags_future_covariates` are relative to the first
            step in the shifted output chunk. Predictions will start `output_chunk_shift` steps after the end of the
            target `series`. If `output_chunk_shift` is set, the model cannot generate autoregressive predictions
            (`n > output_chunk_length`).
        add_encoders
            A large number of past and future covariates can be automatically generated with `add_encoders`.
            This can be done by adding multiple pre-defined index encoders and/or custom user-made functions that
            will be used as index encoders. Additionally, a transformer such as Darts' :class:`Scaler` can be added to
            transform the generated covariates. This happens all under one hood and only needs to be specified at
            model creation.
            Read :meth:`SequentialEncoder <darts.dataprocessing.encoders.SequentialEncoder>` to find out more about
            ``add_encoders``. Default: ``None``. An example showing some of ``add_encoders`` features:

            .. highlight:: python
            .. code-block:: python

                def encode_year(idx):
                    return (idx.year - 1950) / 50

                add_encoders={
                    'cyclic': {'future': ['month']},
                    'datetime_attribute': {'future': ['hour', 'dayofweek']},
                    'position': {'past': ['relative'], 'future': ['relative']},
                    'custom': {'past': [encode_year]},
                    'transformer': Scaler(),
                    'tz': 'CET'
                }
            ..
        model
            Scikit-learn-like model with ``fit()`` and ``predict()`` methods. Also possible to use model that doesn't
            support multi-output regression for multivariate timeseries, in which case one regressor
            will be used per component in the multivariate series.
            If None, defaults to: ``sklearn.linear_model.LinearRegression(n_jobs=-1)``.
        multi_models
            If True, a separate model will be trained for each future lag to predict. If False, a single model
            is trained to predict all the steps in 'output_chunk_length' (features lags are shifted back by
            `output_chunk_length - n` for each step `n`). Default: True.
        use_static_covariates
            Whether the model should use static covariate information in case the input `series` passed to ``fit()``
            contain static covariates. If ``True``, and static covariates are available at fitting time, will enforce
            that all target `series` have the same static covariate dimensionality in ``fit()`` and ``predict()``.

        Examples
        --------
        >>> from darts.datasets import WeatherDataset
        >>> from darts.models import RegressionModel
        >>> from sklearn.linear_model import Ridge
        >>> series = WeatherDataset().load()
        >>> # predicting atmospheric pressure
        >>> target = series['p (mbar)'][:100]
        >>> # optionally, use past observed rainfall (pretending to be unknown beyond index 100)
        >>> past_cov = series['rain (mm)'][:100]
        >>> # optionally, use future temperatures (pretending this component is a forecast)
        >>> future_cov = series['T (degC)'][:106]
        >>> # wrap around the sklearn Ridge model
        >>> model = RegressionModel(
        >>>     model=Ridge(),
        >>>     lags=12,
        >>>     lags_past_covariates=4,
        >>>     lags_future_covariates=(0,6),
        >>>     output_chunk_length=6
        >>> )
        >>> model.fit(target, past_covariates=past_cov, future_covariates=future_cov)
        >>> pred = model.predict(6)
        >>> pred.values()
        array([[1005.73340676],
               [1005.71159051],
               [1005.7322616 ],
               [1005.76314504],
               [1005.82204348],
               [1005.89100967]])
        """

        super().__init__(add_encoders=add_encoders)

        self.model = model
        self.lags: dict[str, list[int]] = {}
        self.component_lags: dict[str, dict[str, list[int]]] = {}
        self.input_dim = None
        self.multi_models = True if multi_models or output_chunk_length == 1 else False
        self._considers_static_covariates = use_static_covariates
        self._static_covariates_shape: Optional[tuple[int, int]] = None
        self._lagged_feature_names: Optional[list[str]] = None
        self._lagged_label_names: Optional[list[str]] = None

        # check and set output_chunk_length
        raise_if_not(
            isinstance(output_chunk_length, int) and output_chunk_length > 0,
            f"output_chunk_length must be an integer greater than 0. Given: {output_chunk_length}",
            logger=logger,
        )
        self._output_chunk_length = output_chunk_length
        self._output_chunk_shift = output_chunk_shift

        # model checks
        if self.model is None:
            self.model = LinearRegression(n_jobs=-1)

        if not callable(getattr(self.model, "fit", None)):
            raise_log(
                Exception("Provided model object must have a fit() method", logger)
            )
        if not callable(getattr(self.model, "predict", None)):
            raise_log(
                Exception("Provided model object must have a predict() method", logger)
            )

        # check lags
        raise_if(
            (lags is None)
            and (lags_future_covariates is None)
            and (lags_past_covariates is None),
            "At least one of `lags`, `lags_future_covariates` or `lags_past_covariates` must be not None.",
        )

        # convert lags arguments to list of int
        # lags attribute should always be accessed with self._get_lags(), not self.lags.get()
        self.lags, self.component_lags = self._generate_lags(
            lags=lags,
            lags_past_covariates=lags_past_covariates,
            lags_future_covariates=lags_future_covariates,
            output_chunk_shift=output_chunk_shift,
        )

        self.pred_dim = self.output_chunk_length if self.multi_models else 1

    @staticmethod
    def _generate_lags(
        lags: Optional[LAGS_TYPE],
        lags_past_covariates: Optional[LAGS_TYPE],
        lags_future_covariates: Optional[FUTURE_LAGS_TYPE],
        output_chunk_shift: int,
    ) -> tuple[dict[str, list[int]], dict[str, dict[str, list[int]]]]:
        """
        Based on the type of the argument and the nature of the covariates, perform some sanity checks before
        converting the lags to a list of integer.

        If lags are provided as a dictionary, the lags values are contained in self.component_lags and the self.lags
        attributes contain only the extreme values
        If the lags are provided as integer, list, tuple or dictionary containing only the 'default_lags' keys, the lags
        values are contained in the self.lags attribute and the self.component_lags is an empty dictionary.

        If `output_chunk_shift > 0`, the `lags_future_covariates` are shifted into the future.
        """
        processed_lags: dict[str, list[int]] = dict()
        processed_component_lags: dict[str, dict[str, list[int]]] = dict()
        for lags_values, lags_name, lags_abbrev in zip(
            [lags, lags_past_covariates, lags_future_covariates],
            ["lags", "lags_past_covariates", "lags_future_covariates"],
            ["target", "past", "future"],
        ):
            if lags_values is None:
                continue

            # converting to dictionary to run sanity checks
            if not isinstance(lags_values, dict):
                lags_values = {"default_lags": lags_values}
            elif len(lags_values) == 0:
                raise_log(
                    ValueError(
                        f"When passed as a dictionary, `{lags_name}` must contain at least one key."
                    ),
                    logger,
                )

            invalid_type = False
            supported_types = ""
            min_lags = None
            max_lags = None
            tmp_components_lags: dict[str, list[int]] = dict()
            for comp_name, comp_lags in lags_values.items():
                if lags_name == "lags_future_covariates":
                    if isinstance(comp_lags, tuple):
                        raise_if_not(
                            len(comp_lags) == 2
                            and isinstance(comp_lags[0], int)
                            and isinstance(comp_lags[1], int),
                            f"`{lags_name}` - `{comp_name}`: tuple must be of length 2, and must contain two integers",
                            logger,
                        )

                        raise_if(
                            isinstance(comp_lags[0], bool)
                            or isinstance(comp_lags[1], bool),
                            f"`{lags_name}` - `{comp_name}`: tuple must contain integers, not bool",
                            logger,
                        )

                        raise_if_not(
                            comp_lags[0] >= 0 and comp_lags[1] >= 0,
                            f"`{lags_name}` - `{comp_name}`: tuple must contain positive integers. Given: {comp_lags}.",
                            logger,
                        )
                        raise_if(
                            comp_lags[0] == 0 and comp_lags[1] == 0,
                            f"`{lags_name}` - `{comp_name}`: tuple cannot be (0, 0) as it corresponds to an empty "
                            f"list of lags.",
                            logger,
                        )
                        tmp_components_lags[comp_name] = list(
                            range(-comp_lags[0], comp_lags[1])
                        )
                    elif isinstance(comp_lags, list):
                        for lag in comp_lags:
                            raise_if(
                                not isinstance(lag, int) or isinstance(lag, bool),
                                f"`{lags_name}` - `{comp_name}`: list must contain only integers. Given: {comp_lags}.",
                                logger,
                            )
                        tmp_components_lags[comp_name] = sorted(comp_lags)
                    else:
                        invalid_type = True
                        supported_types = "tuple or a list"
                else:
                    if isinstance(comp_lags, int):
                        raise_if_not(
                            comp_lags > 0,
                            f"`{lags_name}` - `{comp_name}`: integer must be strictly positive . Given: {comp_lags}.",
                            logger,
                        )
                        tmp_components_lags[comp_name] = list(range(-comp_lags, 0))
                    elif isinstance(comp_lags, list):
                        for lag in comp_lags:
                            raise_if(
                                not isinstance(lag, int) or (lag >= 0),
                                f"`{lags_name}` - `{comp_name}`: list must contain only strictly negative integers. "
                                f"Given: {comp_lags}.",
                                logger,
                            )
                        tmp_components_lags[comp_name] = sorted(comp_lags)
                    else:
                        invalid_type = True
                        supported_types = "strictly positive integer or a list"

                if invalid_type:
                    raise_log(
                        ValueError(
                            f"`{lags_name}` - `{comp_name}`: must be either a {supported_types}. "
                            f"Given : {type(comp_lags)}."
                        ),
                        logger,
                    )

                # extracting min and max lags va
                if min_lags is None:
                    min_lags = tmp_components_lags[comp_name][0]
                else:
                    min_lags = min(min_lags, tmp_components_lags[comp_name][0])

                if max_lags is None:
                    max_lags = tmp_components_lags[comp_name][-1]
                else:
                    max_lags = max(max_lags, tmp_components_lags[comp_name][-1])

            # Check if only default lags are provided
            has_default_lags = list(tmp_components_lags.keys()) == ["default_lags"]

            # revert to shared lags logic when applicable
            if has_default_lags:
                processed_lags[lags_abbrev] = tmp_components_lags["default_lags"]
            else:
                processed_lags[lags_abbrev] = [min_lags, max_lags]
                processed_component_lags[lags_abbrev] = tmp_components_lags

            # if output chunk is shifted, shift future covariates lags with it
            if output_chunk_shift and lags_abbrev == "future":
                processed_lags[lags_abbrev] = [
                    lag_ + output_chunk_shift for lag_ in processed_lags[lags_abbrev]
                ]
                if processed_component_lags and not has_default_lags:
                    processed_component_lags[lags_abbrev] = {
                        comp_: [lag_ + output_chunk_shift for lag_ in lags_]
                        for comp_, lags_ in processed_component_lags[
                            lags_abbrev
                        ].items()
                    }
        return processed_lags, processed_component_lags

    def _get_lags(self, lags_type: str):
        """
        If lags were specified in a component-wise manner, they are contained in self.component_lags and
        the values in self.lags should be ignored as they correspond just the extreme values.
        """
        if lags_type in self.component_lags:
            return self.component_lags[lags_type]
        else:
            return self.lags.get(lags_type, None)

    @property
    def _model_encoder_settings(
        self,
    ) -> tuple[int, int, bool, bool, Optional[list[int]], Optional[list[int]]]:
        target_lags = self.lags.get("target", [0])
        lags_past_covariates = self.lags.get("past", None)
        if lags_past_covariates is not None:
            lags_past_covariates = [
                min(lags_past_covariates)
                - int(not self.multi_models) * (self.output_chunk_length - 1),
                max(lags_past_covariates),
            ]
        lags_future_covariates = self.lags.get("future", None)
        if lags_future_covariates is not None:
            lags_future_covariates = [
                min(lags_future_covariates)
                - int(not self.multi_models) * (self.output_chunk_length - 1),
                max(lags_future_covariates),
            ]
        return (
            abs(min(target_lags)),
            self.output_chunk_length + self.output_chunk_shift,
            lags_past_covariates is not None,
            lags_future_covariates is not None,
            lags_past_covariates,
            lags_future_covariates,
        )

    @property
    def extreme_lags(
        self,
    ) -> tuple[
        Optional[int],
        Optional[int],
        Optional[int],
        Optional[int],
        Optional[int],
        Optional[int],
        int,
        Optional[int],
    ]:
        min_target_lag = self.lags["target"][0] if "target" in self.lags else None
        max_target_lag = self.output_chunk_length - 1 + self.output_chunk_shift
        min_past_cov_lag = self.lags["past"][0] if "past" in self.lags else None
        max_past_cov_lag = self.lags["past"][-1] if "past" in self.lags else None
        min_future_cov_lag = self.lags["future"][0] if "future" in self.lags else None
        max_future_cov_lag = self.lags["future"][-1] if "future" in self.lags else None
        return (
            min_target_lag,
            max_target_lag,
            min_past_cov_lag,
            max_past_cov_lag,
            min_future_cov_lag,
            max_future_cov_lag,
            self.output_chunk_shift,
            None,
        )

    @property
    def supports_multivariate(self) -> bool:
        """
        If available, uses `model`'s native multivariate support. If not available, obtains multivariate support by
        wrapping the univariate model in a `sklearn.multioutput.MultiOutputRegressor`.
        """
        return True

    @property
    def min_train_series_length(self) -> int:
        return max(
            3,
            (
                -self.lags["target"][0] + self.output_chunk_length
                if "target" in self.lags
                else self.output_chunk_length
            )
            + self.output_chunk_shift,
        )

    @property
    def min_train_samples(self) -> int:
        return 2

    @property
    def output_chunk_length(self) -> int:
        return self._output_chunk_length

    @property
    def output_chunk_shift(self) -> int:
        return self._output_chunk_shift

    def get_estimator(
        self, horizon: int, target_dim: int, quantile: Optional[float] = None
    ):
        """Returns the estimator that forecasts the `horizon`th step of the `target_dim`th target component.

        For probabilistic models fitting quantiles, it is possible to also specify the quantile.

        The model is returned directly if it supports multi-output natively.

        Note: Internally, estimators are grouped by `output_chunk_length` position, then by component. For probabilistic
        models fitting quantiles, there is an additional abstraction layer, grouping the estimators by `quantile`.

        Parameters
        ----------
        horizon
            The index of the forecasting point within `output_chunk_length`.
        target_dim
            The index of the target component.
        quantile
            Optionally, for probabilistic model with `likelihood="quantile"`, a quantile value.
        """
        if not isinstance(self.model, MultiOutputRegressor):
            logger.warning(
                "Model supports multi-output; a single estimator forecasts all the horizons and components."
            )
            return self.model

        if not 0 <= horizon < self.output_chunk_length:
            raise_log(
                ValueError(
                    f"`horizon` must be `>= 0` and `< output_chunk_length={self.output_chunk_length}`."
                ),
                logger,
            )
        if not 0 <= target_dim < self.input_dim["target"]:
            raise_log(
                ValueError(
                    f"`target_dim` must be `>= 0`, and `< n_target_components={self.input_dim['target']}`."
                ),
                logger,
            )

        # when multi_models=True, one model per horizon and target component
        idx_estimator = (
            self.multi_models * self.input_dim["target"] * horizon + target_dim
        )
        if quantile is None:
            return self.model.estimators_[idx_estimator]

        # for quantile-models, the estimators are also grouped by quantiles
        if not isinstance(self.likelihood, QuantileRegression):
            raise_log(
                ValueError(
                    "`quantile` is only supported for probabilistic models that "
                    "use `likelihood='quantile'`."
                ),
                logger,
            )
        if quantile not in self._model_container:
            raise_log(
                ValueError(
                    f"Invalid `quantile={quantile}`. Must be one of the fitted quantiles "
                    f"`{list(self._model_container.keys())}`."
                ),
                logger,
            )
        return self._model_container[quantile].estimators_[idx_estimator]

    def _add_val_set_to_kwargs(
        self,
        kwargs: dict,
        val_series: Sequence[TimeSeries],
        val_past_covariates: Optional[Sequence[TimeSeries]],
        val_future_covariates: Optional[Sequence[TimeSeries]],
        val_sample_weight: Optional[Union[Sequence[TimeSeries], str]],
        max_samples_per_ts: int,
    ) -> dict:
        """Creates a validation set and returns a new set of kwargs passed to `self.model.fit()` including the
        validation set. This method can be overridden if the model requires a different logic to add the eval set."""
        val_samples, val_labels, val_weight = self._create_lagged_data(
            series=val_series,
            past_covariates=val_past_covariates,
            future_covariates=val_future_covariates,
            max_samples_per_ts=max_samples_per_ts,
            sample_weight=val_sample_weight,
            last_static_covariates_shape=self._static_covariates_shape,
        )
        # create validation sets for MultiOutputRegressor
        if val_labels.ndim == 2 and isinstance(self.model, MultiOutputRegressor):
            val_sets, val_weights = [], []
            for i in range(val_labels.shape[1]):
                val_sets.append((val_samples, val_labels[:, i]))
                if val_weight is not None:
                    val_weights.append(val_weight[:, i])
            val_weights = val_weights or None
        else:
            val_sets = [(val_samples, val_labels)]
            val_weights = [val_weight]

        val_set_name, val_weight_name = self.val_set_params
        return dict(kwargs, **{val_set_name: val_sets, val_weight_name: val_weights})

    def _create_lagged_data(
        self,
        series: Sequence[TimeSeries],
        past_covariates: Sequence[TimeSeries],
        future_covariates: Sequence[TimeSeries],
        max_samples_per_ts: int,
        sample_weight: Optional[Union[TimeSeries, str]] = None,
        last_static_covariates_shape: Optional[tuple[int, int]] = None,
    ):
        (
            features,
            labels,
            _,
            self._static_covariates_shape,
            sample_weights,
        ) = create_lagged_training_data(
            target_series=series,
            output_chunk_length=self.output_chunk_length,
            output_chunk_shift=self.output_chunk_shift,
            past_covariates=past_covariates,
            future_covariates=future_covariates,
            lags=self._get_lags("target"),
            lags_past_covariates=self._get_lags("past"),
            lags_future_covariates=self._get_lags("future"),
            uses_static_covariates=self.uses_static_covariates,
            last_static_covariates_shape=last_static_covariates_shape,
            max_samples_per_ts=max_samples_per_ts,
            multi_models=self.multi_models,
            check_inputs=False,
            concatenate=False,
            sample_weight=sample_weight,
        )

        expected_nb_feat = (
            features[0].shape[1]
            if isinstance(features, Sequence)
            else features.shape[1]
        )
        for i, (X_i, y_i) in enumerate(zip(features, labels)):
            # TODO: account for scenario where two wrong shapes can silently hide the problem
            if expected_nb_feat != X_i.shape[1]:
                shape_error_msg = []
                for ts, cov_name, arg_name in zip(
                    [series, past_covariates, future_covariates],
                    ["target", "past", "future"],
                    ["series", "past_covariates", "future_covariates"],
                ):
                    if ts is not None and ts[i].width != self.input_dim[cov_name]:
                        shape_error_msg.append(
                            f"Expected {self.input_dim[cov_name]} components but received "
                            f"{ts[i].width} components at index {i} of `{arg_name}`."
                        )
                raise_log(ValueError("\n".join(shape_error_msg)), logger)
            features[i] = X_i[:, :, 0]
            labels[i] = y_i[:, :, 0]
            if sample_weights is not None:
                sample_weights[i] = sample_weights[i][:, :, 0]

        features = np.concatenate(features, axis=0)
        labels = np.concatenate(labels, axis=0)
        if sample_weights is not None:
            sample_weights = np.concatenate(sample_weights, axis=0)

        # if labels are of shape (n_samples, 1) flatten it to shape (n_samples,)
        if labels.ndim == 2 and labels.shape[1] == 1:
            labels = labels.ravel()
        if (
            sample_weights is not None
            and sample_weights.ndim == 2
            and sample_weights.shape[1] == 1
        ):
            sample_weights = sample_weights.ravel()

        return features, labels, sample_weights

    def _format_samples(
        self, samples: np.ndarray, labels: Optional[np.ndarray] = None
    ) -> tuple[Any, Any]:
        """
        Subclasses can override this method to format the samples and labels before fit and predict.
        """
        return samples, labels

    def _fit_model(
        self,
        series: Sequence[TimeSeries],
        past_covariates: Sequence[TimeSeries],
        future_covariates: Sequence[TimeSeries],
        max_samples_per_ts: int,
        sample_weight: Optional[Union[Sequence[TimeSeries], str]],
        val_series: Optional[Sequence[TimeSeries]] = None,
        val_past_covariates: Optional[Sequence[TimeSeries]] = None,
        val_future_covariates: Optional[Sequence[TimeSeries]] = None,
        val_sample_weight: Optional[Union[Sequence[TimeSeries], str]] = None,
        **kwargs,
    ):
        """
        Function that fit the model. Deriving classes can override this method for adding additional
        parameters (e.g., adding validation data), keeping the sanity checks on series performed by fit().
        """
        training_samples, training_labels, sample_weights = self._create_lagged_data(
            series=series,
            past_covariates=past_covariates,
            future_covariates=future_covariates,
            max_samples_per_ts=max_samples_per_ts,
            sample_weight=sample_weight,
            last_static_covariates_shape=None,
        )

        if self.supports_val_set and val_series is not None:
            kwargs = self._add_val_set_to_kwargs(
                kwargs=kwargs,
                val_series=val_series,
                val_past_covariates=val_past_covariates,
                val_future_covariates=val_future_covariates,
                val_sample_weight=val_sample_weight,
                max_samples_per_ts=max_samples_per_ts,
            )

        # only use `sample_weight` if model supports it
        sample_weight_kwargs = dict()
        if sample_weights is not None:
            if self.supports_sample_weight:
                sample_weight_kwargs = {"sample_weight": sample_weights}
            else:
                logger.warning(
                    "`sample_weight` was ignored since underlying regression model's "
                    "`fit()` method does not support it."
                )
        training_samples, training_labels = self._format_samples(
            training_samples, training_labels
        )
        self.model.fit(
            training_samples, training_labels, **sample_weight_kwargs, **kwargs
        )

        # generate and store the lagged components names (for feature importance analysis)
        self._lagged_feature_names, self._lagged_label_names = (
            create_lagged_component_names(
                target_series=series,
                past_covariates=past_covariates,
                future_covariates=future_covariates,
                lags=self._get_lags("target"),
                lags_past_covariates=self._get_lags("past"),
                lags_future_covariates=self._get_lags("future"),
                output_chunk_length=self.output_chunk_length,
                concatenate=False,
                use_static_covariates=self.uses_static_covariates,
            )
        )

    def fit(
        self,
        series: Union[TimeSeries, Sequence[TimeSeries]],
        past_covariates: Optional[Union[TimeSeries, Sequence[TimeSeries]]] = None,
        future_covariates: Optional[Union[TimeSeries, Sequence[TimeSeries]]] = None,
        max_samples_per_ts: Optional[int] = None,
        n_jobs_multioutput_wrapper: Optional[int] = None,
        sample_weight: Optional[Union[TimeSeries, Sequence[TimeSeries], str]] = None,
        **kwargs,
    ):
        """
        Fit/train the model on one or multiple series.

        Parameters
        ----------
        series
            TimeSeries or Sequence[TimeSeries] object containing the target values.
        past_covariates
            Optionally, a series or sequence of series specifying past-observed covariates
        future_covariates
            Optionally, a series or sequence of series specifying future-known covariates
        max_samples_per_ts
            This is an integer upper bound on the number of tuples that can be produced
            per time series. It can be used in order to have an upper bound on the total size of the dataset and
            ensure proper sampling. If `None`, it will read all of the individual time series in advance (at dataset
            creation) to know their sizes, which might be expensive on big datasets.
            If some series turn out to have a length that would allow more than `max_samples_per_ts`, only the
            most recent `max_samples_per_ts` samples will be considered.
        n_jobs_multioutput_wrapper
            Number of jobs of the MultiOutputRegressor wrapper to run in parallel. Only used if the model doesn't
            support multi-output regression natively.
        sample_weight
            Optionally, some sample weights to apply to the target `series` labels. They are applied per observation,
            per label (each step in `output_chunk_length`), and per component.
            If a series or sequence of series, then those weights are used. If the weight series only have a single
            component / column, then the weights are applied globally to all components in `series`. Otherwise, for
            component-specific weights, the number of components must match those of `series`.
            If a string, then the weights are generated using built-in weighting functions. The available options are
            `"linear"` or `"exponential"` decay - the further in the past, the lower the weight. The weights are
            computed globally based on the length of the longest series in `series`. Then for each series, the weights
            are extracted from the end of the global weights. This gives a common time weighting across all series.
        **kwargs
            Additional keyword arguments passed to the `fit` method of the model.
        """
        # guarantee that all inputs are either list of TimeSeries or None
        series = series2seq(series)
        past_covariates = series2seq(past_covariates)
        future_covariates = series2seq(future_covariates)
        val_series = series2seq(kwargs.pop("val_series", None))
        val_past_covariates = series2seq(kwargs.pop("val_past_covariates", None))
        val_future_covariates = series2seq(kwargs.pop("val_future_covariates", None))

        if not isinstance(sample_weight, str):
            sample_weight = series2seq(sample_weight)
        val_sample_weight = kwargs.pop("val_sample_weight", None)
        if not isinstance(val_sample_weight, str):
            val_sample_weight = series2seq(val_sample_weight)

        self.encoders = self.initialize_encoders()
        if self.encoders.encoding_available:
            past_covariates, future_covariates = self.generate_fit_encodings(
                series=series,
                past_covariates=past_covariates,
                future_covariates=future_covariates,
            )

        if past_covariates is not None:
            self._uses_past_covariates = True
        if future_covariates is not None:
            self._uses_future_covariates = True
        if (
            get_single_series(series).static_covariates is not None
            and self.supports_static_covariates
            and self.considers_static_covariates
        ):
            self._verify_static_covariates(get_single_series(series).static_covariates)
            self._uses_static_covariates = True

        for covs, name in zip([past_covariates, future_covariates], ["past", "future"]):
            raise_if(
                covs is not None and name not in self.lags,
                f"`{name}_covariates` not None in `fit()` method call, but `lags_{name}_covariates` is None in "
                f"constructor.",
            )

            raise_if(
                covs is None and name in self.lags,
                f"`{name}_covariates` is None in `fit()` method call, but `lags_{name}_covariates` is not None in "
                "constructor.",
            )

        if self.supports_val_set:
            val_series, val_past_covariates, val_future_covariates = (
                self._process_validation_set(
                    series=series,
                    past_covariates=past_covariates,
                    future_covariates=future_covariates,
                    val_series=val_series,
                    val_past_covariates=val_past_covariates,
                    val_future_covariates=val_future_covariates,
                )
            )

        # saving the dims of all input series to check at prediction time
        self.input_dim = {
            "target": series[0].width,
            "past": past_covariates[0].width if past_covariates else None,
            "future": future_covariates[0].width if future_covariates else None,
        }

        # Check if multi-output regression is required
        requires_multioutput = not series[0].is_univariate or (
            self.output_chunk_length > 1 and self.multi_models
        )

        # If multi-output required and model doesn't support it natively, wrap it in a MultiOutputRegressor
        if (
            requires_multioutput
            and not isinstance(self.model, MultiOutputRegressor)
            and (
                not self._supports_native_multioutput
                or sample_weight
                is not None  # we have 2D sample (and time) weights, only supported in Darts
            )
        ):
            val_set_name, val_weight_name = self.val_set_params
            mor_kwargs = {
                "eval_set_name": val_set_name,
                "eval_weight_name": val_weight_name,
                "n_jobs": n_jobs_multioutput_wrapper,
            }
            self.model = MultiOutputRegressor(self.model, **mor_kwargs)

        if (
            not isinstance(self.model, MultiOutputRegressor)
            and n_jobs_multioutput_wrapper is not None
        ):
            logger.warning("Provided `n_jobs_multioutput_wrapper` wasn't used.")

        super().fit(
            series=seq2series(series),
            past_covariates=seq2series(past_covariates),
            future_covariates=seq2series(future_covariates),
        )
        variate2arg = {
            "target": "lags",
            "past": "lags_past_covariates",
            "future": "lags_future_covariates",
        }

        # if provided, component-wise lags must be defined for all the components of the first series
        component_lags_error_msg = []
        for variate_type, variate in zip(
            ["target", "past", "future"], [series, past_covariates, future_covariates]
        ):
            if variate_type not in self.component_lags:
                continue

            # ignore the fallback lags entry
            provided_components = set(self.component_lags[variate_type].keys())
            required_components = set(variate[0].components)

            wrong_components = list(
                provided_components - {"default_lags"} - required_components
            )
            missing_keys = list(required_components - provided_components)
            # lags were specified for unrecognized components
            if len(wrong_components) > 0:
                component_lags_error_msg.append(
                    f"The `{variate2arg[variate_type]}` dictionary specifies lags for components that are not "
                    f"present in the series : {wrong_components}. They must be removed to avoid any ambiguity."
                )
            elif len(missing_keys) > 0 and "default_lags" not in provided_components:
                component_lags_error_msg.append(
                    f"The {variate2arg[variate_type]} dictionary is missing the lags for the following components "
                    f"present in the series: {missing_keys}. The key 'default_lags' can be used to provide lags for "
                    f"all the non-explicitely defined components."
                )
            else:
                # reorder the components based on the input series, insert the default when necessary
                self.component_lags[variate_type] = {
                    comp_name: (
                        self.component_lags[variate_type][comp_name]
                        if comp_name in self.component_lags[variate_type]
                        else self.component_lags[variate_type]["default_lags"]
                    )
                    for comp_name in variate[0].components
                }

        # single error message for all the lags arguments
        if len(component_lags_error_msg) > 0:
            raise_log(ValueError("\n".join(component_lags_error_msg)), logger)

        self._fit_model(
            series=series,
            past_covariates=past_covariates,
            future_covariates=future_covariates,
            val_series=val_series,
            val_past_covariates=val_past_covariates,
            val_future_covariates=val_future_covariates,
            sample_weight=sample_weight,
            val_sample_weight=val_sample_weight,
            max_samples_per_ts=max_samples_per_ts,
            **kwargs,
        )
        return self

    def predict(
        self,
        n: int,
        series: Optional[Union[TimeSeries, Sequence[TimeSeries]]] = None,
        past_covariates: Optional[Union[TimeSeries, Sequence[TimeSeries]]] = None,
        future_covariates: Optional[Union[TimeSeries, Sequence[TimeSeries]]] = None,
        num_samples: int = 1,
        verbose: bool = False,
        predict_likelihood_parameters: bool = False,
        show_warnings: bool = True,
        **kwargs,
    ) -> Union[TimeSeries, Sequence[TimeSeries]]:
        """Forecasts values for `n` time steps after the end of the series.

        Parameters
        ----------
        n : int
            Forecast horizon - the number of time steps after the end of the series for which to produce predictions.
        series : TimeSeries or list of TimeSeries, optional
            Optionally, one or several input `TimeSeries`, representing the history of the target series whose future
            is to be predicted. If specified, the method returns the forecasts of these series. Otherwise, the method
            returns the forecast of the (single) training series.
        past_covariates : TimeSeries or list of TimeSeries, optional
            Optionally, the past-observed covariates series needed as inputs for the model.
            They must match the covariates used for training in terms of dimension and type.
        future_covariates : TimeSeries or list of TimeSeries, optional
            Optionally, the future-known covariates series needed as inputs for the model.
            They must match the covariates used for training in terms of dimension and type.
        num_samples : int, default: 1
            Number of times a prediction is sampled from a probabilistic model. Should be set to 1
            for deterministic models.
        verbose
            Whether to print the progress.
        predict_likelihood_parameters
            If set to `True`, the model predicts the parameters of its `likelihood` instead of the target. Only
            supported for probabilistic models with a likelihood, `num_samples = 1` and `n<=output_chunk_length`.
            Default: ``False``
        **kwargs : dict, optional
            Additional keyword arguments passed to the `predict` method of the model. Only works with
            univariate target series.
        show_warnings
            Optionally, control whether warnings are shown. Not effective for all models.
        """
        if series is None:
            # then there must be a single TS, and that was saved in super().fit as self.training_series
            if self.training_series is None:
                raise_log(
                    ValueError(
                        "Input `series` must be provided. This is the result either from fitting on multiple series, "
                        "from not having fit the model yet, or from loading a model saved with `clean=True`."
                    ),
                    logger,
                )
            series = self.training_series

        called_with_single_series = isinstance(series, TimeSeries)

        # guarantee that all inputs are either list of TimeSeries or None
        series = series2seq(series)

        if past_covariates is None and self.past_covariate_series is not None:
            past_covariates = [self.past_covariate_series] * len(series)
        if future_covariates is None and self.future_covariate_series is not None:
            future_covariates = [self.future_covariate_series] * len(series)
        past_covariates = series2seq(past_covariates)
        future_covariates = series2seq(future_covariates)

        if self.uses_static_covariates:
            self._verify_static_covariates(series[0].static_covariates)

        # encoders are set when calling fit(), but not when calling fit_from_dataset()
        # when covariates are loaded from model, they already contain the encodings: this is not a problem as the
        # encoders regenerate the encodings
        if self.encoders.encoding_available:
            past_covariates, future_covariates = self.generate_predict_encodings(
                n=n,
                series=series,
                past_covariates=past_covariates,
                future_covariates=future_covariates,
            )
        super().predict(
            n,
            series,
            past_covariates,
            future_covariates,
            num_samples,
            verbose,
            predict_likelihood_parameters,
            show_warnings,
        )

        # check that the input sizes of the target series and covariates match
        pred_input_dim = {
            "target": series[0].width,
            "past": past_covariates[0].width if past_covariates else None,
            "future": future_covariates[0].width if future_covariates else None,
        }
        raise_if_not(
            pred_input_dim == self.input_dim,
            f"The number of components of the target series and the covariates provided for prediction doesn't "
            f"match the number of components of the target series and the covariates this model has been "
            f"trained on.\n"
            f"Provided number of components for prediction: {pred_input_dim}\n"
            f"Provided number of components for training: {self.input_dim}",
        )

        # prediction preprocessing
        covariates = {
            "past": (past_covariates, self.lags.get("past")),
            "future": (future_covariates, self.lags.get("future")),
        }

        # prepare one_shot shift and step
        if self.multi_models:
            shift = 0
            step = self.output_chunk_length
        else:
            shift = self.output_chunk_length - 1
            step = 1

        # dictionary containing covariate data over time span required for prediction
        covariate_matrices = {}
        # dictionary containing covariate lags relative to minimum covariate lag
        relative_cov_lags = {}
        for cov_type, (covs, lags) in covariates.items():
            if covs is None:
                continue

            relative_cov_lags[cov_type] = np.array(lags) - lags[0]
            covariate_matrices[cov_type] = []
            for idx, (ts, cov) in enumerate(zip(series, covs)):
                # how many steps to go back from end of target series for start of covariates
                steps_back = -(min(lags) + 1) + shift
                lags_diff = max(lags) - min(lags) + 1
                # over how many steps the covariates range
                n_steps = lags_diff + max(0, n - self.output_chunk_length) + shift

                # calculate first and last required covariate time steps
                start_ts = ts.end_time() - ts.freq * steps_back
                end_ts = start_ts + ts.freq * (n_steps - 1)

                # check for sufficient covariate data
                if not (cov.start_time() <= start_ts and cov.end_time() >= end_ts):
                    index_text = (
                        " "
                        if called_with_single_series
                        else f" at list/sequence index {idx} "
                    )
                    raise_log(
                        ValueError(
                            f"The `{cov_type}_covariates`{index_text}are not long enough. "
                            f"Given horizon `n={n}`, `min(lags_{cov_type}_covariates)={lags[0]}`, "
                            f"`max(lags_{cov_type}_covariates)={lags[-1]}` and "
                            f"`output_chunk_length={self.output_chunk_length}`, the `{cov_type}_covariates` have to "
                            f"range from {start_ts} until {end_ts} (inclusive), but they only range from "
                            f"{cov.start_time()} until {cov.end_time()}."
                        ),
                        logger=logger,
                    )

                # use slice() instead of [] as for integer-indexed series [] does not act on time index
                # for range indexes, we make the end timestamp inclusive here
                end_ts = end_ts + ts.freq if ts.has_range_index else end_ts
                covariate_matrices[cov_type].append(
                    cov.slice(start_ts, end_ts).values(copy=False)
                )

            covariate_matrices[cov_type] = np.stack(covariate_matrices[cov_type])

        series_matrix = None
        if "target" in self.lags:
            series_matrix = np.stack([
                ts.values(copy=False)[self.lags["target"][0] - shift :, :]
                for ts in series
            ])

        # repeat series_matrix to shape (num_samples * num_series, n_lags, n_components)
        # [series 0 sample 0, series 0 sample 1, ..., series n sample k]
        series_matrix = np.repeat(series_matrix, num_samples, axis=0)

        # same for covariate matrices
        for cov_type, data in covariate_matrices.items():
            covariate_matrices[cov_type] = np.repeat(data, num_samples, axis=0)

        # for concatenating target with predictions (or quantile parameters)
        likelihood = self.likelihood
        if predict_likelihood_parameters and likelihood is not None:
            # with `multi_models=False`, the predictions are concatenated with the past target, even if `n<=ocl`
            # to make things work, we just append the first predicted parameter (it will never be accessed)
            sample_slice = slice(0, None, likelihood.num_parameters)
        else:
            sample_slice = slice(None)

        # prediction
        predictions = []
        last_step_shift = 0
        # t_pred indicates the number of time steps after the first prediction
        for t_pred in range(0, n, step):
            # in case of autoregressive forecast `(t_pred > 0)` and if `n` is not a round multiple of `step`,
            # we have to step back `step` from `n` in the last iteration
            if 0 < n - t_pred < step and t_pred > 0:
                last_step_shift = t_pred - (n - step)
                t_pred = n - step

            # concatenate previous iteration forecasts
            if "target" in self.lags and predictions:
                series_matrix = np.concatenate(
                    [series_matrix, predictions[-1][:, :, sample_slice]], axis=1
                )

            # extract and concatenate lags from target and covariates series
            X = _create_lagged_data_autoregression(
                target_series=series,
                t_pred=t_pred,
                shift=shift,
                last_step_shift=last_step_shift,
                series_matrix=series_matrix,
                covariate_matrices=covariate_matrices,
                lags=self.lags,
                component_lags=self.component_lags,
                relative_cov_lags=relative_cov_lags,
                num_samples=num_samples,
                uses_static_covariates=self.uses_static_covariates,
                last_static_covariates_shape=self._static_covariates_shape,
            )

            # X has shape (n_series * n_samples, n_regression_features)
            prediction = self._predict(
                X, num_samples, predict_likelihood_parameters, **kwargs
            )
            # prediction shape (n_series * n_samples, output_chunk_length, n_components)
            # append prediction to final predictions
            predictions.append(prediction[:, last_step_shift:])

        # concatenate and use first n points as prediction
        predictions = np.concatenate(predictions, axis=1)[:, :n]

        # bring into correct shape: (n_series, output_chunk_length, n_components, n_samples)
        predictions = np.moveaxis(
            predictions.reshape(len(series), num_samples, n, -1), 1, -1
        )

        # build time series from the predicted values starting after end of series
        predictions = [
            self._build_forecast_series(
                points_preds=row,
                input_series=input_tgt,
                custom_components=(
                    self.likelihood.component_names(input_tgt)
                    if predict_likelihood_parameters
                    else None
                ),
                with_static_covs=False if predict_likelihood_parameters else True,
                with_hierarchy=False if predict_likelihood_parameters else True,
                pred_start=input_tgt.end_time()
                + (1 + self.output_chunk_shift) * input_tgt.freq,
            )
            for idx_ts, (row, input_tgt) in enumerate(zip(predictions, series))
        ]

        return predictions[0] if called_with_single_series else predictions

    def _predict(
        self,
        x: np.ndarray,
        num_samples: int,
        predict_likelihood_parameters: bool,
        **kwargs,
    ) -> np.ndarray:
<<<<<<< HEAD
        """By default, the regression model returns a single sample."""
        x, _ = self._format_samples(x)
=======
        """Generate predictions.

        Generates deterministic predictions if no `Likelihood` was used.
        Otherwise, generates probabilistic predictions. Either sampled from the predicted distribution,
        or the predicted distribution parameters directly.
        """
        if self.likelihood is not None:
            return self.likelihood.predict(
                model=self,
                x=x,
                num_samples=num_samples,
                predict_likelihood_parameters=predict_likelihood_parameters,
                **kwargs,
            )

>>>>>>> e687fb7a
        prediction = self.model.predict(x, **kwargs)
        k = x.shape[0]
        return prediction.reshape(k, self.pred_dim, -1)

    @property
    def lagged_feature_names(self) -> Optional[list[str]]:
        """The lagged feature names the model has been trained on.

        The naming convention for target, past and future covariates is: ``"{name}_{type}_lag{i}"``, where:

            - ``{name}`` the component name of the (first) series
            - ``{type}`` is the feature type, one of "target", "pastcov", and "futcov"
            - ``{i}`` is the lag value

        The naming convention for static covariates is: ``"{name}_statcov_target_{comp}"``, where:

            - ``{name}`` the static covariate name of the (first) series
            - ``{comp}`` the target component name of the (first) that the static covariate act on. If the static
                covariate acts globally on a multivariate target series, will show "global".
        """
        return self._lagged_feature_names

    @property
    def lagged_label_names(self) -> Optional[list[str]]:
        """The lagged label name for the model's estimators.

        The naming convention is: ``"{name}_target_hrz{i}"``, where:

            - ``{name}`` the component name of the (first) series
            - ``{i}`` is the position in output_chunk_length (label lag)
        """
        return self._lagged_label_names

    def __str__(self):
        return self.model.__str__()

    @property
    def likelihood(self) -> Optional[SKLearnLikelihood]:
        return getattr(self, "_likelihood", None)

    @property
    def supports_past_covariates(self) -> bool:
        return len(self.lags.get("past", [])) > 0

    @property
    def supports_future_covariates(self) -> bool:
        return len(self.lags.get("future", [])) > 0

    @property
    def supports_static_covariates(self) -> bool:
        return True

    @property
    def supports_probabilistic_prediction(self) -> bool:
        return self.likelihood is not None

    @property
    def supports_val_set(self) -> bool:
        """Whether the model supports a validation set during training."""
        return False

    @property
    def supports_sample_weight(self) -> bool:
        """Whether the model supports a validation set during training."""
        return (
            self.model.supports_sample_weight
            if isinstance(self.model, MultiOutputRegressor)
            else has_fit_parameter(self.model, "sample_weight")
        )

    @property
    def val_set_params(self) -> tuple[Optional[str], Optional[str]]:
        """Returns the parameter names for the validation set, and validation sample weights if it supports
        a validation set."""
        return None, None

    def _check_optimizable_historical_forecasts(
        self,
        forecast_horizon: int,
        retrain: Union[bool, int, Callable[..., bool]],
        show_warnings: bool,
    ) -> bool:
        """
        Historical forecast can be optimized only if `retrain=False` and `forecast_horizon <= model.output_chunk_length`
        (no auto-regression required).
        """
        return _check_optimizable_historical_forecasts_global_models(
            model=self,
            forecast_horizon=forecast_horizon,
            retrain=retrain,
            show_warnings=show_warnings,
            allow_autoregression=False,
        )

    def _optimized_historical_forecasts(
        self,
        series: Union[TimeSeries, Sequence[TimeSeries]],
        past_covariates: Optional[Union[TimeSeries, Sequence[TimeSeries]]] = None,
        future_covariates: Optional[Union[TimeSeries, Sequence[TimeSeries]]] = None,
        num_samples: int = 1,
        start: Optional[Union[pd.Timestamp, float, int]] = None,
        start_format: Literal["position", "value"] = "value",
        forecast_horizon: int = 1,
        stride: int = 1,
        overlap_end: bool = False,
        last_points_only: bool = True,
        verbose: bool = False,
        show_warnings: bool = True,
        predict_likelihood_parameters: bool = False,
        **kwargs,
    ) -> Union[TimeSeries, Sequence[TimeSeries], Sequence[Sequence[TimeSeries]]]:
        """
        For RegressionModels we create the lagged prediction data once per series using a moving window.
        With this, we can avoid having to recreate the tabular input data and call `model.predict()` for each
        forecastable index and series.
        Additionally, there is a dedicated subroutines for `last_points_only=True` and `last_points_only=False`.

        TODO: support forecast_horizon > output_chunk_length (auto-regression)
        """
        series, past_covariates, future_covariates, series_seq_type = (
            _process_historical_forecast_input(
                model=self,
                series=series,
                past_covariates=past_covariates,
                future_covariates=future_covariates,
                forecast_horizon=forecast_horizon,
                allow_autoregression=False,
            )
        )

        # TODO: move the loop here instead of duplicated code in each sub-routine?
        if last_points_only:
            hfc = _optimized_historical_forecasts_last_points_only(
                model=self,
                series=series,
                past_covariates=past_covariates,
                future_covariates=future_covariates,
                num_samples=num_samples,
                start=start,
                start_format=start_format,
                forecast_horizon=forecast_horizon,
                stride=stride,
                overlap_end=overlap_end,
                show_warnings=show_warnings,
                verbose=verbose,
                predict_likelihood_parameters=predict_likelihood_parameters,
                **kwargs,
            )
        else:
            hfc = _optimized_historical_forecasts_all_points(
                model=self,
                series=series,
                past_covariates=past_covariates,
                future_covariates=future_covariates,
                num_samples=num_samples,
                start=start,
                start_format=start_format,
                forecast_horizon=forecast_horizon,
                stride=stride,
                overlap_end=overlap_end,
                show_warnings=show_warnings,
                verbose=verbose,
                predict_likelihood_parameters=predict_likelihood_parameters,
                **kwargs,
            )
        return series2seq(hfc, seq_type_out=series_seq_type)

    @property
    def _supports_native_multioutput(self) -> bool:
        """
        Returns True if the model supports multi-output regression natively.
        """
        model = (
            self.model.estimator
            if isinstance(self.model, MultiOutputRegressor)
            else self.model
        )
        return model.__sklearn_tags__().target_tags.multi_output


class _QuantileModelContainer(OrderedDict):
    def __init__(self):
        super().__init__()


class RegressionModelWithCategoricalCovariates(RegressionModel, ABC):
    def __init__(
        self,
        model,
        lags: Union[int, list] = None,
        lags_past_covariates: Union[int, list[int]] = None,
        lags_future_covariates: Union[tuple[int, int], list[int]] = None,
        output_chunk_length: int = 1,
        output_chunk_shift: int = 0,
        add_encoders: Optional[dict] = None,
        multi_models: Optional[bool] = True,
        use_static_covariates: bool = True,
        categorical_past_covariates: Optional[Union[str, list[str]]] = None,
        categorical_future_covariates: Optional[Union[str, list[str]]] = None,
        categorical_static_covariates: Optional[Union[str, list[str]]] = None,
    ):
        """
        Extension of `RegressionModel` for regression models that support categorical covariates.

        Parameters
        ----------
        model
            Scikit-learn-like model with ``fit()`` and ``predict()`` methods. Also possible to use model that doesn't
            support multi-output regression for multivariate timeseries, in which case one regressor
            will be used per component in the multivariate series.
        lags
            Lagged target `series` values used to predict the next time step/s.
            If an integer, must be > 0. Uses the last `n=lags` past lags; e.g. `(-1, -2, ..., -lags)`, where `0`
            corresponds the first predicted time step of each sample. If `output_chunk_shift > 0`, then
            lag `-1` translates to `-1 - output_chunk_shift` steps before the first prediction step.
            If a list of integers, each value must be < 0. Uses only the specified values as lags.
            If a dictionary, the keys correspond to the `series` component names (of the first series when
            using multiple series) and the values correspond to the component lags (integer or list of integers). The
            key 'default_lags' can be used to provide default lags for un-specified components. Raises and error if some
            components are missing and the 'default_lags' key is not provided.
        lags_past_covariates
            Lagged `past_covariates` values used to predict the next time step/s.
            If an integer, must be > 0. Uses the last `n=lags_past_covariates` past lags; e.g. `(-1, -2, ..., -lags)`,
            where `0` corresponds to the first predicted time step of each sample. If `output_chunk_shift > 0`, then
            lag `-1` translates to `-1 - output_chunk_shift` steps before the first prediction step.
            If a list of integers, each value must be < 0. Uses only the specified values as lags.
            If a dictionary, the keys correspond to the `past_covariates` component names (of the first series when
            using multiple series) and the values correspond to the component lags (integer or list of integers). The
            key 'default_lags' can be used to provide default lags for un-specified components. Raises and error if some
            components are missing and the 'default_lags' key is not provided.
        lags_future_covariates
            Lagged `future_covariates` values used to predict the next time step/s. The lags are always relative to the
            first step in the output chunk, even when `output_chunk_shift > 0`.
            If a tuple of `(past, future)`, both values must be > 0. Uses the last `n=past` past lags and `n=future`
            future lags; e.g. `(-past, -(past - 1), ..., -1, 0, 1, .... future - 1)`, where `0` corresponds the first
            predicted time step of each sample. If `output_chunk_shift > 0`, the position of negative lags differ from
            those of `lags` and `lags_past_covariates`. In this case a future lag `-5` would point at the same
            step as a target lag of `-5 + output_chunk_shift`.
            If a list of integers, uses only the specified values as lags.
            If a dictionary, the keys correspond to the `future_covariates` component names (of the first series when
            using multiple series) and the values correspond to the component lags (tuple or list of integers). The key
            'default_lags' can be used to provide default lags for un-specified components. Raises and error if some
            components are missing and the 'default_lags' key is not provided.
        output_chunk_length
            Number of time steps predicted at once (per chunk) by the internal model. It is not the same as forecast
            horizon `n` used in `predict()`, which is the desired number of prediction points generated using a
            one-shot- or autoregressive forecast. Setting `n <= output_chunk_length` prevents auto-regression. This is
            useful when the covariates don't extend far enough into the future, or to prohibit the model from using
            future values of past and / or future covariates for prediction (depending on the model's covariate
            support).
        output_chunk_shift
            Optionally, the number of steps to shift the start of the output chunk into the future (relative to the
            input chunk end). This will create a gap between the input (history of target and past covariates) and
            output. If the model supports `future_covariates`, the `lags_future_covariates` are relative to the first
            step in the shifted output chunk. Predictions will start `output_chunk_shift` steps after the end of the
            target `series`. If `output_chunk_shift` is set, the model cannot generate autoregressive predictions
            (`n > output_chunk_length`).
        add_encoders
            A large number of past and future covariates can be automatically generated with `add_encoders`.
            This can be done by adding multiple pre-defined index encoders and/or custom user-made functions that
            will be used as index encoders. Additionally, a transformer such as Darts' :class:`Scaler` can be added to
            transform the generated covariates. This happens all under one hood and only needs to be specified at
            model creation.
            Read :meth:`SequentialEncoder <darts.dataprocessing.encoders.SequentialEncoder>` to find out more about
            ``add_encoders``. Default: ``None``. An example showing some of ``add_encoders`` features:

            .. highlight:: python
            .. code-block:: python

                def encode_year(idx):
                    return (idx.year - 1950) / 50

                add_encoders={
                    'cyclic': {'future': ['month']},
                    'datetime_attribute': {'future': ['hour', 'dayofweek']},
                    'position': {'past': ['relative'], 'future': ['relative']},
                    'custom': {'past': [encode_year]},
                    'transformer': Scaler(),
                    'tz': 'CET'
                }
            ..
        multi_models
            If True, a separate model will be trained for each future lag to predict. If False, a single model is
            trained to predict at step 'output_chunk_length' in the future. Default: True.
        use_static_covariates
            Whether the model should use static covariate information in case the input `series` passed to ``fit()``
            contain static covariates. If ``True``, and static covariates are available at fitting time, will enforce
            that all target `series` have the same static covariate dimensionality in ``fit()`` and ``predict()``.
        categorical_past_covariates
            Optionally, component name or list of component names specifying the past covariates that should be treated
            as categorical.
        categorical_future_covariates
            Optionally, component name or list of component names specifying the future covariates that should be
            treated as categorical.
        categorical_static_covariates
            Optionally, string or list of strings specifying the static covariates that should be treated as
            categorical.
        """
        super().__init__(
            lags=lags,
            lags_past_covariates=lags_past_covariates,
            lags_future_covariates=lags_future_covariates,
            output_chunk_length=output_chunk_length,
            output_chunk_shift=output_chunk_shift,
            add_encoders=add_encoders,
            model=model,
            multi_models=multi_models,
            use_static_covariates=use_static_covariates,
        )

        if categorical_static_covariates is not None and not use_static_covariates:
            raise_log(
                ValueError(
                    "`categorical_static_covariates` is declared but `use_static_covariates` is set to False."
                ),
                logger,
            )
        if categorical_past_covariates is not None and lags_past_covariates is None:
            raise_log(
                ValueError(
                    "`categorical_past_covariates` is declared but `lags_past_covariates` is not set."
                ),
                logger,
            )
        if categorical_future_covariates is not None and lags_future_covariates is None:
            raise_log(
                ValueError(
                    "`categorical_future_covariates` is declared but `lags_future_covariates` is not set."
                ),
                logger,
            )

        self.categorical_past_covariates = (
            [categorical_past_covariates]
            if isinstance(categorical_past_covariates, str)
            else categorical_past_covariates
        )
        self.categorical_future_covariates = (
            [categorical_future_covariates]
            if isinstance(categorical_future_covariates, str)
            else categorical_future_covariates
        )
        self.categorical_static_covariates = (
            [categorical_static_covariates]
            if isinstance(categorical_static_covariates, str)
            else categorical_static_covariates
        )
        self._categorical_indices = []  # Indices are set on fit

    @property
    @abstractmethod
    def _categorical_fit_param(self) -> Optional[str]:
        """
        Returns the name of the categorical features parameter from model's `fit` method .
        """

    def _get_categorical_features(
        self,
        series: Union[Sequence[TimeSeries], TimeSeries],
        past_covariates: Optional[Union[Sequence[TimeSeries], TimeSeries]] = None,
        future_covariates: Optional[Union[Sequence[TimeSeries], TimeSeries]] = None,
    ) -> tuple[list[int], list[str]]:
        """
        Returns the indices and column names of the categorical features in the regression model.

        Steps:
        1. Get the list of features used in the model. We keep the creation order of the different lags/features
            in create_lagged_data.
        2. Get the indices of the categorical features in the list of features.
        """
        categorical_covariates = [
            [],  # currently no categorical target components allowed
            self.categorical_past_covariates
            if self.categorical_past_covariates
            else [],
            self.categorical_future_covariates
            if self.categorical_future_covariates
            else [],
            self.categorical_static_covariates
            if self.categorical_static_covariates
            else [],
        ]

        # if no categorical covariates are declared, return empty lists
        if sum(len(cat_cov) for cat_cov in categorical_covariates) == 0:
            return [], []

        target_ts = get_single_series(series)
        past_covs_ts = get_single_series(past_covariates)
        fut_covs_ts = get_single_series(future_covariates)

        feature_list = [
            [
                ("target", component, lag)
                for lag in self.lags.get("target", [])
                for component in target_ts.components
            ],
            [
                ("past_cov", component, lag)
                for lag in self.lags.get("past", [])
                for component in past_covs_ts.components
            ],
            [
                ("fut_cov", component, lag)
                for lag in self.lags.get("future", [])
                for component in fut_covs_ts.components
            ],
            (
                [
                    ("static_cov", component, 0)
                    for component in list(target_ts.static_covariates.columns)
                ]
                if target_ts.has_static_covariates
                else []
            ),
        ]

        # keep track of feature list index to refer to the columns indices
        index = 0
        indices = []
        col_names = []
        series_type = [
            "series",
            "past_covariates",
            "future_covariates",
            "static_covariates",
        ]
        for cat_covs, features, s_type in zip(
            categorical_covariates, feature_list, series_type
        ):
            # extract all categorical feature indices
            extracted_categorical_features = []
            for prefix, component, lag in features:
                if component in cat_covs:
                    indices.append(index)
                    col_names.append(f"{prefix}_{component}_lag{lag}")
                    extracted_categorical_features.append(component)
                index += 1

            # check that all cat components were extracted
            missing_comps = [
                comp for comp in cat_covs if comp not in extracted_categorical_features
            ]
            if missing_comps:
                raise_log(
                    ValueError(
                        f"Some `categorical_{s_type}` components "
                        f"({missing_comps}) declared at model creation are "
                        f"not present in the `{s_type}` passed to the `fit()` call. "
                        f"Available feature(s) are: {set([comp for _, comp, _ in features])}"
                    ),
                    logger=logger,
                )
        return indices, col_names

    def _fit_model(
        self,
        series,
        past_covariates,
        future_covariates,
        max_samples_per_ts,
        sample_weight,
        **kwargs,
    ):
        """
        Custom fit function for `RegressionModelWithCategoricalCovariates` models, adding logic to let the model
        handle categorical features directly.
        """
        cat_col_indices, _ = self._get_categorical_features(
            series=series,
            past_covariates=past_covariates,
            future_covariates=future_covariates,
        )
        self._categorical_indices = cat_col_indices

        # cat_param_name is None if model has no attribute to specify categorical features in `fit()`
        cat_param_name = self._categorical_fit_param

        # Add attributes in kwargs if applicable for model's `fit()` method
        if cat_param_name is not None and len(cat_col_indices) > 0:
            kwargs[cat_param_name] = cat_col_indices

        super()._fit_model(
            series=series,
            past_covariates=past_covariates,
            future_covariates=future_covariates,
            max_samples_per_ts=max_samples_per_ts,
            sample_weight=sample_weight,
            **kwargs,
        )

    def _validate_categorical_components(self, samples):
        """Check if categorical features are integer-encoded"""
        if np.any(samples[:, self._categorical_indices] % 1 != 0):
            raise_log(
                ValueError(
                    "Categorical features must be integer-encoded, decimal values found instead."
                ),
                logger=logger,
            )

    def _format_samples(
        self, samples: np.ndarray, labels: Optional[np.ndarray] = None
    ) -> tuple[Any, Any]:
        """
        Validate and format the categorical columns listed in self._categorical_indices accordingly to the model's
        requirements.
        """
        if len(self._categorical_indices) != 0:
            self._validate_categorical_components(samples)
        return samples, labels<|MERGE_RESOLUTION|>--- conflicted
+++ resolved
@@ -1231,16 +1231,13 @@
         predict_likelihood_parameters: bool,
         **kwargs,
     ) -> np.ndarray:
-<<<<<<< HEAD
-        """By default, the regression model returns a single sample."""
-        x, _ = self._format_samples(x)
-=======
         """Generate predictions.
 
         Generates deterministic predictions if no `Likelihood` was used.
         Otherwise, generates probabilistic predictions. Either sampled from the predicted distribution,
         or the predicted distribution parameters directly.
         """
+        x, _ = self._format_samples(x)
         if self.likelihood is not None:
             return self.likelihood.predict(
                 model=self,
@@ -1250,7 +1247,6 @@
                 **kwargs,
             )
 
->>>>>>> e687fb7a
         prediction = self.model.predict(x, **kwargs)
         k = x.shape[0]
         return prediction.reshape(k, self.pred_dim, -1)
