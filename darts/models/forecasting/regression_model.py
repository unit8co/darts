--- conflicted
+++ resolved
@@ -31,10 +31,14 @@
 from typing import List, Optional, Sequence, Tuple, Union
 
 import numpy as np
+import pandas as pd
 from sklearn.linear_model import LinearRegression
 
 from darts.logging import get_logger, raise_if, raise_if_not, raise_log
-from darts.models.forecasting.forecasting_model import GlobalForecastingModel
+from darts.models.forecasting.forecasting_model import (
+    ForecastingModel,
+    GlobalForecastingModel,
+)
 from darts.timeseries import TimeSeries
 from darts.utils.data.tabularization import create_lagged_training_data
 from darts.utils.multioutput import MultiOutputRegressor
@@ -353,11 +357,7 @@
         training_samples = np.concatenate(training_samples, axis=0)
         training_labels = np.concatenate(training_labels, axis=0)
 
-<<<<<<< HEAD
         training_samples = self._add_static_covariates(
-            self.model, target_series, training_samples
-=======
-        training_samples = _add_static_covariates(
             self,
             training_samples,
             target_series,
@@ -365,39 +365,114 @@
             past_covariates=past_covariates,
             future_covariates=future_covariates,
             max_samples_per_ts=max_samples_per_ts,
->>>>>>> f0035e3a
         )
 
         return training_samples, training_labels
 
     @staticmethod
-    def _add_static_covariates(model, series, features):
-        """
-        Add static covariates to the features. Accounts for series with potentially different static covariates
-        by padding with 0 to accomodate for the maximum number of available static_covariates in any of the given
-        series in the sequence. If no static covariates are provided for a given series, its corresponding features
-        are padded with 0.
-        """
-
-        series = series2seq(series)
-        reps = features.shape[0] // len(series)
+    def _add_static_covariates(
+        model: ForecastingModel,
+        features: np.array,
+        target_series: Union[TimeSeries, Sequence[TimeSeries]],
+        min_target_lag: int,
+        output_chunk_length: int,
+        min_past_cov_lag: Optional[int] = None,
+        min_future_cov_lag: Optional[int] = None,
+        max_future_cov_lag: Optional[int] = None,
+        past_covariates: Optional[Union[TimeSeries, Sequence[TimeSeries]]] = None,
+        future_covariates: Optional[Union[TimeSeries, Sequence[TimeSeries]]] = None,
+        max_samples_per_ts: Optional[int] = None,
+    ):
+        """
+        Add static covariates to the features' table for RegressionModels.
+        Accounts for series with potentially different static covariates by padding with 0 to accomodate for the maximum
+        number of available static_covariates in any of the given series in the sequence.
+        If no static covariates are provided for a given series, its corresponding features are padded with 0.
+        Accounts for the case where the model is trained with series with static covariates and then used to predict
+        on series without static covariates by padding with 0 the corresponding features of the series without
+        static covariates.
+        Parameters
+        ----------
+        model
+            The regression model. Should be an instance of darts.models.RegressionModel.
+        features
+            The features' numpy array to which the static covariates will be added.
+        target_series
+            The target series from which to read the static covariates.
+        min_target_lag
+            The minimum past lag of the target series.
+        output_chunk_length
+            The model's output chunk length.
+        min_past_cov_lag
+            The minimum past lag of the past covariates.
+        min_future_cov_lag
+            The minimum past lag of the future covariates.
+        max_future_cov_lag
+            The maximum future lag of the future covariates.
+        max_samples_per_ts
+            Optionally, the maximum number of samples to be drawn for training or inference.
+            It is set to 1 for inference (i.e., auto-regressively predict one step at a time, hence generate one
+            feature vector at a time).
+        """
+
+        model = model.model
+
+        target_series = series2seq(target_series)
+        past_covariates = series2seq(past_covariates)
+        future_covariates = series2seq(future_covariates)
+
+        n_comps = target_series[0].n_components
+
+        max_past_lag = max(
+            abs(v)
+            for v in [min_target_lag, min_past_cov_lag, min_future_cov_lag]
+            if v is not None
+        )
+
         # collect static covariates info
-        map = {"covs_width": [], "values": []}
-        for ts in series:
+        scovs_map = {"covs_exist": False, "df": [], "reps": [], "names": set()}
+
+        for idx, ts in enumerate(target_series):
+            len_target_features = len(ts) - max_past_lag - (output_chunk_length - 1)
+            len_past_cov_features = (
+                (len(past_covariates[idx]) - max_past_lag)
+                if past_covariates is not None
+                else None
+            )
+            len_future_cov_features = (
+                (len(future_covariates[idx]) - max_past_lag - max_future_cov_lag)
+                if future_covariates is not None
+                else None
+            )
+            len_shortest_features = min(
+                v
+                for v in [
+                    len_target_features,
+                    len_past_cov_features,
+                    len_future_cov_features,
+                ]
+                if v is not None
+            )
+
             if ts.static_covariates is not None:
-                # reshape with order="F" to ensure that the covariates are read column wise
-                scovs = ts.static_covariates_values(copy=False).reshape(
-                    1, -1, order="F"
+
+                scovs_map["names"].update(set(ts.static_covariates.columns))
+                scovs_map["covs_exist"] = True
+                scovs_map["df"].append(ts.static_covariates)
+                scovs_map["reps"].append(
+                    max_samples_per_ts
+                    if max_samples_per_ts is not None
+                    else len_shortest_features
                 )
-                map["covs_width"].append(scovs.shape[1])
-                map["values"].append(scovs)
             else:
-                map["covs_width"].append(0)
-                map["values"].append(np.array([]))
-
-        max_width = max(map["covs_width"])
-
-        if max_width == 0:
+                scovs_map["df"].append(pd.DataFrame())
+                scovs_map["reps"].append(
+                    max_samples_per_ts
+                    if max_samples_per_ts is not None
+                    else len_shortest_features
+                )
+
+        if not scovs_map["covs_exist"]:
             if (
                 hasattr(model, "n_features_in_")
                 and model.n_features_in_ is not None
@@ -406,7 +481,7 @@
                 # for when series in prediction do not have static covariates but some of the training series did
                 pad_zeros = np.zeros((1, model.n_features_in_ - features.shape[1]))
                 return np.concatenate(
-                    [features, np.tile(pad_zeros, reps=(reps, 1))], axis=1
+                    [features, np.tile(pad_zeros, reps=(features.shape[0], 1))], axis=1
                 )
             else:
                 return features
@@ -414,16 +489,21 @@
         else:
             # at least one series in the sequence has static covariates
             static_covs = []
-
+            col_names = list(scovs_map["names"])
             # build static covariates array
-            for i in range(len(series)):
-                pad_zeros = np.zeros((1, max_width - map["covs_width"][i]))
-                scovs = (
-                    np.concatenate((map["values"][i], pad_zeros), axis=1)
-                    if map["covs_width"][i] > 0
-                    else pad_zeros
-                )
-                static_covs.append(np.tile(scovs, reps=(reps, 1)))
+            for i in range(len(target_series)):
+                df = scovs_map["df"][i]
+
+                if not df.empty:
+                    df = df.reindex(col_names, axis=1, fill_value=0.0, copy=True)
+                    # reshape with order="F" to ensure that the covariates are read column wise
+                    scovs = df.values.reshape(1, -1, order="F")
+                    static_covs.append(np.tile(scovs, reps=(scovs_map["reps"][i], 1)))
+                else:
+                    pad_zeros = np.zeros((1, len(col_names) * n_comps))
+                    static_covs.append(
+                        np.tile(pad_zeros, reps=(scovs_map["reps"][i], 1))
+                    )
             static_covs = np.concatenate(static_covs, axis=0)
 
             # concatenate static covariates to features
@@ -765,10 +845,7 @@
 
             # concatenate retrieved lags
             X = np.concatenate(np_X, axis=1)
-<<<<<<< HEAD
-            X = self._add_static_covariates(self.model, series, X)
-=======
-            X = _add_static_covariates(
+            X = self._add_static_covariates(
                 self,
                 X,
                 series,
@@ -777,7 +854,6 @@
                 future_covariates=future_covariates,
                 max_samples_per_ts=1,
             )
->>>>>>> f0035e3a
 
             # X has shape (n_series * n_samples, n_regression_features)
             prediction = self._predict_and_sample(X, num_samples, **kwargs)
