--- conflicted
+++ resolved
@@ -27,11 +27,7 @@
 if their static covariates do not have the same size, the shorter ones are padded with 0 valued features.
 """
 from collections import OrderedDict
-<<<<<<< HEAD
-from typing import Any, Callable, List, Optional, Sequence, Tuple, Union
-=======
-from typing import Any, Dict, List, Optional, Sequence, Tuple, Union
->>>>>>> d6edb1a6
+from typing import Any, Callable, Dict, List, Optional, Sequence, Tuple, Union
 
 import numpy as np
 import pandas as pd
