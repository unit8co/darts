--- conflicted
+++ resolved
@@ -640,15 +640,11 @@
         training_samples = np.concatenate(features, axis=0)
         training_labels = np.concatenate(labels, axis=0)
 
-<<<<<<< HEAD
-        return training_samples, training_labels, sample_weights_values
-=======
         # if labels are of shape (n_samples, 1) flatten it to shape (n_samples,)
         if len(training_labels.shape) == 2 and training_labels.shape[1] == 1:
             training_labels = training_labels.ravel()
 
-        return training_samples, training_labels
->>>>>>> 05f6ddfb
+        return training_samples, training_labels, sample_weights_values
 
     def _fit_model(
         self,
@@ -656,40 +652,22 @@
         past_covariates: Sequence[TimeSeries],
         future_covariates: Sequence[TimeSeries],
         max_samples_per_ts: int,
-<<<<<<< HEAD
         sample_weight: Union[TimeSeries, str],
-=======
         val_series: Optional[Sequence[TimeSeries]] = None,
         val_past_covariates: Optional[Sequence[TimeSeries]] = None,
         val_future_covariates: Optional[Sequence[TimeSeries]] = None,
->>>>>>> 05f6ddfb
         **kwargs,
     ):
         """
         Function that fit the model. Deriving classes can override this method for adding additional
         parameters (e.g., adding validation data), keeping the sanity checks on series performed by fit().
         """
-
-<<<<<<< HEAD
         training_samples, training_labels, sample_weights = self._create_lagged_data(
-            target_series,
-            past_covariates,
-            future_covariates,
-            max_samples_per_ts,
-            sample_weight,
-        )
-
-        # if training_labels is of shape (n_samples, 1) flatten it to shape (n_samples,)
-        if len(training_labels.shape) == 2 and training_labels.shape[1] == 1:
-            training_labels = training_labels.ravel()
-
-        self.model.fit(training_samples, training_labels, sample_weights, **kwargs)
-=======
-        training_set = self._create_lagged_data(
             series=series,
             past_covariates=past_covariates,
             future_covariates=future_covariates,
             max_samples_per_ts=max_samples_per_ts,
+            sample_weight=sample_weight,
         )
 
         if self.supports_val_set and val_series is not None:
@@ -700,8 +678,9 @@
                 val_future_covariates=val_future_covariates,
                 max_samples_per_ts=max_samples_per_ts,
             )
-        self.model.fit(*training_set, **kwargs)
->>>>>>> 05f6ddfb
+        self.model.fit(
+            training_samples, training_labels, sample_weights=sample_weights, **kwargs
+        )
 
         # generate and store the lagged components names (for feature importance analysis)
         self._lagged_feature_names, self._lagged_label_names = (
@@ -914,21 +893,14 @@
             raise_log(ValueError("\n".join(component_lags_error_msg)), logger)
 
         self._fit_model(
-<<<<<<< HEAD
-            series,
-            past_covariates,
-            future_covariates,
-            max_samples_per_ts,
-            sample_weight,
-=======
             series=series,
             past_covariates=past_covariates,
             future_covariates=future_covariates,
             val_series=val_series,
             val_past_covariates=val_past_covariates,
             val_future_covariates=val_future_covariates,
+            sample_weight=sample_weight,
             max_samples_per_ts=max_samples_per_ts,
->>>>>>> 05f6ddfb
             **kwargs,
         )
         return self
