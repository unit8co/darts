"""
Regression Model
----------------
A `RegressionModel` forecasts future values of a target series based on

* The target series (past lags only)

* An optional past_covariates series (past lags only)

* An optional future_covariates series (possibly past and future lags)

* Available static covariates


The regression models are learned in a supervised way, and they can wrap around any "scikit-learn like" regression model
acting on tabular data having ``fit()`` and ``predict()`` methods.

Darts also provides :class:`LinearRegressionModel` and :class:`RandomForest`, which are regression models
wrapping around scikit-learn linear regression and random forest regression, respectively.

Behind the scenes this model is tabularizing the time series data to make it work with regression models.

The lags can be specified either using an integer - in which case it represents the _number_ of (past or future) lags
to take into consideration, or as a list - in which case the lags have to be enumerated (strictly negative values
denoting past lags and positive values including 0 denoting future lags).
When static covariates are present, they are appended to the lagged features. When multiple time series are passed,
if their static covariates do not have the same size, the shorter ones are padded with 0 valued features.
"""

from collections import OrderedDict
from typing import Any, Callable, Dict, List, Optional, Sequence, Tuple, Union

try:
    from typing import Literal
except ImportError:
    from typing_extensions import Literal

import numpy as np
import pandas as pd
from sklearn.linear_model import LinearRegression

from darts.logging import get_logger, raise_if, raise_if_not, raise_log
from darts.models.forecasting.forecasting_model import GlobalForecastingModel
from darts.timeseries import TimeSeries
from darts.utils.data.tabularization import (
    add_static_covariates_to_lagged_data,
    create_lagged_component_names,
    create_lagged_training_data,
)
from darts.utils.historical_forecasts import (
    _check_optimizable_historical_forecasts_global_models,
    _optimized_historical_forecasts_all_points,
    _optimized_historical_forecasts_last_points_only,
    _process_historical_forecast_input,
)
from darts.utils.multioutput import MultiOutputRegressor
from darts.utils.utils import (
    _check_quantiles,
    get_single_series,
    seq2series,
    series2seq,
)

logger = get_logger(__name__)

LAGS_TYPE = Union[int, List[int], Dict[str, Union[int, List[int]]]]
FUTURE_LAGS_TYPE = Union[
    Tuple[int, int], List[int], Dict[str, Union[Tuple[int, int], List[int]]]
]


class RegressionModel(GlobalForecastingModel):
    def __init__(
        self,
        lags: Optional[LAGS_TYPE] = None,
        lags_past_covariates: Optional[LAGS_TYPE] = None,
        lags_future_covariates: Optional[FUTURE_LAGS_TYPE] = None,
        output_chunk_length: int = 1,
        output_chunk_shift: int = 0,
        add_encoders: Optional[dict] = None,
        model=None,
        multi_models: Optional[bool] = True,
        use_static_covariates: bool = True,
    ):
        """Regression Model
        Can be used to fit any scikit-learn-like regressor class to predict the target time series from lagged values.

        Parameters
        ----------
        lags
            Lagged target `series` values used to predict the next time step/s.
            If an integer, must be > 0. Uses the last `n=lags` past lags; e.g. `(-1, -2, ..., -lags)`, where `0`
            corresponds the first predicted time step of each sample. If `output_chunk_shift > 0`, then
            lag `-1` translates to `-1 - output_chunk_shift` steps before the first prediction step.
            If a list of integers, each value must be < 0. Uses only the specified values as lags.
            If a dictionary, the keys correspond to the `series` component names (of the first series when
            using multiple series) and the values correspond to the component lags (integer or list of integers). The
            key 'default_lags' can be used to provide default lags for un-specified components. Raises and error if some
            components are missing and the 'default_lags' key is not provided.
        lags_past_covariates
            Lagged `past_covariates` values used to predict the next time step/s.
            If an integer, must be > 0. Uses the last `n=lags_past_covariates` past lags; e.g. `(-1, -2, ..., -lags)`,
            where `0` corresponds to the first predicted time step of each sample. If `output_chunk_shift > 0`, then
            lag `-1` translates to `-1 - output_chunk_shift` steps before the first prediction step.
            If a list of integers, each value must be < 0. Uses only the specified values as lags.
            If a dictionary, the keys correspond to the `past_covariates` component names (of the first series when
            using multiple series) and the values correspond to the component lags (integer or list of integers). The
            key 'default_lags' can be used to provide default lags for un-specified components. Raises and error if some
            components are missing and the 'default_lags' key is not provided.
        lags_future_covariates
            Lagged `future_covariates` values used to predict the next time step/s. The lags are always relative to the
            first step in the output chunk, even when `output_chunk_shift > 0`.
            If a tuple of `(past, future)`, both values must be > 0. Uses the last `n=past` past lags and `n=future`
            future lags; e.g. `(-past, -(past - 1), ..., -1, 0, 1, .... future - 1)`, where `0` corresponds the first
            predicted time step of each sample. If `output_chunk_shift > 0`, the position of negative lags differ from
            those of `lags` and `lags_past_covariates`. In this case a future lag `-5` would point at the same
            step as a target lag of `-5 + output_chunk_shift`.
            If a list of integers, uses only the specified values as lags.
            If a dictionary, the keys correspond to the `future_covariates` component names (of the first series when
            using multiple series) and the values correspond to the component lags (tuple or list of integers). The key
            'default_lags' can be used to provide default lags for un-specified components. Raises and error if some
            components are missing and the 'default_lags' key is not provided.
        output_chunk_length
            Number of time steps predicted at once (per chunk) by the internal model. It is not the same as forecast
            horizon `n` used in `predict()`, which is the desired number of prediction points generated using a
            one-shot- or auto-regressive forecast. Setting `n <= output_chunk_length` prevents auto-regression. This is
            useful when the covariates don't extend far enough into the future, or to prohibit the model from using
            future values of past and / or future covariates for prediction (depending on the model's covariate
            support).
        output_chunk_shift
            Optionally, the number of steps to shift the start of the output chunk into the future (relative to the
            input chunk end). This will create a gap between the input (history of target and past covariates) and
            output. If the model supports `future_covariates`, the `lags_future_covariates` are relative to the first
            step in the shifted output chunk. Predictions will start `output_chunk_shift` steps after the end of the
            target `series`. If `output_chunk_shift` is set, the model cannot generate auto-regressive predictions
            (`n > output_chunk_length`).
        add_encoders
            A large number of past and future covariates can be automatically generated with `add_encoders`.
            This can be done by adding multiple pre-defined index encoders and/or custom user-made functions that
            will be used as index encoders. Additionally, a transformer such as Darts' :class:`Scaler` can be added to
            transform the generated covariates. This happens all under one hood and only needs to be specified at
            model creation.
            Read :meth:`SequentialEncoder <darts.dataprocessing.encoders.SequentialEncoder>` to find out more about
            ``add_encoders``. Default: ``None``. An example showing some of ``add_encoders`` features:

            .. highlight:: python
            .. code-block:: python

                def encode_year(idx):
                    return (idx.year - 1950) / 50

                add_encoders={
                    'cyclic': {'future': ['month']},
                    'datetime_attribute': {'future': ['hour', 'dayofweek']},
                    'position': {'past': ['relative'], 'future': ['relative']},
                    'custom': {'past': [encode_year]},
                    'transformer': Scaler(),
                    'tz': 'CET'
                }
            ..
        model
            Scikit-learn-like model with ``fit()`` and ``predict()`` methods. Also possible to use model that doesn't
            support multi-output regression for multivariate timeseries, in which case one regressor
            will be used per component in the multivariate series.
            If None, defaults to: ``sklearn.linear_model.LinearRegression(n_jobs=-1)``.
        multi_models
            If True, a separate model will be trained for each future lag to predict. If False, a single model is
            trained to predict at step 'output_chunk_length' in the future. Default: True.
        use_static_covariates
            Whether the model should use static covariate information in case the input `series` passed to ``fit()``
            contain static covariates. If ``True``, and static covariates are available at fitting time, will enforce
            that all target `series` have the same static covariate dimensionality in ``fit()`` and ``predict()``.

        Examples
        --------
        >>> from darts.datasets import WeatherDataset
        >>> from darts.models import RegressionModel
        >>> from sklearn.linear_model import Ridge
        >>> series = WeatherDataset().load()
        >>> # predicting atmospheric pressure
        >>> target = series['p (mbar)'][:100]
        >>> # optionally, use past observed rainfall (pretending to be unknown beyond index 100)
        >>> past_cov = series['rain (mm)'][:100]
        >>> # optionally, use future temperatures (pretending this component is a forecast)
        >>> future_cov = series['T (degC)'][:106]
        >>> # wrap around the sklearn Ridge model
        >>> model = RegressionModel(
        >>>     model=Ridge(),
        >>>     lags=12,
        >>>     lags_past_covariates=4,
        >>>     lags_future_covariates=(0,6),
        >>>     output_chunk_length=6
        >>> )
        >>> model.fit(target, past_covariates=past_cov, future_covariates=future_cov)
        >>> pred = model.predict(6)
        >>> pred.values()
        array([[1005.73340676],
               [1005.71159051],
               [1005.7322616 ],
               [1005.76314504],
               [1005.82204348],
               [1005.89100967]])
        """

        super().__init__(add_encoders=add_encoders)

        self.model = model
        self.lags: Dict[str, List[int]] = {}
        self.component_lags: Dict[str, Dict[str, List[int]]] = {}
        self.input_dim = None
        self.multi_models = True if multi_models or output_chunk_length == 1 else False
        self._considers_static_covariates = use_static_covariates
        self._static_covariates_shape: Optional[Tuple[int, int]] = None
        self._lagged_feature_names: Optional[List[str]] = None
        self._lagged_label_names: Optional[List[str]] = None

        # check and set output_chunk_length
        raise_if_not(
            isinstance(output_chunk_length, int) and output_chunk_length > 0,
            f"output_chunk_length must be an integer greater than 0. Given: {output_chunk_length}",
            logger=logger,
        )
        self._output_chunk_length = output_chunk_length
        self._output_chunk_shift = output_chunk_shift

        # model checks
        if self.model is None:
            self.model = LinearRegression(n_jobs=-1)

        if not callable(getattr(self.model, "fit", None)):
            raise_log(
                Exception("Provided model object must have a fit() method", logger)
            )
        if not callable(getattr(self.model, "predict", None)):
            raise_log(
                Exception("Provided model object must have a predict() method", logger)
            )

        # check lags
        raise_if(
            (lags is None)
            and (lags_future_covariates is None)
            and (lags_past_covariates is None),
            "At least one of `lags`, `lags_future_covariates` or `lags_past_covariates` must be not None.",
        )

        # convert lags arguments to list of int
        # lags attribute should always be accessed with self._get_lags(), not self.lags.get()
        self.lags, self.component_lags = self._generate_lags(
            lags=lags,
            lags_past_covariates=lags_past_covariates,
            lags_future_covariates=lags_future_covariates,
            output_chunk_shift=output_chunk_shift,
        )

        self.pred_dim = self.output_chunk_length if self.multi_models else 1

    @staticmethod
    def _generate_lags(
        lags: Optional[LAGS_TYPE],
        lags_past_covariates: Optional[LAGS_TYPE],
        lags_future_covariates: Optional[FUTURE_LAGS_TYPE],
        output_chunk_shift: int,
    ) -> Tuple[Dict[str, List[int]], Dict[str, Dict[str, List[int]]]]:
        """
        Based on the type of the argument and the nature of the covariates, perform some sanity checks before
        converting the lags to a list of integer.

        If lags are provided as a dictionary, the lags values are contained in self.component_lags and the self.lags
        attributes contain only the extreme values
        If the lags are provided as integer, list, tuple or dictionary containing only the 'default_lags' keys, the lags
        values are contained in the self.lags attribute and the self.component_lags is an empty dictionary.

        If `output_chunk_shift > 0`, the `lags_future_covariates` are shifted into the future.
        """
        processed_lags: Dict[str, List[int]] = dict()
        processed_component_lags: Dict[str, Dict[str, List[int]]] = dict()
        for lags_values, lags_name, lags_abbrev in zip(
            [lags, lags_past_covariates, lags_future_covariates],
            ["lags", "lags_past_covariates", "lags_future_covariates"],
            ["target", "past", "future"],
        ):
            if lags_values is None:
                continue

            # converting to dictionary to run sanity checks
            if not isinstance(lags_values, dict):
                lags_values = {"default_lags": lags_values}
            elif len(lags_values) == 0:
                raise_log(
                    ValueError(
                        f"When passed as a dictionary, `{lags_name}` must contain at least one key."
                    ),
                    logger,
                )

            invalid_type = False
            supported_types = ""
            min_lags = None
            max_lags = None
            tmp_components_lags: Dict[str, List[int]] = dict()
            for comp_name, comp_lags in lags_values.items():
                if lags_name == "lags_future_covariates":
                    if isinstance(comp_lags, tuple):
                        raise_if_not(
                            len(comp_lags) == 2
                            and isinstance(comp_lags[0], int)
                            and isinstance(comp_lags[1], int),
                            f"`{lags_name}` - `{comp_name}`: tuple must be of length 2, and must contain two integers",
                            logger,
                        )

                        raise_if(
                            isinstance(comp_lags[0], bool)
                            or isinstance(comp_lags[1], bool),
                            f"`{lags_name}` - `{comp_name}`: tuple must contain integers, not bool",
                            logger,
                        )

                        raise_if_not(
                            comp_lags[0] >= 0 and comp_lags[1] >= 0,
                            f"`{lags_name}` - `{comp_name}`: tuple must contain positive integers. Given: {comp_lags}.",
                            logger,
                        )
                        raise_if(
                            comp_lags[0] == 0 and comp_lags[1] == 0,
                            f"`{lags_name}` - `{comp_name}`: tuple cannot be (0, 0) as it corresponds to an empty "
                            f"list of lags.",
                            logger,
                        )
                        tmp_components_lags[comp_name] = list(
                            range(-comp_lags[0], comp_lags[1])
                        )
                    elif isinstance(comp_lags, list):
                        for lag in comp_lags:
                            raise_if(
                                not isinstance(lag, int) or isinstance(lag, bool),
                                f"`{lags_name}` - `{comp_name}`: list must contain only integers. Given: {comp_lags}.",
                                logger,
                            )
                        tmp_components_lags[comp_name] = sorted(comp_lags)
                    else:
                        invalid_type = True
                        supported_types = "tuple or a list"
                else:
                    if isinstance(comp_lags, int):
                        raise_if_not(
                            comp_lags > 0,
                            f"`{lags_name}` - `{comp_name}`: integer must be strictly positive . Given: {comp_lags}.",
                            logger,
                        )
                        tmp_components_lags[comp_name] = list(range(-comp_lags, 0))
                    elif isinstance(comp_lags, list):
                        for lag in comp_lags:
                            raise_if(
                                not isinstance(lag, int) or (lag >= 0),
                                f"`{lags_name}` - `{comp_name}`: list must contain only strictly negative integers. "
                                f"Given: {comp_lags}.",
                                logger,
                            )
                        tmp_components_lags[comp_name] = sorted(comp_lags)
                    else:
                        invalid_type = True
                        supported_types = "strictly positive integer or a list"

                if invalid_type:
                    raise_log(
                        ValueError(
                            f"`{lags_name}` - `{comp_name}`: must be either a {supported_types}. "
                            f"Gived : {type(comp_lags)}."
                        ),
                        logger,
                    )

                # extracting min and max lags va
                if min_lags is None:
                    min_lags = tmp_components_lags[comp_name][0]
                else:
                    min_lags = min(min_lags, tmp_components_lags[comp_name][0])

                if max_lags is None:
                    max_lags = tmp_components_lags[comp_name][-1]
                else:
                    max_lags = max(max_lags, tmp_components_lags[comp_name][-1])

            # revert to shared lags logic when applicable
            if list(tmp_components_lags.keys()) == ["default_lags"]:
                processed_lags[lags_abbrev] = tmp_components_lags["default_lags"]
            else:
                processed_lags[lags_abbrev] = [min_lags, max_lags]
                processed_component_lags[lags_abbrev] = tmp_components_lags

            # if output chunk is shifted, shift future covariates lags with it
            if output_chunk_shift and lags_abbrev == "future":
                processed_lags[lags_abbrev] = [
                    lag_ + output_chunk_shift for lag_ in processed_lags[lags_abbrev]
                ]
                if processed_component_lags:
                    processed_component_lags[lags_abbrev] = {
                        comp_: [lag_ + output_chunk_shift for lag_ in lags_]
                        for comp_, lags_ in processed_component_lags[
                            lags_abbrev
                        ].items()
                    }
        return processed_lags, processed_component_lags

    def _get_lags(self, lags_type: str):
        """
        If lags were specified in a component-wise manner, they are contained in self.component_lags and
        the values in self.lags should be ignored as they correspond just the extreme values.
        """
        if lags_type in self.component_lags:
            return self.component_lags[lags_type]
        else:
            return self.lags.get(lags_type, None)

    @property
    def _model_encoder_settings(
        self,
    ) -> Tuple[int, int, bool, bool, Optional[List[int]], Optional[List[int]]]:
        target_lags = self.lags.get("target", [0])
        lags_past_covariates = self.lags.get("past", None)
        if lags_past_covariates is not None:
            lags_past_covariates = [
                min(lags_past_covariates)
                - int(not self.multi_models) * (self.output_chunk_length - 1),
                max(lags_past_covariates),
            ]
        lags_future_covariates = self.lags.get("future", None)
        if lags_future_covariates is not None:
            lags_future_covariates = [
                min(lags_future_covariates)
                - int(not self.multi_models) * (self.output_chunk_length - 1),
                max(lags_future_covariates),
            ]
        return (
            abs(min(target_lags)),
            self.output_chunk_length + self.output_chunk_shift,
            lags_past_covariates is not None,
            lags_future_covariates is not None,
            lags_past_covariates,
            lags_future_covariates,
        )

    @property
    def extreme_lags(
        self,
    ) -> Tuple[
        Optional[int],
        Optional[int],
        Optional[int],
        Optional[int],
        Optional[int],
        Optional[int],
        int,
    ]:
        min_target_lag = self.lags["target"][0] if "target" in self.lags else None
        max_target_lag = self.output_chunk_length - 1 + self.output_chunk_shift
        min_past_cov_lag = self.lags["past"][0] if "past" in self.lags else None
        max_past_cov_lag = self.lags["past"][-1] if "past" in self.lags else None
        min_future_cov_lag = self.lags["future"][0] if "future" in self.lags else None
        max_future_cov_lag = self.lags["future"][-1] if "future" in self.lags else None
        return (
            min_target_lag,
            max_target_lag,
            min_past_cov_lag,
            max_past_cov_lag,
            min_future_cov_lag,
            max_future_cov_lag,
            self.output_chunk_shift,
        )

    @property
    def supports_multivariate(self) -> bool:
        """
        If available, uses `model`'s native multivariate support. If not available, obtains multivariate support by
        wrapping the univariate model in a `sklearn.multioutput.MultiOutputRegressor`.
        """
        return True

    @property
    def min_train_series_length(self) -> int:
        return max(
            3,
            (
                -self.lags["target"][0] + self.output_chunk_length
                if "target" in self.lags
                else self.output_chunk_length
            )
            + self.output_chunk_shift,
        )

    @property
    def min_train_samples(self) -> int:
        return 2

    @property
    def output_chunk_length(self) -> int:
        return self._output_chunk_length

<<<<<<< HEAD
    def get_multioutput_estimator(self, horizon: int, target_dim: int):
        """Returns the estimator that forecasts the `horizon`th step of the `target_dim`th target component.

        Internally, estimators are grouped by `output_chunk_length` position, then by component.

        Parameters
        ----------
        horizon
            The index of the forecasting point within `output_chunk_length`.
        target_dim
            The index of the target component.
        """
=======
    @property
    def output_chunk_shift(self) -> int:
        return self._output_chunk_shift

    def get_multioutput_estimator(self, horizon, target_dim):
>>>>>>> ccd0d423
        raise_if_not(
            isinstance(self.model, MultiOutputRegressor),
            "The sklearn model is not a MultiOutputRegressor object.",
            logger,
        )
        raise_if_not(
            0 <= horizon < self.output_chunk_length,
            f"`horizon` must be `>= 0` and `< output_chunk_length={self.output_chunk_length}`.",
            logger,
        )
        raise_if_not(
            0 <= target_dim < self.input_dim["target"],
            f"`target_dim` must be `>= 0`, and `< n_target_components={self.input_dim['target']}`.",
            logger,
        )

        # when multi_models=True, one model per horizon and target component
        idx_estimator = (
            self.multi_models * self.input_dim["target"] * horizon + target_dim
        )
        return self.model.estimators_[idx_estimator]

    def get_estimator(self, horizon: int, target_dim: int):
        """Returns the estimator that forecasts the `horizon`th step of the `target_dim`th target component.

        The model is returned directly if it supports multi-output natively.

        Parameters
        ----------
        horizon
            The index of the forecasting point within `output_chunk_length`.
        target_dim
            The index of the target component.
        """

        if isinstance(self.model, MultiOutputRegressor):
            return self.get_multioutput_estimator(
                horizon=horizon, target_dim=target_dim
            )
        else:
            logger.info(
                "Model supports multi-output; a single estimator forecasts all the horizons and components."
            )
            return self.model

    def _create_lagged_data(
        self,
        target_series: Sequence[TimeSeries],
        past_covariates: Sequence[TimeSeries],
        future_covariates: Sequence[TimeSeries],
        max_samples_per_ts: int,
    ):
        (
            features,
            labels,
            _,
            self._static_covariates_shape,
        ) = create_lagged_training_data(
            target_series=target_series,
            output_chunk_length=self.output_chunk_length,
            output_chunk_shift=self.output_chunk_shift,
            past_covariates=past_covariates,
            future_covariates=future_covariates,
            lags=self._get_lags("target"),
            lags_past_covariates=self._get_lags("past"),
            lags_future_covariates=self._get_lags("future"),
            uses_static_covariates=self.uses_static_covariates,
            last_static_covariates_shape=None,
            max_samples_per_ts=max_samples_per_ts,
            multi_models=self.multi_models,
            check_inputs=False,
            concatenate=False,
        )

        expected_nb_feat = (
            features[0].shape[1]
            if isinstance(features, Sequence)
            else features.shape[1]
        )
        for i, (X_i, y_i) in enumerate(zip(features, labels)):
            # TODO: account for scenario where two wrong shapes can silently hide the problem
            if expected_nb_feat != X_i.shape[1]:
                shape_error_msg = []
                for ts, cov_name, arg_name in zip(
                    [target_series, past_covariates, future_covariates],
                    ["target", "past", "future"],
                    ["series", "past_covariates", "future_covariates"],
                ):
                    if ts is not None and ts[i].width != self.input_dim[cov_name]:
                        shape_error_msg.append(
                            f"Expected {self.input_dim[cov_name]} components but received "
                            f"{ts[i].width} components at index {i} of `{arg_name}`."
                        )
                raise_log(ValueError("\n".join(shape_error_msg)), logger)
            features[i] = X_i[:, :, 0]
            labels[i] = y_i[:, :, 0]

        training_samples = np.concatenate(features, axis=0)
        training_labels = np.concatenate(labels, axis=0)

        return training_samples, training_labels

    def _fit_model(
        self,
        target_series: Sequence[TimeSeries],
        past_covariates: Sequence[TimeSeries],
        future_covariates: Sequence[TimeSeries],
        max_samples_per_ts: int,
        **kwargs,
    ):
        """
        Function that fit the model. Deriving classes can override this method for adding additional parameters (e.g.,
        adding validation data), keeping the sanity checks on series performed by fit().
        """

        training_samples, training_labels = self._create_lagged_data(
            target_series,
            past_covariates,
            future_covariates,
            max_samples_per_ts,
        )

        # if training_labels is of shape (n_samples, 1) flatten it to shape (n_samples,)
        if len(training_labels.shape) == 2 and training_labels.shape[1] == 1:
            training_labels = training_labels.ravel()
        self.model.fit(training_samples, training_labels, **kwargs)

        # generate and store the lagged components names (for feature importance analysis)
        self._lagged_feature_names, self._lagged_label_names = (
            create_lagged_component_names(
                target_series=target_series,
                past_covariates=past_covariates,
                future_covariates=future_covariates,
                lags=self._get_lags("target"),
                lags_past_covariates=self._get_lags("past"),
                lags_future_covariates=self._get_lags("future"),
                output_chunk_length=self.output_chunk_length,
                concatenate=False,
                use_static_covariates=self.uses_static_covariates,
            )
        )

    def fit(
        self,
        series: Union[TimeSeries, Sequence[TimeSeries]],
        past_covariates: Optional[Union[TimeSeries, Sequence[TimeSeries]]] = None,
        future_covariates: Optional[Union[TimeSeries, Sequence[TimeSeries]]] = None,
        max_samples_per_ts: Optional[int] = None,
        n_jobs_multioutput_wrapper: Optional[int] = None,
        **kwargs,
    ):
        """
        Fit/train the model on one or multiple series.

        Parameters
        ----------
        series
            TimeSeries or Sequence[TimeSeries] object containing the target values.
        past_covariates
            Optionally, a series or sequence of series specifying past-observed covariates
        future_covariates
            Optionally, a series or sequence of series specifying future-known covariates
        max_samples_per_ts
            This is an integer upper bound on the number of tuples that can be produced
            per time series. It can be used in order to have an upper bound on the total size of the dataset and
            ensure proper sampling. If `None`, it will read all of the individual time series in advance (at dataset
            creation) to know their sizes, which might be expensive on big datasets.
            If some series turn out to have a length that would allow more than `max_samples_per_ts`, only the
            most recent `max_samples_per_ts` samples will be considered.
        n_jobs_multioutput_wrapper
            Number of jobs of the MultiOutputRegressor wrapper to run in parallel. Only used if the model doesn't
            support multi-output regression natively.
        **kwargs
            Additional keyword arguments passed to the `fit` method of the model.
        """
        # guarantee that all inputs are either list of TimeSeries or None
        series = series2seq(series)
        past_covariates = series2seq(past_covariates)
        future_covariates = series2seq(future_covariates)

        self._verify_static_covariates(series[0].static_covariates)

        self.encoders = self.initialize_encoders()
        if self.encoders.encoding_available:
            past_covariates, future_covariates = self.generate_fit_encodings(
                series=series,
                past_covariates=past_covariates,
                future_covariates=future_covariates,
            )

        if past_covariates is not None:
            self._uses_past_covariates = True
        if future_covariates is not None:
            self._uses_future_covariates = True
        if (
            get_single_series(series).static_covariates is not None
            and self.supports_static_covariates
            and self.considers_static_covariates
        ):
            self._uses_static_covariates = True

        for covs, name in zip([past_covariates, future_covariates], ["past", "future"]):
            raise_if(
                covs is not None and name not in self.lags,
                f"`{name}_covariates` not None in `fit()` method call, but `lags_{name}_covariates` is None in "
                f"constructor.",
            )

            raise_if(
                covs is None and name in self.lags,
                f"`{name}_covariates` is None in `fit()` method call, but `lags_{name}_covariates` is not None in "
                "constructor.",
            )

        # saving the dims of all input series to check at prediction time
        self.input_dim = {
            "target": series[0].width,
            "past": past_covariates[0].width if past_covariates else None,
            "future": future_covariates[0].width if future_covariates else None,
        }

        # if multi-output regression
        if not series[0].is_univariate or (
            self.output_chunk_length > 1 and self.multi_models
        ):
            # and model isn't wrapped already
            if not isinstance(self.model, MultiOutputRegressor):
                # check whether model supports multi-output regression natively
                if not (
                    callable(getattr(self.model, "_get_tags", None))
                    and isinstance(self.model._get_tags(), dict)
                    and self.model._get_tags().get("multioutput")
                ):
                    # if not, wrap model with MultiOutputRegressor
                    self.model = MultiOutputRegressor(
                        self.model, n_jobs=n_jobs_multioutput_wrapper
                    )
                elif self.model.__class__.__name__ == "CatBoostRegressor":
                    if (
                        self.model.get_params()["loss_function"]
                        == "RMSEWithUncertainty"
                    ):
                        self.model = MultiOutputRegressor(
                            self.model, n_jobs=n_jobs_multioutput_wrapper
                        )

        # warn if n_jobs_multioutput_wrapper was provided but not used
        if (
            not isinstance(self.model, MultiOutputRegressor)
            and n_jobs_multioutput_wrapper is not None
        ):
            logger.warning("Provided `n_jobs_multioutput_wrapper` wasn't used.")

        super().fit(
            series=seq2series(series),
            past_covariates=seq2series(past_covariates),
            future_covariates=seq2series(future_covariates),
        )
        variate2arg = {
            "target": "lags",
            "past": "lags_past_covariates",
            "future": "lags_future_covariates",
        }

        # if provided, component-wise lags must be defined for all the components of the first series
        component_lags_error_msg = []
        for variate_type, variate in zip(
            ["target", "past", "future"], [series, past_covariates, future_covariates]
        ):
            if variate_type not in self.component_lags:
                continue

            # ignore the fallback lags entry
            provided_components = set(self.component_lags[variate_type].keys())
            required_components = set(variate[0].components)

            wrong_components = list(
                provided_components - {"default_lags"} - required_components
            )
            missing_keys = list(required_components - provided_components)
            # lags were specified for unrecognized components
            if len(wrong_components) > 0:
                component_lags_error_msg.append(
                    f"The `{variate2arg[variate_type]}` dictionary specifies lags for components that are not "
                    f"present in the series : {wrong_components}. They must be removed to avoid any ambiguity."
                )
            elif len(missing_keys) > 0 and "default_lags" not in provided_components:
                component_lags_error_msg.append(
                    f"The {variate2arg[variate_type]} dictionary is missing the lags for the following components "
                    f"present in the series: {missing_keys}. The key 'default_lags' can be used to provide lags for "
                    f"all the non-explicitely defined components."
                )
            else:
                # reorder the components based on the input series, insert the default when necessary
                self.component_lags[variate_type] = {
                    comp_name: (
                        self.component_lags[variate_type][comp_name]
                        if comp_name in self.component_lags[variate_type]
                        else self.component_lags[variate_type]["default_lags"]
                    )
                    for comp_name in variate[0].components
                }

        # single error message for all the lags arguments
        if len(component_lags_error_msg) > 0:
            raise_log(ValueError("\n".join(component_lags_error_msg)), logger)

        self._fit_model(
            series, past_covariates, future_covariates, max_samples_per_ts, **kwargs
        )

        return self

    def predict(
        self,
        n: int,
        series: Optional[Union[TimeSeries, Sequence[TimeSeries]]] = None,
        past_covariates: Optional[Union[TimeSeries, Sequence[TimeSeries]]] = None,
        future_covariates: Optional[Union[TimeSeries, Sequence[TimeSeries]]] = None,
        num_samples: int = 1,
        verbose: bool = False,
        predict_likelihood_parameters: bool = False,
        show_warnings: bool = True,
        **kwargs,
    ) -> Union[TimeSeries, Sequence[TimeSeries]]:
        """Forecasts values for `n` time steps after the end of the series.

        Parameters
        ----------
        n : int
            Forecast horizon - the number of time steps after the end of the series for which to produce predictions.
        series : TimeSeries or list of TimeSeries, optional
            Optionally, one or several input `TimeSeries`, representing the history of the target series whose future
            is to be predicted. If specified, the method returns the forecasts of these series. Otherwise, the method
            returns the forecast of the (single) training series.
        past_covariates : TimeSeries or list of TimeSeries, optional
            Optionally, the past-observed covariates series needed as inputs for the model.
            They must match the covariates used for training in terms of dimension and type.
        future_covariates : TimeSeries or list of TimeSeries, optional
            Optionally, the future-known covariates series needed as inputs for the model.
            They must match the covariates used for training in terms of dimension and type.
        num_samples : int, default: 1
            Number of times a prediction is sampled from a probabilistic model. Should be set to 1
            for deterministic models.
        verbose
            Optionally, whether to print progress.
        predict_likelihood_parameters
            If set to `True`, the model predict the parameters of its Likelihood parameters instead of the target. Only
            supported for probabilistic models with a likelihood, `num_samples = 1` and `n<=output_chunk_length`.
            Default: ``False``
        **kwargs : dict, optional
            Additional keyword arguments passed to the `predict` method of the model. Only works with
            univariate target series.
        show_warnings
            Optionally, control whether warnings are shown. Not effective for all models.
        """
        if series is None:
            # then there must be a single TS, and that was saved in super().fit as self.training_series
            if self.training_series is None:
                raise_log(
                    ValueError(
                        "Input `series` must be provided. This is the result either from fitting on multiple series, "
                        "or from not having fit the model yet."
                    ),
                    logger,
                )
            series = self.training_series

        called_with_single_series = True if isinstance(series, TimeSeries) else False

        # guarantee that all inputs are either list of TimeSeries or None
        series = series2seq(series)

        if past_covariates is None and self.past_covariate_series is not None:
            past_covariates = [self.past_covariate_series] * len(series)
        if future_covariates is None and self.future_covariate_series is not None:
            future_covariates = [self.future_covariate_series] * len(series)
        past_covariates = series2seq(past_covariates)
        future_covariates = series2seq(future_covariates)

        self._verify_static_covariates(series[0].static_covariates)

        # encoders are set when calling fit(), but not when calling fit_from_dataset()
        # when covariates are loaded from model, they already contain the encodings: this is not a problem as the
        # encoders regenerate the encodings
        if self.encoders.encoding_available:
            past_covariates, future_covariates = self.generate_predict_encodings(
                n=n,
                series=series,
                past_covariates=past_covariates,
                future_covariates=future_covariates,
            )
        super().predict(
            n,
            series,
            past_covariates,
            future_covariates,
            num_samples,
            verbose,
            predict_likelihood_parameters,
            show_warnings,
        )

        # check that the input sizes of the target series and covariates match
        pred_input_dim = {
            "target": series[0].width,
            "past": past_covariates[0].width if past_covariates else None,
            "future": future_covariates[0].width if future_covariates else None,
        }
        raise_if_not(
            pred_input_dim == self.input_dim,
            f"The number of components of the target series and the covariates provided for prediction doesn't "
            f"match the number of components of the target series and the covariates this model has been "
            f"trained on.\n"
            f"Provided number of components for prediction: {pred_input_dim}\n"
            f"Provided number of components for training: {self.input_dim}",
        )

        # prediction preprocessing
        covariates = {
            "past": (past_covariates, self.lags.get("past")),
            "future": (future_covariates, self.lags.get("future")),
        }

        # prepare one_shot shift and step
        if self.multi_models:
            shift = 0
            step = self.output_chunk_length
        else:
            shift = self.output_chunk_length - 1
            step = 1

        # dictionary containing covariate data over time span required for prediction
        covariate_matrices = {}
        # dictionary containing covariate lags relative to minimum covariate lag
        relative_cov_lags = {}
        for cov_type, (covs, lags) in covariates.items():
            if covs is None:
                continue

            relative_cov_lags[cov_type] = np.array(lags) - lags[0]
            covariate_matrices[cov_type] = []
            for idx, (ts, cov) in enumerate(zip(series, covs)):
                # how many steps to go back from end of target series for start of covariates
                steps_back = -(min(lags) + 1) + shift
                lags_diff = max(lags) - min(lags) + 1
                # over how many steps the covariates range
                n_steps = lags_diff + max(0, n - self.output_chunk_length) + shift

                # calculate first and last required covariate time steps
                start_ts = ts.end_time() - ts.freq * steps_back
                end_ts = start_ts + ts.freq * (n_steps - 1)

                # check for sufficient covariate data
                if not (cov.start_time() <= start_ts and cov.end_time() >= end_ts):
                    index_text = (
                        " "
                        if called_with_single_series
                        else f" at list/sequence index {idx} "
                    )
                    raise_log(
                        ValueError(
                            f"The `{cov_type}_covariates`{index_text}are not long enough. "
                            f"Given horizon `n={n}`, `min(lags_{cov_type}_covariates)={lags[0]}`, "
                            f"`max(lags_{cov_type}_covariates)={lags[-1]}` and "
                            f"`output_chunk_length={self.output_chunk_length}`, the `{cov_type}_covariates` have to "
                            f"range from {start_ts} until {end_ts} (inclusive), but they only range from "
                            f"{cov.start_time()} until {cov.end_time()}."
                        ),
                        logger=logger,
                    )

                # use slice() instead of [] as for integer-indexed series [] does not act on time index
                # for range indexes, we make the end timestamp inclusive here
                end_ts = end_ts + ts.freq if ts.has_range_index else end_ts
                covariate_matrices[cov_type].append(
                    cov.slice(start_ts, end_ts).values(copy=False)
                )

            covariate_matrices[cov_type] = np.stack(covariate_matrices[cov_type])

        series_matrix = None
        if "target" in self.lags:
            series_matrix = np.stack(
                [
                    ts.values(copy=False)[self.lags["target"][0] - shift :, :]
                    for ts in series
                ]
            )

        # repeat series_matrix to shape (num_samples * num_series, n_lags, n_components)
        # [series 0 sample 0, series 0 sample 1, ..., series n sample k]
        series_matrix = np.repeat(series_matrix, num_samples, axis=0)

        # same for covariate matrices
        for cov_type, data in covariate_matrices.items():
            covariate_matrices[cov_type] = np.repeat(data, num_samples, axis=0)
        # prediction
        predictions = []
        last_step_shift = 0

        # t_pred indicates the number of time steps after the first prediction
        for t_pred in range(0, n, step):
            # in case of autoregressive forecast `(t_pred > 0)` and if `n` is not a round multiple of `step`,
            # we have to step back `step` from `n` in the last iteration
            if 0 < n - t_pred < step and t_pred > 0:
                last_step_shift = t_pred - (n - step)
                t_pred = n - step

            np_X = []
            # retrieve target lags
            if "target" in self.lags:
                if predictions:
                    series_matrix = np.concatenate(
                        [series_matrix, predictions[-1]], axis=1
                    )
                # component-wise lags
                if "target" in self.component_lags:
                    tmp_X = [
                        series_matrix[
                            :,
                            [lag - (shift + last_step_shift) for lag in comp_lags],
                            comp_i,
                        ]
                        for comp_i, (comp, comp_lags) in enumerate(
                            self.component_lags["target"].items()
                        )
                    ]
                    # values are grouped by component
                    np_X.append(
                        np.concatenate(tmp_X, axis=1).reshape(
                            len(series) * num_samples, -1
                        )
                    )
                else:
                    # values are grouped by lags
                    np_X.append(
                        series_matrix[
                            :,
                            [
                                lag - (shift + last_step_shift)
                                for lag in self.lags["target"]
                            ],
                        ].reshape(len(series) * num_samples, -1)
                    )
            # retrieve covariate lags, enforce order (dict only preserves insertion order for python 3.6+)
            for cov_type in ["past", "future"]:
                if cov_type in covariate_matrices:
                    # component-wise lags
                    if cov_type in self.component_lags:
                        tmp_X = [
                            covariate_matrices[cov_type][
                                :,
                                np.array(comp_lags) - self.lags[cov_type][0] + t_pred,
                                comp_i,
                            ]
                            for comp_i, (comp, comp_lags) in enumerate(
                                self.component_lags[cov_type].items()
                            )
                        ]
                        np_X.append(
                            np.concatenate(tmp_X, axis=1).reshape(
                                len(series) * num_samples, -1
                            )
                        )
                    else:
                        np_X.append(
                            covariate_matrices[cov_type][
                                :, relative_cov_lags[cov_type] + t_pred
                            ].reshape(len(series) * num_samples, -1)
                        )

            # concatenate retrieved lags
            X = np.concatenate(np_X, axis=1)
            # Need to split up `X` into three equally-sized sub-blocks
            # corresponding to each timeseries in `series`, so that
            # static covariates can be added to each block; valid since
            # each block contains same number of observations:
            X_blocks = np.split(X, len(series), axis=0)
            X_blocks, _ = add_static_covariates_to_lagged_data(
                X_blocks,
                series,
                uses_static_covariates=self.uses_static_covariates,
                last_shape=self._static_covariates_shape,
            )
            X = np.concatenate(X_blocks, axis=0)

            # X has shape (n_series * n_samples, n_regression_features)
            prediction = self._predict_and_sample(
                X, num_samples, predict_likelihood_parameters, **kwargs
            )
            # prediction shape (n_series * n_samples, output_chunk_length, n_components)
            # append prediction to final predictions
            predictions.append(prediction[:, last_step_shift:])

        # concatenate and use first n points as prediction
        predictions = np.concatenate(predictions, axis=1)[:, :n]

        # bring into correct shape: (n_series, output_chunk_length, n_components, n_samples)
        predictions = np.moveaxis(
            predictions.reshape(len(series), num_samples, n, -1), 1, -1
        )

        # build time series from the predicted values starting after end of series
        predictions = [
            self._build_forecast_series(
                points_preds=row,
                input_series=input_tgt,
                custom_components=(
                    self._likelihood_components_names(input_tgt)
                    if predict_likelihood_parameters
                    else None
                ),
                with_static_covs=False if predict_likelihood_parameters else True,
                with_hierarchy=False if predict_likelihood_parameters else True,
                pred_start=input_tgt.end_time()
                + (1 + self.output_chunk_shift) * input_tgt.freq,
            )
            for idx_ts, (row, input_tgt) in enumerate(zip(predictions, series))
        ]

        return predictions[0] if called_with_single_series else predictions

    def _predict_and_sample(
        self,
        x: np.ndarray,
        num_samples: int,
        predict_likelihood_parameters: bool,
        **kwargs,
    ) -> np.ndarray:
        """By default, the regression model returns a single sample."""
        prediction = self.model.predict(x, **kwargs)
        k = x.shape[0]
        return prediction.reshape(k, self.pred_dim, -1)

    @property
    def lagged_feature_names(self) -> Optional[List[str]]:
        """The lagged feature names the model has been trained on.

        The naming convention for target, past and future covariates is: ``"{name}_{type}_lag{i}"``, where:

            - ``{name}`` the component name of the (first) series
            - ``{type}`` is the feature type, one of "target", "pastcov", and "futcov"
            - ``{i}`` is the lag value

        The naming convention for static covariates is: ``"{name}_statcov_target_{comp}"``, where:

            - ``{name}`` the static covariate name of the (first) series
            - ``{comp}`` the target component name of the (first) that the static covariate act on. If the static
                covariate acts globally on a multivariate target series, will show "global".
        """
        return self._lagged_feature_names

    @property
    def lagged_label_names(self) -> Optional[List[str]]:
        """The lagged label name for the model's estimators.

        The naming convention is: ``"{name}_target_hrz{i}"``, where:

            - ``{name}`` the component name of the (first) series
            - ``{i}`` is the position in output_chunk_length (label lag)
        """
        return self._lagged_label_names

    def __str__(self):
        return self.model.__str__()

    @property
    def supports_past_covariates(self) -> bool:
        return len(self.lags.get("past", [])) > 0

    @property
    def supports_future_covariates(self) -> bool:
        return len(self.lags.get("future", [])) > 0

    @property
    def supports_static_covariates(self) -> bool:
        return True

    def _check_optimizable_historical_forecasts(
        self,
        forecast_horizon: int,
        retrain: Union[bool, int, Callable[..., bool]],
        show_warnings: bool,
    ) -> bool:
        """
        Historical forecast can be optimized only if `retrain=False` and `forecast_horizon <= model.output_chunk_length`
        (no auto-regression required).
        """
        return _check_optimizable_historical_forecasts_global_models(
            model=self,
            forecast_horizon=forecast_horizon,
            retrain=retrain,
            show_warnings=show_warnings,
            allow_autoregression=False,
        )

    def _optimized_historical_forecasts(
        self,
        series: Optional[Sequence[TimeSeries]],
        past_covariates: Optional[Sequence[TimeSeries]] = None,
        future_covariates: Optional[Sequence[TimeSeries]] = None,
        num_samples: int = 1,
        start: Optional[Union[pd.Timestamp, float, int]] = None,
        start_format: Literal["position", "value"] = "value",
        forecast_horizon: int = 1,
        stride: int = 1,
        overlap_end: bool = False,
        last_points_only: bool = True,
        verbose: bool = False,
        show_warnings: bool = True,
        predict_likelihood_parameters: bool = False,
        **kwargs,
    ) -> Union[
        TimeSeries, List[TimeSeries], Sequence[TimeSeries], Sequence[List[TimeSeries]]
    ]:
        """
        For RegressionModels we create the lagged prediction data once per series using a moving window.
        With this, we can avoid having to recreate the tabular input data and call `model.predict()` for each
        forecastable index and series.
        Additionally, there is a dedicated subroutines for `last_points_only=True` and `last_points_only=False`.

        TODO: support forecast_horizon > output_chunk_length (auto-regression)
        """
        series, past_covariates, future_covariates = _process_historical_forecast_input(
            model=self,
            series=series,
            past_covariates=past_covariates,
            future_covariates=future_covariates,
            forecast_horizon=forecast_horizon,
            allow_autoregression=False,
        )

        # TODO: move the loop here instead of duplicated code in each sub-routine?
        if last_points_only:
            return _optimized_historical_forecasts_last_points_only(
                model=self,
                series=series,
                past_covariates=past_covariates,
                future_covariates=future_covariates,
                num_samples=num_samples,
                start=start,
                start_format=start_format,
                forecast_horizon=forecast_horizon,
                stride=stride,
                overlap_end=overlap_end,
                show_warnings=show_warnings,
                predict_likelihood_parameters=predict_likelihood_parameters,
                **kwargs,
            )
        else:
            return _optimized_historical_forecasts_all_points(
                model=self,
                series=series,
                past_covariates=past_covariates,
                future_covariates=future_covariates,
                num_samples=num_samples,
                start=start,
                start_format=start_format,
                forecast_horizon=forecast_horizon,
                stride=stride,
                overlap_end=overlap_end,
                show_warnings=show_warnings,
                predict_likelihood_parameters=predict_likelihood_parameters,
                **kwargs,
            )


class _LikelihoodMixin:
    """
    A class containing functions supporting quantile, poisson and gaussian regression, to be used as a mixin for some
    `RegressionModel` subclasses.
    """

    @staticmethod
    def _check_likelihood(likelihood, available_likelihoods):
        raise_if_not(
            likelihood in available_likelihoods,
            f"If likelihood is specified it must be one of {available_likelihoods}",
        )

    @staticmethod
    def _get_model_container():
        return _QuantileModelContainer()

    @staticmethod
    def _prepare_quantiles(quantiles):
        if quantiles is None:
            quantiles = [
                0.01,
                0.05,
                0.1,
                0.25,
                0.5,
                0.75,
                0.9,
                0.95,
                0.99,
            ]
        else:
            quantiles = sorted(quantiles)
            _check_quantiles(quantiles)
        median_idx = quantiles.index(0.5)

        return quantiles, median_idx

    def _likelihood_components_names(
        self, input_series: TimeSeries
    ) -> Optional[List[str]]:
        if self.likelihood == "quantile":
            return self._quantiles_generate_components_names(input_series)
        elif self.likelihood == "poisson":
            return self._likelihood_generate_components_names(input_series, ["lambda"])
        else:
            return None

    def _predict_quantile(
        self,
        x: np.ndarray,
        num_samples: int,
        predict_likelihood_parameters: bool,
        **kwargs,
    ) -> np.ndarray:
        """
        X is of shape (n_series * n_samples, n_regression_features)
        """
        k = x.shape[0]

        # if predict_likelihood_parameters is True, all the quantiles must be predicted
        if num_samples == 1 and not predict_likelihood_parameters:
            # return median
            fitted = self._model_container[0.5]
            return fitted.predict(x, **kwargs).reshape(k, self.pred_dim, -1)

        model_outputs = []
        for quantile, fitted in self._model_container.items():
            self.model = fitted
            # model output has shape (n_series * n_samples, output_chunk_length, n_components)
            model_output = fitted.predict(x, **kwargs).reshape(k, self.pred_dim, -1)
            model_outputs.append(model_output)
        model_outputs = np.stack(model_outputs, axis=-1)
        # shape (n_series * n_samples, output_chunk_length, n_components, n_quantiles)
        return model_outputs

    def _predict_poisson(
        self,
        x: np.ndarray,
        num_samples: int,
        predict_likelihood_parameters: bool,
        **kwargs,
    ) -> np.ndarray:
        """
        X is of shape (n_series * n_samples, n_regression_features)
        """
        k = x.shape[0]
        # shape (n_series * n_samples, output_chunk_length, n_components)
        return self.model.predict(x, **kwargs).reshape(k, self.pred_dim, -1)

    def _predict_normal(
        self,
        x: np.ndarray,
        num_samples: int,
        predict_likelihood_parameters: bool,
        **kwargs,
    ) -> np.ndarray:
        """Method intended for CatBoost's RMSEWithUncertainty loss. Returns samples
        computed from double-valued inputs [mean, variance].
        X is of shape (n_series * n_samples, n_regression_features)
        """
        k = x.shape[0]

        # model_output shape:
        # if univariate & output_chunk_length = 1: (num_samples, 2)
        # else: (2, num_samples, n_components * output_chunk_length)
        # where the axis with 2 dims is mu, sigma
        model_output = self.model.predict(x, **kwargs)
        output_dim = len(model_output.shape)

        # deterministic case: we return the mean only
        if num_samples == 1 and not predict_likelihood_parameters:
            # univariate & single-chunk output
            if output_dim <= 2:
                output_slice = model_output[:, 0]
            else:
                output_slice = model_output[0, :, :]
            return output_slice.reshape(k, self.pred_dim, -1)

        # probabilistic case
        # univariate & single-chunk output
        if output_dim <= 2:
            # embedding well shaped 2D output into 3D
            model_output = np.expand_dims(model_output, axis=0)

        else:
            # we transpose to get mu, sigma couples on last axis
            # shape becomes: (n_components * output_chunk_length, num_samples, 2)
            model_output = model_output.transpose()

        # shape (n_components * output_chunk_length, num_samples, 2)
        return model_output

    def _sampling_quantile(self, model_output: np.ndarray) -> np.ndarray:
        """
        Sample uniformly between [0, 1] (for each batch example) and return the linear interpolation between the fitted
        quantiles closest to the sampled value.

        model_output is of shape (n_series * n_samples, output_chunk_length, n_components, n_quantiles)
        """
        k, n_timesteps, n_components, n_quantiles = model_output.shape

        # obtain samples
        probs = self._rng.uniform(
            size=(
                k,
                n_timesteps,
                n_components,
                1,
            )
        )

        # add dummy dim
        probas = np.expand_dims(probs, axis=-2)

        # tile and transpose
        p = np.tile(probas, (1, 1, 1, n_quantiles, 1)).transpose((0, 1, 2, 4, 3))

        # prepare quantiles
        tquantiles = np.array(self.quantiles).reshape((1, 1, 1, -1))

        # calculate index of the largest quantile smaller than the sampled value
        left_idx = np.sum(p > tquantiles, axis=-1)

        # obtain index of the smallest quantile larger than the sampled value
        right_idx = left_idx + 1

        # repeat the model output on the edges
        repeat_count = [1] * n_quantiles
        repeat_count[0] = 2
        repeat_count[-1] = 2
        repeat_count = np.array(repeat_count)
        shifted_output = np.repeat(model_output, repeat_count, axis=-1)

        # obtain model output values corresponding to the quantiles left and right of the sampled value
        left_value = np.take_along_axis(shifted_output, left_idx, axis=-1)
        right_value = np.take_along_axis(shifted_output, right_idx, axis=-1)

        # add 0 and 1 to quantiles
        ext_quantiles = [0.0] + self.quantiles + [1.0]
        expanded_q = np.tile(np.array(ext_quantiles), left_idx.shape)

        # calculate closest quantiles to the sampled value
        left_q = np.take_along_axis(expanded_q, left_idx, axis=-1)
        right_q = np.take_along_axis(expanded_q, right_idx, axis=-1)

        # linear interpolation
        weights = (probs - left_q) / (right_q - left_q)
        inter = left_value + weights * (right_value - left_value)

        # shape (n_series * n_samples, output_chunk_length, n_components * n_quantiles)
        return inter.squeeze(-1)

    def _sampling_poisson(self, model_output: np.ndarray) -> np.ndarray:
        """
        model_output is of shape (n_series * n_samples, output_chunk_length, n_components)
        """
        return self._rng.poisson(lam=model_output).astype(float)

    def _sampling_normal(self, model_output: np.ndarray) -> np.ndarray:
        """Sampling method for CatBoost's [mean, variance] output.
        model_output is of shape (n_components * output_chunk_length, n_samples, 2) where the last dimension
        contain mu and sigma.
        """
        n_entries, n_samples, n_params = model_output.shape

        # treating each component separately
        mu_sigma_list = [model_output[i, :, :] for i in range(n_entries)]

        list_of_samples = [
            self._rng.normal(
                mu_sigma[:, 0],  # mean vector
                mu_sigma[:, 1],  # diagonal covariance matrix
            )
            for mu_sigma in mu_sigma_list
        ]

        samples_transposed = np.array(list_of_samples).transpose()
        samples_reshaped = samples_transposed.reshape(n_samples, self.pred_dim, -1)

        return samples_reshaped

    def _params_quantile(self, model_output: np.ndarray) -> np.ndarray:
        """Quantiles on the last dimension, grouped by component"""
        k, n_timesteps, n_components, n_quantiles = model_output.shape
        # last dim : [comp_1_q_1, ..., comp_1_q_n, ..., comp_n_q_1, ..., comp_n_q_n]
        return model_output.reshape(k, n_timesteps, n_components * n_quantiles)

    def _params_poisson(self, model_output: np.ndarray) -> np.ndarray:
        """Lambdas on the last dimension, grouped by component"""
        return model_output

    def _params_normal(self, model_output: np.ndarray) -> np.ndarray:
        """[mu, sigma] on the last dimension, grouped by component"""
        shape = model_output.shape
        n_samples = shape[1]

        # extract mu and sigma for each component
        mu_sigma_list = [model_output[i, :, :] for i in range(shape[0])]

        # reshape to (n_samples, output_chunk_length, 2)
        params_transposed = np.array(mu_sigma_list).transpose()
        params_reshaped = params_transposed.reshape(n_samples, self.pred_dim, -1)
        return params_reshaped

    def _predict_and_sample_likelihood(
        self,
        x: np.ndarray,
        num_samples: int,
        likelihood: str,
        predict_likelihood_parameters: bool,
        **kwargs,
    ) -> np.ndarray:
        model_output = getattr(self, f"_predict_{likelihood}")(
            x, num_samples, predict_likelihood_parameters, **kwargs
        )
        if predict_likelihood_parameters:
            return getattr(self, f"_params_{likelihood}")(model_output)
        else:
            if num_samples == 1:
                return model_output
            else:
                return getattr(self, f"_sampling_{likelihood}")(model_output)

    def _num_parameters_quantile(self) -> int:
        return len(self.quantiles)

    def _num_parameters_poisson(self) -> int:
        return 1

    def _num_parameters_normal(self) -> int:
        return 2

    @property
    def num_parameters(self) -> int:
        """Mimic function of Likelihood class"""
        likelihood = self.likelihood
        if likelihood is None:
            return 0
        elif likelihood in ["gaussian", "RMSEWithUncertainty"]:
            return self._num_parameters_normal()
        else:
            return getattr(self, f"_num_parameters_{likelihood}")()

    def _quantiles_generate_components_names(
        self, input_series: TimeSeries
    ) -> List[str]:
        return self._likelihood_generate_components_names(
            input_series,
            [f"q{quantile:.2f}" for quantile in self._model_container.keys()],
        )

    def _likelihood_generate_components_names(
        self, input_series: TimeSeries, parameter_names: List[str]
    ) -> List[str]:
        return [
            f"{tgt_name}_{param_n}"
            for tgt_name in input_series.components
            for param_n in parameter_names
        ]


class _QuantileModelContainer(OrderedDict):
    def __init__(self):
        super().__init__()


class RegressionModelWithCategoricalCovariates(RegressionModel):
    def __init__(
        self,
        lags: Union[int, list] = None,
        lags_past_covariates: Union[int, List[int]] = None,
        lags_future_covariates: Union[Tuple[int, int], List[int]] = None,
        output_chunk_length: int = 1,
        output_chunk_shift: int = 0,
        add_encoders: Optional[dict] = None,
        model=None,
        multi_models: Optional[bool] = True,
        use_static_covariates: bool = True,
        categorical_past_covariates: Optional[Union[str, List[str]]] = None,
        categorical_future_covariates: Optional[Union[str, List[str]]] = None,
        categorical_static_covariates: Optional[Union[str, List[str]]] = None,
    ):
        """
        Extension of `RegressionModel` for regression models that support categorical covariates.

        Parameters
        ----------
        lags
            Lagged target `series` values used to predict the next time step/s.
            If an integer, must be > 0. Uses the last `n=lags` past lags; e.g. `(-1, -2, ..., -lags)`, where `0`
            corresponds the first predicted time step of each sample. If `output_chunk_shift > 0`, then
            lag `-1` translates to `-1 - output_chunk_shift` steps before the first prediction step.
            If a list of integers, each value must be < 0. Uses only the specified values as lags.
            If a dictionary, the keys correspond to the `series` component names (of the first series when
            using multiple series) and the values correspond to the component lags (integer or list of integers). The
            key 'default_lags' can be used to provide default lags for un-specified components. Raises and error if some
            components are missing and the 'default_lags' key is not provided.
        lags_past_covariates
            Lagged `past_covariates` values used to predict the next time step/s.
            If an integer, must be > 0. Uses the last `n=lags_past_covariates` past lags; e.g. `(-1, -2, ..., -lags)`,
            where `0` corresponds to the first predicted time step of each sample. If `output_chunk_shift > 0`, then
            lag `-1` translates to `-1 - output_chunk_shift` steps before the first prediction step.
            If a list of integers, each value must be < 0. Uses only the specified values as lags.
            If a dictionary, the keys correspond to the `past_covariates` component names (of the first series when
            using multiple series) and the values correspond to the component lags (integer or list of integers). The
            key 'default_lags' can be used to provide default lags for un-specified components. Raises and error if some
            components are missing and the 'default_lags' key is not provided.
        lags_future_covariates
            Lagged `future_covariates` values used to predict the next time step/s. The lags are always relative to the
            first step in the output chunk, even when `output_chunk_shift > 0`.
            If a tuple of `(past, future)`, both values must be > 0. Uses the last `n=past` past lags and `n=future`
            future lags; e.g. `(-past, -(past - 1), ..., -1, 0, 1, .... future - 1)`, where `0` corresponds the first
            predicted time step of each sample. If `output_chunk_shift > 0`, the position of negative lags differ from
            those of `lags` and `lags_past_covariates`. In this case a future lag `-5` would point at the same
            step as a target lag of `-5 + output_chunk_shift`.
            If a list of integers, uses only the specified values as lags.
            If a dictionary, the keys correspond to the `future_covariates` component names (of the first series when
            using multiple series) and the values correspond to the component lags (tuple or list of integers). The key
            'default_lags' can be used to provide default lags for un-specified components. Raises and error if some
            components are missing and the 'default_lags' key is not provided.
        output_chunk_length
            Number of time steps predicted at once (per chunk) by the internal model. It is not the same as forecast
            horizon `n` used in `predict()`, which is the desired number of prediction points generated using a
            one-shot- or auto-regressive forecast. Setting `n <= output_chunk_length` prevents auto-regression. This is
            useful when the covariates don't extend far enough into the future, or to prohibit the model from using
            future values of past and / or future covariates for prediction (depending on the model's covariate
            support).
        output_chunk_shift
            Optionally, the number of steps to shift the start of the output chunk into the future (relative to the
            input chunk end). This will create a gap between the input (history of target and past covariates) and
            output. If the model supports `future_covariates`, the `lags_future_covariates` are relative to the first
            step in the shifted output chunk. Predictions will start `output_chunk_shift` steps after the end of the
            target `series`. If `output_chunk_shift` is set, the model cannot generate auto-regressive predictions
            (`n > output_chunk_length`).
        add_encoders
            A large number of past and future covariates can be automatically generated with `add_encoders`.
            This can be done by adding multiple pre-defined index encoders and/or custom user-made functions that
            will be used as index encoders. Additionally, a transformer such as Darts' :class:`Scaler` can be added to
            transform the generated covariates. This happens all under one hood and only needs to be specified at
            model creation.
            Read :meth:`SequentialEncoder <darts.dataprocessing.encoders.SequentialEncoder>` to find out more about
            ``add_encoders``. Default: ``None``. An example showing some of ``add_encoders`` features:

            .. highlight:: python
            .. code-block:: python

                def encode_year(idx):
                    return (idx.year - 1950) / 50

                add_encoders={
                    'cyclic': {'future': ['month']},
                    'datetime_attribute': {'future': ['hour', 'dayofweek']},
                    'position': {'past': ['relative'], 'future': ['relative']},
                    'custom': {'past': [encode_year]},
                    'transformer': Scaler(),
                    'tz': 'CET'
                }
            ..
        model
            Scikit-learn-like model with ``fit()`` and ``predict()`` methods. Also possible to use model that doesn't
            support multi-output regression for multivariate timeseries, in which case one regressor
            will be used per component in the multivariate series.
            If None, defaults to: ``sklearn.linear_model.LinearRegression(n_jobs=-1)``.
        multi_models
            If True, a separate model will be trained for each future lag to predict. If False, a single model is
            trained to predict at step 'output_chunk_length' in the future. Default: True.
        use_static_covariates
            Whether the model should use static covariate information in case the input `series` passed to ``fit()``
            contain static covariates. If ``True``, and static covariates are available at fitting time, will enforce
            that all target `series` have the same static covariate dimensionality in ``fit()`` and ``predict()``.
        categorical_past_covariates
            Optionally, component name or list of component names specifying the past covariates that should be treated
            as categorical.
        categorical_future_covariates
            Optionally, component name or list of component names specifying the future covariates that should be
            treated as categorical.
        categorical_static_covariates
            Optionally, string or list of strings specifying the static covariates that should be treated as
            categorical.
        """
        super().__init__(
            lags=lags,
            lags_past_covariates=lags_past_covariates,
            lags_future_covariates=lags_future_covariates,
            output_chunk_length=output_chunk_length,
            output_chunk_shift=output_chunk_shift,
            add_encoders=add_encoders,
            model=model,
            multi_models=multi_models,
            use_static_covariates=use_static_covariates,
        )
        self.categorical_past_covariates = (
            [categorical_past_covariates]
            if isinstance(categorical_past_covariates, str)
            else categorical_past_covariates
        )
        self.categorical_future_covariates = (
            [categorical_future_covariates]
            if isinstance(categorical_future_covariates, str)
            else categorical_future_covariates
        )
        self.categorical_static_covariates = (
            [categorical_static_covariates]
            if isinstance(categorical_static_covariates, str)
            else categorical_static_covariates
        )

    def fit(
        self,
        series: Union[TimeSeries, Sequence[TimeSeries]],
        past_covariates: Optional[Union[TimeSeries, Sequence[TimeSeries]]] = None,
        future_covariates: Optional[Union[TimeSeries, Sequence[TimeSeries]]] = None,
        max_samples_per_ts: Optional[int] = None,
        n_jobs_multioutput_wrapper: Optional[int] = None,
        **kwargs,
    ):
        self._validate_categorical_covariates(
            series=series,
            past_covariates=past_covariates,
            future_covariates=future_covariates,
        )
        super().fit(
            series=series,
            past_covariates=past_covariates,
            future_covariates=future_covariates,
            max_samples_per_ts=max_samples_per_ts,
            n_jobs_multioutput_wrapper=n_jobs_multioutput_wrapper,
            **kwargs,
        )

    @property
    def _categorical_fit_param(self) -> Tuple[str, Any]:
        """
        Returns the name, and default value of the categorical features parameter from model's `fit` method .
        Can be overridden in subclasses.
        """
        return "categorical_feature", "auto"

    def _validate_categorical_covariates(
        self,
        series: Union[TimeSeries, Sequence[TimeSeries]],
        past_covariates: Optional[Union[TimeSeries, Sequence[TimeSeries]]] = None,
        future_covariates: Optional[Union[TimeSeries, Sequence[TimeSeries]]] = None,
    ) -> None:
        """
        Checks that the categorical covariates are valid. Specifically, checks that the categorical covariates
        of the model are a subset of all covariates.

        Parameters
        ----------
        series
            TimeSeries or Sequence[TimeSeries] object containing the target values.
        past_covariates
            Optionally, a series or sequence of series specifying past-observed covariates
        future_covariates
            Optionally, a series or sequence of series specifying future-known covariates
        """
        for categorical_covariates, covariates, cov_type in zip(
            [self.categorical_past_covariates, self.categorical_future_covariates],
            [past_covariates, future_covariates],
            ["past_covariates", "future_covariates"],
        ):
            if categorical_covariates:
                if not covariates:
                    raise_log(
                        ValueError(
                            f"`categorical_{cov_type}` were declared at model creation but no "
                            f"`{cov_type}` are passed to the `fit()` call."
                        ),
                    )
                s = get_single_series(covariates)
                if not set(categorical_covariates).issubset(set(s.components)):
                    raise_log(
                        ValueError(
                            f"Some `categorical_{cov_type}` components "
                            f"({set(categorical_covariates) - set(s.components)}) "
                            f"declared at model creation are not present in the `{cov_type}` "
                            f"passed to the `fit()` call."
                        )
                    )
        if self.categorical_static_covariates:
            s = get_single_series(series)
            covariates = s.static_covariates
            if not s.has_static_covariates:
                raise_log(
                    ValueError(
                        "`categorical_static_covariates` were declared at model creation but `series`"
                        "passed to the `fit()` call does not contain `static_covariates`."
                    ),
                )
            if not set(self.categorical_static_covariates).issubset(
                set(covariates.columns)
            ):
                raise_log(
                    ValueError(
                        f"Some `categorical_static_covariates` components "
                        f"({set(self.categorical_static_covariates) - set(covariates.columns)}) "
                        f"declared at model creation are not present in the series' `static_covariates` "
                        f"passed to the `fit()` call."
                    )
                )

    def _get_categorical_features(
        self,
        series: Union[List[TimeSeries], TimeSeries],
        past_covariates: Optional[Union[List[TimeSeries], TimeSeries]] = None,
        future_covariates: Optional[Union[List[TimeSeries], TimeSeries]] = None,
    ) -> Tuple[List[int], List[str]]:
        """
        Returns the indices and column names of the categorical features in the regression model.

        Steps:
        1. Get the list of features used in the model. We keep the creation order of the different lags/features
            in create_lagged_data.
        2. Get the indices of the categorical features in the list of features.
        """

        categorical_covariates = (
            (
                self.categorical_past_covariates
                if self.categorical_past_covariates
                else []
            )
            + (
                self.categorical_future_covariates
                if self.categorical_future_covariates
                else []
            )
            + (
                self.categorical_static_covariates
                if self.categorical_static_covariates
                else []
            )
        )

        if not categorical_covariates:
            return [], []
        else:
            target_ts = get_single_series(series)
            past_covs_ts = get_single_series(past_covariates)
            fut_covs_ts = get_single_series(future_covariates)

            # We keep the creation order of the different lags/features in create_lagged_data
            feature_list = (
                [
                    f"target_{component}_lag{lag}"
                    for lag in self.lags.get("target", [])
                    for component in target_ts.components
                ]
                + [
                    f"past_cov_{component}_lag{lag}"
                    for lag in self.lags.get("past", [])
                    for component in past_covs_ts.components
                ]
                + [
                    f"fut_cov_{component}_lag{lag}"
                    for lag in self.lags.get("future", [])
                    for component in fut_covs_ts.components
                ]
                + (
                    list(target_ts.static_covariates.columns)
                    if target_ts.has_static_covariates
                    # if isinstance(target_ts.static_covariates, pd.DataFrame)
                    else []
                )
            )

            indices = [
                i
                for i, col in enumerate(feature_list)
                for cat in categorical_covariates
                if cat and cat in col
            ]
            col_names = [feature_list[i] for i in indices]

            return indices, col_names

    def _fit_model(
        self,
        target_series,
        past_covariates,
        future_covariates,
        max_samples_per_ts,
        **kwargs,
    ):
        """
        Custom fit function for `RegressionModelWithCategoricalCovariates` models, adding logic to let the model
        handle categorical features directly.
        """
        cat_col_indices, _ = self._get_categorical_features(
            target_series,
            past_covariates,
            future_covariates,
        )

        cat_param_name, cat_param_default = self._categorical_fit_param
        kwargs[cat_param_name] = (
            cat_col_indices if cat_col_indices else cat_param_default
        )
        super()._fit_model(
            target_series=target_series,
            past_covariates=past_covariates,
            future_covariates=future_covariates,
            max_samples_per_ts=max_samples_per_ts,
            **kwargs,
        )<|MERGE_RESOLUTION|>--- conflicted
+++ resolved
@@ -497,8 +497,11 @@
     @property
     def output_chunk_length(self) -> int:
         return self._output_chunk_length
-
-<<<<<<< HEAD
+      
+    @property
+    def output_chunk_shift(self) -> int:
+        return self._output_chunk_shift
+
     def get_multioutput_estimator(self, horizon: int, target_dim: int):
         """Returns the estimator that forecasts the `horizon`th step of the `target_dim`th target component.
 
@@ -511,13 +514,6 @@
         target_dim
             The index of the target component.
         """
-=======
-    @property
-    def output_chunk_shift(self) -> int:
-        return self._output_chunk_shift
-
-    def get_multioutput_estimator(self, horizon, target_dim):
->>>>>>> ccd0d423
         raise_if_not(
             isinstance(self.model, MultiOutputRegressor),
             "The sklearn model is not a MultiOutputRegressor object.",
