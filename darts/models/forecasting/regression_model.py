--- conflicted
+++ resolved
@@ -269,8 +269,6 @@
             lags_future_covariates,
         )
 
-<<<<<<< HEAD
-=======
     @property
     def extreme_lags(self):
         min_target_lag = self.lags.get("target")[0] if "target" in self.lags else None
@@ -291,19 +289,6 @@
             max_future_cov_lag,
         )
 
-    def _get_encoders_n(self, n) -> int:
-        """Returns the `n` encoder prediction steps specific to RegressionModels.
-        This will generate slightly more past covariates than the minimum requirement when using past and future
-        covariate lags simultaneously. This is because encoders were written for TorchForecastingModels where we only
-        needed `n` future covariates. For RegressionModel we need `n + max_future_lag`
-        """
-        _, n_steps_ahead, _, takes_future_covariates = self._model_encoder_settings
-        if not takes_future_covariates:
-            return n
-        else:
-            return n + (n_steps_ahead - 1)
-
->>>>>>> 9a12346a
     @property
     def min_train_series_length(self) -> int:
         return max(
