"""
Regression Model
----------------
A `RegressionModel` forecasts future values of a target series based on

* The target series (past lags only)

* An optional past_covariates series (past lags only)

* An optional future_covariates series (possibly past and future lags)

* Available static covariates


The regression models are learned in a supervised way, and they can wrap around any "scikit-learn like" regression model
acting on tabular data having ``fit()`` and ``predict()`` methods.

Darts also provides :class:`LinearRegressionModel` and :class:`RandomForest`, which are regression models
wrapping around scikit-learn linear regression and random forest regression, respectively.

Behind the scenes this model is tabularizing the time series data to make it work with regression models.

The lags can be specified either using an integer - in which case it represents the _number_ of (past or future) lags
to take into consideration, or as a list - in which case the lags have to be enumerated (strictly negative values
denoting past lags and positive values including 0 denoting future lags).
When static covariates are present, they are appended to the lagged features. When multiple time series are passed,
if their static covariates do not have the same size, the shorter ones are padded with 0 valued features.
"""
from collections import OrderedDict
from typing import Any, List, Optional, Sequence, Tuple, Union

import numpy as np
from sklearn.linear_model import LinearRegression

from darts.logging import get_logger, raise_if, raise_if_not, raise_log
from darts.models.forecasting.forecasting_model import GlobalForecastingModel
from darts.timeseries import TimeSeries
from darts.utils.data.tabularization import (
<<<<<<< HEAD
    create_lagged_component_names,
=======
    add_static_covariates_to_lagged_data,
>>>>>>> 317f0927
    create_lagged_training_data,
)
from darts.utils.multioutput import MultiOutputRegressor
from darts.utils.utils import (
    _check_quantiles,
    get_single_series,
    seq2series,
    series2seq,
)

logger = get_logger(__name__)

try:
    from catboost import CatBoostRegressor
except ModuleNotFoundError:
    logger.warning(
        "The catboost module could not be imported. "
        "To enable support for CatBoostRegressor, "
        "follow the instruction in the README: "
        "https://github.com/unit8co/darts/blob/master/INSTALL.md"
    )


class RegressionModel(GlobalForecastingModel):
    def __init__(
        self,
        lags: Union[int, list] = None,
        lags_past_covariates: Union[int, List[int]] = None,
        lags_future_covariates: Union[Tuple[int, int], List[int]] = None,
        output_chunk_length: int = 1,
        add_encoders: Optional[dict] = None,
        model=None,
        multi_models: Optional[bool] = True,
        use_static_covariates: bool = True,
    ):
        """Regression Model
        Can be used to fit any scikit-learn-like regressor class to predict the target time series from lagged values.

        Parameters
        ----------
        lags
            Lagged target values used to predict the next time step. If an integer is given the last `lags` past lags
            are used (from -1 backward). Otherwise, a list of integers with lags is required (each lag must be < 0).
        lags_past_covariates
            Number of lagged past_covariates values used to predict the next time step. If an integer is given the last
            `lags_past_covariates` past lags are used (inclusive, starting from lag -1). Otherwise a list of integers
            with lags < 0 is required.
        lags_future_covariates
            Number of lagged future_covariates values used to predict the next time step. If a tuple (past, future) is
            given the last `past` lags in the past are used (inclusive, starting from lag -1) along with the first
            `future` future lags (starting from 0 - the prediction time - up to `future - 1` included). Otherwise a list
            of integers with lags is required.
        output_chunk_length
            Number of time steps predicted at once by the internal regression model. Does not have to equal the forecast
            horizon `n` used in `predict()`. However, setting `output_chunk_length` equal to the forecast horizon may
            be useful if the covariates don't extend far enough into the future.
        add_encoders
            A large number of past and future covariates can be automatically generated with `add_encoders`.
            This can be done by adding multiple pre-defined index encoders and/or custom user-made functions that
            will be used as index encoders. Additionally, a transformer such as Darts' :class:`Scaler` can be added to
            transform the generated covariates. This happens all under one hood and only needs to be specified at
            model creation.
            Read :meth:`SequentialEncoder <darts.dataprocessing.encoders.SequentialEncoder>` to find out more about
            ``add_encoders``. Default: ``None``. An example showing some of ``add_encoders`` features:

            .. highlight:: python
            .. code-block:: python

                add_encoders={
                    'cyclic': {'future': ['month']},
                    'datetime_attribute': {'future': ['hour', 'dayofweek']},
                    'position': {'past': ['relative'], 'future': ['relative']},
                    'custom': {'past': [lambda idx: (idx.year - 1950) / 50]},
                    'transformer': Scaler()
                }
            ..
        model
            Scikit-learn-like model with ``fit()`` and ``predict()`` methods. Also possible to use model that doesn't
            support multi-output regression for multivariate timeseries, in which case one regressor
            will be used per component in the multivariate series.
            If None, defaults to: ``sklearn.linear_model.LinearRegression(n_jobs=-1)``.
        multi_models
            If True, a separate model will be trained for each future lag to predict. If False, a single model is
            trained to predict at step 'output_chunk_length' in the future. Default: True.
        use_static_covariates
            Whether the model should use static covariate information in case the input `series` passed to ``fit()``
            contain static covariates. If ``True``, and static covariates are available at fitting time, will enforce
            that all target `series` have the same static covariate dimensionality in ``fit()`` and ``predict()`.
        """

        super().__init__(add_encoders=add_encoders)

        self.model = model
        self.lags = {}
        self.output_chunk_length = None
        self.input_dim = None
        self.multi_models = multi_models
        self._considers_static_covariates = use_static_covariates
        self._static_covariates_shape: Optional[Tuple[int, int]] = None

        # model checks
        if self.model is None:
            self.model = LinearRegression(n_jobs=-1)

        if not callable(getattr(self.model, "fit", None)):
            raise_log(
                Exception("Provided model object must have a fit() method", logger)
            )
        if not callable(getattr(self.model, "predict", None)):
            raise_log(
                Exception("Provided model object must have a predict() method", logger)
            )

        # check lags
        raise_if(
            (lags is None)
            and (lags_future_covariates is None)
            and (lags_past_covariates is None),
            "At least one of `lags`, `lags_future_covariates` or `lags_past_covariates` must be not None.",
        )

        lags_type_checks = [
            (lags, "lags"),
            (lags_past_covariates, "lags_past_covariates"),
        ]

        for _lags, lags_name in lags_type_checks:
            raise_if_not(
                isinstance(_lags, (int, list)) or _lags is None,
                f"`{lags_name}` must be of type int or list. Given: {type(_lags)}.",
            )
            raise_if(
                isinstance(_lags, bool),
                f"`{lags_name}` must be of type int or list, not bool.",
            )

        raise_if_not(
            isinstance(lags_future_covariates, (tuple, list))
            or lags_future_covariates is None,
            f"`lags_future_covariates` must be of type tuple or list. Given: {type(lags_future_covariates)}.",
        )

        if isinstance(lags_future_covariates, tuple):
            raise_if_not(
                len(lags_future_covariates) == 2
                and isinstance(lags_future_covariates[0], int)
                and isinstance(lags_future_covariates[1], int),
                "`lags_future_covariates` tuple must be of length 2, and must contain two integers",
            )
            raise_if(
                isinstance(lags_future_covariates[0], bool)
                or isinstance(lags_future_covariates[1], bool),
                "`lags_future_covariates` tuple must contain integers, not bool",
            )

        # set lags
        if isinstance(lags, int):
            raise_if_not(lags > 0, f"`lags` must be strictly positive. Given: {lags}.")
            # selecting last `lags` lags, starting from position 1 (skipping current, pos 0, the one we want to predict)
            self.lags["target"] = list(range(-lags, 0))
        elif isinstance(lags, list):
            for lag in lags:
                raise_if(
                    not isinstance(lag, int) or (lag >= 0),
                    f"Every element of `lags` must be a strictly negative integer. Given: {lags}.",
                )
            if lags:
                self.lags["target"] = sorted(lags)

        if isinstance(lags_past_covariates, int):
            raise_if_not(
                lags_past_covariates > 0,
                f"`lags_past_covariates` must be an integer > 0. Given: {lags_past_covariates}.",
            )
            self.lags["past"] = list(range(-lags_past_covariates, 0))
        elif isinstance(lags_past_covariates, list):
            for lag in lags_past_covariates:
                raise_if(
                    not isinstance(lag, int) or (lag >= 0),
                    f"Every element of `lags_covariates` must be an integer < 0. Given: {lags_past_covariates}.",
                )
            if lags_past_covariates:
                self.lags["past"] = sorted(lags_past_covariates)

        if isinstance(lags_future_covariates, tuple):
            raise_if_not(
                lags_future_covariates[0] >= 0 and lags_future_covariates[1] >= 0,
                f"`lags_future_covariates` tuple must contain integers >= 0. Given: {lags_future_covariates}.",
            )
            if (
                lags_future_covariates[0] is not None
                and lags_future_covariates[1] is not None
            ):
                if not (
                    lags_future_covariates[0] == 0 and lags_future_covariates[1] == 0
                ):
                    self.lags["future"] = list(
                        range(-lags_future_covariates[0], lags_future_covariates[1])
                    )
        elif isinstance(lags_future_covariates, list):
            for lag in lags_future_covariates:
                raise_if(
                    not isinstance(lag, int) or isinstance(lag, bool),
                    f"Every element of `lags_future_covariates` must be an integer. Given: {lags_future_covariates}.",
                )
            if lags_future_covariates:
                self.lags["future"] = sorted(lags_future_covariates)

        # check and set output_chunk_length
        raise_if_not(
            isinstance(output_chunk_length, int) and output_chunk_length > 0,
            f"output_chunk_length must be an integer greater than 0. Given: {output_chunk_length}",
        )
        self.output_chunk_length = output_chunk_length

        self.pred_dim = self.output_chunk_length if self.multi_models else 1

    @property
    def _model_encoder_settings(
        self,
    ) -> Tuple[int, int, bool, bool, Optional[List[int]], Optional[List[int]]]:
        target_lags = self.lags.get("target", [0])
        lags_past_covariates = self.lags.get("past", None)
        if lags_past_covariates is not None:
            lags_past_covariates = [
                min(lags_past_covariates)
                - int(not self.multi_models) * (self.output_chunk_length - 1),
                max(lags_past_covariates),
            ]
        lags_future_covariates = self.lags.get("future", None)
        if lags_future_covariates is not None:
            lags_future_covariates = [
                min(lags_future_covariates)
                - int(not self.multi_models) * (self.output_chunk_length - 1),
                max(lags_future_covariates),
            ]
        return (
            abs(min(target_lags)),
            self.output_chunk_length,
            lags_past_covariates is not None,
            lags_future_covariates is not None,
            lags_past_covariates,
            lags_future_covariates,
        )

    @property
    def extreme_lags(
        self,
    ) -> Tuple[
        Optional[int],
        Optional[int],
        Optional[int],
        Optional[int],
        Optional[int],
        Optional[int],
    ]:
        min_target_lag = self.lags.get("target")[0] if "target" in self.lags else None
        max_target_lag = self.output_chunk_length - 1
        min_past_cov_lag = self.lags.get("past")[0] if "past" in self.lags else None
        max_past_cov_lag = self.lags.get("past")[-1] if "past" in self.lags else None
        min_future_cov_lag = (
            self.lags.get("future")[0] if "future" in self.lags else None
        )
        max_future_cov_lag = (
            self.lags.get("future")[-1] if "future" in self.lags else None
        )
        return (
            min_target_lag,
            max_target_lag,
            min_past_cov_lag,
            max_past_cov_lag,
            min_future_cov_lag,
            max_future_cov_lag,
        )

    @property
    def min_train_series_length(self) -> int:
        return max(
            3,
            -self.lags["target"][0] + self.output_chunk_length
            if "target" in self.lags
            else self.output_chunk_length,
        )

    @property
    def min_train_samples(self) -> int:
        return 2

    def get_multioutput_estimator(self, horizon, target_dim):
        raise_if_not(
            isinstance(self.model, MultiOutputRegressor),
            "The sklearn model is not a MultiOutputRegressor object.",
        )

        return self.model.estimators_[horizon + target_dim]

    def _get_last_prediction_time(self, series, forecast_horizon, overlap_end):
        # overrides the ForecastingModel _get_last_prediction_time, taking care of future lags if any
        extra_shift = max(0, max(lags[-1] for lags in self.lags.values()))

        if overlap_end:
            last_valid_pred_time = series.time_index[-1 - extra_shift]
        else:
            last_valid_pred_time = series.time_index[-forecast_horizon - extra_shift]

        return last_valid_pred_time

    def _create_lagged_data(
        self, target_series, past_covariates, future_covariates, max_samples_per_ts
    ):
        lags = self.lags.get("target")
        lags_past_covariates = self.lags.get("past")
        lags_future_covariates = self.lags.get("future")

        features, labels, _ = create_lagged_training_data(
            target_series=target_series,
            output_chunk_length=self.output_chunk_length,
            past_covariates=past_covariates,
            future_covariates=future_covariates,
            lags=lags,
            lags_past_covariates=lags_past_covariates,
            lags_future_covariates=lags_future_covariates,
            max_samples_per_ts=max_samples_per_ts,
            multi_models=self.multi_models,
            check_inputs=False,
            concatenate=False,
        )

        for i, (X_i, y_i) in enumerate(zip(features, labels)):
            features[i] = X_i[:, :, 0]
            labels[i] = y_i[:, :, 0]

        features, static_covariates_shape = add_static_covariates_to_lagged_data(
            features,
            target_series,
            uses_static_covariates=self.uses_static_covariates,
            last_shape=None,
        )
        self._static_covariates_shape = static_covariates_shape

        training_samples = np.concatenate(features, axis=0)
        training_labels = np.concatenate(labels, axis=0)

        return training_samples, training_labels

<<<<<<< HEAD
    def _create_lagged_component_names(
        self, target_series, past_covariates, future_covariates
    ):

        features_cols_name, labels_cols_name = create_lagged_component_names(
            target_series=target_series,
            past_covariates=past_covariates,
            future_covariates=future_covariates,
            lags=self.lags.get("target"),
            lags_past_covariates=self.lags.get("past"),
            lags_future_covariates=self.lags.get("future"),
            output_chunk_length=self.output_chunk_length,
            concatenate=False,
        )

        # adding the static covariates on the right of each features_cols_name
        features_cols_name = self._add_static_covariate_names(
            features_cols_name,
            target_series,
        )

        return features_cols_name, labels_cols_name

    def _add_static_covariates(
        self,
        features: Union[np.array, Sequence[np.array]],
        target_series: Union[TimeSeries, Sequence[TimeSeries]],
    ) -> Union[np.array, Sequence[np.array]]:
        """
        Add static covariates to the features' table for RegressionModels.
        Accounts for series with potentially different static covariates by padding with 0 to accomodate for the maximum
        number of available static_covariates in any of the given series in the sequence.

        If no static covariates are provided for a given series, its corresponding features are padded with 0.
        Accounts for the case where the model is trained with series with static covariates and then used to predict
        on series without static covariates by padding with 0 the corresponding features of the series without
        static covariates.

        Parameters
        ----------
        features
            The features' numpy array(s) to which the static covariates will be added. Can either be a lone feature
            matrix or a `Sequence` of feature matrices; in the latter case, static covariates will be appended to
            each feature matrix in this `Sequence`.
        target_series
            The target series from which to read the static covariates.

        Returns
        -------
        features
            The features' array(s) with appended static covariates columns. If the `features` input was passed as a
            `Sequence` of `np.array`s, then a `Sequence` is also returned; if `features` was passed as an `np.array`,
            a `np.array` is returned.
        """

        input_not_list = not isinstance(features, Sequence)
        if input_not_list:
            features = [features]
        target_series = series2seq(target_series)
        # collect static covariates info
        scovs_map = {
            "covs_exist": False,
            "vals": [],  # Stores values of static cov arrays in each timeseries
            "sizes": {},  # Stores sizes of static cov arrays in each timeseries
        }
        for ts in target_series:
            if ts.has_static_covariates:
                scovs_map["covs_exist"] = True
                # Each static covariate either adds 1 extra columns or
                # `n_component` extra columns:
                vals_i = {}
                for name, row in ts.static_covariates.items():
                    vals_i[name] = row
                    scovs_map["sizes"][name] = row.size
                scovs_map["vals"].append(vals_i)
            else:
                scovs_map["vals"].append(None)

        if (
            not scovs_map["covs_exist"]
            and hasattr(self.model, "n_features_in_")
            and (self.model.n_features_in_ is not None)
            and (self.model.n_features_in_ > features[0].shape[1])
        ):
            # for when series in prediction do not have static covariates but some of the training series did
            num_static_components = self.model.n_features_in_ - features[0].shape[1]
            for i, features_i in enumerate(features):
                padding = np.zeros((features_i.shape[0], num_static_components))
                features[i] = np.hstack([features_i, padding])
        elif scovs_map["covs_exist"]:
            scov_width = sum(scovs_map["sizes"].values())
            for i, features_i in enumerate(features):
                vals = scovs_map["vals"][i]
                if vals:
                    scov_arrays = []
                    for name, size in scovs_map["sizes"].items():
                        scov_arrays.append(
                            vals[name] if name in vals else np.zeros((size,))
                        )
                    scov_array = np.concatenate(scov_arrays)
                    scovs = np.broadcast_to(
                        scov_array, (features_i.shape[0], scov_width)
                    )
                else:
                    scovs = np.zeros((features_i.shape[0], scov_width))
                features[i] = np.hstack([features_i, scovs])
        if input_not_list:
            features = features[0]
        return features

    def _add_static_covariate_names(
        self,
        features_cols_name: List[List[str]],
        target_series: Union[TimeSeries, Sequence[TimeSeries]],
    ) -> Union[np.array, Sequence[np.array]]:
        """
        Add static covariates names to the features name for RegressionModels.
        Accounts for series with potentially different static covariates to accomodate for the maximum
        number of available static_covariates in any of the given series in the sequence.

        Parameters
        ----------
        features_cols_name
            The name of the features of the numpy array(s) to which the static covariates will be added, generated with
            `create_lagged_component_names()`
        target_series
            The target series from which to read the static covariates.

        Returns
        -------
        features_cols_name
            The features' name list with appended static covariates names on the right.
        """
        target_series = series2seq(target_series)

        # collect static covariates info, preserve the order
        static_covs_names = []
        for ts in target_series:
            if ts.has_static_covariates:
                for static_cov_name in ts.static_covariates.keys():
                    if static_cov_name not in static_covs_names:
                        static_covs_names.append(static_cov_name)

        return features_cols_name + static_covs_names

=======
>>>>>>> 317f0927
    def _fit_model(
        self,
        target_series,
        past_covariates,
        future_covariates,
        max_samples_per_ts,
        **kwargs,
    ):
        """
        Function that fit the model. Deriving classes can override this method for adding additional parameters (e.g.,
        adding validation data), keeping the sanity checks on series performed by fit().
        """

        training_samples, training_labels = self._create_lagged_data(
            target_series,
            past_covariates,
            future_covariates,
            max_samples_per_ts,
        )

        # if training_labels is of shape (n_samples, 1) flatten it to shape (n_samples,)
        if len(training_labels.shape) == 2 and training_labels.shape[1] == 1:
            training_labels = training_labels.ravel()
        self.model.fit(training_samples, training_labels, **kwargs)

        # generate and store the lagged components names (for feature importance analysis)
        lagged_feature_names, _ = self._create_lagged_component_names(
            target_series=target_series,
            past_covariates=past_covariates,
            future_covariates=future_covariates,
        )
        self.model.lagged_features_name_ = lagged_feature_names

    def fit(
        self,
        series: Union[TimeSeries, Sequence[TimeSeries]],
        past_covariates: Optional[Union[TimeSeries, Sequence[TimeSeries]]] = None,
        future_covariates: Optional[Union[TimeSeries, Sequence[TimeSeries]]] = None,
        max_samples_per_ts: Optional[int] = None,
        n_jobs_multioutput_wrapper: Optional[int] = None,
        **kwargs,
    ):
        """
        Fit/train the model on one or multiple series.

        Parameters
        ----------
        series
            TimeSeries or Sequence[TimeSeries] object containing the target values.
        past_covariates
            Optionally, a series or sequence of series specifying past-observed covariates
        future_covariates
            Optionally, a series or sequence of series specifying future-known covariates
        max_samples_per_ts
            This is an integer upper bound on the number of tuples that can be produced
            per time series. It can be used in order to have an upper bound on the total size of the dataset and
            ensure proper sampling. If `None`, it will read all of the individual time series in advance (at dataset
            creation) to know their sizes, which might be expensive on big datasets.
            If some series turn out to have a length that would allow more than `max_samples_per_ts`, only the
            most recent `max_samples_per_ts` samples will be considered.
        n_jobs_multioutput_wrapper
            Number of jobs of the MultiOutputRegressor wrapper to run in parallel. Only used if the model doesn't
            support multi-output regression natively.
        **kwargs
            Additional keyword arguments passed to the `fit` method of the model.
        """
        # guarantee that all inputs are either list of TimeSeries or None
        series = series2seq(series)
        past_covariates = series2seq(past_covariates)
        future_covariates = series2seq(future_covariates)

        self.encoders = self.initialize_encoders()
        if self.encoders.encoding_available:
            past_covariates, future_covariates = self.generate_fit_encodings(
                series=series,
                past_covariates=past_covariates,
                future_covariates=future_covariates,
            )

        if past_covariates is not None:
            self._uses_past_covariates = True
        if future_covariates is not None:
            self._uses_future_covariates = True
        if (
            get_single_series(series).static_covariates is not None
            and self.supports_static_covariates
            and self.considers_static_covariates
        ):
            self._uses_static_covariates = True

        for covs, name in zip([past_covariates, future_covariates], ["past", "future"]):
            raise_if(
                covs is not None and name not in self.lags,
                f"`{name}_covariates` not None in `fit()` method call, but `lags_{name}_covariates` is None in "
                f"constructor.",
            )

            raise_if(
                covs is None and name in self.lags,
                f"`{name}_covariates` is None in `fit()` method call, but `lags_{name}_covariates` is not None in "
                "constructor.",
            )

        # saving the dims of all input series to check at prediction time
        self.input_dim = {
            "target": series[0].width,
            "past": past_covariates[0].width if past_covariates else None,
            "future": future_covariates[0].width if future_covariates else None,
        }

        # if multi-output regression
        if not series[0].is_univariate or (
            self.output_chunk_length > 1 and self.multi_models
        ):
            # and model isn't wrapped already
            if not isinstance(self.model, MultiOutputRegressor):
                # check whether model supports multi-output regression natively
                if not (
                    callable(getattr(self.model, "_get_tags", None))
                    and isinstance(self.model._get_tags(), dict)
                    and self.model._get_tags().get("multioutput")
                ):
                    # if not, wrap model with MultiOutputRegressor
                    self.model = MultiOutputRegressor(
                        self.model, n_jobs=n_jobs_multioutput_wrapper
                    )
                elif isinstance(self.model, CatBoostRegressor):
                    if (
                        self.model.get_params()["loss_function"]
                        == "RMSEWithUncertainty"
                    ):
                        self.model = MultiOutputRegressor(
                            self.model, n_jobs=n_jobs_multioutput_wrapper
                        )

        # warn if n_jobs_multioutput_wrapper was provided but not used
        if (
            not isinstance(self.model, MultiOutputRegressor)
            and n_jobs_multioutput_wrapper is not None
        ):
            logger.warning("Provided `n_jobs_multioutput_wrapper` wasn't used.")

        super().fit(
            series=seq2series(series),
            past_covariates=seq2series(past_covariates),
            future_covariates=seq2series(future_covariates),
        )

        self._fit_model(
            series, past_covariates, future_covariates, max_samples_per_ts, **kwargs
        )

        return self

    def predict(
        self,
        n: int,
        series: Optional[Union[TimeSeries, Sequence[TimeSeries]]] = None,
        past_covariates: Optional[Union[TimeSeries, Sequence[TimeSeries]]] = None,
        future_covariates: Optional[Union[TimeSeries, Sequence[TimeSeries]]] = None,
        num_samples: int = 1,
        verbose: bool = False,
        **kwargs,
    ) -> Union[TimeSeries, Sequence[TimeSeries]]:
        """Forecasts values for `n` time steps after the end of the series.

        Parameters
        ----------
        n : int
            Forecast horizon - the number of time steps after the end of the series for which to produce predictions.
        series : TimeSeries or list of TimeSeries, optional
            Optionally, one or several input `TimeSeries`, representing the history of the target series whose future
            is to be predicted. If specified, the method returns the forecasts of these series. Otherwise, the method
            returns the forecast of the (single) training series.
        past_covariates : TimeSeries or list of TimeSeries, optional
            Optionally, the past-observed covariates series needed as inputs for the model.
            They must match the covariates used for training in terms of dimension and type.
        future_covariates : TimeSeries or list of TimeSeries, optional
            Optionally, the future-known covariates series needed as inputs for the model.
            They must match the covariates used for training in terms of dimension and type.
        num_samples : int, default: 1
            Currently this parameter is ignored for regression models.
        **kwargs : dict, optional
            Additional keyword arguments passed to the `predict` method of the model. Only works with
            univariate target series.
        """
        raise_if(
            not self._is_probabilistic() and num_samples > 1,
            "`num_samples > 1` is only supported for probabilistic models.",
            logger,
        )

        if series is None:
            # then there must be a single TS, and that was saved in super().fit as self.training_series
            raise_if(
                self.training_series is None,
                "Input series has to be provided after fitting on multiple series.",
            )
            series = self.training_series

        called_with_single_series = True if isinstance(series, TimeSeries) else False

        # guarantee that all inputs are either list of TimeSeries or None
        series = series2seq(series)
        past_covariates = series2seq(past_covariates)
        future_covariates = series2seq(future_covariates)

        if self.encoders.encoding_available:
            past_covariates, future_covariates = self.generate_predict_encodings(
                n=n,
                series=series,
                past_covariates=past_covariates,
                future_covariates=future_covariates,
            )

        if past_covariates is None and self.past_covariate_series is not None:
            past_covariates = series2seq(self.past_covariate_series)
        if future_covariates is None and self.future_covariate_series is not None:
            future_covariates = series2seq(self.future_covariate_series)

        super().predict(n, series, past_covariates, future_covariates, num_samples)

        # check that the input sizes of the target series and covariates match
        pred_input_dim = {
            "target": series[0].width,
            "past": past_covariates[0].width if past_covariates else None,
            "future": future_covariates[0].width if future_covariates else None,
        }
        raise_if_not(
            pred_input_dim == self.input_dim,
            f"The number of components of the target series and the covariates provided for prediction doesn't "
            f"match the number of components of the target series and the covariates this model has been "
            f"trained on.\n"
            f"Provided number of components for prediction: {pred_input_dim}\n"
            f"Provided number of components for training: {self.input_dim}",
        )

        # prediction preprocessing
        covariates = {
            "past": (past_covariates, self.lags.get("past")),
            "future": (future_covariates, self.lags.get("future")),
        }

        # prepare one_shot shift and step
        if self.multi_models:
            shift = 0
            step = self.output_chunk_length
        else:
            shift = self.output_chunk_length - 1
            step = 1

        # dictionary containing covariate data over time span required for prediction
        covariate_matrices = {}
        # dictionary containing covariate lags relative to minimum covariate lag
        relative_cov_lags = {}
        for cov_type, (covs, lags) in covariates.items():
            if covs is None:
                continue

            relative_cov_lags[cov_type] = np.array(lags) - lags[0]
            covariate_matrices[cov_type] = []
            for idx, (ts, cov) in enumerate(zip(series, covs)):
                # how many steps to go back from end of target series for start of covariates
                steps_back = -(min(lags) + 1) + shift
                lags_diff = max(lags) - min(lags) + 1
                # over how many steps the covariates range
                n_steps = lags_diff + max(0, n - self.output_chunk_length) + shift

                # calculate first and last required covariate time steps
                start_ts = ts.end_time() - ts.freq * steps_back
                end_ts = start_ts + ts.freq * (n_steps - 1)

                # check for sufficient covariate data
                if not (cov.start_time() <= start_ts and cov.end_time() >= end_ts):
                    raise_log(
                        ValueError(
                            f"The corresponding {cov_type}_covariate of the series at index {idx} isn't sufficiently "
                            f"long. Given horizon `n={n}`, `min(lags_{cov_type}_covariates)={lags[0]}`, "
                            f"`max(lags_{cov_type}_covariates)={lags[-1]}` and "
                            f"`output_chunk_length={self.output_chunk_length}`, the {cov_type}_covariate has to range "
                            f"from {start_ts} until {end_ts} (inclusive), but it ranges only from {cov.start_time()} "
                            f"until {cov.end_time()}."
                        ),
                        logger=logger,
                    )

                # use slice() instead of [] as for integer-indexed series [] does not act on time index
                # for range indexes, we make the end timestamp inclusive here
                end_ts = end_ts + ts.freq if ts.has_range_index else end_ts
                covariate_matrices[cov_type].append(
                    cov.slice(start_ts, end_ts).values(copy=False)
                )

            covariate_matrices[cov_type] = np.stack(covariate_matrices[cov_type])

        series_matrix = None
        if "target" in self.lags:
            series_matrix = np.stack(
                [
                    ts.values(copy=False)[self.lags["target"][0] - shift :, :]
                    for ts in series
                ]
            )

        # repeat series_matrix to shape (num_samples * num_series, n_lags, n_components)
        # [series 0 sample 0, series 0 sample 1, ..., series n sample k]
        series_matrix = np.repeat(series_matrix, num_samples, axis=0)

        # same for covariate matrices
        for cov_type, data in covariate_matrices.items():
            covariate_matrices[cov_type] = np.repeat(data, num_samples, axis=0)
        # prediction
        predictions = []
        last_step_shift = 0

        # t_pred indicates the number of time steps after the first prediction
        for t_pred in range(0, n, step):
            # in case of autoregressive forecast `(t_pred > 0)` and if `n` is not a round multiple of `step`,
            # we have to step back `step` from `n` in the last iteration
            if 0 < n - t_pred < step and t_pred > 0:
                last_step_shift = t_pred - (n - step)
                t_pred = n - step

            np_X = []
            # retrieve target lags
            if "target" in self.lags:
                if predictions:
                    series_matrix = np.concatenate(
                        [series_matrix, predictions[-1]], axis=1
                    )
                np_X.append(
                    series_matrix[
                        :,
                        [
                            lag - (shift + last_step_shift)
                            for lag in self.lags["target"]
                        ],
                    ].reshape(len(series) * num_samples, -1)
                )
            # retrieve covariate lags, enforce order (dict only preserves insertion order for python 3.6+)
            for cov_type in ["past", "future"]:
                if cov_type in covariate_matrices:
                    np_X.append(
                        covariate_matrices[cov_type][
                            :, relative_cov_lags[cov_type] + t_pred
                        ].reshape(len(series) * num_samples, -1)
                    )

            # concatenate retrieved lags
            X = np.concatenate(np_X, axis=1)
            # Need to split up `X` into three equally-sized sub-blocks
            # corresponding to each timeseries in `series`, so that
            # static covariates can be added to each block; valid since
            # each block contains same number of observations:
            X_blocks = np.split(X, len(series), axis=0)
            X_blocks, _ = add_static_covariates_to_lagged_data(
                X_blocks,
                series,
                uses_static_covariates=self.uses_static_covariates,
                last_shape=self._static_covariates_shape,
            )
            X = np.concatenate(X_blocks, axis=0)

            # X has shape (n_series * n_samples, n_regression_features)
            prediction = self._predict_and_sample(X, num_samples, **kwargs)
            # prediction shape (n_series * n_samples, output_chunk_length, n_components)
            # append prediction to final predictions
            predictions.append(prediction[:, last_step_shift:])

        # concatenate and use first n points as prediction
        predictions = np.concatenate(predictions, axis=1)[:, :n]

        # bring into correct shape: (n_series, output_chunk_length, n_components, n_samples)
        predictions = np.moveaxis(
            predictions.reshape(len(series), num_samples, n, -1), 1, -1
        )
        # build time series from the predicted values starting after end of series
        predictions = [
            self._build_forecast_series(row, input_tgt)
            for row, input_tgt in zip(predictions, series)
        ]

        return predictions[0] if called_with_single_series else predictions

    def _predict_and_sample(
        self, x: np.ndarray, num_samples: int, **kwargs
    ) -> np.ndarray:
        prediction = self.model.predict(x, **kwargs)
        k = x.shape[0]

        return prediction.reshape(k, self.pred_dim, -1)

    def __str__(self):
        return self.model.__str__()

    @property
    def supports_static_covariates(self) -> bool:
        return True


class _LikelihoodMixin:
    """
    A class containing functions supporting quantile, poisson and gaussian regression, to be used as a mixin for some
    `RegressionModel` subclasses.
    """

    @staticmethod
    def _check_likelihood(likelihood, available_likelihoods):
        raise_if_not(
            likelihood in available_likelihoods,
            f"If likelihood is specified it must be one of {available_likelihoods}",
        )

    @staticmethod
    def _get_model_container():
        return _QuantileModelContainer()

    @staticmethod
    def _prepare_quantiles(quantiles):
        if quantiles is None:
            quantiles = [
                0.01,
                0.05,
                0.1,
                0.25,
                0.5,
                0.75,
                0.9,
                0.95,
                0.99,
            ]
        else:
            quantiles = sorted(quantiles)
            _check_quantiles(quantiles)
        median_idx = quantiles.index(0.5)

        return quantiles, median_idx

    def _predict_quantiles(
        self, x: np.ndarray, num_samples: int, **kwargs
    ) -> np.ndarray:
        """
        X is of shape (n_series * n_samples, n_regression_features)
        """
        k = x.shape[0]

        if num_samples == 1:
            # return median
            fitted = self._model_container[0.5]
            return fitted.predict(x, **kwargs).reshape(k, self.pred_dim, -1)

        model_outputs = []
        for quantile, fitted in self._model_container.items():
            self.model = fitted
            # model output has shape (n_series * n_samples, output_chunk_length, n_components)
            model_output = fitted.predict(x, **kwargs).reshape(k, self.pred_dim, -1)
            model_outputs.append(model_output)
        model_outputs = np.stack(model_outputs, axis=-1)
        # model_outputs has shape (n_series * n_samples, output_chunk_length, n_components, n_quantiles)

        sampled = self._quantile_sampling(model_outputs)

        # sampled has shape (n_series * n_samples, output_chunk_length, n_components)

        return sampled

    def _predict_normal(self, x: np.ndarray, num_samples: int, **kwargs) -> np.ndarray:
        """Method intended for CatBoost's RMSEWithUncertainty loss. Returns samples
        computed from double-valued inputs [mean, variance].
        X is of shape (n_series * n_samples, n_regression_features)
        """
        k = x.shape[0]

        # model_output shape:
        # if univariate & output_chunk_length = 1: (num_samples, 2)
        # else: (2, num_samples, n_components * output_chunk_length)
        # where the axis with 2 dims is mu, sigma
        model_output = self.model.predict(x, **kwargs)
        output_dim = len(model_output.shape)

        # deterministic case: we return the mean only
        if num_samples == 1:
            # univariate & single-chunk output
            if output_dim <= 2:
                output_slice = model_output[:, 0]
            else:
                output_slice = model_output[0, :, :]

            return output_slice.reshape(k, self.pred_dim, -1)

        # probabilistic case
        # univariate & single-chunk output
        if output_dim <= 2:
            # embedding well shaped 2D output into 3D
            model_output = np.expand_dims(model_output, axis=0)

        else:
            # we transpose to get mu, sigma couples on last axis
            # shape becomes: (n_components * output_chunk_length, num_samples, 2)
            model_output = model_output.transpose()

        return self._normal_sampling(model_output, num_samples)

    def _normal_sampling(self, model_output: np.ndarray, n_samples: int) -> np.ndarray:
        """Sampling method for CatBoost's [mean, variance] output.
        model_output is of shape (n_components * output_chunk_length, n_samples, 2),
        where the last 2 dimensions are mu and sigma.
        """
        shape = model_output.shape
        chunk_len = self.pred_dim

        # treating each component separately
        mu_sigma_list = [model_output[i, :, :] for i in range(shape[0])]

        list_of_samples = [
            self._rng.normal(
                mu_sigma[:, 0],  # mean vector
                mu_sigma[:, 1],  # diagonal covariance matrix
            )
            for mu_sigma in mu_sigma_list
        ]

        samples_transposed = np.array(list_of_samples).transpose()
        samples_reshaped = samples_transposed.reshape(n_samples, chunk_len, -1)

        return samples_reshaped

    def _predict_poisson(self, x: np.ndarray, num_samples: int, **kwargs) -> np.ndarray:
        """
        X is of shape (n_series * n_samples, n_regression_features)
        """
        k = x.shape[0]

        model_output = self.model.predict(x, **kwargs).reshape(k, self.pred_dim, -1)
        if num_samples == 1:
            return model_output

        return self._poisson_sampling(model_output)

    def _poisson_sampling(self, model_output: np.ndarray) -> np.ndarray:
        """
        Model_output is of shape (n_series * n_samples, output_chunk_length, n_components)
        """

        return self._rng.poisson(lam=model_output).astype(float)

    def _quantile_sampling(self, model_output: np.ndarray) -> np.ndarray:
        """
        Sample uniformly between [0, 1] (for each batch example) and return the linear interpolation between the fitted
        quantiles closest to the sampled value.

        model_output is of shape (batch_size, n_timesteps, n_components, n_quantiles)
        """
        num_samples, n_timesteps, n_components, n_quantiles = model_output.shape

        # obtain samples
        probs = self._rng.uniform(
            size=(
                num_samples,
                n_timesteps,
                n_components,
                1,
            )
        )

        # add dummy dim
        probas = np.expand_dims(probs, axis=-2)

        # tile and transpose
        p = np.tile(probas, (1, 1, 1, n_quantiles, 1)).transpose((0, 1, 2, 4, 3))

        # prepare quantiles
        tquantiles = np.array(self.quantiles).reshape((1, 1, 1, -1))

        # calculate index of the largest quantile smaller than the sampled value
        left_idx = np.sum(p > tquantiles, axis=-1)

        # obtain index of the smallest quantile larger than the sampled value
        right_idx = left_idx + 1

        # repeat the model output on the edges
        repeat_count = [1] * n_quantiles
        repeat_count[0] = 2
        repeat_count[-1] = 2
        repeat_count = np.array(repeat_count)
        shifted_output = np.repeat(model_output, repeat_count, axis=-1)

        # obtain model output values corresponding to the quantiles left and right of the sampled value
        left_value = np.take_along_axis(shifted_output, left_idx, axis=-1)
        right_value = np.take_along_axis(shifted_output, right_idx, axis=-1)

        # add 0 and 1 to quantiles
        ext_quantiles = [0.0] + self.quantiles + [1.0]
        expanded_q = np.tile(np.array(ext_quantiles), left_idx.shape)

        # calculate closest quantiles to the sampled value
        left_q = np.take_along_axis(expanded_q, left_idx, axis=-1)
        right_q = np.take_along_axis(expanded_q, right_idx, axis=-1)

        # linear interpolation
        weights = (probs - left_q) / (right_q - left_q)
        inter = left_value + weights * (right_value - left_value)

        return inter.squeeze(-1)


class _QuantileModelContainer(OrderedDict):
    def __init__(self):
        super().__init__()


class RegressionModelWithCategoricalCovariates(RegressionModel):
    def __init__(
        self,
        lags: Union[int, list] = None,
        lags_past_covariates: Union[int, List[int]] = None,
        lags_future_covariates: Union[Tuple[int, int], List[int]] = None,
        output_chunk_length: int = 1,
        add_encoders: Optional[dict] = None,
        model=None,
        multi_models: Optional[bool] = True,
        use_static_covariates: bool = True,
        categorical_past_covariates: Optional[Union[str, List[str]]] = None,
        categorical_future_covariates: Optional[Union[str, List[str]]] = None,
        categorical_static_covariates: Optional[Union[str, List[str]]] = None,
    ):
        """
        Extension of `RegressionModel` for regression models that support categorical covariates.

        Parameters
        ----------
        lags
            Lagged target values used to predict the next time step. If an integer is given the last `lags` past lags
            are used (from -1 backward). Otherwise, a list of integers with lags is required (each lag must be < 0).
        lags_past_covariates
            Number of lagged past_covariates values used to predict the next time step. If an integer is given the last
            `lags_past_covariates` past lags are used (inclusive, starting from lag -1). Otherwise a list of integers
            with lags < 0 is required.
        lags_future_covariates
            Number of lagged future_covariates values used to predict the next time step. If a tuple (past, future) is
            given the last `past` lags in the past are used (inclusive, starting from lag -1) along with the first
            `future` future lags (starting from 0 - the prediction time - up to `future - 1` included). Otherwise a list
            of integers with lags is required.
        output_chunk_length
            Number of time steps predicted at once by the internal regression model. Does not have to equal the forecast
            horizon `n` used in `predict()`. However, setting `output_chunk_length` equal to the forecast horizon may
            be useful if the covariates don't extend far enough into the future.
        add_encoders
            A large number of past and future covariates can be automatically generated with `add_encoders`.
            This can be done by adding multiple pre-defined index encoders and/or custom user-made functions that
            will be used as index encoders. Additionally, a transformer such as Darts' :class:`Scaler` can be added to
            transform the generated covariates. This happens all under one hood and only needs to be specified at
            model creation.
            Read :meth:`SequentialEncoder <darts.dataprocessing.encoders.SequentialEncoder>` to find out more about
            ``add_encoders``. Default: ``None``. An example showing some of ``add_encoders`` features:

            .. highlight:: python
            .. code-block:: python

                add_encoders={
                    'cyclic': {'future': ['month']},
                    'datetime_attribute': {'future': ['hour', 'dayofweek']},
                    'position': {'past': ['relative'], 'future': ['relative']},
                    'custom': {'past': [lambda idx: (idx.year - 1950) / 50]},
                    'transformer': Scaler()
                }
            ..
        model
            Scikit-learn-like model with ``fit()`` and ``predict()`` methods. Also possible to use model that doesn't
            support multi-output regression for multivariate timeseries, in which case one regressor
            will be used per component in the multivariate series.
            If None, defaults to: ``sklearn.linear_model.LinearRegression(n_jobs=-1)``.
        multi_models
            If True, a separate model will be trained for each future lag to predict. If False, a single model is
            trained to predict at step 'output_chunk_length' in the future. Default: True.
        use_static_covariates
            Whether the model should use static covariate information in case the input `series` passed to ``fit()``
            contain static covariates. If ``True``, and static covariates are available at fitting time, will enforce
            that all target `series` have the same static covariate dimensionality in ``fit()`` and ``predict()`.
        categorical_past_covariates
            Optionally, component name or list of component names specifying the past covariates that should be treated
            as categorical.
        categorical_future_covariates
            Optionally, component name or list of component names specifying the future covariates that should be
            treated as categorical.
        categorical_static_covariates
            Optionally, string or list of strings specifying the static covariates that should be treated as
            categorical.
        """
        super().__init__(
            lags=lags,
            lags_past_covariates=lags_past_covariates,
            lags_future_covariates=lags_future_covariates,
            output_chunk_length=output_chunk_length,
            add_encoders=add_encoders,
            model=model,
            multi_models=multi_models,
            use_static_covariates=use_static_covariates,
        )
        self.categorical_past_covariates = (
            [categorical_past_covariates]
            if isinstance(categorical_past_covariates, str)
            else categorical_past_covariates
        )
        self.categorical_future_covariates = (
            [categorical_future_covariates]
            if isinstance(categorical_future_covariates, str)
            else categorical_future_covariates
        )
        self.categorical_static_covariates = (
            [categorical_static_covariates]
            if isinstance(categorical_static_covariates, str)
            else categorical_static_covariates
        )

    def fit(
        self,
        series: Union[TimeSeries, Sequence[TimeSeries]],
        past_covariates: Optional[Union[TimeSeries, Sequence[TimeSeries]]] = None,
        future_covariates: Optional[Union[TimeSeries, Sequence[TimeSeries]]] = None,
        max_samples_per_ts: Optional[int] = None,
        n_jobs_multioutput_wrapper: Optional[int] = None,
        **kwargs,
    ):
        self._validate_categorical_covariates(
            series=series,
            past_covariates=past_covariates,
            future_covariates=future_covariates,
        )
        super().fit(
            series=series,
            past_covariates=past_covariates,
            future_covariates=future_covariates,
            max_samples_per_ts=max_samples_per_ts,
            n_jobs_multioutput_wrapper=n_jobs_multioutput_wrapper,
            **kwargs,
        )

    @property
    def _categorical_fit_param(self) -> Tuple[str, Any]:
        """
        Returns the name, and default value of the categorical features parameter from model's `fit` method .
        Can be overridden in subclasses.
        """
        return "categorical_feature", "auto"

    def _validate_categorical_covariates(
        self,
        series: Union[TimeSeries, Sequence[TimeSeries]],
        past_covariates: Optional[Union[TimeSeries, Sequence[TimeSeries]]] = None,
        future_covariates: Optional[Union[TimeSeries, Sequence[TimeSeries]]] = None,
    ) -> None:
        """
        Checks that the categorical covariates are valid. Specifically, checks that the categorical covariates
        of the model are a subset of all covariates.

        Parameters
        ----------
        series
            TimeSeries or Sequence[TimeSeries] object containing the target values.
        past_covariates
            Optionally, a series or sequence of series specifying past-observed covariates
        future_covariates
            Optionally, a series or sequence of series specifying future-known covariates
        """
        for categorical_covariates, covariates, cov_type in zip(
            [self.categorical_past_covariates, self.categorical_future_covariates],
            [past_covariates, future_covariates],
            ["past_covariates", "future_covariates"],
        ):
            if categorical_covariates:
                if not covariates:
                    raise_log(
                        ValueError(
                            f"`categorical_{cov_type}` were declared at model creation but no "
                            f"`{cov_type}` are passed to the `fit()` call."
                        ),
                    )
                s = get_single_series(covariates)
                if not set(categorical_covariates).issubset(set(s.components)):
                    raise_log(
                        ValueError(
                            f"Some `categorical_{cov_type}` components "
                            f"({set(categorical_covariates) - set(s.components)}) "
                            f"declared at model creation are not present in the `{cov_type}` "
                            f"passed to the `fit()` call."
                        )
                    )
        if self.categorical_static_covariates:
            s = get_single_series(series)
            covariates = s.static_covariates
            if not s.has_static_covariates:
                raise_log(
                    ValueError(
                        "`categorical_static_covariates` were declared at model creation but `series`"
                        "passed to the `fit()` call does not contain `static_covariates`."
                    ),
                )
            if not set(self.categorical_static_covariates).issubset(
                set(covariates.columns)
            ):
                raise_log(
                    ValueError(
                        f"Some `categorical_static_covariates` components "
                        f"({set(self.categorical_static_covariates) - set(covariates.columns)}) "
                        f"declared at model creation are not present in the series' `static_covariates` "
                        f"passed to the `fit()` call."
                    )
                )

    def _get_categorical_features(
        self,
        series: Union[List[TimeSeries], TimeSeries],
        past_covariates: Optional[Union[List[TimeSeries], TimeSeries]] = None,
        future_covariates: Optional[Union[List[TimeSeries], TimeSeries]] = None,
    ) -> Tuple[List[int], List[str]]:
        """
        Returns the indices and column names of the categorical features in the regression model.

        Steps:
        1. Get the list of features used in the model. We keep the creation order of the different lags/features
            in create_lagged_data.
        2. Get the indices of the categorical features in the list of features.
        """

        categorical_covariates = (
            (
                self.categorical_past_covariates
                if self.categorical_past_covariates
                else []
            )
            + (
                self.categorical_future_covariates
                if self.categorical_future_covariates
                else []
            )
            + (
                self.categorical_static_covariates
                if self.categorical_static_covariates
                else []
            )
        )

        if not categorical_covariates:
            return [], []
        else:
            target_ts = get_single_series(series)
            past_covs_ts = get_single_series(past_covariates)
            fut_covs_ts = get_single_series(future_covariates)

            # We keep the creation order of the different lags/features in create_lagged_data
            feature_list = (
                [
                    f"target_{component}_lag{lag}"
                    for lag in self.lags.get("target", [])
                    for component in target_ts.components
                ]
                + [
                    f"past_cov_{component}_lag{lag}"
                    for lag in self.lags.get("past", [])
                    for component in past_covs_ts.components
                ]
                + [
                    f"fut_cov_{component}_lag{lag}"
                    for lag in self.lags.get("future", [])
                    for component in fut_covs_ts.components
                ]
                + (
                    list(target_ts.static_covariates.columns)
                    if target_ts.has_static_covariates
                    # if isinstance(target_ts.static_covariates, pd.DataFrame)
                    else []
                )
            )

            indices = [
                i
                for i, col in enumerate(feature_list)
                for cat in categorical_covariates
                if cat and cat in col
            ]
            col_names = [feature_list[i] for i in indices]

            return indices, col_names

    def _fit_model(
        self,
        target_series,
        past_covariates,
        future_covariates,
        max_samples_per_ts,
        **kwargs,
    ):
        """
        Custom fit function for `RegressionModelWithCategoricalCovariates` models, adding logic to let the model
        handle categorical features directly.
        """
        cat_col_indices, _ = self._get_categorical_features(
            target_series,
            past_covariates,
            future_covariates,
        )

        cat_param_name, cat_param_default = self._categorical_fit_param
        kwargs[cat_param_name] = (
            cat_col_indices if cat_col_indices else cat_param_default
        )
        super()._fit_model(
            target_series=target_series,
            past_covariates=past_covariates,
            future_covariates=future_covariates,
            max_samples_per_ts=max_samples_per_ts,
            **kwargs,
        )<|MERGE_RESOLUTION|>--- conflicted
+++ resolved
@@ -36,11 +36,8 @@
 from darts.models.forecasting.forecasting_model import GlobalForecastingModel
 from darts.timeseries import TimeSeries
 from darts.utils.data.tabularization import (
-<<<<<<< HEAD
+    add_static_covariates_to_lagged_data,
     create_lagged_component_names,
-=======
-    add_static_covariates_to_lagged_data,
->>>>>>> 317f0927
     create_lagged_training_data,
 )
 from darts.utils.multioutput import MultiOutputRegressor
@@ -386,7 +383,6 @@
 
         return training_samples, training_labels
 
-<<<<<<< HEAD
     def _create_lagged_component_names(
         self, target_series, past_covariates, future_covariates
     ):
@@ -410,93 +406,6 @@
 
         return features_cols_name, labels_cols_name
 
-    def _add_static_covariates(
-        self,
-        features: Union[np.array, Sequence[np.array]],
-        target_series: Union[TimeSeries, Sequence[TimeSeries]],
-    ) -> Union[np.array, Sequence[np.array]]:
-        """
-        Add static covariates to the features' table for RegressionModels.
-        Accounts for series with potentially different static covariates by padding with 0 to accomodate for the maximum
-        number of available static_covariates in any of the given series in the sequence.
-
-        If no static covariates are provided for a given series, its corresponding features are padded with 0.
-        Accounts for the case where the model is trained with series with static covariates and then used to predict
-        on series without static covariates by padding with 0 the corresponding features of the series without
-        static covariates.
-
-        Parameters
-        ----------
-        features
-            The features' numpy array(s) to which the static covariates will be added. Can either be a lone feature
-            matrix or a `Sequence` of feature matrices; in the latter case, static covariates will be appended to
-            each feature matrix in this `Sequence`.
-        target_series
-            The target series from which to read the static covariates.
-
-        Returns
-        -------
-        features
-            The features' array(s) with appended static covariates columns. If the `features` input was passed as a
-            `Sequence` of `np.array`s, then a `Sequence` is also returned; if `features` was passed as an `np.array`,
-            a `np.array` is returned.
-        """
-
-        input_not_list = not isinstance(features, Sequence)
-        if input_not_list:
-            features = [features]
-        target_series = series2seq(target_series)
-        # collect static covariates info
-        scovs_map = {
-            "covs_exist": False,
-            "vals": [],  # Stores values of static cov arrays in each timeseries
-            "sizes": {},  # Stores sizes of static cov arrays in each timeseries
-        }
-        for ts in target_series:
-            if ts.has_static_covariates:
-                scovs_map["covs_exist"] = True
-                # Each static covariate either adds 1 extra columns or
-                # `n_component` extra columns:
-                vals_i = {}
-                for name, row in ts.static_covariates.items():
-                    vals_i[name] = row
-                    scovs_map["sizes"][name] = row.size
-                scovs_map["vals"].append(vals_i)
-            else:
-                scovs_map["vals"].append(None)
-
-        if (
-            not scovs_map["covs_exist"]
-            and hasattr(self.model, "n_features_in_")
-            and (self.model.n_features_in_ is not None)
-            and (self.model.n_features_in_ > features[0].shape[1])
-        ):
-            # for when series in prediction do not have static covariates but some of the training series did
-            num_static_components = self.model.n_features_in_ - features[0].shape[1]
-            for i, features_i in enumerate(features):
-                padding = np.zeros((features_i.shape[0], num_static_components))
-                features[i] = np.hstack([features_i, padding])
-        elif scovs_map["covs_exist"]:
-            scov_width = sum(scovs_map["sizes"].values())
-            for i, features_i in enumerate(features):
-                vals = scovs_map["vals"][i]
-                if vals:
-                    scov_arrays = []
-                    for name, size in scovs_map["sizes"].items():
-                        scov_arrays.append(
-                            vals[name] if name in vals else np.zeros((size,))
-                        )
-                    scov_array = np.concatenate(scov_arrays)
-                    scovs = np.broadcast_to(
-                        scov_array, (features_i.shape[0], scov_width)
-                    )
-                else:
-                    scovs = np.zeros((features_i.shape[0], scov_width))
-                features[i] = np.hstack([features_i, scovs])
-        if input_not_list:
-            features = features[0]
-        return features
-
     def _add_static_covariate_names(
         self,
         features_cols_name: List[List[str]],
@@ -532,8 +441,6 @@
 
         return features_cols_name + static_covs_names
 
-=======
->>>>>>> 317f0927
     def _fit_model(
         self,
         target_series,
