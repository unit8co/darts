--- conflicted
+++ resolved
@@ -31,7 +31,6 @@
     ----------
     models
         List of forecasting models whose predictions to ensemble
-<<<<<<< HEAD
 
         .. note::
                 if all the models are probabilistic, the `EnsembleModel` will also be probabilistic.
@@ -43,21 +42,17 @@
         If `models` are probabilistic and `train_num_samples` > 1, method used to
         reduce the samples dimension to 1. Possible values: "mean", "median" or float value corresponding
         to the desired quantile.
-    """
-
-    def __init__(
-        self,
-        models: Union[List[LocalForecastingModel], List[GlobalForecastingModel]],
-        train_num_samples: int,
-        train_samples_reduction: Union[str, float],
-    ):
-=======
     show_warnings
         Whether to show warnings related to models covariates support.
     """
 
-    def __init__(self, models: List[ForecastingModel], show_warnings: bool = True):
->>>>>>> 1f175807
+    def __init__(
+        self,
+        models: List[ForecastingModel],
+        train_num_samples: int,
+        train_samples_reduction: Union[str, float],
+        show_warnings: bool = True,
+    ):
         raise_if_not(
             isinstance(models, list) and models,
             "Cannot instantiate EnsembleModel with an empty list of models",
@@ -132,9 +127,6 @@
         self.train_num_samples = train_num_samples
         self.train_samples_reduction = train_samples_reduction
 
-<<<<<<< HEAD
-    @abstractmethod
-=======
         if show_warnings:
             if (
                 self.supports_past_covariates
@@ -156,7 +148,7 @@
                     "To hide these warnings, set `show_warnings=False`."
                 )
 
->>>>>>> 1f175807
+    @abstractmethod
     def fit(
         self,
         series: Union[TimeSeries, Sequence[TimeSeries]],
@@ -230,19 +222,13 @@
             model._predict_wrapper(
                 n=n,
                 series=series,
-<<<<<<< HEAD
-                past_covariates=past_covariates,
-                future_covariates=future_covariates,
-                num_samples=num_samples if model._is_probabilistic() else 1,
-=======
                 past_covariates=past_covariates
                 if model.supports_past_covariates
                 else None,
                 future_covariates=future_covariates
                 if model.supports_future_covariates
                 else None,
-                num_samples=num_samples,
->>>>>>> 1f175807
+                num_samples=num_samples if model._is_probabilistic() else 1,
             )
             for model in self.models
         ]
@@ -271,15 +257,13 @@
             verbose=verbose,
         )
 
-<<<<<<< HEAD
         # for multi-level models, forecasting models can generate arbitrary number of samples
         if self.train_samples_reduction is None:
             pred_num_samples = num_samples
         else:
             pred_num_samples = self.train_num_samples
-=======
+
         self._verify_past_future_covariates(past_covariates, future_covariates)
->>>>>>> 1f175807
 
         predictions = self._make_multiple_predictions(
             n=n,
@@ -371,10 +355,7 @@
         return all([model._is_probabilistic() for model in self.models])
 
     def _is_probabilistic(self) -> bool:
-<<<<<<< HEAD
         return self._models_are_probabilistic()
-=======
-        return all([model._is_probabilistic() for model in self.models])
 
     @property
     def supports_past_covariates(self) -> bool:
@@ -405,5 +386,4 @@
             "`future_covariates` were provided to an `EnsembleModel` but none of its "
             "base models support such covariates.",
             logger,
-        )
->>>>>>> 1f175807
+        )