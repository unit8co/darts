--- conflicted
+++ resolved
@@ -28,7 +28,6 @@
     models
         List of forecasting models whose predictions to ensemble
     """
-<<<<<<< HEAD
 
     def __init__(
         self, models: Union[List[ForecastingModel], List[GlobalForecastingModel]]
@@ -53,26 +52,14 @@
             "All models must either be GlobalForecastingModel instances, or none of them should be.",
             logger,
         )
-=======
-    def __init__(self, models: Union[List[ForecastingModel], List[GlobalForecastingModel]]):
-        raise_if_not(isinstance(models, list) and models,
-                     "Cannot instantiate EnsembleModel with an empty list of models",
-                     logger)
 
-        is_local_ensemble = all(isinstance(model, ForecastingModel) and not isinstance(model, GlobalForecastingModel)
-                                for model in models)
-        self.is_global_ensemble = all(isinstance(model, GlobalForecastingModel) for model in models)
+        raise_if(
+            any([m._fit_called for m in models]),
+            "Cannot instantiate EnsembleModel with trained/fitted models. "
+            "Consider resetting all models with `my_model.untrained_model()`",
+            logger,
+        )
 
-        raise_if_not(is_local_ensemble or self.is_global_ensemble,
-                     "All models must either be GlobalForecastingModel instances, or none of them should be.",
-                     logger)
-
-        raise_if(any([m._fit_called for m in models]),
-                 "Cannot instantiate EnsembleModel with trained/fitted models. "
-                 "Consider resetting all models with `my_model.untrained_model()`",
-                 logger)
-
->>>>>>> 4a971403
         super().__init__()
         self.models = models
         self.is_single_series = None
