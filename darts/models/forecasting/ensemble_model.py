--- conflicted
+++ resolved
@@ -118,14 +118,9 @@
             )
 
         raise_if(
-<<<<<<< HEAD
-            train_num_samples > 1
-            and all([not m._is_probabilistic() for m in forecasting_models]),
-=======
             train_num_samples is not None
             and train_num_samples > 1
-            and all([not m._is_probabilistic for m in models]),
->>>>>>> b69b8ca7
+            and all([not m._is_probabilistic for m in forecasting_models]),
             "`train_num_samples` is greater than 1 but the `RegressionEnsembleModel` "
             "contains only deterministic `forecasting_models`.",
             logger,
@@ -416,7 +411,7 @@
         """
         tmp = [
             m.output_chunk_length
-            for m in self.models
+            for m in self.forecasting_models
             if m.output_chunk_length is not None
         ]
 
@@ -427,11 +422,7 @@
 
     @property
     def _models_are_probabilistic(self) -> bool:
-<<<<<<< HEAD
-        return all([model._is_probabilistic() for model in self.forecasting_models])
-=======
-        return all([model._is_probabilistic for model in self.models])
->>>>>>> b69b8ca7
+        return all([model._is_probabilistic for model in self.forecasting_models])
 
     @property
     def _models_same_likelihood(self) -> bool:
@@ -442,7 +433,7 @@
         models_likelihood = set()
         lkl_same_params = True
         tmp_quantiles = None
-        for m in self.models:
+        for m in self.forecasting_models:
             # regression model likelihood is a string, torch-based model likelihoods is an object
             likelihood = getattr(m, "likelihood")
             is_obj_lkl = not isinstance(likelihood, str)
@@ -476,7 +467,7 @@
 
     @property
     def supports_multivariate(self) -> bool:
-        return all([model.supports_multivariate for model in self.models])
+        return all([model.supports_multivariate for model in self.forecasting_models])
 
     @property
     def supports_past_covariates(self) -> bool:
