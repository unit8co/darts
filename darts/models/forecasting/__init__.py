--- conflicted
+++ resolved
@@ -20,12 +20,7 @@
     - :class:`~darts.models.forecasting.sf_auto_ets.AutoETS`
     - :class:`~darts.models.forecasting.sf_auto_ces.AutoCES`
     - :class:`~darts.models.forecasting.sf_auto_mfles.AutoMFLES`
-<<<<<<< HEAD
-    # - :class:`~darts.models.forecasting.tbats_model.BATS`
-    # - :class:`~darts.models.forecasting.tbats_model.TBATS`
-=======
     - :class:`~darts.models.forecasting.sf_tbats.TBATS`
->>>>>>> f5d9055e
     - :class:`~darts.models.forecasting.sf_auto_tbats.AutoTBATS`
     - :class:`~darts.models.forecasting.theta.Theta`
     - :class:`~darts.models.forecasting.theta.FourTheta`
