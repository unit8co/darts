"""
BATS and TBATS
--------------

(T)BATS models [1]_ stand for

* (Trigonometric)
* Box-Cox
* ARMA errors
* Trend
* Seasonal components

They are appropriate to model "complex
seasonal time series such as those with multiple
seasonal periods, high frequency seasonality,
non-integer seasonality and dual-calendar effects" [1]_.

References
----------
.. [1] https://robjhyndman.com/papers/ComplexSeasonality.pdf
"""

from abc import ABC, abstractmethod
from typing import List, Optional, Tuple, Union

import numpy as np
from scipy.special import inv_boxcox
from tbats import BATS as tbats_BATS
from tbats import TBATS as tbats_TBATS

from darts.logging import get_logger
from darts.models.forecasting.forecasting_model import LocalForecastingModel
from darts.timeseries import TimeSeries

logger = get_logger(__name__)


def _seasonality_from_freq(series: TimeSeries):
    """
    Infer a naive seasonality based on the frequency
    """

    if series.has_range_index:
        return None

    freq = series.freq_str

    if freq in ["B", "C"]:
        return [5]
    elif freq == "D":
        return [7]
    elif freq == "W" or freq.startswith("W-"):
        return [52]
<<<<<<< HEAD
    elif freq in ["M", "BM", "CBM", "SM"] or freq.startswith((
        "M",
        "BM",
        "BS",
        "CBM",
        "SM",
    )):
=======
    elif freq in [
        "M",
        "BM",
        "CBM",
        "SM",
        "LWOM",
        "WOM",
    ] or freq.startswith(("M", "BM", "BS", "CBM", "SM", "LWOM", "WOM")):
>>>>>>> 26332713
        return [12]  # month
    elif freq in ["Q", "BQ", "REQ"] or freq.startswith(("Q", "BQ", "REQ")):
        return [4]  # quarter
    else:
        freq_lower = freq.lower()
        if freq_lower in ["h", "bh", "cbh"]:
            return [24]  # hour
        elif freq_lower in ["t", "min"]:
            return [60]  # minute
        elif freq_lower == "s":
            return [60]  # second
    return None


def _compute_samples(model, predictions, n_samples):
    """
    This function is drawn from Model._calculate_confidence_intervals() in tbats.
    We have to implement our own version here in order to compute the samples before
    the inverse boxcox transform.
    """

    # In the deterministic case we return the analytic mean
    if n_samples == 1:
        return np.expand_dims(predictions, axis=1)

    F = model.matrix.make_F_matrix()
    g = model.matrix.make_g_vector()
    w = model.matrix.make_w_vector()

    c = np.asarray([1.0] * len(predictions))
    f_running = np.identity(F.shape[1])
    for step in range(1, len(predictions)):
        c[step] = w @ f_running @ g
        f_running = f_running @ F
    variance_multiplier = np.cumsum(c * c)

    base_variance_boxcox = np.sum(model.resid_boxcox * model.resid_boxcox) / len(
        model.y
    )
    variance_boxcox = base_variance_boxcox * variance_multiplier
    std_boxcox = np.sqrt(variance_boxcox)

    # get the samples before inverse boxcoxing
    samples = np.random.normal(
        loc=model._boxcox(predictions),
        scale=std_boxcox,
        size=(n_samples, len(predictions)),
    ).T
    samples = np.expand_dims(samples, axis=1)

    # apply inverse boxcox if needed
    boxcox_lambda = model.params.box_cox_lambda
    if boxcox_lambda is not None:
        samples = inv_boxcox(samples, boxcox_lambda)

    return samples


class _BaseBatsTbatsModel(LocalForecastingModel, ABC):
    def __init__(
        self,
        use_box_cox: Optional[bool] = None,
        box_cox_bounds: Tuple = (0, 1),
        use_trend: Optional[bool] = None,
        use_damped_trend: Optional[bool] = None,
        seasonal_periods: Optional[Union[str, List]] = "freq",
        use_arma_errors: Optional[bool] = True,
        show_warnings: bool = False,
        n_jobs: Optional[int] = None,
        multiprocessing_start_method: Optional[str] = "spawn",
        random_state: int = 0,
    ):
        """
        This is a wrapper around
        `tbats
        <https://github.com/intive-DataScience/tbats>`_.

        This implementation also provides naive frequency inference (when "freq"
        is provided for ``seasonal_periods``),
        as well as Darts-compatible sampling of the resulting normal distribution.

        For convenience, the tbats documentation of the parameters is reported here.

        Parameters
        ----------
        use_box_cox
            If Box-Cox transformation of original series should be applied.
            When ``None`` both cases shall be considered and better is selected by AIC.
        box_cox_bounds
            Minimal and maximal Box-Cox parameter values.
        use_trend
            Indicates whether to include a trend or not.
            When ``None``, both cases shall be considered and the better one is selected by AIC.
        use_damped_trend
            Indicates whether to include a damping parameter in the trend or not.
            Applies only when trend is used.
            When ``None``, both cases shall be considered and the better one is selected by AIC.
        seasonal_periods
            Length of each of the periods (amount of observations in each period).
            TBATS accepts int and float values here.
            BATS accepts only int values.
            When ``None`` or empty array, non-seasonal model shall be fitted.
            If set to ``"freq"``, a single "naive" seasonality
            based on the series frequency will be used (e.g. [12] for monthly series).
            In this latter case, the seasonality will be recomputed every time the model is fit.
        use_arma_errors
            When True BATS will try to improve the model by modelling residuals with ARMA.
            Best model will be selected by AIC.
            If ``False``, ARMA residuals modeling will not be considered.
        show_warnings
            If warnings should be shown or not.
        n_jobs
            How many jobs to run in parallel when fitting BATS model.
            When not provided BATS shall try to utilize all available cpu cores.
        multiprocessing_start_method
            How threads should be started.
            See https://docs.python.org/3/library/multiprocessing.html#contexts-and-start-methods
        random_state
            Sets the underlying random seed at model initialization time.

        Examples
        --------
        >>> from darts.datasets import AirPassengersDataset
        >>> from darts.models import TBATS # or BATS
        >>> series = AirPassengersDataset().load()
        >>> # based on preliminary analysis, the series contains a trend
        >>> model = TBATS(use_trend=True)
        >>> model.fit(series)
        >>> pred = model.predict(6)
        >>> pred.values()
        array([[448.29856017],
               [439.42215052],
               [507.73465028],
               [493.03751671],
               [498.85885374],
               [564.64871897]])
        """
        super().__init__()

        self.kwargs = {
            "use_box_cox": use_box_cox,
            "box_cox_bounds": box_cox_bounds,
            "use_trend": use_trend,
            "use_damped_trend": use_damped_trend,
            "seasonal_periods": seasonal_periods,
            "use_arma_errors": use_arma_errors,
            "show_warnings": show_warnings,
            "n_jobs": n_jobs,
            "multiprocessing_start_method": multiprocessing_start_method,
        }

        self.seasonal_periods = seasonal_periods
        self.infer_seasonal_periods = seasonal_periods == "freq"
        self.model = None
        np.random.seed(random_state)

    @abstractmethod
    def _create_model(self):
        pass

    def fit(self, series: TimeSeries):
        super().fit(series)
        self._assert_univariate(series)
        series = self.training_series

        if self.infer_seasonal_periods:
            seasonality = _seasonality_from_freq(series)
            self.kwargs["seasonal_periods"] = seasonality
            self.seasonal_periods = seasonality

        model = self._create_model()
        fitted_model = model.fit(series.values())
        self.model = fitted_model

        return self

    def predict(
        self,
        n: int,
        num_samples: int = 1,
        verbose: bool = False,
        show_warnings: bool = True,
    ):
        super().predict(n, num_samples)

        yhat = self.model.forecast(steps=n)
        samples = _compute_samples(self.model, yhat, num_samples)

        return self._build_forecast_series(samples)

    @property
    def supports_multivariate(self) -> bool:
        return False

    @property
    def supports_probabilistic_prediction(self) -> bool:
        return True

    @property
    def min_train_series_length(self) -> int:
        if (
            isinstance(self.seasonal_periods, List)
            and len(self.seasonal_periods) > 0
            and max(self.seasonal_periods) > 1
        ):
            return 2 * max(self.seasonal_periods)
        return 3


class TBATS(_BaseBatsTbatsModel):
    def _create_model(self):
        return tbats_TBATS(**self.kwargs)


class BATS(_BaseBatsTbatsModel):
    def _create_model(self):
        return tbats_BATS(**self.kwargs)<|MERGE_RESOLUTION|>--- conflicted
+++ resolved
@@ -51,15 +51,6 @@
         return [7]
     elif freq == "W" or freq.startswith("W-"):
         return [52]
-<<<<<<< HEAD
-    elif freq in ["M", "BM", "CBM", "SM"] or freq.startswith((
-        "M",
-        "BM",
-        "BS",
-        "CBM",
-        "SM",
-    )):
-=======
     elif freq in [
         "M",
         "BM",
@@ -68,7 +59,6 @@
         "LWOM",
         "WOM",
     ] or freq.startswith(("M", "BM", "BS", "CBM", "SM", "LWOM", "WOM")):
->>>>>>> 26332713
         return [12]  # month
     elif freq in ["Q", "BQ", "REQ"] or freq.startswith(("Q", "BQ", "REQ")):
         return [4]  # quarter
