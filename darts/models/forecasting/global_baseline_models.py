--- conflicted
+++ resolved
@@ -246,16 +246,10 @@
         future_covariates: Optional[Sequence[TimeSeries]],
         sample_weight: Optional[Sequence[TimeSeries]],
         max_samples_per_ts: Optional[int],
-<<<<<<< HEAD
         stride: int = 1,
-    ) -> MixedCovariatesTrainingDataset:
-        return MixedCovariatesSequentialDataset(
-            target_series=target,
-=======
     ) -> TorchTrainingDataset:
         return SequentialTorchTrainingDataset(
             series=series,
->>>>>>> 06910d81
             past_covariates=past_covariates,
             future_covariates=future_covariates,
             input_chunk_length=self.input_chunk_length,
