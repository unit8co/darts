--- conflicted
+++ resolved
@@ -1048,20 +1048,6 @@
                         and not _counter_train
                         and not model._fit_called
                     ):
-<<<<<<< HEAD
-                        # avoid fitting the same model multiple times
-                        model = model.untrained_model()
-                        model._fit_wrapper(
-                            series=train_series,
-                            past_covariates=past_covariates_,
-                            future_covariates=future_covariates_,
-                            sample_weight=sample_weight_,
-                            verbose=verbose,
-                            **fit_kwargs,
-                        )
-                    else:
-=======
->>>>>>> e2d66869
                         # untrained model was not trained on the first trainable timestamp
                         raise_log(
                             ValueError(
@@ -1108,6 +1094,7 @@
                         future_covariates=future_covariates_,
                         sample_weight=sample_weight_,
                         val_series=val_series_,
+                        verbose=verbose,
                         **fit_kwargs,
                     )
 
