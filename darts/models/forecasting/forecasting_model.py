--- conflicted
+++ resolved
@@ -1087,21 +1087,11 @@
 
         return model
 
-<<<<<<< HEAD
-    def __getstate__(self):
-        # controls what gets dumped by pickle
-        return self.__dict__
-
-    def __setstate__(self, d):
-        # controls what gets loaded by pickle
-        self.__dict__ = d
-=======
     def _assert_univariate(self, series: TimeSeries):
         if not series.is_univariate:
             raise_log(
                 ValueError("This model only supports univariate TimeSeries instances")
             )
->>>>>>> e9f850dc
 
 
 class LocalForecastingModel(ForecastingModel, ABC):
