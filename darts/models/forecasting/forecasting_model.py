"""
Forecasting Model Base Classes

A forecasting model captures the future values of a time series as a function of the past as follows:

.. math:: y_{t+1} = f(y_t, y_{t-1}, ..., y_1),

where :math:`y_t` represents the time series' value(s) at time :math:`t`.

The main functions are `fit()` and `predict()`. `fit()` learns the function `f()`, over the history of
one or several time series. The function `predict()` applies `f()` on one or several time series in order
to obtain forecasts for a desired number of time stamps into the future.
"""
import copy
import datetime
import inspect
import io
import os
import pickle
import time
from abc import ABC, ABCMeta, abstractmethod
from collections import OrderedDict
from itertools import product
from random import sample
from typing import Any, BinaryIO, Callable, Dict, List, Optional, Sequence, Tuple, Union

import numpy as np
import pandas as pd

from darts import metrics
from darts.dataprocessing.encoders import SequentialEncoder
from darts.logging import get_logger, raise_if, raise_if_not, raise_log
from darts.timeseries import TimeSeries
from darts.utils import _build_tqdm_iterator, _parallel_apply, _with_sanity_checks
from darts.utils.historical_forecasts.utils import (
    _adjust_historical_forecasts_time_index,
    _get_historical_forecast_predict_index,
    _get_historical_forecast_train_index,
    _historical_forecasts_general_checks,
    _reconciliate_historical_time_indices,
)
from darts.utils.timeseries_generation import (
    _build_forecast_series,
    _generate_new_dates,
    generate_index,
)
from darts.utils.utils import get_single_series, series2seq

logger = get_logger(__name__)


class ModelMeta(ABCMeta):
    """Meta class to store parameters used at model creation.

    When creating a model instance, the parameters are extracted as follows:

        1)  Get the model's __init__ signature and store all arg and kwarg
            names as well as default values (empty for args) in an ordered
            dict `all_params`.
        2)  Replace the arg values from `all_params` with the positional
            args used at model creation.
        3)  Remove args from `all_params` that were not passed as positional
            args at model creation. This will enforce that an error is raised
            if not all positional args were passed. If all positional args
            were passed, no parameter will be removed.
        4)  Update `all_params` kwargs with optional kwargs from model creation.
        5)  Save `all_params` to the model.
        6)  Call (create) the model with `all_params`.
    """

    def __call__(cls, *args, **kwargs):
        # 1) get all default values from class' __init__ signature
        sig = inspect.signature(cls.__init__)
        all_params = OrderedDict(
            [
                (p.name, p.default)
                for p in sig.parameters.values()
                if not p.name == "self"
            ]
        )

        # 2) fill params with positional args
        for param, arg in zip(all_params, args):
            all_params[param] = arg

        # 3) remove args which were not set (and are per default empty)
        remove_params = []
        for param, val in all_params.items():
            if val is sig.parameters[param].empty:
                remove_params.append(param)
        for param in remove_params:
            all_params.pop(param)

        # 4) update defaults with actual model call parameters and store
        all_params.update(kwargs)

        # 5) save parameters in model
        cls._model_call = all_params

        # 6) call model
        return super().__call__(**all_params)


class ForecastingModel(ABC, metaclass=ModelMeta):
    """The base class for forecasting models. It defines the *minimal* behavior that all forecasting models have to
    support. The signatures in this base class are for "local" models handling only one univariate series and no
    covariates. Sub-classes can handle more complex cases.
    """

    @abstractmethod
    def __init__(self, *args, **kwargs):
        # The series, and covariates used for training the model through the `fit()` function.
        # This is only used if the model has been fit on one time series.
        self.training_series: Optional[TimeSeries] = None
        self.past_covariate_series: Optional[TimeSeries] = None
        self.future_covariate_series: Optional[TimeSeries] = None
        self.static_covariates: Optional[pd.DataFrame] = None

        self._expect_past_covariates, self._uses_past_covariates = False, False
        self._expect_future_covariates, self._uses_future_covariates = False, False
        # for static covariates there is the option to consider static covariates or ignore them
        self._considers_static_covariates = False
        self._expect_static_covariates, self._uses_static_covariates = False, False

        # state; whether the model has been fit (on a single time series)
        self._fit_called = False

        # extract and store sub class model creation parameters
        self._model_params = self._extract_model_creation_params()

        if "add_encoders" not in kwargs:
            raise_log(
                NotImplementedError(
                    "Model subclass must pass the `add_encoders` parameter to base class."
                ),
                logger=logger,
            )

        # by default models do not use encoders
        self.add_encoders = kwargs["add_encoders"]
        self.encoders: Optional[SequentialEncoder] = None

    @abstractmethod
    def fit(self, series: TimeSeries) -> "ForecastingModel":
        """Fit/train the model on the provided series.

        Parameters
        ----------
        series
            A target time series. The model will be trained to forecast this time series.

        Returns
        -------
        self
            Fitted model.
        """
        raise_if_not(
            len(series) >= self.min_train_series_length,
            "Train series only contains {} elements but {} model requires at least {} entries".format(
                len(series), str(self), self.min_train_series_length
            ),
        )
        self.training_series = series
        self._fit_called = True

        if series.has_range_index:
            self._supports_range_index

    @property
    def _supports_range_index(self) -> bool:
        """Checks if the forecasting model supports a range index.
        Some models may not support this, if for instance they rely on underlying dates.

        By default, returns True. Needs to be overwritten by models that do not support
        range indexing and raise meaningful exception.
        """
        return True

    @property
    def _is_probabilistic(self) -> bool:
        """
        Checks if the forecasting model supports probabilistic predictions.
        By default, returns False. Needs to be overwritten by models that do support
        probabilistic predictions.
        """
        return False

    @property
    def _supports_non_retrainable_historical_forecasts(self) -> bool:
        """
        Checks if the forecasting model supports historical forecasts without retraining
        the model. By default, returns False. Needs to be overwritten by models that do
        support historical forecasts without retraining.
        """
        return False

    @property
    @abstractmethod
    def supports_multivariate(self) -> bool:
        """
        Whether the model considers more than one variate in the time series.
        """

    @property
    def supports_past_covariates(self) -> bool:
        """
        Whether model supports past covariates
        """
        return "past_covariates" in inspect.signature(self.fit).parameters.keys()

    @property
    def supports_future_covariates(self) -> bool:
        """
        Whether model supports future covariates
        """
        return "future_covariates" in inspect.signature(self.fit).parameters.keys()

    @property
    def supports_static_covariates(self) -> bool:
        """
        Whether model supports static covariates
        """
        return False

    @property
    def supports_likelihood_parameter_prediction(self) -> bool:
        """
        Whether model instance supports direct prediction of likelihood parameters
        """
        return getattr(self, "likelihood", None) is not None

    @property
    def uses_past_covariates(self) -> bool:
        """
        Whether the model uses past covariates, once fitted.
        """
        return self._uses_past_covariates

    @property
    def uses_future_covariates(self) -> bool:
        """
        Whether the model uses future covariates, once fitted.
        """
        return self._uses_future_covariates

    @property
    def uses_static_covariates(self) -> bool:
        """
        Whether the model uses static covariates, once fitted.
        """
        return self._uses_static_covariates

    @property
    def considers_static_covariates(self) -> bool:
        """
        Whether the model considers static covariates, if there are any.
        """
        return self._considers_static_covariates

    @property
    def supports_optimized_historical_forecasts(self) -> bool:
        """
        Whether the model supports optimized historical forecasts
        """
        return False

    @property
    def output_chunk_length(self) -> Optional[int]:
        """
        Number of time steps predicted at once by the model, not defined for statistical models.
        """
        return None

    @abstractmethod
    def predict(self, n: int, num_samples: int = 1) -> TimeSeries:
        """Forecasts values for `n` time steps after the end of the training series.

        Parameters
        ----------
        n
            Forecast horizon - the number of time steps after the end of the series for which to produce predictions.
        num_samples
            Number of times a prediction is sampled from a probabilistic model. Should be left set to 1
            for deterministic models.

        Returns
        -------
        TimeSeries
            A time series containing the `n` next points after then end of the training series.
        """
        if not self._fit_called:
            raise_log(
                ValueError(
                    "The model must be fit before calling predict(). "
                    "For global models, if predict() is called without specifying a series, "
                    "the model must have been fit on a single training series."
                ),
                logger,
            )

        if not self._is_probabilistic and num_samples > 1:
            raise_log(
                ValueError(
                    "`num_samples > 1` is only supported for probabilistic models."
                ),
                logger,
            )

    def _fit_wrapper(
        self,
        series: TimeSeries,
        past_covariates: Optional[TimeSeries],
        future_covariates: Optional[TimeSeries],
    ):
        self.fit(series)

    def _predict_wrapper(
        self,
        n: int,
        series: TimeSeries,
        past_covariates: Optional[TimeSeries],
        future_covariates: Optional[TimeSeries],
        num_samples: int,
        verbose: bool = False,
        predict_likelihood_parameters: bool = False,
    ) -> TimeSeries:
        kwargs = dict()
        if self.supports_likelihood_parameter_prediction:
            kwargs["predict_likelihood_parameters"] = predict_likelihood_parameters
        return self.predict(n, num_samples=num_samples, verbose=verbose, **kwargs)

    @property
    def min_train_series_length(self) -> int:
        """
        The minimum required length for the training series.
        """
        return 3

    @property
    def min_train_samples(self) -> int:
        """
        The minimum number of samples for training the model.
        """
        return 1

    @property
    @abstractmethod
    def extreme_lags(
        self,
    ) -> Tuple[
        Optional[int],
        Optional[int],
        Optional[int],
        Optional[int],
        Optional[int],
        Optional[int],
    ]:
        """
        A 6-tuple containing in order:
        (min target lag, max target lag, min past covariate lag, max past covariate lag, min future covariate
        lag, max future covariate lag). If 0 is the index of the first prediction, then all lags are relative to this
        index.

        See examples below.

        If the model wasn't fitted with:
            - target (concerning RegressionModels only): then the first element should be `None`.

            - past covariates: then the third and fourth elements should be `None`.

            - future covariates: then the fifth and sixth elements should be `None`.

        Should be overridden by models that use past or future covariates, and/or for model that have minimum target
        lag and maximum target lags potentially different from -1 and 0.

        Notes
        -----
        maximum target lag (second value) cannot be `None` and is always larger than or equal to 0.
        Examples
        --------
        >>> model = LinearRegressionModel(lags=3, output_chunk_length=2)
        >>> model.fit(train_series)
        >>> model.extreme_lags
        (-3, 1, None, None, None, None)
        >>> model = LinearRegressionModel(lags=[-3, -5], lags_past_covariates = 4, output_chunk_length=7)
        >>> model.fit(train_series, past_covariates=past_covariates)
        >>> model.extreme_lags
        (-5, 6, -4, -1,  None, None)
        >>> model = LinearRegressionModel(lags=[3, 5], lags_future_covariates = [4, 6], output_chunk_length=7)
        >>> model.fit(train_series, future_covariates=future_covariates)
        >>> model.extreme_lags
        (-5, 6, None, None, 4, 6)
        >>> model = NBEATSModel(input_chunk_length=10, output_chunk_length=7)
        >>> model.fit(train_series)
        >>> model.extreme_lags
        (-10, 6, None, None, None, None)
        >>> model = NBEATSModel(input_chunk_length=10, output_chunk_length=7, lags_future_covariates=[4, 6])
        >>> model.fit(train_series, future_covariates)
        >>> model.extreme_lags
        (-10, 6, None, None, 4, 6)
        """
        pass

    @property
    def _training_sample_time_index_length(self) -> int:
        """
        Required time_index length for one training sample, for any model.
        """
        (
            min_target_lag,
            max_target_lag,
            min_past_cov_lag,
            max_past_cov_lag,
            min_future_cov_lag,
            max_future_cov_lag,
        ) = self.extreme_lags

        return max(
            max_target_lag + 1,
            max_future_cov_lag + 1 if max_future_cov_lag else 0,
        ) - min(
            min_target_lag if min_target_lag else 0,
            min_past_cov_lag if min_past_cov_lag else 0,
            min_future_cov_lag if min_future_cov_lag else 0,
        )

    @property
    def _predict_sample_time_index_length(self) -> int:
        """
        Required time_index length for one `predict` function call, for any model.
        """
        (
            min_target_lag,
            max_target_lag,
            min_past_cov_lag,
            max_past_cov_lag,
            min_future_cov_lag,
            max_future_cov_lag,
        ) = self.extreme_lags

        return (max_future_cov_lag + 1 if max_future_cov_lag else 0) - min(
            min_target_lag if min_target_lag else 0,
            min_past_cov_lag if min_past_cov_lag else 0,
            min_future_cov_lag if min_future_cov_lag else 0,
        )

    @property
    def _predict_sample_time_index_past_length(self) -> int:
        """
        Required time_index length in the past for one `predict` function call, for any model.
        """
        (
            min_target_lag,
            max_target_lag,
            min_past_cov_lag,
            max_past_cov_lag,
            min_future_cov_lag,
            max_future_cov_lag,
        ) = self.extreme_lags

        return -min(
            min_target_lag if min_target_lag else 0,
            min_past_cov_lag if min_past_cov_lag else 0,
            min_future_cov_lag if min_future_cov_lag else 0,
        )

    def _generate_new_dates(
        self, n: int, input_series: Optional[TimeSeries] = None
    ) -> Union[pd.DatetimeIndex, pd.RangeIndex]:
        """
        Generates `n` new dates after the end of the specified series
        """
        input_series = (
            input_series if input_series is not None else self.training_series
        )
        return _generate_new_dates(n=n, input_series=input_series)

    def _build_forecast_series(
        self,
        points_preds: Union[np.ndarray, Sequence[np.ndarray]],
        input_series: Optional[TimeSeries] = None,
        custom_components: Union[List[str], None] = None,
        with_static_covs: bool = True,
        with_hierarchy: bool = True,
    ) -> TimeSeries:
        """
        Builds a forecast time series starting after the end of the training time series, with the
        correct time index (or after the end of the input series, if specified).

        Parameters
        ----------
        points_preds
            Forecasted values, can be either the target(s) or parameters of the likelihood model
        input_series
            TimeSeries used as input for the prediction
        custom_components
            New names for the forecast TimeSeries components, used when the number of components changes
        with_static_covs
            If set to False, do not copy the input_series `static_covariates` attribute
        with_hierarchy
            If set to False, do not copy the input_series `hierarchy` attribute
        Returns
        -------
        TimeSeries
            New TimeSeries instance starting after the input series
        """
        input_series = (
            input_series if input_series is not None else self.training_series
        )
        return _build_forecast_series(
            points_preds,
            input_series,
            custom_components,
            with_static_covs,
            with_hierarchy,
        )

    def _historical_forecasts_sanity_checks(self, *args: Any, **kwargs: Any) -> None:
        """Sanity checks for the historical_forecasts function

        Parameters
        ----------
        args
            The args parameter(s) provided to the historical_forecasts function.
        kwargs
            The kwargs parameter(s) provided to the historical_forecasts function.

        Raises
        ------
        ValueError
            when a check on the parameter does not pass.
        """
        # parse args and kwargs
        series = args[0]
        _historical_forecasts_general_checks(self, series, kwargs)

    def _get_last_prediction_time(self, series, forecast_horizon, overlap_end):
        if overlap_end:
            last_valid_pred_time = series.time_index[-1]
        else:
            last_valid_pred_time = series.time_index[-forecast_horizon]

        return last_valid_pred_time

    def _check_optimizable_historical_forecasts(
        self,
        forecast_horizon: int,
        retrain: Union[bool, int, Callable[..., bool]],
        show_warnings=bool,
    ) -> bool:
        """By default, historical forecasts cannot be optimized"""
        return False

    @_with_sanity_checks("_historical_forecasts_sanity_checks")
    def historical_forecasts(
        self,
        series: Union[TimeSeries, Sequence[TimeSeries]],
        past_covariates: Optional[Union[TimeSeries, Sequence[TimeSeries]]] = None,
        future_covariates: Optional[Union[TimeSeries, Sequence[TimeSeries]]] = None,
        num_samples: int = 1,
        train_length: Optional[int] = None,
        start: Optional[Union[pd.Timestamp, float, int]] = None,
        forecast_horizon: int = 1,
        stride: int = 1,
        retrain: Union[bool, int, Callable[..., bool]] = True,
        overlap_end: bool = False,
        last_points_only: bool = True,
        verbose: bool = False,
        show_warnings: bool = True,
        predict_likelihood_parameters: bool = False,
        enable_optimization: bool = True,
    ) -> Union[
        TimeSeries, List[TimeSeries], Sequence[TimeSeries], Sequence[List[TimeSeries]]
    ]:
        """Compute the historical forecasts that would have been obtained by this model on
        (potentially multiple) `series`.

        This method repeatedly builds a training set: either expanding from the beginning of `series` or moving with
        a fixed length `train_length`. It trains the model on the training set, emits a forecast of length equal to
        forecast_horizon, and then moves the end of the training set forward by `stride` time steps.

        By default, this method will return one (or a sequence of) single time series made up of
        the last point of each historical forecast.
        This time series will thus have a frequency of ``series.freq * stride``.
        If `last_points_only` is set to False, it will instead return one (or a sequence of) list of the
        historical forecasts series.

        By default, this method always re-trains the models on the entire available history, corresponding to an
        expanding window strategy. If `retrain` is set to False, the model must have been fit before. This is not
        supported by all models.

        Parameters
        ----------
        series
            The (or a sequence of) target time series used to successively train and compute the historical forecasts.
        past_covariates
            Optionally, one (or a sequence of) past-observed covariate series. This applies only if the model
            supports past covariates.
        future_covariates
            Optionally, one (or a sequence of) of future-known covariate series. This applies only if the model
            supports future covariates.
        num_samples
            Number of times a prediction is sampled from a probabilistic model. Use values `>1` only for probabilistic
            models.
        train_length
            Number of time steps in our training set (size of backtesting window to train on). Only effective when
            `retrain` is not ``False``. Default is set to `train_length=None` where it takes all available time steps
            up until prediction time, otherwise the moving window strategy is used. If larger than the number of time
            steps available, all steps up until prediction time are used, as in default case. Needs to be at least
            `min_train_series_length`.
        start
            Optionally, the first point in time at which a prediction is computed for a future time.
            This parameter supports: ``float``, ``int`` and ``pandas.Timestamp``, and ``None``.
            If a ``float``, the parameter will be treated as the proportion of the time series
            that should lie before the first prediction point.
            If an ``int``, the parameter will be treated as an integer index to the time index of
            `series` that will be used as first prediction time.
            If a ``pandas.Timestamp``, the time stamp will be used to determine the first prediction time
            directly.
            If ``None``, the first prediction time will automatically be set to:

            - the first predictable point if `retrain` is ``False``, or `retrain` is a Callable and the first
              predictable point is earlier than the first trainable point.
            - the first trainable point if `retrain` is ``True`` or ``int`` (given `train_length`),
              or `retrain` is a Callable and the first trainable point is earlier than the first predictable point.
            - the first trainable point (given `train_length`) otherwise

            Note: Raises a ValueError if `start` yields a time outside the time index of `series`.
            Note: If `start` is outside the possible historical forecasting times, will ignore the parameter
            (default behavior with ``None``) and start at the first trainable/predictable point.
        forecast_horizon
            The forecast horizon for the predictions.
        stride
            The number of time steps between two consecutive predictions.
        retrain
            Whether and/or on which condition to retrain the model before predicting.
            This parameter supports 3 different datatypes: ``bool``, (positive) ``int``, and
            ``Callable`` (returning a ``bool``).
            In the case of ``bool``: retrain the model at each step (`True`), or never retrains the model (`False`).
            In the case of ``int``: the model is retrained every `retrain` iterations.
            In the case of ``Callable``: the model is retrained whenever callable returns `True`.
            The callable must have the following positional arguments:

            - `counter` (int): current `retrain` iteration
            - `pred_time` (pd.Timestamp or int): timestamp of forecast time (end of the training series)
            - `train_series` (TimeSeries): train series up to `pred_time`
            - `past_covariates` (TimeSeries): past_covariates series up to `pred_time`
            - `future_covariates` (TimeSeries): future_covariates series up
              to `min(pred_time + series.freq * forecast_horizon, series.end_time())`

            Note: if any optional `*_covariates` are not passed to `historical_forecast`, ``None`` will be passed
            to the corresponding retrain function argument.
            Note: some models do require being retrained every time and do not support anything other
            than `retrain=True`.
        overlap_end
            Whether the returned forecasts can go beyond the series' end or not.
        last_points_only
            Whether to retain only the last point of each historical forecast.
            If set to True, the method returns a single ``TimeSeries`` containing the successive point forecasts.
            Otherwise, returns a list of historical ``TimeSeries`` forecasts.
        verbose
            Whether to print progress.
        show_warnings
            Whether to show warnings related to historical forecasts optimization, or parameters `start` and
            `train_length`.
        predict_likelihood_parameters
            If set to `True`, the model predict the parameters of its Likelihood parameters instead of the target. Only
            supported for probabilistic models with a likelihood, `num_samples = 1` and `n<=output_chunk_length`.
            Default: ``False``
        enable_optimization
            Whether to use the optimized version of historical_forecasts when supported and available.

        Returns
        -------
        TimeSeries or List[TimeSeries] or List[List[TimeSeries]]
            If `last_points_only` is set to True and a single series is provided in input, a single ``TimeSeries``
            is returned, which contains the historical forecast at the desired horizon.

            A ``List[TimeSeries]`` is returned if either `series` is a ``Sequence`` of ``TimeSeries``,
            or if `last_points_only` is set to False. A list of lists is returned if both conditions are met.
            In this last case, the outer list is over the series provided in the input sequence,
            and the inner lists contain the different historical forecasts.
        """
        model: ForecastingModel = self
        # only GlobalForecastingModels support historical forecasting without retraining the model
        base_class_name = model.__class__.__base__.__name__

        # we can directly abort if retrain is False and fit hasn't been called before
        raise_if(
            not model._fit_called and retrain is False,
            "The model has not been fitted yet, and `retrain` is ``False``. "
            "Either call `fit()` before `historical_forecasts()`, or set `retrain` "
            "to something different than ``False``.",
            logger,
        )

        raise_if(
            (isinstance(retrain, Callable) or int(retrain) != 1)
            and (not model._supports_non_retrainable_historical_forecasts),
            f"{base_class_name} does not support historical forecasting with `retrain` set to `False`. "
            f"For now, this is only supported with GlobalForecastingModels such as TorchForecastingModels. "
            f"For more information, read the documentation for `retrain` in `historical_forecasts()`",
            logger,
        )

        if train_length and not isinstance(train_length, int):
            raise_log(
                TypeError("If not None, train_length needs to be an integer."),
                logger,
            )
        elif (train_length is not None) and train_length < 1:
            raise_log(
                ValueError("If not None, train_length needs to be positive."),
                logger,
            )
        elif (
            train_length is not None
        ) and train_length < model._training_sample_time_index_length + (
            model.min_train_samples - 1
        ):
            raise_log(
                ValueError(
                    "train_length is too small for the training requirements of this model. "
                    f"Must be `>={model._training_sample_time_index_length + (model.min_train_samples - 1)}`."
                ),
                logger,
            )
        if train_length is not None and retrain is False:
            raise_log(
                ValueError("cannot use `train_length` when `retrain=False`."),
                logger,
            )

        if isinstance(retrain, bool) or (isinstance(retrain, int) and retrain >= 0):

            def retrain_func(
                counter, pred_time, train_series, past_covariates, future_covariates
            ):
                return counter % int(retrain) == 0 if retrain else False

        elif isinstance(retrain, Callable):
            retrain_func = retrain

            # check that the signature matches the documentation
            expected_arguments = [
                "counter",
                "pred_time",
                "train_series",
                "past_covariates",
                "future_covariates",
            ]
            passed_arguments = list(inspect.signature(retrain_func).parameters.keys())
            raise_if(
                expected_arguments != passed_arguments,
                f"the Callable `retrain` must have a signature/arguments matching the following positional arguments: "
                f"{expected_arguments}.",
                logger,
            )

            # passing dummy values to check the type of the output
            result = retrain_func(
                counter=0,
                pred_time=get_single_series(series).time_index[-1],
                train_series=series,
                past_covariates=past_covariates,
                future_covariates=future_covariates,
            )
            raise_if_not(
                isinstance(result, bool),
                f"Return value of `retrain` must be bool, received {type(result)}",
                logger,
            )
        else:
            retrain_func = None
            raise_log(
                ValueError(
                    "`retrain` argument must be either `bool`, positive `int` or `Callable` (returning `bool`)"
                ),
                logger,
            )

        series = series2seq(series)
        past_covariates = series2seq(past_covariates)
        future_covariates = series2seq(future_covariates)

        if (
            enable_optimization
            and model.supports_optimized_historical_forecasts
            and model._check_optimizable_historical_forecasts(
                forecast_horizon=forecast_horizon,
                retrain=retrain,
                show_warnings=show_warnings,
            )
        ):
            return model._optimized_historical_forecasts(
                series=series,
                past_covariates=past_covariates,
                future_covariates=future_covariates,
                num_samples=num_samples,
                start=start,
                forecast_horizon=forecast_horizon,
                stride=stride,
                overlap_end=overlap_end,
                last_points_only=last_points_only,
                verbose=verbose,
                show_warnings=show_warnings,
                predict_likelihood_parameters=predict_likelihood_parameters,
            )

        if len(series) == 1:
            # Use tqdm on the outer loop only if there's more than one series to iterate over
            # (otherwise use tqdm on the inner loop).
            outer_iterator = series
        else:
            outer_iterator = _build_tqdm_iterator(series, verbose)

        forecasts_list = []
        for idx, series_ in enumerate(outer_iterator):
            past_covariates_ = past_covariates[idx] if past_covariates else None
            future_covariates_ = future_covariates[idx] if future_covariates else None

            # predictable time indexes (assuming model is already trained)
            historical_forecasts_time_index_predict = (
                _get_historical_forecast_predict_index(
                    model, series_, idx, past_covariates_, future_covariates_
                )
            )

            if retrain:
                # trainable time indexes (considering lags and available covariates)
                historical_forecasts_time_index_train = (
                    _get_historical_forecast_train_index(
                        model,
                        series_,
                        idx,
                        past_covariates_,
                        future_covariates_,
                    )
                )

                # We need the first value timestamp to be used in order to properly shift the series
                # Look at both past and future, since the target lags must be taken in consideration
                min_timestamp_series = (
                    historical_forecasts_time_index_train[0]
                    - model._training_sample_time_index_length * series_.freq
                )

                # based on `retrain`, historical_forecasts_time_index is based either on train or predict
                (
                    historical_forecasts_time_index,
                    train_length_,
                ) = _reconciliate_historical_time_indices(
                    model=model,
                    historical_forecasts_time_index_predict=historical_forecasts_time_index_predict,
                    historical_forecasts_time_index_train=historical_forecasts_time_index_train,
                    series=series_,
                    series_idx=idx,
                    retrain=retrain,
                    train_length=train_length,
                    show_warnings=show_warnings,
                )
            else:
                # we are only predicting: start of the series does not have to change
                min_timestamp_series = series_.time_index[0]
                historical_forecasts_time_index = (
                    historical_forecasts_time_index_predict
                )
                train_length_ = None

            # based on `forecast_horizon` and `overlap_end`, historical_forecasts_time_index is shortened
            historical_forecasts_time_index = _adjust_historical_forecasts_time_index(
                model=model,
                series=series_,
                series_idx=idx,
                historical_forecasts_time_index=historical_forecasts_time_index,
                forecast_horizon=forecast_horizon,
                overlap_end=overlap_end,
                start=start,
                show_warnings=show_warnings,
            )

            # adjust the start of the series depending on whether we train (at some point), or predict only
            # must be performed after the operation on historical_foreacsts_time_index
            if min_timestamp_series > series_.time_index[0]:
                series_ = series_.drop_before(min_timestamp_series - 1 * series_.freq)

            # generate time index for the iteration
            historical_forecasts_time_index = generate_index(
                start=historical_forecasts_time_index[0],
                end=historical_forecasts_time_index[-1],
                freq=series_.freq,
            )

            if len(series) == 1:
                # Only use tqdm if there's no outer loop
                iterator = _build_tqdm_iterator(
                    historical_forecasts_time_index[::stride], verbose
                )
            else:
                iterator = historical_forecasts_time_index[::stride]

            # Either store the whole forecasts or only the last points of each forecast, depending on last_points_only
            forecasts = []
            last_points_times = []
            last_points_values = []
            _counter_train = 0
            forecast_components = None
            # iterate and forecast
            for _counter, pred_time in enumerate(iterator):
                # drop everything after `pred_time` to train on / predict with shifting input
                train_series = series_.drop_after(pred_time)

                # optionally, apply moving window (instead of expanding window)
                if train_length_ and len(train_series) > train_length_:
                    train_series = train_series[-train_length_:]

                # testing `retrain` to exclude `False` and `0`
                if (
                    retrain
                    and historical_forecasts_time_index_train is not None
                    and historical_forecasts_time_index_train[0]
                    <= pred_time
                    <= historical_forecasts_time_index_train[-1]
                ):
                    # retrain_func processes the series that would be used for training
                    if retrain_func(
                        counter=_counter_train,
                        pred_time=pred_time,
                        train_series=train_series,
                        past_covariates=past_covariates_,
                        future_covariates=future_covariates_,
                    ):
                        # avoid fitting the same model multiple times
                        model = model.untrained_model()
                        model._fit_wrapper(
                            series=train_series,
                            past_covariates=past_covariates_,
                            future_covariates=future_covariates_,
                        )
                    else:
                        # untrained model was not trained on the first trainable timestamp
                        if not _counter_train and not model._fit_called:
                            raise_log(
                                ValueError(
                                    f"`retrain` is `False` in the first train iteration at prediction point (in time) "
                                    f"`{pred_time}` and the model has not been fit before. Either call `fit()` before "
                                    f"`historical_forecasts()`, use a different `retrain` value or modify the function "
                                    f"to return `True` at or before this timestamp."
                                ),
                                logger,
                            )
                    _counter_train += 1
                elif not _counter and not model._fit_called:
                    # model must be fit before the first prediction
                    # `historical_forecasts_time_index_train` is known to be not None
                    raise_log(
                        ValueError(
                            f"Model has not been fit before the first predict iteration at prediction point "
                            f"(in time) `{pred_time}`. Either call `fit()` before `historical_forecasts()`, "
                            f"set `retrain=True`, modify the function to return `True` at least once before "
                            f"`{pred_time}`, or use a different `start` value. The first 'predictable' "
                            f"timestamp with re-training inside `historical_forecasts` is: "
                            f"{historical_forecasts_time_index_train[0]} (potential `start` value)."
                        ),
                        logger,
                    )

                # for regression models with lags=None, lags_past_covariates=None and min(lags_future_covariates)>=0,
                # the first predictable timestamp is the first timestamp of the series, a dummy ts must be created
                # to support `predict()`
                if len(train_series) == 0:
                    train_series = TimeSeries.from_times_and_values(
                        times=generate_index(
                            start=pred_time - 1 * series_.freq,
                            length=1,
                            freq=series_.freq,
                        ),
                        values=np.array([np.NaN]),
                    )

                forecast = model._predict_wrapper(
                    n=forecast_horizon,
                    series=train_series,
                    past_covariates=past_covariates_,
                    future_covariates=future_covariates_,
                    num_samples=num_samples,
                    verbose=verbose,
                    predict_likelihood_parameters=predict_likelihood_parameters,
                )
                if forecast_components is None:
                    forecast_components = forecast.columns

                if last_points_only:
                    last_points_values.append(forecast.all_values(copy=False)[-1])
                    last_points_times.append(forecast.end_time())
                else:
                    forecasts.append(forecast)

            if last_points_only:
                forecasts_list.append(
                    TimeSeries.from_times_and_values(
                        generate_index(
                            start=last_points_times[0],
                            end=last_points_times[-1],
                            freq=series_.freq * stride,
                        ),
                        np.array(last_points_values),
                        columns=forecast_components
                        if forecast_components is not None
                        else series_.columns,
                        static_covariates=series_.static_covariates
                        if not predict_likelihood_parameters
                        else None,
                        hierarchy=series_.hierarchy
                        if not predict_likelihood_parameters
                        else None,
                    )
                )
            else:
                forecasts_list.append(forecasts)

        return forecasts_list if len(series) > 1 else forecasts_list[0]

    def backtest(
        self,
        series: Union[TimeSeries, Sequence[TimeSeries]],
        past_covariates: Optional[Union[TimeSeries, Sequence[TimeSeries]]] = None,
        future_covariates: Optional[Union[TimeSeries, Sequence[TimeSeries]]] = None,
        historical_forecasts: Optional[Union[TimeSeries, Sequence[TimeSeries]]] = None,
        num_samples: int = 1,
        train_length: Optional[int] = None,
        start: Optional[Union[pd.Timestamp, float, int]] = None,
        forecast_horizon: int = 1,
        stride: int = 1,
        retrain: Union[bool, int, Callable[..., bool]] = True,
        overlap_end: bool = False,
        last_points_only: bool = False,
        metric: Union[
            Callable[[TimeSeries, TimeSeries], float],
            List[Callable[[TimeSeries, TimeSeries], float]],
        ] = metrics.mape,
        reduction: Union[Callable[[np.ndarray], float], None] = np.mean,
        verbose: bool = False,
        show_warnings: bool = True,
    ) -> Union[float, List[float], Sequence[float], List[Sequence[float]]]:
        """Compute error values that the model would have produced when
        used on (potentially multiple) `series`.

        If `historical_forecasts` are provided, the metric (given by the `metric` function) is evaluated directly on
        the forecast and the actual values. Otherwise, it repeatedly builds a training set: either expanding from the
        beginning  of `series` or moving with a fixed length `train_length`. It trains the current model on the
        training set, emits a forecast of length equal to `forecast_horizon`, and then moves the end of the training
        set forward by `stride` time steps. The metric is then evaluated on the forecast and the actual values.
        Finally, the method returns a `reduction` (the mean by default) of all these metric scores.

        By default, this method uses each historical forecast (whole) to compute error scores.
        If `last_points_only` is set to True, it will use only the last point of each historical
        forecast. In this case, no reduction is used.

        By default, this method always re-trains the models on the entire available history, corresponding to an
        expanding window strategy. If `retrain` is set to False (useful for models for which training might be
        time-consuming, such as deep learning models), the trained model will be used directly to emit the forecasts.

        Parameters
        ----------
        series
            The (or a sequence of) target time series used to successively train and evaluate the historical forecasts.
        past_covariates
            Optionally, one (or a sequence of) past-observed covariate series. This applies only if the model
            supports past covariates.
        future_covariates
            Optionally, one (or a sequence of) future-known covariate series. This applies only if the model
            supports future covariates.
        historical_forecasts
            Optionally, the (or a sequence of) historical forecasts time series to be evaluated. Corresponds to
            the output of :meth:`historical_forecasts() <ForecastingModel.historical_forecasts>`. If provided, will
            skip historical forecasting and ignore all parameters except `series`, `metric`, and `reduction`.
        num_samples
            Number of times a prediction is sampled from a probabilistic model. Use values `>1` only for probabilistic
            models.
        train_length
            Number of time steps in our training set (size of backtesting window to train on). Only effective when
            `retrain` is not ``False``. Default is set to `train_length=None` where it takes all available time steps
            up until prediction time, otherwise the moving window strategy is used. If larger than the number of time
            steps available, all steps up until prediction time are used, as in default case. Needs to be at least
            `min_train_series_length`.
        start
            Optionally, the first point in time at which a prediction is computed for a future time.
            This parameter supports: ``float``, ``int`` and ``pandas.Timestamp``, and ``None``.
            If a ``float``, the parameter will be treated as the proportion of the time series
            that should lie before the first prediction point.
            If an ``int``, the parameter will be treated as an integer index to the time index of
            `series` that will be used as first prediction time.
            If a ``pandas.Timestamp``, the time stamp will be used to determine the first prediction time
            directly.
            If ``None``, the first prediction time will automatically be set to:
                 - the first predictable point if `retrain` is ``False``, or `retrain` is a Callable and the first
                 predictable point is earlier than the first trainable point.

                 - the first trainable point if `retrain` is ``True`` or ``int`` (given `train_length`),
                 or `retrain` is a Callable and the first trainable point is earlier than the first predictable point.

                 - the first trainable point (given `train_length`) otherwise
            Note: Raises a ValueError if `start` yields a time outside the time index of `series`.
            Note: If `start` is outside the possible historical forecasting times, will ignore the parameter
            (default behavior with ``None``) and start at the first trainable/predictable point.
        forecast_horizon
            The forecast horizon for the point predictions.
        stride
            The number of time steps between two consecutive predictions.
        retrain
            Whether and/or on which condition to retrain the model before predicting.
            This parameter supports 3 different datatypes: ``bool``, (positive) ``int``, and
            ``Callable`` (returning a ``bool``).
            In the case of ``bool``: retrain the model at each step (`True`), or never retrains the model (`False`).
            In the case of ``int``: the model is retrained every `retrain` iterations.
            In the case of ``Callable``: the model is retrained whenever callable returns `True`.
            The callable must have the following positional arguments:

                - `counter` (int): current `retrain` iteration
                - `pred_time` (pd.Timestamp or int): timestamp of forecast time (end of the training series)
                - `train_series` (TimeSeries): train series up to `pred_time`
                - `past_covariates` (TimeSeries): past_covariates series up to `pred_time`
                - `future_covariates` (TimeSeries): future_covariates series up
                  to `min(pred_time + series.freq * forecast_horizon, series.end_time())`

            Note: if any optional `*_covariates` are not passed to `historical_forecast`, ``None`` will be passed
            to the corresponding retrain function argument.
            Note: some models do require being retrained every time and do not support anything other
            than `retrain=True`.
        overlap_end
            Whether the returned forecasts can go beyond the series' end or not.
        last_points_only
            Whether to use the whole historical forecasts or only the last point of each forecast to compute the error.
        metric
            A function or a list of function that takes two ``TimeSeries`` instances as inputs and returns an
            error value.
        reduction
            A function used to combine the individual error scores obtained when `last_points_only` is set to False.
            When providing several metric functions, the function will receive the argument `axis = 0` to obtain single
            value for each metric function.
            If explicitly set to `None`, the method will return a list of the individual error scores instead.
            Set to ``np.mean`` by default.
        verbose
            Whether to print progress.
        show_warnings
            Whether to show warnings related to parameters `start`, and `train_length`.

        Returns
        -------
        float or List[float] or List[List[float]]
            The (sequence of) error score on a series, or list of list containing error scores for each
            provided series and each sample.
        """
        if historical_forecasts is None:
            forecasts = self.historical_forecasts(
                series=series,
                past_covariates=past_covariates,
                future_covariates=future_covariates,
                num_samples=num_samples,
                train_length=train_length,
                start=start,
                forecast_horizon=forecast_horizon,
                stride=stride,
                retrain=retrain,
                overlap_end=overlap_end,
                last_points_only=last_points_only,
                verbose=verbose,
                show_warnings=show_warnings,
            )
        else:
            forecasts = historical_forecasts

        series = series2seq(series)
        if len(series) == 1:
            forecasts = [forecasts]

        if not isinstance(metric, list):
            metric = [metric]

        backtest_list = []
        for idx, target_ts in enumerate(series):
            if last_points_only:
                errors = [metric_f(target_ts, forecasts[idx]) for metric_f in metric]
                if len(errors) == 1:
                    errors = errors[0]
                backtest_list.append(errors)
            else:
                errors = [
                    [metric_f(target_ts, f) for metric_f in metric]
                    if len(metric) > 1
                    else metric[0](target_ts, f)
                    for f in forecasts[idx]
                ]

                if reduction is None:
                    backtest_list.append(errors)
                else:
                    backtest_list.append(reduction(np.array(errors), axis=0))

        return backtest_list if len(backtest_list) > 1 else backtest_list[0]

    @classmethod
    def gridsearch(
        model_class,
        parameters: dict,
        series: TimeSeries,
        past_covariates: Optional[TimeSeries] = None,
        future_covariates: Optional[TimeSeries] = None,
        forecast_horizon: Optional[int] = None,
        stride: int = 1,
        start: Union[pd.Timestamp, float, int] = 0.5,
        last_points_only: bool = False,
        show_warnings: bool = True,
        val_series: Optional[TimeSeries] = None,
        use_fitted_values: bool = False,
        metric: Callable[[TimeSeries, TimeSeries], float] = metrics.mape,
        reduction: Callable[[np.ndarray], float] = np.mean,
        verbose=False,
        n_jobs: int = 1,
        n_random_samples: Optional[Union[int, float]] = None,
    ) -> Tuple["ForecastingModel", Dict[str, Any], float]:
        """
        Find the best hyper-parameters among a given set using a grid search.

        This function has 3 modes of operation: Expanding window mode, split mode and fitted value mode.
        The three modes of operation evaluate every possible combination of hyper-parameter values
        provided in the `parameters` dictionary by instantiating the `model_class` subclass
        of ForecastingModel with each combination, and returning the best-performing model with regard
        to the `metric` function. The `metric` function is expected to return an error value,
        thus the model resulting in the smallest `metric` output will be chosen.

        The relationship of the training data and test data depends on the mode of operation.

        Expanding window mode (activated when `forecast_horizon` is passed):
        For every hyperparameter combination, the model is repeatedly trained and evaluated on different
        splits of `series`. This process is accomplished by using
        the :func:`backtest` function as a subroutine to produce historic forecasts starting from `start`
        that are compared against the ground truth values of `series`.
        Note that the model is retrained for every single prediction, thus this mode is slower.

        Split window mode (activated when `val_series` is passed):
        This mode will be used when the `val_series` argument is passed.
        For every hyper-parameter combination, the model is trained on `series` and
        evaluated on `val_series`.

        Fitted value mode (activated when `use_fitted_values` is set to `True`):
        For every hyper-parameter combination, the model is trained on `series`
        and evaluated on the resulting fitted values.
        Not all models have fitted values, and this method raises an error if the model doesn't have a `fitted_values`
        member. The fitted values are the result of the fit of the model on `series`. Comparing with the
        fitted values can be a quick way to assess the model, but one cannot see if the model is overfitting the series.

        Derived classes must ensure that a single instance of a model will not share parameters with the other
        instances, e.g., saving models in the same path. Otherwise, an unexpected behavior can arise while running
        several models in parallel (when ``n_jobs != 1``). If this cannot be avoided, then gridsearch
        should be redefined, forcing ``n_jobs = 1``.

        Currently this method only supports deterministic predictions (i.e. when models' predictions
        have only 1 sample).

        Parameters
        ----------
        model_class
            The ForecastingModel subclass to be tuned for 'series'.
        parameters
            A dictionary containing as keys hyperparameter names, and as values lists of values for the
            respective hyperparameter.
        series
            The target series used as input and target for training.
        past_covariates
            Optionally, a past-observed covariate series. This applies only if the model supports past covariates.
        future_covariates
            Optionally, a future-known covariate series. This applies only if the model supports future covariates.
        forecast_horizon
            The integer value of the forecasting horizon. Activates expanding window mode.
        stride
            The number of time steps between two consecutive predictions. Only used in expanding window mode.
        start
            The ``int``, ``float`` or ``pandas.Timestamp`` that represents the starting point in the time index
            of `series` from which predictions will be made to evaluate the model.
            For a detailed description of how the different data types are interpreted, please see the documentation
            for `ForecastingModel.backtest`. Only used in expanding window mode.
        last_points_only
            Whether to use the whole forecasts or only the last point of each forecast to compute the error. Only used
            in expanding window mode.
        show_warnings
            Whether to show warnings related to the `start` parameter. Only used in expanding window mode.
        val_series
            The TimeSeries instance used for validation in split mode. If provided, this series must start right after
            the end of `series`; so that a proper comparison of the forecast can be made.
        use_fitted_values
            If `True`, uses the comparison with the fitted values.
            Raises an error if ``fitted_values`` is not an attribute of `model_class`.
        metric
            A function that takes two TimeSeries instances as inputs (actual and prediction, in this order),
            and returns a float error value.
        reduction
            A reduction function (mapping array to float) describing how to aggregate the errors obtained
            on the different validation series when backtesting. By default it'll compute the mean of errors.
        verbose
            Whether to print progress.
        n_jobs
            The number of jobs to run in parallel. Parallel jobs are created only when there are two or more parameters
            combinations to evaluate. Each job will instantiate, train, and evaluate a different instance of the model.
            Defaults to `1` (sequential). Setting the parameter to `-1` means using all the available cores.
        n_random_samples
            The number/ratio of hyperparameter combinations to select from the full parameter grid. This will perform
            a random search instead of using the full grid.
            If an integer, `n_random_samples` is the number of parameter combinations selected from the full grid and
            must be between `0` and the total number of parameter combinations.
            If a float, `n_random_samples` is the ratio of parameter combinations selected from the full grid and must
            be between `0` and `1`. Defaults to `None`, for which random selection will be ignored.

        Returns
        -------
        ForecastingModel, Dict, float
            A tuple containing an untrained `model_class` instance created from the best-performing hyper-parameters,
            along with a dictionary containing these best hyper-parameters,
            and metric score for the best hyper-parameters.
        """
        raise_if_not(
            (forecast_horizon is not None)
            + (val_series is not None)
            + use_fitted_values
            == 1,
            "Please pass exactly one of the arguments 'forecast_horizon', "
            "'val_target_series' or 'use_fitted_values'.",
            logger,
        )

        if use_fitted_values:
            raise_if_not(
                hasattr(model_class(), "fitted_values"),
                "The model must have a fitted_values attribute to compare with the train TimeSeries",
                logger,
            )

        elif val_series is not None:
            raise_if_not(
                series.width == val_series.width,
                "Training and validation series require the same number of components.",
                logger,
            )

        # TODO: here too I'd say we can leave these checks to the models
        # if covariates is not None:
        #     raise_if_not(series.has_same_time_as(covariates), 'The provided series and covariates must have the '
        #                                                       'same time axes.')

        # compute all hyperparameter combinations from selection
        params_cross_product = list(product(*parameters.values()))

        # If n_random_samples has been set, randomly select a subset of the full parameter cross product to search with
        if n_random_samples is not None:
            params_cross_product = model_class._sample_params(
                params_cross_product, n_random_samples
            )

        # iterate through all combinations of the provided parameters and choose the best one
        iterator = _build_tqdm_iterator(
            zip(params_cross_product), verbose, total=len(params_cross_product)
        )

        def _evaluate_combination(param_combination) -> float:
            param_combination_dict = dict(
                list(zip(parameters.keys(), param_combination))
            )
            if param_combination_dict.get("model_name", None):
                current_time = time.strftime("%Y-%m-%d_%H.%M.%S.%f", time.localtime())
                param_combination_dict[
                    "model_name"
                ] = f"{current_time}_{param_combination_dict['model_name']}"

            model = model_class(**param_combination_dict)
            if use_fitted_values:  # fitted value mode
                model._fit_wrapper(series, past_covariates, future_covariates)
                fitted_values = TimeSeries.from_times_and_values(
                    series.time_index, model.fitted_values
                )
                error = metric(series, fitted_values)
            elif val_series is None:  # expanding window mode
                error = model.backtest(
                    series=series,
                    past_covariates=past_covariates,
                    future_covariates=future_covariates,
                    num_samples=1,
                    start=start,
                    forecast_horizon=forecast_horizon,
                    stride=stride,
                    metric=metric,
                    reduction=reduction,
                    last_points_only=last_points_only,
                    verbose=verbose,
                    show_warnings=show_warnings,
                )
            else:  # split mode
                model._fit_wrapper(series, past_covariates, future_covariates)
                pred = model._predict_wrapper(
                    len(val_series),
                    series,
                    past_covariates,
                    future_covariates,
                    num_samples=1,
                    verbose=verbose,
                )
                error = metric(val_series, pred)

            return float(error)

        errors: List[float] = _parallel_apply(
            iterator, _evaluate_combination, n_jobs, {}, {}
        )

        min_error = min(errors)

        best_param_combination = dict(
            list(zip(parameters.keys(), params_cross_product[errors.index(min_error)]))
        )

        logger.info("Chosen parameters: " + str(best_param_combination))

        return model_class(**best_param_combination), best_param_combination, min_error

    def residuals(
        self,
        series: Union[TimeSeries, Sequence[TimeSeries]],
        past_covariates: Optional[Union[TimeSeries, Sequence[TimeSeries]]] = None,
        future_covariates: Optional[Union[TimeSeries, Sequence[TimeSeries]]] = None,
        forecast_horizon: int = 1,
        retrain: bool = True,
        verbose: bool = False,
    ) -> Union[TimeSeries, Sequence[TimeSeries]]:
        """Compute the residuals produced by this model on a (or sequence of) univariate  time series.

        This function computes the difference between the actual observations from `series` and the fitted values
        vector `p` obtained by training the model on `series`. For every index `i` in `series`, `p[i]` is computed
        by training the model on ``series[:(i - forecast_horizon)]`` and forecasting `forecast_horizon` into the future.
        (`p[i]` will be set to the last value of the predicted series.)
        The vector of residuals will be shorter than `series` due to the minimum training series length required by the
        model and the gap introduced by `forecast_horizon`. Most commonly, the term "residuals" implies a value for
        `forecast_horizon` of 1; but this can be configured.

        This method works only on univariate series. It uses the median
        prediction (when dealing with stochastic forecasts).

        Parameters
        ----------
        series
            The univariate TimeSeries instance which the residuals will be computed for.
        past_covariates
            One or several past-observed covariate time series.
        future_covariates
            One or several future-known covariate time series.
        forecast_horizon
            The forecasting horizon used to predict each fitted value.
        retrain
            Whether to train the model at each iteration, for models that support it.
            If False, the model is not trained at all. Default: True
        verbose
            Whether to print progress.

        Returns
        -------
        TimeSeries (or Sequence[TimeSeries])
            The vector of residuals.
        """

        series = series2seq(series)
        past_covariates = series2seq(past_covariates)
        future_covariates = series2seq(future_covariates)

        raise_if_not(
            all([serie.is_univariate for serie in series]),
            "Each series in the sequence must be univariate.",
            logger,
        )

        residuals_list = []
        # compute residuals
        for idx, target_ts in enumerate(series):
            # get first index not contained in the first training set
            first_index = target_ts.time_index[self.min_train_series_length]

            # compute fitted values
            forecasts = self.historical_forecasts(
                series=target_ts,
                past_covariates=past_covariates[idx] if past_covariates else None,
                future_covariates=future_covariates[idx] if future_covariates else None,
                start=first_index,
                forecast_horizon=forecast_horizon,
                stride=1,
                retrain=retrain,
                last_points_only=True,
                verbose=verbose,
            )
            series_trimmed = target_ts.slice_intersect(forecasts)
            residuals_list.append(
                series_trimmed
                - (
                    forecasts.quantile_timeseries(quantile=0.5)
                    if forecasts.is_stochastic
                    else forecasts
                )
            )

        return residuals_list if len(residuals_list) > 1 else residuals_list[0]

    def initialize_encoders(self) -> SequentialEncoder:
        """instantiates the SequentialEncoder object based on self._model_encoder_settings and parameter
        ``add_encoders`` used at model creation"""
        (
            input_chunk_length,
            output_chunk_length,
            takes_past_covariates,
            takes_future_covariates,
            lags_past_covariates,
            lags_future_covariates,
        ) = self._model_encoder_settings

        return SequentialEncoder(
            add_encoders=self.add_encoders,
            input_chunk_length=input_chunk_length,
            output_chunk_length=output_chunk_length,
            lags_past_covariates=lags_past_covariates,
            lags_future_covariates=lags_future_covariates,
            takes_past_covariates=takes_past_covariates,
            takes_future_covariates=takes_future_covariates,
        )

    def generate_fit_encodings(
        self,
        series: Union[TimeSeries, Sequence[TimeSeries]],
        past_covariates: Optional[Union[TimeSeries, Sequence[TimeSeries]]] = None,
        future_covariates: Optional[Union[TimeSeries, Sequence[TimeSeries]]] = None,
    ) -> Tuple[
        Union[TimeSeries, Sequence[TimeSeries]], Union[TimeSeries, Sequence[TimeSeries]]
    ]:
        """Generates the covariate encodings that were used/generated for fitting the model and returns a tuple of
        past, and future covariates series with the original and encoded covariates stacked together. The encodings are
        generated by the encoders defined at model creation with parameter `add_encoders`. Pass the same `series`,
        `past_covariates`, and  `future_covariates` that you used to train/fit the model.

        Parameters
        ----------
        series
            The series or sequence of series with the target values used when fitting the model.
        past_covariates
            Optionally, the series or sequence of series with the past-observed covariates used when fitting the model.
        future_covariates
            Optionally, the series or sequence of series with the future-known covariates used when fitting the model.

        Returns
        -------
        Tuple[Union[TimeSeries, Sequence[TimeSeries]], Union[TimeSeries, Sequence[TimeSeries]]]
            A tuple of (past covariates, future covariates). Each covariate contains the original as well as the
            encoded covariates.
        """
        raise_if(
            self.encoders is None or not self.encoders.encoding_available,
            "Encodings are not available. Consider adding parameter `add_encoders` at model creation and fitting the "
            "model with `model.fit()` before.",
            logger=logger,
        )
        return self.encoders.encode_train(
            target=series,
            past_covariates=past_covariates,
            future_covariates=future_covariates,
        )

    def generate_predict_encodings(
        self,
        n: int,
        series: Union[TimeSeries, Sequence[TimeSeries]],
        past_covariates: Optional[Union[TimeSeries, Sequence[TimeSeries]]] = None,
        future_covariates: Optional[Union[TimeSeries, Sequence[TimeSeries]]] = None,
    ) -> Tuple[
        Union[TimeSeries, Sequence[TimeSeries]], Union[TimeSeries, Sequence[TimeSeries]]
    ]:
        """Generates covariate encodings for the inference/prediction set and returns a tuple of past, and future
        covariates series with the original and encoded covariates stacked together. The encodings are generated by the
        encoders defined at model creation with parameter `add_encoders`. Pass the same `series`, `past_covariates`,
        and `future_covariates` that you intend to use for prediction.

        Parameters
        ----------
        n
            The number of prediction time steps after the end of `series` intended to be used for prediction.
        series
            The series or sequence of series with target values intended to be used for prediction.
        past_covariates
            Optionally, the past-observed covariates series intended to be used for prediction. The dimensions must
            match those of the covariates used for training.
        future_covariates
            Optionally, the future-known covariates series intended to be used for prediction. The dimensions must
            match those of the covariates used for training.

        Returns
        -------
        Tuple[Union[TimeSeries, Sequence[TimeSeries]], Union[TimeSeries, Sequence[TimeSeries]]]
            A tuple of (past covariates, future covariates). Each covariate contains the original as well as the
            encoded covariates.
        """
        raise_if(
            self.encoders is None or not self.encoders.encoding_available,
            "Encodings are not available. Consider adding parameter `add_encoders` at model creation and fitting the "
            "model with `model.fit()` before.",
            logger=logger,
        )
        return self.encoders.encode_inference(
            n=n,
            target=series,
            past_covariates=past_covariates,
            future_covariates=future_covariates,
        )

    def generate_fit_predict_encodings(
        self,
        n: int,
        series: Union[TimeSeries, Sequence[TimeSeries]],
        past_covariates: Optional[Union[TimeSeries, Sequence[TimeSeries]]] = None,
        future_covariates: Optional[Union[TimeSeries, Sequence[TimeSeries]]] = None,
    ) -> Tuple[
        Union[TimeSeries, Sequence[TimeSeries]], Union[TimeSeries, Sequence[TimeSeries]]
    ]:
        """Generates covariate encodings for training and inference/prediction and returns a tuple of past, and future
        covariates series with the original and encoded covariates stacked together. The encodings are generated by the
        encoders defined at model creation with parameter `add_encoders`. Pass the same `series`, `past_covariates`,
        and `future_covariates` that you intend to use for training and prediction.

        Parameters
        ----------
        n
            The number of prediction time steps after the end of `series` intended to be used for prediction.
        series
            The series or sequence of series with target values intended to be used for training and prediction.
        past_covariates
            Optionally, the past-observed covariates series intended to be used for training and prediction. The
            dimensions must match those of the covariates used for training.
        future_covariates
            Optionally, the future-known covariates series intended to be used for prediction. The dimensions must
            match those of the covariates used for training.

        Returns
        -------
        Tuple[Union[TimeSeries, Sequence[TimeSeries]], Union[TimeSeries, Sequence[TimeSeries]]]
            A tuple of (past covariates, future covariates). Each covariate contains the original as well as the
            encoded covariates.
        """
        raise_if(
            self.encoders is None or not self.encoders.encoding_available,
            "Encodings are not available. Consider adding parameter `add_encoders` at model creation and fitting the "
            "model with `model.fit()` before.",
            logger=logger,
        )
        return self.encoders.encode_train_inference(
            n=n,
            target=series,
            past_covariates=past_covariates,
            future_covariates=future_covariates,
        )

    @property
    @abstractmethod
    def _model_encoder_settings(
        self,
    ) -> Tuple[
        Optional[int],
        Optional[int],
        bool,
        bool,
        Optional[List[int]],
        Optional[List[int]],
    ]:
        """Abstract property that returns model specific encoder settings that are used to initialize the encoders.

        Must return Tuple (input_chunk_length, output_chunk_length, takes_past_covariates, takes_future_covariates,
        lags_past_covariates, lags_future_covariates).
        """
        pass

    @classmethod
    def _sample_params(model_class, params, n_random_samples):
        """Select the absolute number of samples randomly if an integer has been supplied. If a float has been
        supplied, select a fraction"""

        if isinstance(n_random_samples, int):
            raise_if_not(
                (n_random_samples > 0) and (n_random_samples <= len(params)),
                "If supplied as an integer, n_random_samples must be greater than 0 and less"
                "than or equal to the size of the cartesian product of the hyperparameters.",
            )
            return sample(params, n_random_samples)

        if isinstance(n_random_samples, float):
            raise_if_not(
                (n_random_samples > 0.0) and (n_random_samples <= 1.0),
                "If supplied as a float, n_random_samples must be greater than 0.0 and less than 1.0.",
            )
            return sample(params, int(n_random_samples * len(params)))

    def _extract_model_creation_params(self):
        """extracts immutable model creation parameters from `ModelMeta` and deletes reference."""
        model_params = copy.deepcopy(self._model_call)
        del self.__class__._model_call
        return model_params

    def untrained_model(self):
        """Returns a new (untrained) model instance create with the same parameters."""
        return self.__class__(**copy.deepcopy(self.model_params))

    @property
    def model_params(self) -> dict:
        return (
            self._model_params if hasattr(self, "_model_params") else self._model_call
        )

    @classmethod
    def _default_save_path(cls) -> str:
        return f"{cls.__name__}_{datetime.datetime.now().strftime('%Y-%m-%d_%H_%M_%S')}"

    def save(
        self, path: Optional[Union[str, os.PathLike, BinaryIO]] = None, **pkl_kwargs
    ) -> None:
        """
        Saves the model under a given path or file handle.

        Example for saving and loading a :class:`RegressionModel`:

            .. highlight:: python
            .. code-block:: python

                from darts.models import RegressionModel

                model = RegressionModel(lags=4)

                model.save("my_model.pkl")
                model_loaded = RegressionModel.load("my_model.pkl")
            ..

        Parameters
        ----------
        path
            Path or file handle under which to save the model at its current state. If no path is specified, the model
            is automatically saved under ``"{ModelClass}_{YYYY-mm-dd_HH_MM_SS}.pkl"``.
            E.g., ``"RegressionModel_2020-01-01_12_00_00.pkl"``.
        pkl_kwargs
            Keyword arguments passed to `pickle.dump()`
        """

        if path is None:
            # default path
            path = self._default_save_path() + ".pkl"

        if isinstance(path, (str, os.PathLike)):
            # save the whole object using pickle
            with open(path, "wb") as handle:
                pickle.dump(obj=self, file=handle, **pkl_kwargs)
        elif isinstance(path, io.BufferedWriter):
            # save the whole object using pickle
            pickle.dump(obj=self, file=path, **pkl_kwargs)
        else:
            raise_log(
                ValueError(
                    "Argument 'path' has to be either 'str' or 'PathLike' (for a filepath) "
                    f"or 'BufferedWriter' (for an already opened file), but was '{path.__class__}'."
                ),
                logger=logger,
            )

    @staticmethod
    def load(path: Union[str, os.PathLike, BinaryIO]) -> "ForecastingModel":
        """
        Loads the model from a given path or file handle.

        Parameters
        ----------
        path
            Path or file handle from which to load the model.
        """

        if isinstance(path, (str, os.PathLike)):
            raise_if_not(
                os.path.exists(path),
                f"The file {path} doesn't exist",
                logger,
            )

            with open(path, "rb") as handle:
                model = pickle.load(file=handle)
        elif isinstance(path, io.BufferedReader):
            model = pickle.load(file=path)
        else:
            raise_log(
                ValueError(
                    "Argument 'path' has to be either 'str' or 'PathLike' (for a filepath) "
                    f"or 'BufferedReader' (for an already opened file), but was '{path.__class__}'."
                ),
                logger=logger,
            )

        return model

    def _assert_univariate(self, series: TimeSeries):
        if not series.is_univariate:
            raise_log(
                ValueError(
                    f"Model `{self.__class__.__name__}` only supports univariate TimeSeries instances"
                ),
                logger=logger,
            )

    def _assert_multivariate(self, series: TimeSeries):
        if series.is_univariate:
            raise_log(
                ValueError(
                    f"Model `{self.__class__.__name__}` only supports multivariate TimeSeries instances"
                ),
                logger=logger,
            )

    def __repr__(self):
        """
        Get full description for this estimator (includes all params).
        """
        return self._get_model_description_string(True)

    def __str__(self):
        """
        Get short description for this estimator (only includes params with non-default values).
        """
        return self._get_model_description_string(False)

    def _get_model_description_string(self, include_default_params):
        """
        Get model description string of structure `model_name`(`model_param_key_value_pairs`).

        Parameters
        ----------
        include_default_params : bool,
            If True, will include params with default values in the description.

        Returns
        -------
        description : String
            Model description.
        """
        default_model_params = self._get_default_model_params()
        changed_model_params = [
            (k, v)
            for k, v in self.model_params.items()
            if include_default_params or np.any(v != default_model_params.get(k, None))
        ]

        model_name = self.__class__.__name__
        params_string = ", ".join([f"{k}={str(v)}" for k, v in changed_model_params])
        return f"{model_name}({params_string})"

    @classmethod
    def _get_default_model_params(cls):
        """Get parameter key : default_value pairs for the estimator"""
        init_signature = inspect.signature(cls.__init__)
        # Consider the constructor parameters excluding 'self'
        return {
            p.name: p.default
            for p in init_signature.parameters.values()
            if p.name != "self"
        }

<<<<<<< HEAD
    def _optimized_historical_forecasts(
        self,
        series: Sequence[TimeSeries],
        past_covariates: Optional[Sequence[TimeSeries]] = None,
        future_covariates: Optional[Sequence[TimeSeries]] = None,
        num_samples: int = 1,
        start: Optional[Union[pd.Timestamp, float, int]] = None,
        forecast_horizon: int = 1,
        stride: int = 1,
        overlap_end: bool = False,
        last_points_only: bool = True,
        verbose: bool = False,
        show_warnings: bool = True,
        predict_likelihood_parameters: bool = False,
    ) -> Union[
        TimeSeries, List[TimeSeries], Sequence[TimeSeries], Sequence[List[TimeSeries]]
    ]:
        logger.warning(
            "`optimized historical forecasts is not available for this model, use `historical_forecasts` instead."
        )
        return []
=======
    def _verify_static_covariates(self, static_covariates: Optional[pd.DataFrame]):
        """
        Verify that all static covariates are numeric.
        """
        if static_covariates is not None and self.uses_static_covariates:
            numeric_mask = static_covariates.columns.isin(
                static_covariates.select_dtypes(include=np.number)
            )
            if sum(~numeric_mask):
                raise_log(
                    ValueError(
                        f"{self.__class__.__name__} can only interpret numeric static covariate data. Consider "
                        "encoding/transforming categorical static covariates with "
                        "`darts.dataprocessing.transformers.static_covariates_transformer.StaticCovariatesTransformer` "
                        "or set `use_static_covariates=False` at model creation to ignore static covariates."
                    ),
                    logger,
                )
>>>>>>> 7f64c92e


class LocalForecastingModel(ForecastingModel, ABC):
    """The base class for "local" forecasting models, handling only single univariate time series.

    Local Forecasting Models (LFM) are models that can be trained on a single univariate target series only. In Darts,
    most models in this category tend to be simpler statistical models (such as ETS or FFT). LFMs usually train on
    the entire target series supplied when calling :func:`fit()` at once. They can also predict in one go with
    :func:`predict()` for any number of predictions `n` after the end of the training series.

    All implementations must implement the `fit()` and `predict()` methods.
    """

    def __init__(self, add_encoders: Optional[dict] = None):
        super().__init__(add_encoders=add_encoders)

    @property
    def _model_encoder_settings(
        self,
    ) -> Tuple[
        Optional[int],
        Optional[int],
        bool,
        bool,
        Optional[List[int]],
        Optional[List[int]],
    ]:
        return None, None, False, False, None, None

    @abstractmethod
    def fit(self, series: TimeSeries) -> "LocalForecastingModel":
        super().fit(series)
        series._assert_deterministic()

    @property
    def extreme_lags(
        self,
    ) -> Tuple[
        Optional[int],
        Optional[int],
        Optional[int],
        Optional[int],
        Optional[int],
        Optional[int],
    ]:
        # TODO: LocalForecastingModels do not yet handle extreme lags properly. Especially
        #  TransferableFutureCovariatesLocalForecastingModel, where there is a difference between fit and predict mode)
        #  do not yet. In general, Local models train on the entire series (input=output), different to Global models
        #  that use an input to predict an output.
        return -self.min_train_series_length, -1, None, None, None, None


class GlobalForecastingModel(ForecastingModel, ABC):
    """The base class for "global" forecasting models, handling several time series and optional covariates.

    Global forecasting models expand upon the functionality of `ForecastingModel` in 4 ways:
    1. Models can be fitted on many series (multivariate or univariate) with different indices.
    2. The input series used by :func:`predict()` can be different from the series used to fit the model.
    3. Covariates can be supported (multivariate or univariate).
    4. They can allow for multivariate target series and covariates.

    The name "global" stems from the fact that a training set of a forecasting model of this class is not constrained
    to a temporally contiguous, "local", time series.

    All implementations must implement the :func:`fit()` and :func:`predict()` methods.
    The :func:`fit()` method is meant to train the model on one or several training time series, along with optional
    covariates.

    If :func:`fit()` has been called with only one training and covariate series as argument, then
    calling :func:`predict()` will forecast the future of this series. Otherwise, the user has to
    provide to :func:`predict()` the series they want to forecast, as well as covariates, if needed.
    """

    def __init__(self, add_encoders: Optional[dict] = None):
        super().__init__(add_encoders=add_encoders)

    @abstractmethod
    def fit(
        self,
        series: Union[TimeSeries, Sequence[TimeSeries]],
        past_covariates: Optional[Union[TimeSeries, Sequence[TimeSeries]]] = None,
        future_covariates: Optional[Union[TimeSeries, Sequence[TimeSeries]]] = None,
    ) -> "GlobalForecastingModel":
        """Fit/train the model on (potentially multiple) series.

        Optionally, one or multiple past and/or future covariates series can be provided as well.
        The number of covariates series must match the number of target series.

        Parameters
        ----------
        series
            One or several target time series. The model will be trained to forecast these time series.
            The series may or may not be multivariate, but if multiple series are provided
            they must have the same number of components.
        past_covariates
            One or several past-observed covariate time series. These time series will not be forecast, but can
            be used by some models as an input. The covariate(s) may or may not be multivariate, but if multiple
            covariates are provided they must have the same number of components. If `past_covariates` is provided,
            it must contain the same number of series as `series`.
        future_covariates
            One or several future-known covariate time series. These time series will not be forecast, but can
            be used by some models as an input. The covariate(s) may or may not be multivariate, but if multiple
            covariates are provided they must have the same number of components. If `future_covariates` is provided,
            it must contain the same number of series as `series`.

        Returns
        -------
        self
            Fitted model.
        """

        if isinstance(series, TimeSeries):
            # if only one series is provided, save it for prediction time (including covariates, if available)
            self.training_series = series
            if past_covariates is not None:
                self.past_covariate_series = past_covariates
            if future_covariates is not None:
                self.future_covariate_series = future_covariates
            if (
                series.static_covariates is not None
                and self.supports_static_covariates
                and self.considers_static_covariates
            ):
                self.static_covariates = series.static_covariates
        else:
            if past_covariates is not None:
                self._expect_past_covariates = True
            if future_covariates is not None:
                self._expect_future_covariates = True
            if (
                get_single_series(series).static_covariates is not None
                and self.supports_static_covariates
                and self.considers_static_covariates
            ):
                self.static_covariates = series[0].static_covariates
                self._expect_static_covariates = True

        if past_covariates is not None:
            self._uses_past_covariates = True
        if future_covariates is not None:
            self._uses_future_covariates = True
        if (
            get_single_series(series).static_covariates is not None
            and self.supports_static_covariates
            and self.considers_static_covariates
        ):
            self._uses_static_covariates = True
        self._fit_called = True

    @abstractmethod
    def predict(
        self,
        n: int,
        series: Optional[Union[TimeSeries, Sequence[TimeSeries]]] = None,
        past_covariates: Optional[Union[TimeSeries, Sequence[TimeSeries]]] = None,
        future_covariates: Optional[Union[TimeSeries, Sequence[TimeSeries]]] = None,
        num_samples: int = 1,
        verbose: bool = False,
        predict_likelihood_parameters: bool = False,
    ) -> Union[TimeSeries, Sequence[TimeSeries]]:
        """Forecasts values for `n` time steps after the end of the series.

        If :func:`fit()` has been called with only one ``TimeSeries`` as argument, then the `series` argument of
        this function is optional, and it will simply produce the next `horizon` time steps forecast.
        The `past_covariates` and `future_covariates` arguments also don't have to be provided again in this case.

        If :func:`fit()` has been called with `series` specified as a ``Sequence[TimeSeries]`` (i.e., the model
        has been trained on multiple time series), the `series` argument must be specified.

        When the `series` argument is specified, this function will compute the next `n` time steps forecasts
        for the simple series (or for each series in the sequence) given by `series`.

        If multiple past or future covariates were specified during the training, some corresponding covariates must
        also be specified here. For every input in `series` a matching (past and/or future) covariate time series
        has to be provided.

        Parameters
        ----------
        n
            Forecast horizon - the number of time steps after the end of the series for which to produce predictions.
        series
            The series whose future values will be predicted.
        past_covariates
            One past-observed covariate time series for every input time series in `series`. They must match the
            past covariates that have been used with the :func:`fit()` function for training in terms of dimension.
        future_covariates
            One future-known covariate time series for every input time series in `series`. They must match the
            past covariates that have been used with the :func:`fit()` function for training in terms of dimension.
        num_samples
            Number of times a prediction is sampled from a probabilistic model. Should be left set to 1
            for deterministic models.
        verbose
            Optionally, whether to print progress.
        predict_likelihood_parameters
            If set to `True`, the model predict the parameters of its Likelihood parameters instead of the target. Only
            supported for probabilistic models with a likelihood, `num_samples = 1` and `n<=output_chunk_length`.
            Default: ``False``

        Returns
        -------
        Union[TimeSeries, Sequence[TimeSeries]]
            If `series` is not specified, this function returns a single time series containing the `n`
            next points after then end of the training series.
            If `series` is given and is a simple ``TimeSeries``, this function returns the `n` next points
            after the end of `series`.
            If `series` is given and is a sequence of several time series, this function returns
            a sequence where each element contains the corresponding `n` points forecasts.
        """
        super().predict(n, num_samples)
        if predict_likelihood_parameters:
            self._sanity_check_predict_likelihood_parameters(
                n, self.output_chunk_length, num_samples
            )

        if self.uses_past_covariates and past_covariates is None:
            raise_log(
                ValueError(
                    "The model has been trained with past covariates. Some matching past_covariates "
                    "have to be provided to `predict()`."
                )
            )
        if self.uses_future_covariates and future_covariates is None:
            raise_log(
                ValueError(
                    "The model has been trained with future covariates. Some matching future_covariates "
                    "have to be provided to `predict()`."
                )
            )
        if (
            self.uses_static_covariates
            and get_single_series(series).static_covariates is None
        ):
            raise_log(
                ValueError(
                    "The model has been trained with static covariates. Some matching static covariates "
                    "must be embedded in the target `series` passed to `predict()`."
                )
            )

    def _predict_wrapper(
        self,
        n: int,
        series: TimeSeries,
        past_covariates: Optional[TimeSeries],
        future_covariates: Optional[TimeSeries],
        num_samples: int,
        verbose: bool = False,
        predict_likelihood_parameters: bool = False,
    ) -> TimeSeries:
        kwargs = dict()
        if self.supports_likelihood_parameter_prediction:
            kwargs["predict_likelihood_parameters"] = predict_likelihood_parameters
        return self.predict(
            n,
            series,
            past_covariates=past_covariates,
            future_covariates=future_covariates,
            num_samples=num_samples,
            verbose=verbose,
            **kwargs,
        )

    def _fit_wrapper(
        self,
        series: TimeSeries,
        past_covariates: Optional[TimeSeries],
        future_covariates: Optional[TimeSeries],
    ):
        self.fit(
            series=series,
            past_covariates=past_covariates if self.supports_past_covariates else None,
            future_covariates=future_covariates
            if self.supports_future_covariates
            else None,
        )

    @property
    def _supports_non_retrainable_historical_forecasts(self) -> bool:
        """GlobalForecastingModel supports historical forecasts without retraining the model"""
        return True

    def _sanity_check_predict_likelihood_parameters(
        self, n: int, output_chunk_length: Union[int, None], num_samples: int
    ):
        """Verify that the assumptions for likelihood parameters prediction are verified:
        - Probabilistic models fitted with a likelihood
        - `num_samples=1`
        - `n <= output_chunk_length`
        """
        if not self.supports_likelihood_parameter_prediction:
            raise_log(
                ValueError(
                    "`predict_likelihood_parameters=True` is only supported for probabilistic models fitted with "
                    "a likelihood."
                ),
                logger,
            )
        if num_samples != 1:
            raise_log(
                ValueError(
                    f"`predict_likelihood_parameters=True` is only supported for `num_samples=1`, "
                    f"received {num_samples}."
                ),
                logger,
            )
        if output_chunk_length is not None and n > output_chunk_length:
            raise_log(
                ValueError(
                    "`predict_likelihood_parameters=True` is only supported for `n` smaller than or equal to "
                    "`output_chunk_length`."
                ),
                logger,
            )


class FutureCovariatesLocalForecastingModel(LocalForecastingModel, ABC):
    """The base class for future covariates "local" forecasting models, handling single uni- or multivariate target
    and optional future covariates time series.

    Future Covariates Local Forecasting Models (FC-LFM) are models that can be trained on a single uni- or multivariate
    target and optional future covariates series. In Darts, most models in this category tend to be simpler statistical
    models (such as ARIMA). FC-LFMs usually train on the entire target and future covariates series supplied when
    calling :func:`fit()` at once. They can also predict in one go with :func:`predict()` for any number of predictions
    `n` after the end of the training series. When using future covariates, the values for the future `n` prediction
    steps must be given in the covariate series.

    All implementations must implement the :func:`_fit()` and :func:`_predict()` methods.
    """

    def fit(self, series: TimeSeries, future_covariates: Optional[TimeSeries] = None):
        """Fit/train the model on the (single) provided series.

        Optionally, a future covariates series can be provided as well.

        Parameters
        ----------
        series
            The model will be trained to forecast this time series. Can be multivariate if the model supports it.
        future_covariates
            A time series of future-known covariates. This time series will not be forecasted, but can be used by
            some models as an input. It must contain at least the same time steps/indices as the target `series`.
            If it is longer than necessary, it will be automatically trimmed.

        Returns
        -------
        self
            Fitted model.
        """

        if future_covariates is not None:
            if not series.has_same_time_as(future_covariates):
                # fit() expects future_covariates to have same time as the target, so we intersect it here
                future_covariates = future_covariates.slice_intersect(series)

            raise_if_not(
                series.has_same_time_as(future_covariates),
                "The provided `future_covariates` series must contain at least the same time steps/"
                "indices as the target `series`.",
                logger=logger,
            )
            self._expect_future_covariates = True

        self.encoders = self.initialize_encoders()
        if self.encoders.encoding_available:
            _, future_covariates = self.generate_fit_encodings(
                series=series,
                past_covariates=None,
                future_covariates=future_covariates,
            )

        super().fit(series)

        return self._fit(series, future_covariates=future_covariates)

    @abstractmethod
    def _fit(self, series: TimeSeries, future_covariates: Optional[TimeSeries] = None):
        """Fits/trains the model on the provided series.
        DualCovariatesModels must implement the fit logic in this method.
        """
        pass

    def predict(
        self,
        n: int,
        future_covariates: Optional[TimeSeries] = None,
        num_samples: int = 1,
        **kwargs,
    ) -> TimeSeries:
        """Forecasts values for `n` time steps after the end of the training series.

        If some future covariates were specified during the training, they must also be specified here.

        Parameters
        ----------
        n
            Forecast horizon - the number of time steps after the end of the series for which to produce predictions.
        future_covariates
            The time series of future-known covariates which can be fed as input to the model. It must correspond to
            the covariate time series that has been used with the :func:`fit()` method for training, and it must
            contain at least the next `n` time steps/indices after the end of the training target series.
        num_samples
            Number of times a prediction is sampled from a probabilistic model. Should be left set to 1
            for deterministic models.

        Returns
        -------
        TimeSeries, a single time series containing the `n` next points after then end of the training series.
        """

        super().predict(n, num_samples)

        # avoid generating encodings again if subclass has already generated them
        if not self._supress_generate_predict_encoding:
            self._verify_passed_predict_covariates(future_covariates)
            if self.encoders is not None and self.encoders.encoding_available:
                _, future_covariates = self.generate_predict_encodings(
                    n=n,
                    series=self.training_series,
                    past_covariates=None,
                    future_covariates=future_covariates,
                )

        if future_covariates is not None:
            start = self.training_series.end_time() + self.training_series.freq

            invalid_time_span_error = (
                f"For the given forecasting horizon `n={n}`, the provided `future_covariates` "
                f"series must contain at least the next `n={n}` time steps/indices after the "
                f"end of the target `series` that was used to train the model."
            )

            # we raise an error here already to avoid getting error from empty TimeSeries creation
            raise_if_not(
                future_covariates.end_time() >= start, invalid_time_span_error, logger
            )

            offset = (
                n - 1
                if isinstance(future_covariates.time_index, pd.DatetimeIndex)
                else n
            )
            future_covariates = future_covariates.slice(
                start, start + offset * self.training_series.freq
            )

            raise_if_not(
                len(future_covariates) == n,
                invalid_time_span_error,
                logger,
            )

        return self._predict(
            n, future_covariates=future_covariates, num_samples=num_samples, **kwargs
        )

    @abstractmethod
    def _predict(
        self,
        n: int,
        future_covariates: Optional[TimeSeries] = None,
        num_samples: int = 1,
        verbose: bool = False,
        **kwargs,
    ) -> TimeSeries:
        """Forecasts values for a certain number of time steps after the end of the series.
        DualCovariatesModels must implement the predict logic in this method.
        """
        pass

    def _fit_wrapper(
        self,
        series: TimeSeries,
        past_covariates: Optional[TimeSeries],
        future_covariates: Optional[TimeSeries],
    ):
        self.fit(series, future_covariates=future_covariates)

    def _predict_wrapper(
        self,
        n: int,
        series: TimeSeries,
        past_covariates: Optional[TimeSeries],
        future_covariates: Optional[TimeSeries],
        num_samples: int,
        verbose: bool = False,
        predict_likelihood_parameters: bool = False,
    ) -> TimeSeries:
        kwargs = dict()
        if self.supports_likelihood_parameter_prediction:
            kwargs["predict_likelihood_parameters"] = predict_likelihood_parameters
        return self.predict(
            n,
            future_covariates=future_covariates,
            num_samples=num_samples,
            verbose=verbose,
            **kwargs,
        )

    @property
    def _model_encoder_settings(
        self,
    ) -> Tuple[
        Optional[int],
        Optional[int],
        bool,
        bool,
        Optional[List[int]],
        Optional[List[int]],
    ]:
        return None, None, False, True, None, None

    def _verify_passed_predict_covariates(self, future_covariates):
        """Simple check if user supplied/did not supply covariates as done at fitting time."""
        if self._expect_future_covariates and future_covariates is None:
            raise_log(
                ValueError(
                    "The model has been trained with `future_covariates` variable. Some matching "
                    "`future_covariates` variables have to be provided to `predict()`."
                )
            )
        if not self._expect_future_covariates and future_covariates is not None:
            raise_log(
                ValueError(
                    "The model has been trained without `future_covariates` variable, but the "
                    "`future_covariates` parameter provided to `predict()` is not None.",
                )
            )

    @property
    def _supress_generate_predict_encoding(self) -> bool:
        """Controls wether encodings should be generated in :func:`FutureCovariatesLocalForecastingModel.predict()``"""
        return False

    @property
    def extreme_lags(
        self,
    ) -> Tuple[
        Optional[int],
        Optional[int],
        Optional[int],
        Optional[int],
        Optional[int],
        Optional[int],
    ]:
        # TODO: LocalForecastingModels do not yet handle extreme lags properly. Especially
        #  TransferableFutureCovariatesLocalForecastingModel, where there is a difference between fit and predict mode)
        #  do not yet. In general, Local models train on the entire series (input=output), different to Global models
        #  that use an input to predict an output.
        return -self.min_train_series_length, -1, None, None, 0, 0


class TransferableFutureCovariatesLocalForecastingModel(
    FutureCovariatesLocalForecastingModel, ABC
):
    """The base class for transferable future covariates "local" forecasting models, handling single uni- or
    multivariate target and optional future covariates time series. Additionally, at prediction time, it can be
    applied to new data unrelated to the original series used for fitting the model.

    Transferable Future Covariates Local Forecasting Models (TFC-LFM) are models that can be trained on a single uni-
    or multivariate target and optional future covariates series. Additionally, at prediction time, it can be applied
    to new data unrelated to the original series used for fitting the model. Currently in Darts, all models in this
    category wrap to statsmodel models such as VARIMA. TFC-LFMs usually train on the entire target and future covariates
    series supplied when calling :func:`fit()` at once. They can also predict in one go with :func:`predict()`
    for any number of predictions `n` after the end of the training series. When using future covariates, the values
    for the future `n` prediction steps must be given in the covariate series.

    All implementations must implement the :func:`_fit()` and :func:`_predict()` methods.
    """

    def predict(
        self,
        n: int,
        series: Optional[TimeSeries] = None,
        future_covariates: Optional[TimeSeries] = None,
        num_samples: int = 1,
        **kwargs,
    ) -> TimeSeries:
        """If the `series` parameter is not set, forecasts values for `n` time steps after the end of the training
        series. If some future covariates were specified during the training, they must also be specified here.

        If the `series` parameter is set, forecasts values for `n` time steps after the end of the new target
        series. If some future covariates were specified during the training, they must also be specified here.

        Parameters
        ----------
        n
            Forecast horizon - the number of time steps after the end of the series for which to produce predictions.
        series
            Optionally, a new target series whose future values will be predicted. Defaults to `None`, meaning that the
            model will forecast the future value of the training series.
        future_covariates
            The time series of future-known covariates which can be fed as input to the model. It must correspond to
            the covariate time series that has been used with the :func:`fit()` method for training.

            If `series` is not set, it must contain at least the next `n` time steps/indices after the end of the
            training target series. If `series` is set, it must contain at least the time steps/indices corresponding
            to the new target series (historic future covariates), plus the next `n` time steps/indices after the end.
        num_samples
            Number of times a prediction is sampled from a probabilistic model. Should be left set to 1
            for deterministic models.

        Returns
        -------
        TimeSeries, a single time series containing the `n` next points after then end of the training series.
        """
        self._verify_passed_predict_covariates(future_covariates)
        if self.encoders is not None and self.encoders.encoding_available:
            _, future_covariates = self.generate_predict_encodings(
                n=n,
                series=series if series is not None else self.training_series,
                past_covariates=None,
                future_covariates=future_covariates,
            )

        historic_future_covariates = None

        if series is not None and future_covariates:
            raise_if_not(
                future_covariates.start_time() <= series.start_time()
                and future_covariates.end_time() >= series.end_time() + n * series.freq,
                "The provided `future_covariates` related to the new target series must contain at least the same time"
                "steps/indices as the target `series` + `n`.",
                logger,
            )
            # splitting the future covariates
            (
                historic_future_covariates,
                future_covariates,
            ) = future_covariates.split_after(series.end_time())

            # in case future covariates have more values on the left end side that we don't need
            if not series.has_same_time_as(historic_future_covariates):
                historic_future_covariates = historic_future_covariates.slice_intersect(
                    series
                )

        # FutureCovariatesLocalForecastingModel performs some checks on self.training_series. We temporary replace
        # that with the new ts
        if series is not None:
            self._orig_training_series = self.training_series
            self.training_series = series

        result = super().predict(
            n=n,
            series=series,
            historic_future_covariates=historic_future_covariates,
            future_covariates=future_covariates,
            num_samples=num_samples,
            **kwargs,
        )

        # restoring the original training ts
        if series is not None:
            self.training_series = self._orig_training_series

        return result

    def generate_predict_encodings(
        self,
        n: int,
        series: Union[TimeSeries, Sequence[TimeSeries]],
        past_covariates: Optional[Union[TimeSeries, Sequence[TimeSeries]]] = None,
        future_covariates: Optional[Union[TimeSeries, Sequence[TimeSeries]]] = None,
    ) -> Tuple[
        Union[TimeSeries, Sequence[TimeSeries]], Union[TimeSeries, Sequence[TimeSeries]]
    ]:
        raise_if(
            self.encoders is None or not self.encoders.encoding_available,
            "Encodings are not available. Consider adding parameter `add_encoders` at model creation and fitting the "
            "model with `model.fit()` before.",
            logger=logger,
        )
        return self.generate_fit_predict_encodings(
            n=n,
            series=series,
            past_covariates=past_covariates,
            future_covariates=future_covariates,
        )

    @abstractmethod
    def _predict(
        self,
        n: int,
        series: Optional[TimeSeries] = None,
        historic_future_covariates: Optional[TimeSeries] = None,
        future_covariates: Optional[TimeSeries] = None,
        num_samples: int = 1,
        verbose: bool = False,
    ) -> TimeSeries:
        """Forecasts values for a certain number of time steps after the end of the series.
        TransferableFutureCovariatesLocalForecastingModel must implement the predict logic in this method.
        """
        pass

    def _predict_wrapper(
        self,
        n: int,
        series: TimeSeries,
        past_covariates: Optional[TimeSeries],
        future_covariates: Optional[TimeSeries],
        num_samples: int,
        verbose: bool = False,
        predict_likelihood_parameters: bool = False,
    ) -> TimeSeries:
        kwargs = dict()
        if self.supports_likelihood_parameter_prediction:
            kwargs["predict_likelihood_parameters"] = predict_likelihood_parameters
        return self.predict(
            n=n,
            series=series,
            future_covariates=future_covariates,
            num_samples=num_samples,
            verbose=verbose,
            **kwargs,
        )

    @property
    def _supports_non_retrainable_historical_forecasts(self) -> bool:
        return True

    @property
    def _supress_generate_predict_encoding(self) -> bool:
        return True<|MERGE_RESOLUTION|>--- conflicted
+++ resolved
@@ -1867,10 +1867,28 @@
             if p.name != "self"
         }
 
-<<<<<<< HEAD
+    def _verify_static_covariates(self, static_covariates: Optional[pd.DataFrame]):
+        """
+        Verify that all static covariates are numeric.
+        """
+        if static_covariates is not None and self.uses_static_covariates:
+            numeric_mask = static_covariates.columns.isin(
+                static_covariates.select_dtypes(include=np.number)
+            )
+            if sum(~numeric_mask):
+                raise_log(
+                    ValueError(
+                        f"{self.__class__.__name__} can only interpret numeric static covariate data. Consider "
+                        "encoding/transforming categorical static covariates with "
+                        "`darts.dataprocessing.transformers.static_covariates_transformer.StaticCovariatesTransformer` "
+                        "or set `use_static_covariates=False` at model creation to ignore static covariates."
+                    ),
+                    logger,
+                )
+
     def _optimized_historical_forecasts(
         self,
-        series: Sequence[TimeSeries],
+        series: Optional[Sequence[TimeSeries]],
         past_covariates: Optional[Sequence[TimeSeries]] = None,
         future_covariates: Optional[Sequence[TimeSeries]] = None,
         num_samples: int = 1,
@@ -1889,26 +1907,6 @@
             "`optimized historical forecasts is not available for this model, use `historical_forecasts` instead."
         )
         return []
-=======
-    def _verify_static_covariates(self, static_covariates: Optional[pd.DataFrame]):
-        """
-        Verify that all static covariates are numeric.
-        """
-        if static_covariates is not None and self.uses_static_covariates:
-            numeric_mask = static_covariates.columns.isin(
-                static_covariates.select_dtypes(include=np.number)
-            )
-            if sum(~numeric_mask):
-                raise_log(
-                    ValueError(
-                        f"{self.__class__.__name__} can only interpret numeric static covariate data. Consider "
-                        "encoding/transforming categorical static covariates with "
-                        "`darts.dataprocessing.transformers.static_covariates_transformer.StaticCovariatesTransformer` "
-                        "or set `use_static_covariates=False` at model creation to ignore static covariates."
-                    ),
-                    logger,
-                )
->>>>>>> 7f64c92e
 
 
 class LocalForecastingModel(ForecastingModel, ABC):
