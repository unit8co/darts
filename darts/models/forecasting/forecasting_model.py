--- conflicted
+++ resolved
@@ -337,20 +337,6 @@
     def _predict_wrapper(
         self,
         n: int,
-<<<<<<< HEAD
-        series: TimeSeries,
-        past_covariates: Optional[TimeSeries],
-        future_covariates: Optional[TimeSeries],
-        num_samples: int,
-        verbose: bool = False,
-        predict_likelihood_parameters: bool = False,
-        show_warnings: bool = True,
-    ) -> TimeSeries:
-        kwargs = dict()
-        if self.supports_likelihood_parameter_prediction:
-            kwargs["predict_likelihood_parameters"] = predict_likelihood_parameters
-        return self.predict(n, num_samples=num_samples, verbose=verbose, **kwargs)
-=======
         **kwargs,
     ) -> Union[TimeSeries, Sequence[TimeSeries]]:
         supported_params = set(inspect.signature(self.predict).parameters)
@@ -372,7 +358,6 @@
 
         kwargs_ = {k: v for k, v in kwargs.items() if k in supported_params}
         return self.predict(n, **kwargs_)
->>>>>>> c8f59481
 
     @property
     def min_train_series_length(self) -> int:
@@ -1079,11 +1064,8 @@
                     num_samples=num_samples,
                     verbose=verbose,
                     predict_likelihood_parameters=predict_likelihood_parameters,
-<<<<<<< HEAD
                     show_warnings=show_predict_warnings,
-=======
                     **predict_kwargs,
->>>>>>> c8f59481
                 )
                 show_predict_warnings = False
 
@@ -2320,48 +2302,6 @@
                 "To hide this warning, set `show_warnings=False`."
             )
 
-<<<<<<< HEAD
-    def _predict_wrapper(
-        self,
-        n: int,
-        series: Union[TimeSeries, Sequence[TimeSeries]],
-        past_covariates: Optional[Union[TimeSeries, Sequence[TimeSeries]]],
-        future_covariates: Optional[Union[TimeSeries, Sequence[TimeSeries]]],
-        num_samples: int,
-        verbose: bool = False,
-        predict_likelihood_parameters: bool = False,
-        show_warnings: bool = True,
-    ) -> Union[TimeSeries, Sequence[TimeSeries]]:
-        kwargs = dict()
-        if self.supports_likelihood_parameter_prediction:
-            kwargs["predict_likelihood_parameters"] = predict_likelihood_parameters
-        return self.predict(
-            n,
-            series,
-            past_covariates=past_covariates,
-            future_covariates=future_covariates,
-            num_samples=num_samples,
-            verbose=verbose,
-            show_warnings=show_warnings,
-            **kwargs,
-        )
-
-    def _fit_wrapper(
-        self,
-        series: Union[TimeSeries, Sequence[TimeSeries]],
-        past_covariates: Optional[Union[TimeSeries, Sequence[TimeSeries]]],
-        future_covariates: Optional[Union[TimeSeries, Sequence[TimeSeries]]],
-    ):
-        self.fit(
-            series=series,
-            past_covariates=past_covariates if self.supports_past_covariates else None,
-            future_covariates=future_covariates
-            if self.supports_future_covariates
-            else None,
-        )
-
-=======
->>>>>>> c8f59481
     @property
     def _supports_non_retrainable_historical_forecasts(self) -> bool:
         """GlobalForecastingModel supports historical forecasts without retraining the model"""
@@ -2563,39 +2503,6 @@
         """
         pass
 
-<<<<<<< HEAD
-    def _fit_wrapper(
-        self,
-        series: TimeSeries,
-        past_covariates: Optional[TimeSeries],
-        future_covariates: Optional[TimeSeries],
-    ):
-        self.fit(series, future_covariates=future_covariates)
-
-    def _predict_wrapper(
-        self,
-        n: int,
-        series: TimeSeries,
-        past_covariates: Optional[TimeSeries],
-        future_covariates: Optional[TimeSeries],
-        num_samples: int,
-        verbose: bool = False,
-        predict_likelihood_parameters: bool = False,
-        show_warnings: bool = True,
-    ) -> TimeSeries:
-        kwargs = dict()
-        if self.supports_likelihood_parameter_prediction:
-            kwargs["predict_likelihood_parameters"] = predict_likelihood_parameters
-        return self.predict(
-            n,
-            future_covariates=future_covariates,
-            num_samples=num_samples,
-            verbose=verbose,
-            **kwargs,
-        )
-
-=======
->>>>>>> c8f59481
     @property
     def _model_encoder_settings(
         self,
@@ -2792,32 +2699,6 @@
         """
         pass
 
-<<<<<<< HEAD
-    def _predict_wrapper(
-        self,
-        n: int,
-        series: TimeSeries,
-        past_covariates: Optional[TimeSeries],
-        future_covariates: Optional[TimeSeries],
-        num_samples: int,
-        verbose: bool = False,
-        predict_likelihood_parameters: bool = False,
-        show_warnings: bool = True,
-    ) -> TimeSeries:
-        kwargs = dict()
-        if self.supports_likelihood_parameter_prediction:
-            kwargs["predict_likelihood_parameters"] = predict_likelihood_parameters
-        return self.predict(
-            n=n,
-            series=series,
-            future_covariates=future_covariates,
-            num_samples=num_samples,
-            verbose=verbose,
-            **kwargs,
-        )
-
-=======
->>>>>>> c8f59481
     @property
     def _supports_non_retrainable_historical_forecasts(self) -> bool:
         return True
