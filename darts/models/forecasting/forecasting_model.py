--- conflicted
+++ resolved
@@ -195,8 +195,6 @@
         return False
 
     @property
-<<<<<<< HEAD
-=======
     @abstractmethod
     def supports_multivariate(self) -> bool:
         """
@@ -204,7 +202,6 @@
         """
 
     @property
->>>>>>> 047e6958
     def supports_past_covariates(self) -> bool:
         """
         Whether model supports past covariates
