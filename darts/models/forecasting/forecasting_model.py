"""
Forecasting Model Base Classes

A forecasting model captures the future values of a time series as a function of the past as follows:

.. math:: y_{t+1} = f(y_t, y_{t-1}, ..., y_1),

where :math:`y_t` represents the time series' value(s) at time :math:`t`.

The main functions are `fit()` and `predict()`. `fit()` learns the function `f()`, over the history of
one or several time series. The function `predict()` applies `f()` on one or several time series in order
to obtain forecasts for a desired number of time stamps into the future.
"""

import copy
import datetime
import inspect
import io
import os
import pickle
import time
from abc import ABC, ABCMeta, abstractmethod
from collections import OrderedDict
from collections.abc import Sequence
from itertools import product
from random import sample
from typing import Any, BinaryIO, Callable, Literal, Optional, Union

import numpy as np
import pandas as pd

from darts import metrics
from darts.dataprocessing.encoders import SequentialEncoder
from darts.logging import get_logger, raise_if, raise_if_not, raise_log
from darts.metrics.metrics import METRIC_TYPE
from darts.timeseries import TimeSeries
from darts.utils import _build_tqdm_iterator, _parallel_apply, _with_sanity_checks
from darts.utils.historical_forecasts.utils import (
    _adjust_historical_forecasts_time_index,
    _extend_series_for_overlap_end,
    _get_historical_forecast_predict_index,
    _get_historical_forecast_train_index,
    _historical_forecasts_general_checks,
    _historical_forecasts_sanitize_kwargs,
    _process_historical_forecast_for_backtest,
    _reconciliate_historical_time_indices,
)
from darts.utils.timeseries_generation import (
    _build_forecast_series,
    _generate_new_dates,
)
from darts.utils.ts_utils import (
    SeriesType,
    get_series_seq_type,
    get_single_series,
    series2seq,
)
from darts.utils.utils import (
    generate_index,
    likelihood_component_names,
    quantile_interval_names,
    quantile_names,
)

logger = get_logger(__name__)


class ModelMeta(ABCMeta):
    """Meta class to store parameters used at model creation.

    When creating a model instance, the parameters are extracted as follows:

        1)  Get the model's __init__ signature and store all arg and kwarg
            names as well as default values (empty for args) in an ordered
            dict `all_params`.
        2)  Replace the arg values from `all_params` with the positional
            args used at model creation.
        3)  Remove args from `all_params` that were not passed as positional
            args at model creation. This will enforce that an error is raised
            if not all positional args were passed. If all positional args
            were passed, no parameter will be removed.
        4)  Update `all_params` kwargs with optional kwargs from model creation.
        5)  Save `all_params` to the model.
        6)  Call (create) the model with `all_params`.
    """

    def __call__(cls, *args, **kwargs):
        # 1) get all default values from class' __init__ signature
        sig = inspect.signature(cls.__init__)
        all_params = OrderedDict([
            (p.name, p.default) for p in sig.parameters.values() if not p.name == "self"
        ])

        # 2) fill params with positional args
        for param, arg in zip(all_params, args):
            all_params[param] = arg

        # 3) remove args which were not set (and are per default empty)
        remove_params = []
        for param, val in all_params.items():
            if val is sig.parameters[param].empty:
                remove_params.append(param)
        for param in remove_params:
            all_params.pop(param)

        # 4) update defaults with actual model call parameters and store
        all_params.update(kwargs)

        # 5) save parameters in model
        cls._model_call = all_params

        # 6) call model
        return super().__call__(**all_params)


class ForecastingModel(ABC, metaclass=ModelMeta):
    """The base class for forecasting models. It defines the *minimal* behavior that all forecasting models have to
    support. The signatures in this base class are for "local" models handling only one univariate series and no
    covariates. Sub-classes can handle more complex cases.
    """

    @abstractmethod
    def __init__(self, *args, **kwargs):
        # The series, and covariates used for training the model through the `fit()` function.
        # This is only used if the model has been fit on one time series.
        self.training_series: Optional[TimeSeries] = None
        self.past_covariate_series: Optional[TimeSeries] = None
        self.future_covariate_series: Optional[TimeSeries] = None
        self.static_covariates: Optional[pd.DataFrame] = None

        self._expect_past_covariates, self._uses_past_covariates = False, False
        self._expect_future_covariates, self._uses_future_covariates = False, False
        # for static covariates there is the option to consider static covariates or ignore them
        self._considers_static_covariates = False
        self._expect_static_covariates, self._uses_static_covariates = False, False

        # state; whether the model has been fit (on a single time series)
        self._fit_called = False

        # extract and store sub class model creation parameters
        self._model_params = self._extract_model_creation_params()

        if "add_encoders" not in kwargs:
            raise_log(
                NotImplementedError(
                    "Model subclass must pass the `add_encoders` parameter to base class."
                ),
                logger=logger,
            )

        # by default models do not use encoders
        self.add_encoders = kwargs["add_encoders"]
        self.encoders = self.initialize_encoders(default=True)

    @abstractmethod
    def fit(self, series: TimeSeries) -> "ForecastingModel":
        """Fit/train the model on the provided series.

        Parameters
        ----------
        series
            A target time series. The model will be trained to forecast this time series.

        Returns
        -------
        self
            Fitted model.
        """
        if not isinstance(series, TimeSeries):
            raise_log(
                ValueError("Train `series` must be a single `TimeSeries`."),
                logger=logger,
            )
        if not len(series) >= self.min_train_series_length:
            raise_log(
                ValueError(
                    f"Train series only contains {len(series)} elements"
                    f" but {str(self)} model requires at least {self.min_train_series_length} entries"
                ),
                logger=logger,
            )
        self.training_series = series
        self._fit_called = True

        if series.has_range_index:
            self._supports_range_index

    @property
    def _supports_range_index(self) -> bool:
        """Checks if the forecasting model supports a range index.
        Some models may not support this, if for instance they rely on underlying dates.

        By default, returns True. Needs to be overwritten by models that do not support
        range indexing and raise meaningful exception.
        """
        return True

    @property
    def supports_probabilistic_prediction(self) -> bool:
        """
        Checks if the forecasting model with this configuration supports probabilistic predictions.

        By default, returns False. Needs to be overwritten by models that do support
        probabilistic predictions.
        """
        return False

    @property
    def _supports_non_retrainable_historical_forecasts(self) -> bool:
        """
        Checks if the forecasting model supports historical forecasts without retraining
        the model.

        By default, returns False. Needs to be overwritten by models that do
        support historical forecasts without retraining.
        """
        return False

    @property
    @abstractmethod
    def supports_multivariate(self) -> bool:
        """
        Whether the model considers more than one variate in the time series.
        """

    @property
    def supports_past_covariates(self) -> bool:
        """
        Whether model supports past covariates
        """
        return "past_covariates" in inspect.signature(self.fit).parameters.keys()

    @property
    def supports_future_covariates(self) -> bool:
        """
        Whether model supports future covariates
        """
        return "future_covariates" in inspect.signature(self.fit).parameters.keys()

    @property
    def supports_static_covariates(self) -> bool:
        """
        Whether model supports static covariates
        """
        return False

    @property
    def supports_sample_weight(self) -> bool:
        """
        Whether model supports sample weight for training.
        """
        return False

    @property
    def supports_likelihood_parameter_prediction(self) -> bool:
        """
        Whether model instance supports direct prediction of likelihood parameters
        """
        return getattr(self, "likelihood", None) is not None

    @property
    @abstractmethod
    def supports_transferrable_series_prediction(self) -> bool:
        """
        Whether the model supports prediction for any input `series`.
        """

    @property
    def uses_past_covariates(self) -> bool:
        """
        Whether the model uses past covariates, once fitted.
        """
        return self._uses_past_covariates

    @property
    def uses_future_covariates(self) -> bool:
        """
        Whether the model uses future covariates, once fitted.
        """
        return self._uses_future_covariates

    @property
    def uses_static_covariates(self) -> bool:
        """
        Whether the model uses static covariates, once fitted.
        """
        return self._uses_static_covariates

    @property
    def considers_static_covariates(self) -> bool:
        """
        Whether the model considers static covariates, if there are any.
        """
        return self._considers_static_covariates

    @property
    def supports_optimized_historical_forecasts(self) -> bool:
        """
        Whether the model supports optimized historical forecasts
        """
        return False

    @property
    def output_chunk_length(self) -> Optional[int]:
        """
        Number of time steps predicted at once by the model, not defined for statistical models.
        """
        return None

    @property
    def output_chunk_shift(self) -> int:
        """
        Number of time steps that the output/prediction starts after the end of the input.
        """
        return 0

    @abstractmethod
    def predict(
        self,
        n: int,
        num_samples: int = 1,
        verbose: bool = False,
        show_warnings: bool = True,
    ) -> TimeSeries:
        """Forecasts values for `n` time steps after the end of the training series.

        Parameters
        ----------
        n
            Forecast horizon - the number of time steps after the end of the series for which to produce predictions.
        num_samples
            Number of times a prediction is sampled from a probabilistic model. Must be `1` for deterministic models.
        verbose
            Optionally, set the prediction verbosity. Not effective for all models.
        show_warnings
            Optionally, control whether warnings are shown. Not effective for all models.

        Returns
        -------
        TimeSeries
            A time series containing the `n` next points after then end of the training series.
        """
        if not self._fit_called:
            raise_log(
                ValueError(
                    "The model must be fit before calling predict(). "
                    "For global models, if predict() is called without specifying a series, "
                    "the model must have been fit on a single training series."
                ),
                logger,
            )
        is_autoregression = (
            False
            if self.output_chunk_length is None
            else (n > self.output_chunk_length)
        )
        if self.output_chunk_shift and is_autoregression:
            raise_log(
                ValueError(
                    "Cannot perform auto-regression `(n > output_chunk_length)` with a model that uses a "
                    "shifted output chunk `(output_chunk_shift > 0)`."
                ),
                logger=logger,
            )

        if not self.supports_probabilistic_prediction and num_samples > 1:
            raise_log(
                ValueError(
                    "`num_samples > 1` is only supported for probabilistic models."
                ),
                logger,
            )

    def _fit_wrapper(
        self,
        series: Union[TimeSeries, Sequence[TimeSeries]],
        past_covariates: Optional[Union[TimeSeries, Sequence[TimeSeries]]] = None,
        future_covariates: Optional[Union[TimeSeries, Sequence[TimeSeries]]] = None,
        sample_weight: Optional[Union[TimeSeries, Sequence[TimeSeries]]] = None,
        **kwargs,
    ):
        add_kwargs = {}
        # handle past and future covariates based on model support
        for series_, series_name in zip(
            [past_covariates, future_covariates, sample_weight],
            ["past_covariates", "future_covariates", "sample_weight"],
        ):
            if getattr(self, f"supports_{series_name}"):
                add_kwargs[series_name] = series_
            elif series_ is not None:
                raise_log(
                    ValueError(f"Model cannot be fit/trained with `{series_name}`."),
                    logger,
                )
        self.fit(series=series, **add_kwargs, **kwargs)

    def _predict_wrapper(
        self,
        n: int,
        series: Optional[TimeSeries] = None,
        past_covariates: Optional[TimeSeries] = None,
        future_covariates: Optional[TimeSeries] = None,
        predict_likelihood_parameters: bool = False,
        **kwargs,
    ) -> Union[TimeSeries, Sequence[TimeSeries]]:
        add_kwargs = {}
        # not all models supports input `series` at inference
        if self.supports_transferrable_series_prediction:
            add_kwargs["series"] = series

        # even if predict() accepts covariates, the model might not support them at inference
        for covs, name in zip(
            [past_covariates, future_covariates],
            ["past_covariates", "future_covariates"],
        ):
            if getattr(self, f"supports_{name}"):
                add_kwargs[name] = covs
            elif covs is not None:
                raise_log(
                    ValueError(
                        f"Model prediction does not support `{name}`, either because it "
                        f"does not support `{name}` in general, or because it was fit/trained "
                        f"without using `{name}`."
                    ),
                    logger,
                )

        if self.supports_likelihood_parameter_prediction:
            add_kwargs["predict_likelihood_parameters"] = predict_likelihood_parameters
        return self.predict(n=n, **add_kwargs, **kwargs)

    @property
    def min_train_series_length(self) -> int:
        """
        The minimum required length for the training series.
        """
        return 3

    @property
    def min_train_samples(self) -> int:
        """
        The minimum number of samples for training the model.
        """
        return 1

    @property
    @abstractmethod
    def extreme_lags(
        self,
    ) -> tuple[
        Optional[int],
        Optional[int],
        Optional[int],
        Optional[int],
        Optional[int],
        Optional[int],
        int,
        Optional[int],
    ]:
        """
        A 8-tuple containing in order:
        (min target lag, max target lag, min past covariate lag, max past covariate lag, min future covariate
        lag, max future covariate lag, output shift, max target lag train (only for RNNModel)). If 0 is the index of the
        first prediction, then all lags are relative to this index.

        See examples below.

        If the model wasn't fitted with:
            - target (concerning RegressionModels only): then the first element should be `None`.

            - past covariates: then the third and fourth elements should be `None`.

            - future covariates: then the fifth and sixth elements should be `None`.

        Should be overridden by models that use past or future covariates, and/or for model that have minimum target
        lag and maximum target lags potentially different from -1 and 0.

        Notes
        -----
        maximum target lag (second value) cannot be `None` and is always larger than or equal to 0.

        Examples
        --------
        >>> model = LinearRegressionModel(lags=3, output_chunk_length=2)
        >>> model.fit(train_series)
        >>> model.extreme_lags
        (-3, 1, None, None, None, None, 0, None)
        >>> model = LinearRegressionModel(lags=3, output_chunk_length=2, output_chunk_shift=2)
        >>> model.fit(train_series)
        >>> model.extreme_lags
        (-3, 1, None, None, None, None, 2, None)
        >>> model = LinearRegressionModel(lags=[-3, -5], lags_past_covariates = 4, output_chunk_length=7)
        >>> model.fit(train_series, past_covariates=past_covariates)
        >>> model.extreme_lags
        (-5, 6, -4, -1,  None, None, 0, None)
        >>> model = LinearRegressionModel(lags=[3, 5], lags_future_covariates = [4, 6], output_chunk_length=7)
        >>> model.fit(train_series, future_covariates=future_covariates)
        >>> model.extreme_lags
        (-5, 6, None, None, 4, 6, 0, None)
        >>> model = NBEATSModel(input_chunk_length=10, output_chunk_length=7)
        >>> model.fit(train_series)
        >>> model.extreme_lags
        (-10, 6, None, None, None, None, 0, None)
        >>> model = NBEATSModel(input_chunk_length=10, output_chunk_length=7, lags_future_covariates=[4, 6])
        >>> model.fit(train_series, future_covariates)
        >>> model.extreme_lags
        (-10, 6, None, None, 4, 6, 0, None)
        """

    @property
    def _training_sample_time_index_length(self) -> int:
        """
        Required time_index length for one training sample, for any model.
        """
        (
            min_target_lag,
            max_target_lag,
            min_past_cov_lag,
            max_past_cov_lag,
            min_future_cov_lag,
            max_future_cov_lag,
            output_chunk_shift,
            max_target_lag_train,
        ) = self.extreme_lags

        # some models can have different output chunks for training and prediction (e.g. `RNNModel`)
        output_lag = max_target_lag_train or max_target_lag
        return max(
            output_lag + 1,
            max_future_cov_lag + 1 if max_future_cov_lag else 0,
        ) - min(
            min_target_lag if min_target_lag else 0,
            min_past_cov_lag if min_past_cov_lag else 0,
            min_future_cov_lag if min_future_cov_lag else 0,
        )

    def _generate_new_dates(
        self, n: int, input_series: Optional[TimeSeries] = None
    ) -> Union[pd.DatetimeIndex, pd.RangeIndex]:
        """
        Generates `n` new dates after the end of the specified series
        """
        input_series = (
            input_series if input_series is not None else self.training_series
        )
        return _generate_new_dates(n=n, input_series=input_series)

    def _build_forecast_series(
        self,
        points_preds: Union[np.ndarray, Sequence[np.ndarray]],
        input_series: Optional[TimeSeries] = None,
        custom_components: Union[list[str], None] = None,
        with_static_covs: bool = True,
        with_hierarchy: bool = True,
        pred_start: Optional[Union[pd.Timestamp, int]] = None,
    ) -> TimeSeries:
        """
        Builds a forecast time series starting after the end of the training time series, with the
        correct time index (or after the end of the input series, if specified).

        Parameters
        ----------
        points_preds
            Forecasted values, can be either the target(s) or parameters of the likelihood model
        input_series
            TimeSeries used as input for the prediction
        custom_components
            New names for the forecast TimeSeries components, used when the number of components changes
        with_static_covs
            If set to `False`, do not copy the input_series `static_covariates` attribute
        with_hierarchy
            If set to `False`, do not copy the input_series `hierarchy` attribute
        pred_start
            Optionally, give a custom prediction start point.

        Returns
        -------
        TimeSeries
            New TimeSeries instance starting after the input series
        """
        input_series = (
            input_series if input_series is not None else self.training_series
        )
        return _build_forecast_series(
            points_preds,
            input_series,
            custom_components,
            with_static_covs,
            with_hierarchy,
            pred_start,
        )

    def _historical_forecasts_sanity_checks(self, *args: Any, **kwargs: Any) -> None:
        """Sanity checks for the historical_forecasts function

        Parameters
        ----------
        args
            The args parameter(s) provided to the historical_forecasts function.
        kwargs
            The kwargs parameter(s) provided to the historical_forecasts function.

        Raises
        ------
        ValueError
            when a check on the parameter does not pass.
        """
        # parse args and kwargs
        series = args[0]
        _historical_forecasts_general_checks(self, series, kwargs)

    def _get_last_prediction_time(
        self,
        series,
        forecast_horizon,
        overlap_end,
        latest_possible_prediction_start,
    ):
        # if `overlap_end` is True, we can use the pre-computed latest possible first prediction point
        if overlap_end:
            return latest_possible_prediction_start

        # otherwise, the upper bound for the last time step of the last prediction is the end of the target series
        return series.time_index[-forecast_horizon]

    def _check_optimizable_historical_forecasts(
        self,
        forecast_horizon: int,
        retrain: Union[bool, int, Callable[..., bool]],
        show_warnings: bool,
    ) -> bool:
        """By default, historical forecasts cannot be optimized"""
        return False

    @_with_sanity_checks("_historical_forecasts_sanity_checks")
    def historical_forecasts(
        self,
        series: Union[TimeSeries, Sequence[TimeSeries]],
        past_covariates: Optional[Union[TimeSeries, Sequence[TimeSeries]]] = None,
        future_covariates: Optional[Union[TimeSeries, Sequence[TimeSeries]]] = None,
        forecast_horizon: int = 1,
        num_samples: int = 1,
        train_length: Optional[int] = None,
        start: Optional[Union[pd.Timestamp, float, int]] = None,
        start_format: Literal["position", "value"] = "value",
        stride: int = 1,
        retrain: Union[bool, int, Callable[..., bool]] = True,
        overlap_end: bool = False,
        last_points_only: bool = True,
        verbose: bool = False,
        show_warnings: bool = True,
        predict_likelihood_parameters: bool = False,
        enable_optimization: bool = True,
        fit_kwargs: Optional[dict[str, Any]] = None,
        predict_kwargs: Optional[dict[str, Any]] = None,
        sample_weight: Optional[Union[TimeSeries, Sequence[TimeSeries], str]] = None,
<<<<<<< HEAD
    ) -> Union[TimeSeries, List[TimeSeries], List[List[TimeSeries]]]:
        """Generates historical forecasts by simulating predictions at various points in time throughout the history of
        the provided (potentially multiple) `series`. This process involves retrospectively applying the model to
        different time steps, as if the forecasts were made in real-time at those specific moments. This allows for an
        evaluation of the model's performance over the entire duration of the series, providing insights into its
        predictive accuracy and robustness across different historical periods.

        There are two main modes for this method:

        - Re-training Mode (Default, `retrain=True`): The model is re-trained at each step of the simulation, and
          generates a forecast using the updated model.
        - Pre-trained Mode (`retrain=False`): The forecasts are generated at each step of the simulation without
          re-training. It is only supported for pre-trained global forecasting models. This mode is significantly
          faster as it skips the re-training step.

        By choosing the appropriate mode, you can balance between computational efficiency and the need for up-to-date
        model training.

        **Re-training Mode:** This mode repeatedly builds a training set by either expanding from the beginning of
        the `series` or by using a fixed-length `train_length` (the start point can also be configured with `start`
        and `start_format`). The model is then trained on this training set, and a forecast of length `forecast_horizon`
        is generated. Subsequently, the end of the training set is moved forward by `stride` time steps, and the process
        is repeated.

        **Pre-trained Mode:** This mode is only supported for pre-trained global forecasting models. It uses the same
        simulation steps as in the *Re-training Mode* (ignoring `train_length`), but generates the forecasts directly
        without re-training.

        By default, with `last_points_only=True`, this method returns a single time series (or a sequence of time
        series) composed of the last point from each historical forecast. This time series will thus have a frequency of
        `series.freq * stride`.
        If `last_points_only=False`, it will instead return a list (or a sequence of lists) of the full historical
        forecast series each with frequency `series.freq`.
=======
    ) -> Union[TimeSeries, list[TimeSeries], list[list[TimeSeries]]]:
        """Compute the historical forecasts that would have been obtained by this model on
        (potentially multiple) `series`.

        This method repeatedly builds a training set: either expanding from the beginning of `series` or moving with
        a fixed length `train_length`. It trains the model on the training set, emits a forecast of length equal to
        forecast_horizon, and then moves the end of the training set forward by `stride` time steps.

        By default, this method will return one (or a sequence of) single time series made up of
        the last point of each historical forecast.
        This time series will thus have a frequency of ``series.freq * stride``.
        If `last_points_only` is set to `False`, it will instead return one (or a sequence of) list of the
        historical forecasts series.

        By default, this method always re-trains the models on the entire available history, corresponding to an
        expanding window strategy. If `retrain` is set to `False`, the model must have been fit before. This is not
        supported by all models.
>>>>>>> bb249993

        Parameters
        ----------
        series
            A (sequence of) target time series used to successively train (if `retrain` is not ``False``) and compute
            the historical forecasts.
        past_covariates
            Optionally, a (sequence of) past-observed covariate time series for every input time series in `series`.
            This applies only if the model supports past covariates.
        future_covariates
            Optionally, a (sequence of) future-known covariate time series for every input time series in `series`.
            This applies only if the model supports future covariates.
        forecast_horizon
            The forecast horizon for the predictions.
        num_samples
            Number of times a prediction is sampled from a probabilistic model. Use values ``>1`` only for probabilistic
            models.
        train_length
            Optionally, use a fixed length / number of time steps for every constructed training set (rolling window
            mode). Only effective when `retrain` is not ``False``. The default is ``None``, where it uses all time
            steps up until the prediction time (expanding window mode). If larger than the number of available time
            steps, uses the expanding mode. Needs to be at least `min_train_series_length`.
        start
            Optionally, the first point in time at which a prediction is computed. This parameter supports:
            ``float``, ``int``, ``pandas.Timestamp``, and ``None``.
            If a ``float``, it is the proportion of the time series that should lie before the first prediction point.
            If an ``int``, it is either the index position of the first prediction point for `series` with a
            `pd.DatetimeIndex`, or the index value for `series` with a `pd.RangeIndex`. The latter can be changed to
            the index position with `start_format="position"`.
            If a ``pandas.Timestamp``, it is the time stamp of the first prediction point.
            If ``None``, the first prediction point will automatically be set to:

            - the first predictable point if `retrain` is ``False``, or `retrain` is a Callable and the first
              predictable point is earlier than the first trainable point.
            - the first trainable point if `retrain` is ``True`` or ``int`` (given `train_length`),
              or `retrain` is a ``Callable`` and the first trainable point is earlier than the first predictable point.
            - the first trainable point (given `train_length`) otherwise

            Note: If `start` is not within the trainable / forecastable points, uses the closest valid start point that
              is a round multiple of `stride` ahead of `start`. Raises a `ValueError`, if no valid start point exists.
            Note: If the model uses a shifted output (`output_chunk_shift > 0`), then the first predicted point is also
              shifted by `output_chunk_shift` points into the future.
            Note: If `start` is outside the possible historical forecasting times, will ignore the parameter
              (default behavior with ``None``) and start at the first trainable/predictable point.
        start_format
            Defines the `start` format.
            If set to ``'position'``, `start` corresponds to the index position of the first predicted point and can
            range from `(-len(series), len(series) - 1)`.
            If set to ``'value'``, `start` corresponds to the index value/label of the first predicted point. Will raise
            an error if the value is not in `series`' index. Default: ``'value'``.
        stride
            The number of time steps between two consecutive predictions.
        retrain
            Whether and/or on which condition to retrain the model before predicting.
            This parameter supports 3 different types: ``bool``, (positive) ``int``, and ``Callable`` (returning a
            ``bool``).
            In the case of ``bool``: retrain the model at each step (`True`), or never retrain the model (`False`).
            In the case of ``int``: the model is retrained every `retrain` iterations.
            In the case of ``Callable``: the model is retrained whenever callable returns `True`.
            The callable must have the following positional arguments:

            - `counter` (int): current `retrain` iteration
            - `pred_time` (pd.Timestamp or int): timestamp of forecast time (end of the training series)
            - `train_series` (TimeSeries): train series up to `pred_time`
            - `past_covariates` (TimeSeries): past_covariates series up to `pred_time`
            - `future_covariates` (TimeSeries): future_covariates series up to `min(pred_time + series.freq *
              forecast_horizon, series.end_time())`

            Note: if any optional `*_covariates` are not passed to `historical_forecast`, ``None`` will be passed
            to the corresponding retrain function argument.
            Note: some models require being retrained every time and do not support anything other than
            `retrain=True`.
        overlap_end
            Whether the returned forecasts can go beyond the series' end or not.
        last_points_only
            Whether to return only the last point of each historical forecast. If set to ``True``, the method returns a
            single ``TimeSeries`` (for each time series in `series`) containing the successive point forecasts.
            Otherwise, returns a list of historical ``TimeSeries`` forecasts.
        verbose
            Whether to print the progress.
        show_warnings
            Whether to show warnings related to historical forecasts optimization, or parameters `start` and
            `train_length`.
        predict_likelihood_parameters
            If set to `True`, the model predicts the parameters of its `likelihood` instead of the target. Only
            supported for probabilistic models with a likelihood, `num_samples = 1` and `n<=output_chunk_length`.
            Default: ``False``.
        enable_optimization
            Whether to use the optimized version of `historical_forecasts` when supported and available.
            Default: ``True``.
        fit_kwargs
            Optionally, some additional arguments passed to the model `fit()` method.
        predict_kwargs
            Optionally, some additional arguments passed to the model `predict()` method.
        sample_weight
            Optionally, some sample weights to apply to the target `series` labels for training. Only effective when
            `retrain` is not ``False``. They are applied per observation, per label (each step in
            `output_chunk_length`), and per component.
            If a series or sequence of series, then those weights are used. If the weight series only have a single
            component / column, then the weights are applied globally to all components in `series`. Otherwise, for
            component-specific weights, the number of components must match those of `series`.
            If a string, then the weights are generated using built-in weighting functions. The available options are
            `"linear"` or `"exponential"` decay - the further in the past, the lower the weight. The weights are
            computed per time `series`.

        Returns
        -------
        TimeSeries
            A single historical forecast for a single `series` and `last_points_only=True`: it contains only the
            predictions at step `forecast_horizon` from all historical forecasts.
        List[TimeSeries]
            A list of historical forecasts for:

            - a sequence (list) of `series` and `last_points_only=True`: for each series, it contains only the
              predictions at step `forecast_horizon` from all historical forecasts.
            - a single `series` and `last_points_only=False`: for each historical forecast, it contains the entire
              horizon `forecast_horizon`.
        List[List[TimeSeries]]
            A list of lists of historical forecasts for a sequence of `series` and `last_points_only=False`. For each
            series, and historical forecast, it contains the entire horizon `forecast_horizon`. The outer list
            is over the series provided in the input sequence, and the inner lists contain the historical forecasts for
            each series.
        """
        model: ForecastingModel = self
        # only GlobalForecastingModels support historical forecasting without retraining the model
        base_class_name = model.__class__.__base__.__name__

        # we can directly abort if retrain is False and fit hasn't been called before
        raise_if(
            not model._fit_called and retrain is False,
            "The model has not been fitted yet, and `retrain` is ``False``. "
            "Either call `fit()` before `historical_forecasts()`, or set `retrain` "
            "to something different than ``False``.",
            logger,
        )

        raise_if(
            (isinstance(retrain, Callable) or int(retrain) != 1)
            and (not model._supports_non_retrainable_historical_forecasts),
            f"{base_class_name} does not support historical forecasting with `retrain` set to `False`. "
            f"For now, this is only supported with GlobalForecastingModels such as TorchForecastingModels. "
            f"For more information, read the documentation for `retrain` in `historical_forecasts()`",
            logger,
        )

        if train_length and not isinstance(train_length, int):
            raise_log(
                TypeError("If not None, train_length needs to be an integer."),
                logger,
            )
        elif (train_length is not None) and train_length < 1:
            raise_log(
                ValueError("If not None, train_length needs to be positive."),
                logger,
            )
        elif (
            train_length is not None
        ) and train_length < model._training_sample_time_index_length + (
            model.min_train_samples - 1
        ):
            raise_log(
                ValueError(
                    "train_length is too small for the training requirements of this model. "
                    f"Must be `>={model._training_sample_time_index_length + (model.min_train_samples - 1)}`."
                ),
                logger,
            )
        if train_length is not None and retrain is False:
            raise_log(
                ValueError("cannot use `train_length` when `retrain=False`."),
                logger,
            )

        if isinstance(retrain, bool) or (isinstance(retrain, int) and retrain >= 0):

            def retrain_func(
                counter, pred_time, train_series, past_covariates, future_covariates
            ):
                return counter % int(retrain) == 0 if retrain else False

        elif isinstance(retrain, Callable):
            retrain_func = retrain

            # check that the signature matches the documentation
            expected_arguments = [
                "counter",
                "pred_time",
                "train_series",
                "past_covariates",
                "future_covariates",
            ]
            passed_arguments = list(inspect.signature(retrain_func).parameters.keys())
            raise_if(
                expected_arguments != passed_arguments,
                f"the Callable `retrain` must have a signature/arguments matching the following positional arguments: "
                f"{expected_arguments}.",
                logger,
            )

            # passing dummy values to check the type of the output
            result = retrain_func(
                counter=0,
                pred_time=get_single_series(series).time_index[-1],
                train_series=series,
                past_covariates=past_covariates,
                future_covariates=future_covariates,
            )
            raise_if_not(
                isinstance(result, bool),
                f"Return value of `retrain` must be bool, received {type(result)}",
                logger,
            )
        else:
            retrain_func = None
            raise_log(
                ValueError(
                    "`retrain` argument must be either `bool`, positive `int` or `Callable` (returning `bool`)"
                ),
                logger,
            )

        # remove unsupported arguments, raise exception if interference with historical forecasts logic
        fit_kwargs, predict_kwargs = _historical_forecasts_sanitize_kwargs(
            model=model,
            fit_kwargs=fit_kwargs,
            predict_kwargs=predict_kwargs,
            retrain=retrain is not False and retrain != 0,
            show_warnings=show_warnings,
        )

        if (
            enable_optimization
            and model.supports_optimized_historical_forecasts
            and model._check_optimizable_historical_forecasts(
                forecast_horizon=forecast_horizon,
                retrain=retrain,
                show_warnings=show_warnings,
            )
        ):
            return model._optimized_historical_forecasts(
                series=series,
                past_covariates=past_covariates,
                future_covariates=future_covariates,
                num_samples=num_samples,
                start=start,
                start_format=start_format,
                forecast_horizon=forecast_horizon,
                stride=stride,
                overlap_end=overlap_end,
                last_points_only=last_points_only,
                verbose=verbose,
                show_warnings=show_warnings,
                predict_likelihood_parameters=predict_likelihood_parameters,
                **predict_kwargs,
            )

        sequence_type_in = get_series_seq_type(series)
        series = series2seq(series)
        past_covariates = series2seq(past_covariates)
        future_covariates = series2seq(future_covariates)
        sample_weight = (
            sample_weight
            if isinstance(sample_weight, str)
            else series2seq(sample_weight)
        )

        if len(series) == 1:
            # Use tqdm on the outer loop only if there's more than one series to iterate over
            # (otherwise use tqdm on the inner loop).
            outer_iterator = series
        else:
            outer_iterator = _build_tqdm_iterator(
                series, verbose, total=len(series), desc="historical forecasts"
            )

        # deactivate the warning after displaying it once if show_warnings is True
        show_predict_warnings = show_warnings

        forecasts_list = []
        for idx, series_ in enumerate(outer_iterator):
            past_covariates_ = past_covariates[idx] if past_covariates else None
            future_covariates_ = future_covariates[idx] if future_covariates else None
            if isinstance(sample_weight, str):
                sample_weight_ = sample_weight
            else:
                sample_weight_ = sample_weight[idx] if sample_weight else None

            # predictable time indexes (assuming model is already trained)
            historical_forecasts_time_index_predict = (
                _get_historical_forecast_predict_index(
                    model,
                    series_,
                    idx,
                    past_covariates_,
                    future_covariates_,
                    forecast_horizon,
                    overlap_end,
                )
            )

            if retrain:
                # trainable time indexes (considering lags and available covariates)
                historical_forecasts_time_index_train = (
                    _get_historical_forecast_train_index(
                        model,
                        series_,
                        idx,
                        past_covariates_,
                        future_covariates_,
                        forecast_horizon,
                        overlap_end,
                    )
                )

                # We need the first value timestamp to be used in order to properly shift the series
                # Look at both past and future, since the target lags must be taken in consideration
                min_timestamp_series = (
                    historical_forecasts_time_index_train[0]
                    - model._training_sample_time_index_length * series_.freq
                )

                # based on `retrain`, historical_forecasts_time_index is based either on train or predict
                (
                    historical_forecasts_time_index,
                    train_length_,
                ) = _reconciliate_historical_time_indices(
                    model=model,
                    historical_forecasts_time_index_predict=historical_forecasts_time_index_predict,
                    historical_forecasts_time_index_train=historical_forecasts_time_index_train,
                    series=series_,
                    series_idx=idx,
                    retrain=retrain,
                    train_length=train_length,
                    show_warnings=show_warnings,
                )
            else:
                # we are only predicting: start of the series does not have to change
                min_timestamp_series = series_.time_index[0]
                historical_forecasts_time_index = (
                    historical_forecasts_time_index_predict
                )
                train_length_ = None

            # based on `forecast_horizon` and `overlap_end`, historical_forecasts_time_index is shortened
            historical_forecasts_time_index = _adjust_historical_forecasts_time_index(
                series=series_,
                series_idx=idx,
                historical_forecasts_time_index=historical_forecasts_time_index,
                start=start,
                start_format=start_format,
                stride=stride,
                show_warnings=show_warnings,
            )

            # adjust the start of the series depending on whether we train (at some point), or predict only
            # must be performed after the operation on historical_foreacsts_time_index
            if min_timestamp_series > series_.time_index[0]:
                series_ = series_.drop_before(min_timestamp_series - 1 * series_.freq)

            # generate time index for the iteration
            historical_forecasts_time_index = generate_index(
                start=historical_forecasts_time_index[0],
                end=historical_forecasts_time_index[-1],
                freq=series_.freq,
            )

            if len(series) == 1:
                # Only use tqdm if there's no outer loop
                iterator = _build_tqdm_iterator(
                    historical_forecasts_time_index[::stride],
                    verbose,
                    total=(len(historical_forecasts_time_index) - 1) // stride + 1,
                    desc="historical forecasts",
                )
            else:
                iterator = historical_forecasts_time_index[::stride]

            # Either store the whole forecasts or only the last points of each forecast, depending on last_points_only
            forecasts = []
            last_points_times = []
            last_points_values = []
            _counter_train = 0
            forecast_components = None
            # iterate and forecast
            for _counter, pred_time in enumerate(iterator):
                # drop everything after `pred_time` to train on / predict with shifting input
                if pred_time <= series_.end_time():
                    train_series = series_.drop_after(pred_time)
                else:
                    train_series = series_

                # optionally, apply moving window (instead of expanding window)
                if train_length_ and len(train_series) > train_length_:
                    train_series = train_series[-train_length_:]

                # testing `retrain` to exclude `False` and `0`
                if (
                    retrain
                    and historical_forecasts_time_index_train is not None
                    and historical_forecasts_time_index_train[0]
                    <= pred_time
                    <= historical_forecasts_time_index_train[-1]
                ):
                    # retrain_func processes the series that would be used for training
                    if retrain_func(
                        counter=_counter_train,
                        pred_time=pred_time,
                        train_series=train_series,
                        past_covariates=past_covariates_,
                        future_covariates=future_covariates_,
                    ):
                        # avoid fitting the same model multiple times
                        model = model.untrained_model()
                        model._fit_wrapper(
                            series=train_series,
                            past_covariates=past_covariates_,
                            future_covariates=future_covariates_,
                            sample_weight=sample_weight_,
                            **fit_kwargs,
                        )
                    else:
                        # untrained model was not trained on the first trainable timestamp
                        if not _counter_train and not model._fit_called:
                            raise_log(
                                ValueError(
                                    f"`retrain` is `False` in the first train iteration at prediction point (in time) "
                                    f"`{pred_time}` and the model has not been fit before. Either call `fit()` before "
                                    f"`historical_forecasts()`, use a different `retrain` value or modify the function "
                                    f"to return `True` at or before this timestamp."
                                ),
                                logger,
                            )
                    _counter_train += 1
                elif not _counter and not model._fit_called:
                    # model must be fit before the first prediction
                    # `historical_forecasts_time_index_train` is known to be not None
                    raise_log(
                        ValueError(
                            f"Model has not been fit before the first predict iteration at prediction point "
                            f"(in time) `{pred_time}`. Either call `fit()` before `historical_forecasts()`, "
                            f"set `retrain=True`, modify the function to return `True` at least once before "
                            f"`{pred_time}`, or use a different `start` value. The first 'predictable' "
                            f"timestamp with re-training inside `historical_forecasts` is: "
                            f"{historical_forecasts_time_index_train[0]} (potential `start` value)."
                        ),
                        logger,
                    )

                # for regression models with lags=None, lags_past_covariates=None and min(lags_future_covariates)>=0,
                # the first predictable timestamp is the first timestamp of the series, a dummy ts must be created
                # to support `predict()`
                if len(train_series) == 0:
                    train_series = TimeSeries.from_times_and_values(
                        times=generate_index(
                            start=pred_time - 1 * series_.freq,
                            length=1,
                            freq=series_.freq,
                        ),
                        values=np.array([np.nan]),
                    )

                forecast = model._predict_wrapper(
                    n=forecast_horizon,
                    series=train_series,
                    past_covariates=past_covariates_,
                    future_covariates=future_covariates_,
                    num_samples=num_samples,
                    verbose=verbose,
                    predict_likelihood_parameters=predict_likelihood_parameters,
                    show_warnings=show_predict_warnings,
                    **predict_kwargs,
                )
                show_predict_warnings = False

                if forecast_components is None:
                    forecast_components = forecast.columns

                if last_points_only:
                    last_points_values.append(forecast.all_values(copy=False)[-1])
                    last_points_times.append(forecast.end_time())
                else:
                    forecasts.append(forecast)

            if last_points_only and last_points_values:
                forecasts_list.append(
                    TimeSeries.from_times_and_values(
                        generate_index(
                            start=last_points_times[0],
                            end=last_points_times[-1],
                            freq=series_.freq * stride,
                        ),
                        np.array(last_points_values),
                        columns=(
                            forecast_components
                            if forecast_components is not None
                            else series_.columns
                        ),
                        static_covariates=(
                            series_.static_covariates
                            if not predict_likelihood_parameters
                            else None
                        ),
                        hierarchy=(
                            series_.hierarchy
                            if not predict_likelihood_parameters
                            else None
                        ),
                    )
                )
            else:
                forecasts_list.append(forecasts)

        return series2seq(forecasts_list, seq_type_out=sequence_type_in)

    def backtest(
        self,
        series: Union[TimeSeries, Sequence[TimeSeries]],
        past_covariates: Optional[Union[TimeSeries, Sequence[TimeSeries]]] = None,
        future_covariates: Optional[Union[TimeSeries, Sequence[TimeSeries]]] = None,
        historical_forecasts: Optional[
            Union[TimeSeries, Sequence[TimeSeries], Sequence[Sequence[TimeSeries]]]
        ] = None,
        forecast_horizon: int = 1,
        num_samples: int = 1,
        train_length: Optional[int] = None,
        start: Optional[Union[pd.Timestamp, float, int]] = None,
        start_format: Literal["position", "value"] = "value",
        stride: int = 1,
        retrain: Union[bool, int, Callable[..., bool]] = True,
        overlap_end: bool = False,
        last_points_only: bool = False,
        metric: Union[METRIC_TYPE, list[METRIC_TYPE]] = metrics.mape,
        reduction: Union[Callable[..., float], None] = np.mean,
        verbose: bool = False,
        show_warnings: bool = True,
        predict_likelihood_parameters: bool = False,
        enable_optimization: bool = True,
        metric_kwargs: Optional[Union[dict[str, Any], list[dict[str, Any]]]] = None,
        fit_kwargs: Optional[dict[str, Any]] = None,
        predict_kwargs: Optional[dict[str, Any]] = None,
        sample_weight: Optional[Union[TimeSeries, Sequence[TimeSeries], str]] = None,
<<<<<<< HEAD
    ) -> Union[float, np.ndarray, List[float], List[np.ndarray]]:
        """Compute error values that the model produced for historical forecasts on (potentially multiple) `series`.
=======
    ) -> Union[float, np.ndarray, list[float], list[np.ndarray]]:
        """Compute error values that the model would have produced when
        used on (potentially multiple) `series`.
>>>>>>> bb249993

        If `historical_forecasts` are provided, the metric(s) (given by the `metric` function) is evaluated directly on
        all forecasts and actual values. The same `series` and `last_points_only` value must be passed that were used
        to generate the historical forecasts. Finally, the method returns an optional `reduction` (the mean by default)
        of all these metric scores.

        If `historical_forecasts` is ``None``, it first generates the historical forecasts with the parameters given
        below (see :meth:`ForecastingModel.historical_forecasts()
        <darts.models.forecasting.forecasting_model.ForecastingModel.historical_forecasts>` for more info) and then
        evaluates as described above.

        The metric(s) can be further customized `metric_kwargs` (e.g. control the aggregation over components, time
        steps, multiple series, other required arguments such as `q` for quantile metrics, ...).

        Parameters
        ----------
        series
            A (sequence of) target time series used to successively train (if `retrain` is not ``False``) and compute
            the historical forecasts.
        past_covariates
            Optionally, a (sequence of) past-observed covariate time series for every input time series in `series`.
            This applies only if the model supports past covariates.
        future_covariates
            Optionally, a (sequence of) future-known covariate time series for every input time series in `series`.
            This applies only if the model supports future covariates.
        historical_forecasts
            Optionally, the (or a sequence of / a sequence of sequences of) historical forecasts time series to be
            evaluated. Corresponds to the output of :meth:`historical_forecasts()
            <darts.models.forecasting.forecasting_model.ForecastingModel.historical_forecasts>`. The same `series` and
            `last_points_only` values must be passed that were used to generate the historical forecasts. If provided,
            will skip historical forecasting and ignore all parameters except `series`, `last_points_only`, `metric`,
            and `reduction`.
        forecast_horizon
            The forecast horizon for the predictions.
        num_samples
            Number of times a prediction is sampled from a probabilistic model. Use values ``>1`` only for probabilistic
            models.
        train_length
            Optionally, use a fixed length / number of time steps for every constructed training set (rolling window
            mode). Only effective when `retrain` is not ``False``. The default is ``None``, where it uses all time
            steps up until the prediction time (expanding window mode). If larger than the number of available time
            steps, uses the expanding mode. Needs to be at least `min_train_series_length`.
        start
            Optionally, the first point in time at which a prediction is computed. This parameter supports:
            ``float``, ``int``, ``pandas.Timestamp``, and ``None``.
            If a ``float``, it is the proportion of the time series that should lie before the first prediction point.
            If an ``int``, it is either the index position of the first prediction point for `series` with a
            `pd.DatetimeIndex`, or the index value for `series` with a `pd.RangeIndex`. The latter can be changed to
            the index position with `start_format="position"`.
            If a ``pandas.Timestamp``, it is the time stamp of the first prediction point.
            If ``None``, the first prediction point will automatically be set to:

            - the first predictable point if `retrain` is ``False``, or `retrain` is a Callable and the first
              predictable point is earlier than the first trainable point.
            - the first trainable point if `retrain` is ``True`` or ``int`` (given `train_length`),
              or `retrain` is a ``Callable`` and the first trainable point is earlier than the first predictable point.
            - the first trainable point (given `train_length`) otherwise

            Note: If `start` is not within the trainable / forecastable points, uses the closest valid start point that
              is a round multiple of `stride` ahead of `start`. Raises a `ValueError`, if no valid start point exists.
            Note: If the model uses a shifted output (`output_chunk_shift > 0`), then the first predicted point is also
              shifted by `output_chunk_shift` points into the future.
            Note: If `start` is outside the possible historical forecasting times, will ignore the parameter
              (default behavior with ``None``) and start at the first trainable/predictable point.
        start_format
            Defines the `start` format.
            If set to ``'position'``, `start` corresponds to the index position of the first predicted point and can
            range from `(-len(series), len(series) - 1)`.
            If set to ``'value'``, `start` corresponds to the index value/label of the first predicted point. Will raise
            an error if the value is not in `series`' index. Default: ``'value'``.
        stride
            The number of time steps between two consecutive predictions.
        retrain
            Whether and/or on which condition to retrain the model before predicting.
            This parameter supports 3 different types: ``bool``, (positive) ``int``, and ``Callable`` (returning a
            ``bool``).
            In the case of ``bool``: retrain the model at each step (`True`), or never retrain the model (`False`).
            In the case of ``int``: the model is retrained every `retrain` iterations.
            In the case of ``Callable``: the model is retrained whenever callable returns `True`.
            The callable must have the following positional arguments:

            - `counter` (int): current `retrain` iteration
            - `pred_time` (pd.Timestamp or int): timestamp of forecast time (end of the training series)
            - `train_series` (TimeSeries): train series up to `pred_time`
            - `past_covariates` (TimeSeries): past_covariates series up to `pred_time`
            - `future_covariates` (TimeSeries): future_covariates series up to `min(pred_time + series.freq *
              forecast_horizon, series.end_time())`

            Note: if any optional `*_covariates` are not passed to `historical_forecast`, ``None`` will be passed
            to the corresponding retrain function argument.
            Note: some models require being retrained every time and do not support anything other than
            `retrain=True`.
        overlap_end
            Whether the returned forecasts can go beyond the series' end or not.
        last_points_only
            Whether to return only the last point of each historical forecast. If set to ``True``, the method returns a
            single ``TimeSeries`` (for each time series in `series`) containing the successive point forecasts.
            Otherwise, returns a list of historical ``TimeSeries`` forecasts.
        metric
            A metric function or a list of metric functions. Each metric must either be a Darts metric (see `here
            <https://unit8co.github.io/darts/generated_api/darts.metrics.html>`_), or a custom metric that has an
            identical signature as Darts' metrics, uses decorators :func:`~darts.metrics.metrics.multi_ts_support` and
            :func:`~darts.metrics.metrics.multi_ts_support`, and returns the metric score.
        reduction
            A function used to combine the individual error scores obtained when `last_points_only` is set to `False`.
            When providing several metric functions, the function will receive the argument `axis = 1` to obtain single
            value for each metric function.
            If explicitly set to `None`, the method will return a list of the individual error scores instead.
            Set to ``np.mean`` by default.
        verbose
            Whether to print the progress.
        show_warnings
            Whether to show warnings related to historical forecasts optimization, or parameters `start` and
            `train_length`.
        predict_likelihood_parameters
            If set to `True`, the model predicts the parameters of its `likelihood` instead of the target. Only
            supported for probabilistic models with a likelihood, `num_samples = 1` and `n<=output_chunk_length`.
            Default: ``False``.
        enable_optimization
            Whether to use the optimized version of `historical_forecasts` when supported and available.
            Default: ``True``.
        metric_kwargs
            Additional arguments passed to `metric()`, such as `'n_jobs'` for parallelization, `'component_reduction'`
            for reducing the component wise metrics, seasonality `'m'` for scaled metrics, etc. Will pass arguments to
            each metric separately and only if they are present in the corresponding metric signature. Parameter
            `'insample'` for scaled metrics (e.g. mase`, `rmsse`, ...) is ignored, as it is handled internally.
        fit_kwargs
            Optionally, some additional arguments passed to the model `fit()` method.
        predict_kwargs
            Optionally, some additional arguments passed to the model `predict()` method.
        sample_weight
            Optionally, some sample weights to apply to the target `series` labels for training. Only effective when
            `retrain` is not ``False``. They are applied per observation, per label (each step in
            `output_chunk_length`), and per component.
            If a series or sequence of series, then those weights are used. If the weight series only have a single
            component / column, then the weights are applied globally to all components in `series`. Otherwise, for
            component-specific weights, the number of components must match those of `series`.
            If a string, then the weights are generated using built-in weighting functions. The available options are
            `"linear"` or `"exponential"` decay - the further in the past, the lower the weight. The weights are
            computed per time `series`.

        Returns
        -------
        float
            A single backtest score for single uni/multivariate series, a single `metric` function and:

            - `historical_forecasts` generated with `last_points_only=True`
            - `historical_forecasts` generated with `last_points_only=False` and using a backtest `reduction`
        np.ndarray
            An numpy array of backtest scores. For single series and one of:

            - a single `metric` function, `historical_forecasts` generated with `last_points_only=False`
              and backtest `reduction=None`. The output has shape (n forecasts, *).
            - multiple `metric` functions and `historical_forecasts` generated with `last_points_only=False`.
              The output has shape (*, n metrics) when using a backtest `reduction`, and (n forecasts, *, n metrics)
              when `reduction=None`
            - multiple uni/multivariate series including `series_reduction` and at least one of
              `component_reduction=None` or `time_reduction=None` for "per time step metrics"
        List[float]
            Same as for type `float` but for a sequence of series. The returned metric list has length
            `len(series)` with the `float` metric for each input `series`.
        List[np.ndarray]
            Same as for type `np.ndarray` but for a sequence of series. The returned metric list has length
            `len(series)` with the `np.ndarray` metrics for each input `series`.
        """
        metric_kwargs = metric_kwargs or dict()
        if not isinstance(metric_kwargs, list):
            metric_kwargs = [metric_kwargs]

        if not isinstance(metric, list):
            metric = [metric]

        if len(metric_kwargs) > 1 and len(metric_kwargs) != len(metric):
            raise_log(
                ValueError(
                    f"Mismatch between number of metric-specific `metric_kwargs` "
                    f"({len(metric_kwargs)}) and number of metrics in `metric` ({len(metric)}). "
                    f"For `metric_kwargs`, either give a list of dicts of length `{len(metric)}` "
                    f"with metric-specific kwargs, or a single dict that is applied to all metrics."
                ),
                logger=logger,
            )
        if len(metric_kwargs) != len(metric):
            metric_kwargs = [metric_kwargs[0] for _ in range(len(metric))]

        historical_forecasts = historical_forecasts or self.historical_forecasts(
            series=series,
            past_covariates=past_covariates,
            future_covariates=future_covariates,
            num_samples=num_samples,
            train_length=train_length,
            start=start,
            start_format=start_format,
            forecast_horizon=forecast_horizon,
            stride=stride,
            retrain=retrain,
            overlap_end=overlap_end,
            last_points_only=last_points_only,
            verbose=verbose,
            show_warnings=show_warnings,
            predict_likelihood_parameters=predict_likelihood_parameters,
            enable_optimization=enable_optimization,
            fit_kwargs=fit_kwargs,
            predict_kwargs=predict_kwargs,
            sample_weight=sample_weight,
        )

        # remember input series type
        series_seq_type = get_series_seq_type(series)
        # validate historical forecasts and covert to multiple series with multiple forecasts case
        series, historical_forecasts = _process_historical_forecast_for_backtest(
            series=series,
            historical_forecasts=historical_forecasts,
            last_points_only=last_points_only,
        )

        # we have multiple forecasts per series: rearrange forecasts to call each metric only once;
        # flatten historical forecasts, get matching target series index, remember cumulative target lengths
        # for later reshaping back to original
        series_idx = []
        cum_len = [0]
        forecasts_list = []
        for idx, fc_list in enumerate(historical_forecasts):
            series_idx += [idx] * len(fc_list)
            cum_len.append(cum_len[-1] + len(fc_list))
            forecasts_list.extend(fc_list)

        class SeriesGenerator(Sequence):
            """Yields the target `series` corresponding the historical forecast at index `i`.
            Allows lazy loading of target `series` in case it is a Sequence.
            """

            def __len__(self):
                return len(forecasts_list)

            def __getitem__(self, index) -> TimeSeries:
                return series[series_idx[index]]

        # extract metrics per metric and series, and optionally reduce
        # errors shape `(n metrics, n total historical forecasts)`
        series_gen = SeriesGenerator()
        errors = []
        for metric_f, metric_f_kwargs in zip(metric, metric_kwargs):
            # add user supplied metric kwargs
            kwargs = {k: v for k, v in metric_f_kwargs.items()}
            metric_params = inspect.signature(metric_f).parameters

            # scaled metrics require `insample` series
            if "insample" in metric_params:
                kwargs["insample"] = series_gen

            errors.append(metric_f(series_gen, forecasts_list, **kwargs))
        errors = np.array(errors)

        # get errors for each input `series`
        backtest_list = []
        for i in range(len(cum_len) - 1):
            # errors_series with shape `(n metrics, n series specific historical forecasts, *)`
            errors_series = errors[:, cum_len[i] : cum_len[i + 1]]

            if reduction is not None:
                # shape `(n metrics, n forecasts, *)` -> `(n metrics, *)`
                errors_series = reduction(errors_series, axis=1)
            elif last_points_only:
                # shape `(n metrics, n forecasts = 1, *)` -> `(n metrics, *)`
                errors_series = errors_series[:, 0]

            if len(metric) == 1:
                # shape `(n metrics, *)` -> `(*,)`
                errors_series = errors_series[0]
            else:
                # shape `(n metrics, *)` -> `(*, n metrics)`
                errors_series = errors_series.transpose(
                    tuple(i for i in range(1, errors_series.ndim)) + (0,)
                )

            backtest_list.append(errors_series)
        return (
            backtest_list if series_seq_type > SeriesType.SINGLE else backtest_list[0]
        )

    @classmethod
    def gridsearch(
        model_class,
        parameters: dict,
        series: TimeSeries,
        past_covariates: Optional[TimeSeries] = None,
        future_covariates: Optional[TimeSeries] = None,
        forecast_horizon: Optional[int] = None,
        stride: int = 1,
        start: Optional[Union[pd.Timestamp, float, int]] = None,
        start_format: Literal["position", "value"] = "value",
        last_points_only: bool = False,
        show_warnings: bool = True,
        val_series: Optional[TimeSeries] = None,
        use_fitted_values: bool = False,
        metric: Callable[[TimeSeries, TimeSeries], float] = metrics.mape,
        reduction: Callable[[np.ndarray], float] = np.mean,
        verbose=False,
        n_jobs: int = 1,
        n_random_samples: Optional[Union[int, float]] = None,
        fit_kwargs: Optional[dict[str, Any]] = None,
        predict_kwargs: Optional[dict[str, Any]] = None,
        sample_weight: Optional[Union[TimeSeries, str]] = None,
    ) -> tuple["ForecastingModel", dict[str, Any], float]:
        """
        Find the best hyper-parameters among a given set using a grid search.

        This function has 3 modes of operation: Expanding window mode, split mode and fitted value mode.
        The three modes of operation evaluate every possible combination of hyper-parameter values
        provided in the `parameters` dictionary by instantiating the `model_class` subclass
        of ForecastingModel with each combination, and returning the best-performing model with regard
        to the `metric` function. The `metric` function is expected to return an error value,
        thus the model resulting in the smallest `metric` output will be chosen.

        The relationship of the training data and test data depends on the mode of operation.

        Expanding window mode (activated when `forecast_horizon` is passed):
        For every hyperparameter combination, the model is repeatedly trained and evaluated on different
        splits of `series`. This process is accomplished by using
        the :func:`backtest` function as a subroutine to produce historic forecasts starting from `start`
        that are compared against the ground truth values of `series`.
        Note that the model is retrained for every single prediction, thus this mode is slower.

        Split window mode (activated when `val_series` is passed):
        This mode will be used when the `val_series` argument is passed.
        For every hyper-parameter combination, the model is trained on `series` and
        evaluated on `val_series`.

        Fitted value mode (activated when `use_fitted_values` is set to `True`):
        For every hyper-parameter combination, the model is trained on `series`
        and evaluated on the resulting fitted values.
        Not all models have fitted values, and this method raises an error if the model doesn't have a `fitted_values`
        member. The fitted values are the result of the fit of the model on `series`. Comparing with the
        fitted values can be a quick way to assess the model, but one cannot see if the model is overfitting the series.

        Derived classes must ensure that a single instance of a model will not share parameters with the other
        instances, e.g., saving models in the same path. Otherwise, an unexpected behavior can arise while running
        several models in parallel (when ``n_jobs != 1``). If this cannot be avoided, then gridsearch
        should be redefined, forcing ``n_jobs = 1``.

        Currently this method only supports deterministic predictions (i.e. when models' predictions
        have only 1 sample).

        Parameters
        ----------
        model_class
            The ForecastingModel subclass to be tuned for 'series'.
        parameters
            A dictionary containing as keys hyperparameter names, and as values lists of values for the
            respective hyperparameter.
        series
            The target series used as input and target for training.
        past_covariates
            Optionally, a past-observed covariate series. This applies only if the model supports past covariates.
        future_covariates
            Optionally, a future-known covariate series. This applies only if the model supports future covariates.
        forecast_horizon
            The integer value of the forecasting horizon. Activates expanding window mode.
        stride
            Only used in expanding window mode. The number of time steps between two consecutive predictions.
        start
            Only used in expanding window mode. Optionally, the first point in time at which a prediction is computed.
            This parameter supports: ``float``, ``int``, ``pandas.Timestamp``, and ``None``.
            If a ``float``, it is the proportion of the time series that should lie before the first prediction point.
            If an ``int``, it is either the index position of the first prediction point for `series` with a
            `pd.DatetimeIndex`, or the index value for `series` with a `pd.RangeIndex`. The latter can be changed to
            the index position with `start_format="position"`.
            If a ``pandas.Timestamp``, it is the time stamp of the first prediction point.
            If ``None``, the first prediction point will automatically be set to:

            - the first predictable point if `retrain` is ``False``, or `retrain` is a Callable and the first
              predictable point is earlier than the first trainable point.
            - the first trainable point if `retrain` is ``True`` or ``int`` (given `train_length`),
              or `retrain` is a Callable and the first trainable point is earlier than the first predictable point.
            - the first trainable point (given `train_length`) otherwise

            Note: If `start` is not within the trainable / forecastable points, uses the closest valid start point that
              is a round multiple of `stride` ahead of `start`. Raises a `ValueError`, if no valid start point exists.
            Note: If the model uses a shifted output (`output_chunk_shift > 0`), then the first predicted point is also
              shifted by `output_chunk_shift` points into the future.
            Note: If `start` is outside the possible historical forecasting times, will ignore the parameter
              (default behavior with ``None``) and start at the first trainable/predictable point.
        start_format
            Only used in expanding window mode. Defines the `start` format. Only effective when `start` is an integer
            and `series` is indexed with a `pd.RangeIndex`.
            If set to 'position', `start` corresponds to the index position of the first predicted point and can range
            from `(-len(series), len(series) - 1)`.
            If set to 'value', `start` corresponds to the index value/label of the first predicted point. Will raise
            an error if the value is not in `series`' index. Default: ``'value'``
        last_points_only
            Only used in expanding window mode. Whether to use the whole forecasts or only the last point of each
            forecast to compute the error.
        show_warnings
            Only used in expanding window mode. Whether to show warnings related to the `start` parameter.
        val_series
            The TimeSeries instance used for validation in split mode. If provided, this series must start right after
            the end of `series`; so that a proper comparison of the forecast can be made.
        use_fitted_values
            If `True`, uses the comparison with the fitted values.
            Raises an error if ``fitted_values`` is not an attribute of `model_class`.
        metric
            A metric function that returns the error between two `TimeSeries` as a float value . Must either be one of
            Darts' "aggregated over time" metrics (see `here
            <https://unit8co.github.io/darts/generated_api/darts.metrics.html>`_), or a custom metric that as input two
            `TimeSeries` and returns the error
        reduction
            A reduction function (mapping array to float) describing how to aggregate the errors obtained
            on the different validation series when backtesting. By default it'll compute the mean of errors.
        verbose
            Whether to print the progress.
        n_jobs
            The number of jobs to run in parallel. Parallel jobs are created only when there are two or more parameters
            combinations to evaluate. Each job will instantiate, train, and evaluate a different instance of the model.
            Defaults to `1` (sequential). Setting the parameter to `-1` means using all the available cores.
        n_random_samples
            The number/ratio of hyperparameter combinations to select from the full parameter grid. This will perform
            a random search instead of using the full grid.
            If an integer, `n_random_samples` is the number of parameter combinations selected from the full grid and
            must be between `0` and the total number of parameter combinations.
            If a float, `n_random_samples` is the ratio of parameter combinations selected from the full grid and must
            be between `0` and `1`. Defaults to `None`, for which random selection will be ignored.
        fit_kwargs
            Additional arguments passed to the model `fit()` method.
        predict_kwargs
            Additional arguments passed to the model `predict()` method.
        sample_weight
            Optionally, some sample weights to apply to the target `series` labels for training. Only effective when
            `retrain` is not ``False``. They are applied per observation, per label (each step in
            `output_chunk_length`), and per component.
            If a series, then those weights are used. If the weight series only have a single component / column, then
            the weights are applied globally to all components in `series`. Otherwise, for component-specific weights,
            the number of components must match those of `series`.
            If a string, then the weights are generated using built-in weighting functions. The available options are
            `"linear"` or `"exponential"` decay - the further in the past, the lower the weight.

        Returns
        -------
        ForecastingModel, Dict, float
            A tuple containing an untrained `model_class` instance created from the best-performing hyper-parameters,
            along with a dictionary containing these best hyper-parameters,
            and metric score for the best hyper-parameters.
        """
        raise_if_not(
            (forecast_horizon is not None)
            + (val_series is not None)
            + use_fitted_values
            == 1,
            "Please pass exactly one of the arguments 'forecast_horizon', "
            "'val_series' or 'use_fitted_values'.",
            logger,
        )

        if not isinstance(parameters, dict):
            raise_log(
                ValueError(
                    f"`parameters` should be a dictionary, received a: {type(parameters)}."
                )
            )

        if not all(
            isinstance(params, (list, np.ndarray)) for params in parameters.values()
        ):
            raise_log(
                ValueError(
                    "Every value in the `parameters` dictionary should be a list or a np.ndarray."
                ),
                logger,
            )

        if use_fitted_values:
            raise_if_not(
                hasattr(
                    model_class(**{k: v[0] for k, v in parameters.items()}),
                    "fitted_values",
                ),
                "The model must have a fitted_values attribute to compare with the train TimeSeries (local models)",
                logger,
            )

        elif val_series is not None:
            raise_if_not(
                series.width == val_series.width,
                "Training and validation series require the same number of components.",
                logger,
            )

        if fit_kwargs is None:
            fit_kwargs = dict()
        if predict_kwargs is None:
            predict_kwargs = dict()

        # compute all hyperparameter combinations from selection
        params_cross_product = list(product(*parameters.values()))

        # If n_random_samples has been set, randomly select a subset of the full parameter cross product to search with
        if n_random_samples is not None:
            params_cross_product = model_class._sample_params(
                params_cross_product, n_random_samples
            )

        # iterate through all combinations of the provided parameters and choose the best one
        iterator = _build_tqdm_iterator(
            zip(params_cross_product),
            verbose,
            total=len(params_cross_product),
            desc="gridsearch",
        )

        def _evaluate_combination(param_combination) -> float:
            param_combination_dict = dict(
                list(zip(parameters.keys(), param_combination))
            )
            if param_combination_dict.get("model_name", None):
                current_time = time.strftime("%Y-%m-%d_%H.%M.%S.%f", time.localtime())
                param_combination_dict["model_name"] = (
                    f"{current_time}_{param_combination_dict['model_name']}"
                )

            model = model_class(**param_combination_dict)
            if use_fitted_values:  # fitted value mode
                model._fit_wrapper(
                    series=series,
                    past_covariates=past_covariates,
                    future_covariates=future_covariates,
                    sample_weight=sample_weight,
                    **fit_kwargs,
                )
                fitted_values = TimeSeries.from_times_and_values(
                    series.time_index, model.fitted_values
                )
                error = metric(series, fitted_values)
            elif val_series is None:  # expanding window mode
                error = model.backtest(
                    series=series,
                    past_covariates=past_covariates,
                    future_covariates=future_covariates,
                    num_samples=1,
                    start=start,
                    start_format=start_format,
                    forecast_horizon=forecast_horizon,
                    stride=stride,
                    metric=metric,
                    reduction=reduction,
                    last_points_only=last_points_only,
                    verbose=verbose,
                    show_warnings=show_warnings,
                    fit_kwargs=fit_kwargs,
                    predict_kwargs=predict_kwargs,
                    sample_weight=sample_weight,
                )
            else:  # split mode
                model._fit_wrapper(
                    series=series,
                    past_covariates=past_covariates,
                    future_covariates=future_covariates,
                    sample_weight=sample_weight,
                    **fit_kwargs,
                )
                pred = model._predict_wrapper(
                    n=len(val_series),
                    series=series,
                    past_covariates=past_covariates,
                    future_covariates=future_covariates,
                    num_samples=1,
                    verbose=verbose,
                    **predict_kwargs,
                )
                error = metric(val_series, pred)

            return float(error)

        errors: list[float] = _parallel_apply(
            iterator, _evaluate_combination, n_jobs, {}, {}
        )

        min_error = min(errors)

        best_param_combination = dict(
            list(zip(parameters.keys(), params_cross_product[errors.index(min_error)]))
        )

        logger.info("Chosen parameters: " + str(best_param_combination))

        return model_class(**best_param_combination), best_param_combination, min_error

    def residuals(
        self,
        series: Union[TimeSeries, Sequence[TimeSeries]],
        past_covariates: Optional[Union[TimeSeries, Sequence[TimeSeries]]] = None,
        future_covariates: Optional[Union[TimeSeries, Sequence[TimeSeries]]] = None,
        historical_forecasts: Optional[
            Union[TimeSeries, Sequence[TimeSeries], Sequence[Sequence[TimeSeries]]]
        ] = None,
        forecast_horizon: int = 1,
        num_samples: int = 1,
        train_length: Optional[int] = None,
        start: Optional[Union[pd.Timestamp, float, int]] = None,
        start_format: Literal["position", "value"] = "value",
        stride: int = 1,
        retrain: Union[bool, int, Callable[..., bool]] = True,
        overlap_end: bool = False,
        last_points_only: bool = True,
        metric: METRIC_TYPE = metrics.err,
        verbose: bool = False,
        show_warnings: bool = True,
        predict_likelihood_parameters: bool = False,
        enable_optimization: bool = True,
<<<<<<< HEAD
        metric_kwargs: Optional[Dict[str, Any]] = None,
        fit_kwargs: Optional[Dict[str, Any]] = None,
        predict_kwargs: Optional[Dict[str, Any]] = None,
        sample_weight: Optional[Union[TimeSeries, Sequence[TimeSeries], str]] = None,
        values_only: bool = False,
    ) -> Union[TimeSeries, List[TimeSeries], List[List[TimeSeries]]]:
        """Compute the residuals that the model produced for historical forecasts on (potentially multiple) `series`.
=======
        metric_kwargs: Optional[dict[str, Any]] = None,
        fit_kwargs: Optional[dict[str, Any]] = None,
        predict_kwargs: Optional[dict[str, Any]] = None,
        values_only: bool = False,
        sample_weight: Optional[Union[TimeSeries, Sequence[TimeSeries], str]] = None,
    ) -> Union[TimeSeries, list[TimeSeries], list[list[TimeSeries]]]:
        """Compute the residuals produced by this model on a (or sequence of) `TimeSeries`.
>>>>>>> bb249993

        This function computes the difference (or one of Darts' "per time step" metrics) between the actual
        observations from `series` and the fitted values obtained by training the model on `series` (or using a
        pre-trained model with `retrain=False`). Not all models support fitted values, so we use historical forecasts
        as an approximation for them.

        In sequence this method performs:

        - use pre-computed `historical_forecasts` or compute historical forecasts for each series (see
          :meth:`~darts.models.forecasting.forecasting_model.ForecastingModel.historical_forecasts` for more details).
          How the historical forecasts are generated can be configured with parameters `num_samples`, `train_length`,
          `start`, `start_format`, `forecast_horizon`, `stride`, `retrain`, `last_points_only`, `fit_kwargs`, and
          `predict_kwargs`.
        - compute a backtest using a "per time step" `metric` between the historical forecasts and `series` per
          component/column and time step (see
          :meth:`~darts.models.forecasting.forecasting_model.ForecastingModel.backtest` for more details). By default,
          uses the residuals :func:`~darts.metrics.metrics.err` (error) as a `metric`.
        - create and return `TimeSeries` (or simply a np.ndarray with `values_only=True`) with the time index from
          historical forecasts, and values from the metrics per component and time step.

        This method works for single or multiple univariate or multivariate series.
        It uses the median prediction (when dealing with stochastic forecasts).

        Parameters
        ----------
        series
            A (sequence of) target time series used to successively train (if `retrain` is not ``False``) and compute
            the historical forecasts.
        past_covariates
            Optionally, a (sequence of) past-observed covariate time series for every input time series in `series`.
            This applies only if the model supports past covariates.
        future_covariates
            Optionally, a (sequence of) future-known covariate time series for every input time series in `series`.
            This applies only if the model supports future covariates.
        historical_forecasts
            Optionally, the (or a sequence of / a sequence of sequences of) historical forecasts time series to be
            evaluated. Corresponds to the output of :meth:`historical_forecasts()
            <darts.models.forecasting.forecasting_model.ForecastingModel.historical_forecasts>`. The same `series` and
            `last_points_only` values must be passed that were used to generate the historical forecasts. If provided,
            will skip historical forecasting and ignore all parameters except `series`, `last_points_only`, `metric`,
            and `reduction`.
        forecast_horizon
            The forecast horizon for the predictions.
        num_samples
            Number of times a prediction is sampled from a probabilistic model. Use values ``>1`` only for probabilistic
            models.
        train_length
            Optionally, use a fixed length / number of time steps for every constructed training set (rolling window
            mode). Only effective when `retrain` is not ``False``. The default is ``None``, where it uses all time
            steps up until the prediction time (expanding window mode). If larger than the number of available time
            steps, uses the expanding mode. Needs to be at least `min_train_series_length`.
        start
            Optionally, the first point in time at which a prediction is computed. This parameter supports:
            ``float``, ``int``, ``pandas.Timestamp``, and ``None``.
            If a ``float``, it is the proportion of the time series that should lie before the first prediction point.
            If an ``int``, it is either the index position of the first prediction point for `series` with a
            `pd.DatetimeIndex`, or the index value for `series` with a `pd.RangeIndex`. The latter can be changed to
            the index position with `start_format="position"`.
            If a ``pandas.Timestamp``, it is the time stamp of the first prediction point.
            If ``None``, the first prediction point will automatically be set to:

            - the first predictable point if `retrain` is ``False``, or `retrain` is a Callable and the first
              predictable point is earlier than the first trainable point.
            - the first trainable point if `retrain` is ``True`` or ``int`` (given `train_length`),
              or `retrain` is a ``Callable`` and the first trainable point is earlier than the first predictable point.
            - the first trainable point (given `train_length`) otherwise

            Note: If `start` is not within the trainable / forecastable points, uses the closest valid start point that
              is a round multiple of `stride` ahead of `start`. Raises a `ValueError`, if no valid start point exists.
            Note: If the model uses a shifted output (`output_chunk_shift > 0`), then the first predicted point is also
              shifted by `output_chunk_shift` points into the future.
            Note: If `start` is outside the possible historical forecasting times, will ignore the parameter
              (default behavior with ``None``) and start at the first trainable/predictable point.
        start_format
            Defines the `start` format.
            If set to ``'position'``, `start` corresponds to the index position of the first predicted point and can
            range from `(-len(series), len(series) - 1)`.
            If set to ``'value'``, `start` corresponds to the index value/label of the first predicted point. Will raise
            an error if the value is not in `series`' index. Default: ``'value'``.
        stride
            The number of time steps between two consecutive predictions.
        retrain
            Whether and/or on which condition to retrain the model before predicting.
            This parameter supports 3 different types: ``bool``, (positive) ``int``, and ``Callable`` (returning a
            ``bool``).
            In the case of ``bool``: retrain the model at each step (`True`), or never retrain the model (`False`).
            In the case of ``int``: the model is retrained every `retrain` iterations.
            In the case of ``Callable``: the model is retrained whenever callable returns `True`.
            The callable must have the following positional arguments:

            - `counter` (int): current `retrain` iteration
            - `pred_time` (pd.Timestamp or int): timestamp of forecast time (end of the training series)
            - `train_series` (TimeSeries): train series up to `pred_time`
            - `past_covariates` (TimeSeries): past_covariates series up to `pred_time`
            - `future_covariates` (TimeSeries): future_covariates series up to `min(pred_time + series.freq *
              forecast_horizon, series.end_time())`

            Note: if any optional `*_covariates` are not passed to `historical_forecast`, ``None`` will be passed
            to the corresponding retrain function argument.
            Note: some models require being retrained every time and do not support anything other than
            `retrain=True`.
        overlap_end
            Whether the returned forecasts can go beyond the series' end or not.
        last_points_only
            Whether to return only the last point of each historical forecast. If set to ``True``, the method returns a
            single ``TimeSeries`` (for each time series in `series`) containing the successive point forecasts.
            Otherwise, returns a list of historical ``TimeSeries`` forecasts.
        metric
            Either one of Darts' "per time step" metrics (see `here
            <https://unit8co.github.io/darts/generated_api/darts.metrics.html>`_), or a custom metric that has an
            identical signature as Darts' "per time step" metrics, uses decorators
            :func:`~darts.metrics.metrics.multi_ts_support` and :func:`~darts.metrics.metrics.multi_ts_support`,
            and returns one value per time step.
        verbose
            Whether to print the progress.
        show_warnings
            Whether to show warnings related to historical forecasts optimization, or parameters `start` and
            `train_length`.
        predict_likelihood_parameters
            If set to `True`, the model predicts the parameters of its `likelihood` instead of the target. Only
            supported for probabilistic models with a likelihood, `num_samples = 1` and `n<=output_chunk_length`.
            Default: ``False``.
        enable_optimization
            Whether to use the optimized version of `historical_forecasts` when supported and available.
            Default: ``True``.
        metric_kwargs
            Additional arguments passed to `metric()`, such as `'n_jobs'` for parallelization, `'m'` for scaled
            metrics, etc. Will pass arguments only if they are present in the corresponding metric signature. Ignores
            reduction arguments `"series_reduction", "component_reduction", "time_reduction"`, and parameter
            `'insample'` for scaled metrics (e.g. mase`, `rmsse`, ...), as they are handled internally.
        fit_kwargs
            Optionally, some additional arguments passed to the model `fit()` method.
        predict_kwargs
            Optionally, some additional arguments passed to the model `predict()` method.
        sample_weight
            Optionally, some sample weights to apply to the target `series` labels for training. Only effective when
            `retrain` is not ``False``. They are applied per observation, per label (each step in
            `output_chunk_length`), and per component.
            If a series or sequence of series, then those weights are used. If the weight series only have a single
            component / column, then the weights are applied globally to all components in `series`. Otherwise, for
            component-specific weights, the number of components must match those of `series`.
            If a string, then the weights are generated using built-in weighting functions. The available options are
            `"linear"` or `"exponential"` decay - the further in the past, the lower the weight. The weights are
            computed per time `series`.
        values_only
            Whether to return the residuals as `np.ndarray`. If `False`, returns residuals as `TimeSeries`.

        Returns
        -------
        TimeSeries
            Residual `TimeSeries` for a single `series` and `historical_forecasts` generated with
            `last_points_only=True`.
        List[TimeSeries]
            A list of residual `TimeSeries` for a sequence (list) of `series` with `last_points_only=True`.
            The residual list has length `len(series)`.
        List[List[TimeSeries]]
            A list of lists of residual `TimeSeries` for a sequence of `series` with `last_points_only=False`.
            The outer residual list has length `len(series)`. The inner lists consist of the residuals from
            all possible series-specific historical forecasts.
        """
        # `residuals()` should return metrics per series, component and time step (no reduction)
        metric_kwargs = copy.deepcopy(metric_kwargs) or {}
        metric_kwargs["series_reduction"] = None
        metric_kwargs["component_reduction"] = None
        metric_kwargs["time_reduction"] = None

        historical_forecasts = historical_forecasts or self.historical_forecasts(
            series=series,
            past_covariates=past_covariates,
            future_covariates=future_covariates,
            num_samples=num_samples,
            train_length=train_length,
            start=start,
            start_format=start_format,
            forecast_horizon=forecast_horizon,
            stride=stride,
            retrain=retrain,
            last_points_only=last_points_only,
            verbose=verbose,
            show_warnings=show_warnings,
            predict_likelihood_parameters=predict_likelihood_parameters,
            enable_optimization=enable_optimization,
            fit_kwargs=fit_kwargs,
            predict_kwargs=predict_kwargs,
            overlap_end=overlap_end,
            sample_weight=sample_weight,
        )

        # remember input series type
        series_seq_type = get_series_seq_type(series)
        # validate historical forecasts and covert to multiple series with multiple forecasts case
        series, historical_forecasts = _process_historical_forecast_for_backtest(
            series=series,
            historical_forecasts=historical_forecasts,
            last_points_only=last_points_only,
        )

        # optionally, add nans to end of series to get residuals of same shape for each forecast
        if overlap_end:
            series = _extend_series_for_overlap_end(
                series=series, historical_forecasts=historical_forecasts
            )

        residuals = self.backtest(
            series=series,
            historical_forecasts=historical_forecasts,
            last_points_only=False,
            metric=metric,
            reduction=None,
            metric_kwargs=metric_kwargs,
        )

        # sanity check residual output
        q, q_interval = metric_kwargs.get("q"), metric_kwargs.get("q_interval")
        try:
            series_, res, fc = series[0], residuals[0][0], historical_forecasts[0][0]
            _ = np.reshape(res, (len(fc), -1, 1))
        except Exception as err:
            raise_log(
                ValueError(
                    f"`metric` function did not yield expected output. Make sure "
                    f"to use one of Darts 'per time step' metrics, or a similar "
                    f"custom metric. The following exception was raised: "
                    f"{type(err).__name__}('{err}')"
                ),
                logger=logger,
            )

        # process residuals
        residuals_out = []
        for series_, fc_list, res_list in zip(series, historical_forecasts, residuals):
            res_list_out = []
            if q is not None:
                q = [q] if isinstance(q, float) else q
                # multi-quantile metrics yield more components
                comp_names = likelihood_component_names(
                    components=series_.components,
                    parameter_names=quantile_names(q),
                )
            # `q` and `q_interval` are mutually exclusive
            elif q_interval is not None:
                # multi-quantile metrics yield more components
                q_interval = (
                    [q_interval] if isinstance(q_interval, tuple) else q_interval
                )
                comp_names = likelihood_component_names(
                    components=series_.components,
                    parameter_names=quantile_interval_names(q_interval),
                )
            else:
                comp_names = None
            for fc, res in zip(fc_list, res_list):
                # make sure all residuals have shape (n time steps, n components * n quantiles, n samples=1)
                if len(res.shape) != 3:
                    res = np.reshape(res, (len(fc), -1, 1))
                if values_only:
                    res = res
                elif (q is None and q_interval is None) and res.shape[
                    1
                ] == fc.n_components:
                    res = fc.with_values(res)
                else:
                    # quantile (interval) metrics created different number of components;
                    # create new series with unknown components
                    res = TimeSeries.from_times_and_values(
                        times=fc._time_index,
                        values=res,
                        columns=comp_names,
                    )
                res_list_out.append(res)

            residuals_out.append(res_list_out)

        # if required, reduce to `series` input type
        if series_seq_type == SeriesType.SINGLE:
            return residuals_out[0][0] if last_points_only else residuals_out[0]

        return (
            [res for res_list in residuals_out for res in res_list]
            if last_points_only
            else residuals_out
        )

    def initialize_encoders(self, default=False) -> SequentialEncoder:
        """instantiates the SequentialEncoder object based on self._model_encoder_settings and parameter
        ``add_encoders`` used at model creation"""
        if default:
            return SequentialEncoder(add_encoders={})

        (
            input_chunk_length,
            output_chunk_length,
            takes_past_covariates,
            takes_future_covariates,
            lags_past_covariates,
            lags_future_covariates,
        ) = self._model_encoder_settings

        return SequentialEncoder(
            add_encoders=self.add_encoders,
            input_chunk_length=input_chunk_length,
            output_chunk_length=output_chunk_length,
            lags_past_covariates=lags_past_covariates,
            lags_future_covariates=lags_future_covariates,
            takes_past_covariates=takes_past_covariates,
            takes_future_covariates=takes_future_covariates,
        )

    def generate_fit_encodings(
        self,
        series: Union[TimeSeries, Sequence[TimeSeries]],
        past_covariates: Optional[Union[TimeSeries, Sequence[TimeSeries]]] = None,
        future_covariates: Optional[Union[TimeSeries, Sequence[TimeSeries]]] = None,
    ) -> tuple[
        Union[TimeSeries, Sequence[TimeSeries]], Union[TimeSeries, Sequence[TimeSeries]]
    ]:
        """Generates the covariate encodings that were used/generated for fitting the model and returns a tuple of
        past, and future covariates series with the original and encoded covariates stacked together. The encodings are
        generated by the encoders defined at model creation with parameter `add_encoders`. Pass the same `series`,
        `past_covariates`, and  `future_covariates` that you used to train/fit the model.

        Parameters
        ----------
        series
            The series or sequence of series with the target values used when fitting the model.
        past_covariates
            Optionally, the series or sequence of series with the past-observed covariates used when fitting the model.
        future_covariates
            Optionally, the series or sequence of series with the future-known covariates used when fitting the model.

        Returns
        -------
        Tuple[Union[TimeSeries, Sequence[TimeSeries]], Union[TimeSeries, Sequence[TimeSeries]]]
            A tuple of (past covariates, future covariates). Each covariate contains the original as well as the
            encoded covariates.
        """
        raise_if(
            self.encoders is None or not self.encoders.encoding_available,
            "Encodings are not available. Consider adding parameter `add_encoders` at model creation and fitting the "
            "model with `model.fit()` before.",
            logger=logger,
        )
        return self.encoders.encode_train(
            target=series,
            past_covariates=past_covariates,
            future_covariates=future_covariates,
        )

    def generate_predict_encodings(
        self,
        n: int,
        series: Union[TimeSeries, Sequence[TimeSeries]],
        past_covariates: Optional[Union[TimeSeries, Sequence[TimeSeries]]] = None,
        future_covariates: Optional[Union[TimeSeries, Sequence[TimeSeries]]] = None,
    ) -> tuple[
        Union[TimeSeries, Sequence[TimeSeries]], Union[TimeSeries, Sequence[TimeSeries]]
    ]:
        """Generates covariate encodings for the inference/prediction set and returns a tuple of past, and future
        covariates series with the original and encoded covariates stacked together. The encodings are generated by the
        encoders defined at model creation with parameter `add_encoders`. Pass the same `series`, `past_covariates`,
        and `future_covariates` that you intend to use for prediction.

        Parameters
        ----------
        n
            The number of prediction time steps after the end of `series` intended to be used for prediction.
        series
            The series or sequence of series with target values intended to be used for prediction.
        past_covariates
            Optionally, the past-observed covariates series intended to be used for prediction. The dimensions must
            match those of the covariates used for training.
        future_covariates
            Optionally, the future-known covariates series intended to be used for prediction. The dimensions must
            match those of the covariates used for training.

        Returns
        -------
        Tuple[Union[TimeSeries, Sequence[TimeSeries]], Union[TimeSeries, Sequence[TimeSeries]]]
            A tuple of (past covariates, future covariates). Each covariate contains the original as well as the
            encoded covariates.
        """
        raise_if(
            self.encoders is None or not self.encoders.encoding_available,
            "Encodings are not available. Consider adding parameter `add_encoders` at model creation and fitting the "
            "model with `model.fit()` before.",
            logger=logger,
        )
        return self.encoders.encode_inference(
            n=n,
            target=series,
            past_covariates=past_covariates,
            future_covariates=future_covariates,
        )

    def generate_fit_predict_encodings(
        self,
        n: int,
        series: Union[TimeSeries, Sequence[TimeSeries]],
        past_covariates: Optional[Union[TimeSeries, Sequence[TimeSeries]]] = None,
        future_covariates: Optional[Union[TimeSeries, Sequence[TimeSeries]]] = None,
    ) -> tuple[
        Union[TimeSeries, Sequence[TimeSeries]], Union[TimeSeries, Sequence[TimeSeries]]
    ]:
        """Generates covariate encodings for training and inference/prediction and returns a tuple of past, and future
        covariates series with the original and encoded covariates stacked together. The encodings are generated by the
        encoders defined at model creation with parameter `add_encoders`. Pass the same `series`, `past_covariates`,
        and `future_covariates` that you intend to use for training and prediction.

        Parameters
        ----------
        n
            The number of prediction time steps after the end of `series` intended to be used for prediction.
        series
            The series or sequence of series with target values intended to be used for training and prediction.
        past_covariates
            Optionally, the past-observed covariates series intended to be used for training and prediction. The
            dimensions must match those of the covariates used for training.
        future_covariates
            Optionally, the future-known covariates series intended to be used for prediction. The dimensions must
            match those of the covariates used for training.

        Returns
        -------
        Tuple[Union[TimeSeries, Sequence[TimeSeries]], Union[TimeSeries, Sequence[TimeSeries]]]
            A tuple of (past covariates, future covariates). Each covariate contains the original as well as the
            encoded covariates.
        """
        raise_if(
            self.encoders is None or not self.encoders.encoding_available,
            "Encodings are not available. Consider adding parameter `add_encoders` at model creation and fitting the "
            "model with `model.fit()` before.",
            logger=logger,
        )
        return self.encoders.encode_train_inference(
            n=n,
            target=series,
            past_covariates=past_covariates,
            future_covariates=future_covariates,
        )

    def _process_validation_set(
        self,
        series: Sequence[TimeSeries],
        past_covariates: Optional[Sequence[TimeSeries]],
        future_covariates: Optional[Sequence[TimeSeries]],
        val_series: Optional[Sequence[TimeSeries]],
        val_past_covariates: Optional[Sequence[TimeSeries]],
        val_future_covariates: Optional[Sequence[TimeSeries]],
    ) -> tuple[
        Optional[Sequence[TimeSeries]],
        Optional[Sequence[TimeSeries]],
        Optional[Sequence[TimeSeries]],
    ]:
        """Validates the validation set and generates/adds the required encodings."""
        if val_series is None:
            return None, None, None

        # generate encodings for the val set covariates
        if self.encoders.encoding_available:
            (
                val_past_covariates,
                val_future_covariates,
            ) = self.generate_fit_encodings(
                series=val_series,
                past_covariates=val_past_covariates,
                future_covariates=val_future_covariates,
            )

        for idx in range(len(val_series)):
            val_s = val_series[idx]
            val_pc = (
                val_past_covariates[idx] if val_past_covariates is not None else None
            )
            val_fc = (
                val_future_covariates[idx]
                if val_future_covariates is not None
                else None
            )

            # check that val set has same number of features as train set
            match_series = series[0].width == val_s.width
            match_past_covariates = (
                past_covariates[0].width if past_covariates is not None else None
            ) == (val_pc.width if val_pc is not None else None)
            match_future_covariates = (
                future_covariates[0].width if future_covariates is not None else None
            ) == (val_fc.width if val_fc is not None else None)

            if self.uses_static_covariates:
                self._verify_static_covariates(val_s.static_covariates)
                match_static_covariates = (
                    series[0].static_covariates.shape
                    if series[0].static_covariates is not None
                    else None
                ) == (
                    val_s.static_covariates.shape
                    if val_s.static_covariates is not None
                    else None
                )
            else:
                match_static_covariates = True

            matches = [
                match_series,
                match_past_covariates,
                match_future_covariates,
                match_static_covariates,
            ]
            if not all(matches):
                invalid_series = [
                    name
                    for match, name in zip(
                        matches,
                        [
                            "`series`",
                            "`past_covariates`",
                            "`future_covariates`",
                            "`static_covariates`",
                        ],
                    )
                    if not match
                ]
                raise_log(
                    ValueError(
                        f"The dimensions of the ({', '.join(invalid_series)}) between the training and "
                        f"validation set "
                        f"{'' if len(val_series) == 1 else 'at sequence/list index `' + str(idx) + '` '}"
                        f"do not match."
                    ),
                    logger=logger,
                )
        return val_series, val_past_covariates, val_future_covariates

    @property
    @abstractmethod
    def _model_encoder_settings(
        self,
    ) -> tuple[
        Optional[int],
        Optional[int],
        bool,
        bool,
        Optional[list[int]],
        Optional[list[int]],
    ]:
        """Abstract property that returns model specific encoder settings that are used to initialize the encoders.

        Must return Tuple (input_chunk_length, output_chunk_length, takes_past_covariates, takes_future_covariates,
        lags_past_covariates, lags_future_covariates).
        """

    @classmethod
    def _sample_params(model_class, params, n_random_samples):
        """Select the absolute number of samples randomly if an integer has been supplied. If a float has been
        supplied, select a fraction"""

        if isinstance(n_random_samples, int):
            raise_if_not(
                (n_random_samples > 0) and (n_random_samples <= len(params)),
                "If supplied as an integer, n_random_samples must be greater than 0 and less"
                "than or equal to the size of the cartesian product of the hyperparameters.",
            )
            return sample(params, n_random_samples)

        if isinstance(n_random_samples, float):
            raise_if_not(
                (n_random_samples > 0.0) and (n_random_samples <= 1.0),
                "If supplied as a float, n_random_samples must be greater than 0.0 and less than 1.0.",
            )
            return sample(params, int(n_random_samples * len(params)))

    def _extract_model_creation_params(self):
        """extracts immutable model creation parameters from `ModelMeta` and deletes reference."""
        model_params = copy.deepcopy(self._model_call)
        del self.__class__._model_call
        return model_params

    def untrained_model(self):
        """Returns a new (untrained) model instance create with the same parameters."""
        return self.__class__(**copy.deepcopy(self.model_params))

    @property
    def model_params(self) -> dict:
        return (
            self._model_params if hasattr(self, "_model_params") else self._model_call
        )

    @classmethod
    def _default_save_path(cls) -> str:
        return f"{cls.__name__}_{datetime.datetime.now().strftime('%Y-%m-%d_%H_%M_%S')}"

    def save(
        self, path: Optional[Union[str, os.PathLike, BinaryIO]] = None, **pkl_kwargs
    ) -> None:
        """
        Saves the model under a given path or file handle.

        Example for saving and loading a :class:`RegressionModel`:

            .. highlight:: python
            .. code-block:: python

                from darts.models import RegressionModel

                model = RegressionModel(lags=4)

                model.save("my_model.pkl")
                model_loaded = RegressionModel.load("my_model.pkl")
            ..

        Parameters
        ----------
        path
            Path or file handle under which to save the model at its current state. If no path is specified, the model
            is automatically saved under ``"{ModelClass}_{YYYY-mm-dd_HH_MM_SS}.pkl"``.
            E.g., ``"RegressionModel_2020-01-01_12_00_00.pkl"``.
        pkl_kwargs
            Keyword arguments passed to `pickle.dump()`
        """

        if path is None:
            # default path
            path = self._default_save_path() + ".pkl"

        if isinstance(path, (str, os.PathLike)):
            # save the whole object using pickle
            with open(path, "wb") as handle:
                pickle.dump(obj=self, file=handle, **pkl_kwargs)
        elif isinstance(path, io.BufferedWriter):
            # save the whole object using pickle
            pickle.dump(obj=self, file=path, **pkl_kwargs)
        else:
            raise_log(
                ValueError(
                    "Argument 'path' has to be either 'str' or 'PathLike' (for a filepath) "
                    f"or 'BufferedWriter' (for an already opened file), but was '{path.__class__}'."
                ),
                logger=logger,
            )

    @staticmethod
    def load(path: Union[str, os.PathLike, BinaryIO]) -> "ForecastingModel":
        """
        Loads the model from a given path or file handle.

        Parameters
        ----------
        path
            Path or file handle from which to load the model.
        """

        if isinstance(path, (str, os.PathLike)):
            raise_if_not(
                os.path.exists(path),
                f"The file {path} doesn't exist",
                logger,
            )

            with open(path, "rb") as handle:
                model = pickle.load(file=handle)
        elif isinstance(path, io.BufferedReader):
            model = pickle.load(file=path)
        else:
            raise_log(
                ValueError(
                    "Argument 'path' has to be either 'str' or 'PathLike' (for a filepath) "
                    f"or 'BufferedReader' (for an already opened file), but was '{path.__class__}'."
                ),
                logger=logger,
            )

        return model

    def _assert_univariate(self, series: TimeSeries):
        if not series.is_univariate:
            raise_log(
                ValueError(
                    f"Model `{self.__class__.__name__}` only supports univariate TimeSeries instances"
                ),
                logger=logger,
            )

    def _assert_multivariate(self, series: TimeSeries):
        if series.is_univariate:
            raise_log(
                ValueError(
                    f"Model `{self.__class__.__name__}` only supports multivariate TimeSeries instances"
                ),
                logger=logger,
            )

    def __repr__(self):
        """
        Get full description for this estimator (includes all params).
        """
        return self._get_model_description_string(True)

    def __str__(self):
        """
        Get short description for this estimator (only includes params with non-default values).
        """
        return self._get_model_description_string(False)

    def _get_model_description_string(self, include_default_params):
        """
        Get model description string of structure `model_name`(`model_param_key_value_pairs`).

        Parameters
        ----------
        include_default_params : bool,
            If True, will include params with default values in the description.

        Returns
        -------
        description : String
            Model description.
        """
        default_model_params = self._get_default_model_params()
        changed_model_params = [
            (k, v)
            for k, v in self.model_params.items()
            if include_default_params or np.any(v != default_model_params.get(k, None))
        ]

        model_name = self.__class__.__name__
        params_string = ", ".join([f"{k}={str(v)}" for k, v in changed_model_params])
        return f"{model_name}({params_string})"

    @classmethod
    def _get_default_model_params(cls):
        """Get parameter key : default_value pairs for the estimator"""
        init_signature = inspect.signature(cls.__init__)
        # Consider the constructor parameters excluding 'self'
        return {
            p.name: p.default
            for p in init_signature.parameters.values()
            if p.name != "self"
        }

    def _verify_static_covariates(self, static_covariates: Optional[pd.DataFrame]):
        """
        Verify that all static covariates are numeric.
        """
        if static_covariates is not None:
            numeric_mask = static_covariates.columns.isin(
                static_covariates.select_dtypes(include=np.number)
            )
            if sum(~numeric_mask):
                raise_log(
                    ValueError(
                        f"{self.__class__.__name__} can only interpret numeric static covariate data. Consider "
                        "encoding/transforming categorical static covariates with "
                        "`darts.dataprocessing.transformers.static_covariates_transformer.StaticCovariatesTransformer` "
                        "or set `use_static_covariates=False` at model creation to ignore static covariates."
                    ),
                    logger,
                )

    def _optimized_historical_forecasts(
        self,
        series: Union[TimeSeries, Sequence[TimeSeries]],
        past_covariates: Optional[Union[TimeSeries, Sequence[TimeSeries]]] = None,
        future_covariates: Optional[Union[TimeSeries, Sequence[TimeSeries]]] = None,
        num_samples: int = 1,
        start: Optional[Union[pd.Timestamp, float, int]] = None,
        start_format: Literal["position", "value"] = "value",
        forecast_horizon: int = 1,
        stride: int = 1,
        overlap_end: bool = False,
        last_points_only: bool = True,
        verbose: bool = False,
        show_warnings: bool = True,
        predict_likelihood_parameters: bool = False,
        **kwargs,
    ) -> Union[TimeSeries, Sequence[TimeSeries], Sequence[Sequence[TimeSeries]]]:
        logger.warning(
            "`optimized historical forecasts is not available for this model, use `historical_forecasts` instead."
        )
        return []


class LocalForecastingModel(ForecastingModel, ABC):
    """The base class for "local" forecasting models, handling only single univariate time series.

    Local Forecasting Models (LFM) are models that can be trained on a single univariate target series only. In Darts,
    most models in this category tend to be simpler statistical models (such as ETS or FFT). LFMs usually train on
    the entire target series supplied when calling :func:`fit()` at once. They can also predict in one go with
    :func:`predict()` for any number of predictions `n` after the end of the training series.

    All implementations must implement the `fit()` and `predict()` methods.
    """

    def __init__(self, add_encoders: Optional[dict] = None):
        super().__init__(add_encoders=add_encoders)

    @property
    def _model_encoder_settings(
        self,
    ) -> tuple[
        Optional[int],
        Optional[int],
        bool,
        bool,
        Optional[list[int]],
        Optional[list[int]],
    ]:
        return None, None, False, False, None, None

    @abstractmethod
    def fit(self, series: TimeSeries) -> "LocalForecastingModel":
        super().fit(series)
        series._assert_deterministic()

    @property
    def extreme_lags(
        self,
    ) -> tuple[
        Optional[int],
        Optional[int],
        Optional[int],
        Optional[int],
        Optional[int],
        Optional[int],
        int,
        Optional[int],
    ]:
        # TODO: LocalForecastingModels do not yet handle extreme lags properly. Especially
        #  TransferableFutureCovariatesLocalForecastingModel, where there is a difference between fit and predict mode)
        #  do not yet. In general, Local models train on the entire series (input=output), different to Global models
        #  that use an input to predict an output.
        return -self.min_train_series_length, -1, None, None, None, None, 0, None

    @property
    def supports_transferrable_series_prediction(self) -> bool:
        """
        Whether the model supports prediction for any input `series`.
        """
        return False


class GlobalForecastingModel(ForecastingModel, ABC):
    """The base class for "global" forecasting models, handling several time series and optional covariates.

    Global forecasting models expand upon the functionality of `ForecastingModel` in 4 ways:
    1. Models can be fitted on many series (multivariate or univariate) with different indices.
    2. The input series used by :func:`predict()` can be different from the series used to fit the model.
    3. Covariates can be supported (multivariate or univariate).
    4. They can allow for multivariate target series and covariates.

    The name "global" stems from the fact that a training set of a forecasting model of this class is not constrained
    to a temporally contiguous, "local", time series.

    All implementations must implement the :func:`fit()` and :func:`predict()` methods.
    The :func:`fit()` method is meant to train the model on one or several training time series, along with optional
    covariates.

    If :func:`fit()` has been called with only one training and covariate series as argument, then
    calling :func:`predict()` will forecast the future of this series. Otherwise, the user has to
    provide to :func:`predict()` the series they want to forecast, as well as covariates, if needed.
    """

    def __init__(self, add_encoders: Optional[dict] = None):
        super().__init__(add_encoders=add_encoders)

    @abstractmethod
    def fit(
        self,
        series: Union[TimeSeries, Sequence[TimeSeries]],
        past_covariates: Optional[Union[TimeSeries, Sequence[TimeSeries]]] = None,
        future_covariates: Optional[Union[TimeSeries, Sequence[TimeSeries]]] = None,
    ) -> "GlobalForecastingModel":
        """Fit/train the model on (potentially multiple) series.

        Optionally, one or multiple past and/or future covariates series can be provided as well.
        The number of covariates series must match the number of target series.

        Parameters
        ----------
        series
            One or several target time series. The model will be trained to forecast these time series.
            The series may or may not be multivariate, but if multiple series are provided
            they must have the same number of components.
        past_covariates
            One or several past-observed covariate time series. These time series will not be forecast, but can
            be used by some models as an input. The covariate(s) may or may not be multivariate, but if multiple
            covariates are provided they must have the same number of components. If `past_covariates` is provided,
            it must contain the same number of series as `series`.
        future_covariates
            One or several future-known covariate time series. These time series will not be forecast, but can
            be used by some models as an input. The covariate(s) may or may not be multivariate, but if multiple
            covariates are provided they must have the same number of components. If `future_covariates` is provided,
            it must contain the same number of series as `series`.

        Returns
        -------
        self
            Fitted model.
        """

        if isinstance(series, TimeSeries):
            # if only one series is provided, save it for prediction time (including covariates, if available)
            self.training_series = series
            if past_covariates is not None:
                self.past_covariate_series = past_covariates
            if future_covariates is not None:
                self.future_covariate_series = future_covariates
            if (
                series.static_covariates is not None
                and self.supports_static_covariates
                and self.considers_static_covariates
            ):
                self.static_covariates = series.static_covariates
        else:
            if past_covariates is not None:
                self._expect_past_covariates = True
            if future_covariates is not None:
                self._expect_future_covariates = True
            if (
                get_single_series(series).static_covariates is not None
                and self.supports_static_covariates
                and self.considers_static_covariates
            ):
                self.static_covariates = series[0].static_covariates
                self._expect_static_covariates = True

        if past_covariates is not None:
            self._uses_past_covariates = True
        if future_covariates is not None:
            self._uses_future_covariates = True
        if (
            get_single_series(series).static_covariates is not None
            and self.supports_static_covariates
            and self.considers_static_covariates
        ):
            self._uses_static_covariates = True
        self._fit_called = True

    @abstractmethod
    def predict(
        self,
        n: int,
        series: Optional[Union[TimeSeries, Sequence[TimeSeries]]] = None,
        past_covariates: Optional[Union[TimeSeries, Sequence[TimeSeries]]] = None,
        future_covariates: Optional[Union[TimeSeries, Sequence[TimeSeries]]] = None,
        num_samples: int = 1,
        verbose: bool = False,
        predict_likelihood_parameters: bool = False,
        show_warnings: bool = True,
    ) -> Union[TimeSeries, Sequence[TimeSeries]]:
        """Forecasts values for `n` time steps after the end of the series.

        If :func:`fit()` has been called with only one ``TimeSeries`` as argument, then the `series` argument of
        this function is optional, and it will simply produce the next `horizon` time steps forecast.
        The `past_covariates` and `future_covariates` arguments also don't have to be provided again in this case.

        If :func:`fit()` has been called with `series` specified as a ``Sequence[TimeSeries]`` (i.e., the model
        has been trained on multiple time series), the `series` argument must be specified.

        When the `series` argument is specified, this function will compute the next `n` time steps forecasts
        for the simple series (or for each series in the sequence) given by `series`.

        If multiple past or future covariates were specified during the training, some corresponding covariates must
        also be specified here. For every input in `series` a matching (past and/or future) covariate time series
        has to be provided.

        Parameters
        ----------
        n
            Forecast horizon - the number of time steps after the end of the series for which to produce predictions.
        series
            The series whose future values will be predicted.
        past_covariates
            One past-observed covariate time series for every input time series in `series`. They must match the
            past covariates that have been used with the :func:`fit()` function for training in terms of dimension.
        future_covariates
            One future-known covariate time series for every input time series in `series`. They must match the
            past covariates that have been used with the :func:`fit()` function for training in terms of dimension.
        num_samples
            Number of times a prediction is sampled from a probabilistic model. Must be `1` for deterministic models.
        verbose
            Whether to print the progress.
        predict_likelihood_parameters
            If set to `True`, the model predicts the parameters of its `likelihood` instead of the target. Only
            supported for probabilistic models with a likelihood, `num_samples = 1` and `n<=output_chunk_length`.
            Default: ``False``
        show_warnings
            Whether to show warnings related auto-regression and past covariates usage.

        Returns
        -------
        Union[TimeSeries, Sequence[TimeSeries]]
            If `series` is not specified, this function returns a single time series containing the `n`
            next points after then end of the training series.
            If `series` is given and is a simple ``TimeSeries``, this function returns the `n` next points
            after the end of `series`.
            If `series` is given and is a sequence of several time series, this function returns
            a sequence where each element contains the corresponding `n` points forecasts.
        """
        super().predict(n, num_samples)
        if predict_likelihood_parameters:
            self._sanity_check_predict_likelihood_parameters(
                n, self.output_chunk_length, num_samples
            )

        if self.uses_past_covariates and past_covariates is None:
            raise_log(
                ValueError(
                    "The model has been trained with past covariates. Some matching past_covariates "
                    "have to be provided to `predict()`."
                )
            )
        if self.uses_future_covariates and future_covariates is None:
            raise_log(
                ValueError(
                    "The model has been trained with future covariates. Some matching future_covariates "
                    "have to be provided to `predict()`."
                )
            )
        if (
            self.uses_static_covariates
            and get_single_series(series).static_covariates is None
        ):
            raise_log(
                ValueError(
                    "The model has been trained with static covariates. Some matching static covariates "
                    "must be embedded in the target `series` passed to `predict()`."
                )
            )
        if (
            show_warnings
            and self.uses_past_covariates
            and self.output_chunk_length is not None
            and n > self.output_chunk_length
        ):
            logger.warning(
                "`predict()` was called with `n > output_chunk_length`: using auto-regression to forecast "
                "the values after `output_chunk_length` points. The model will access `(n - output_chunk_length)` "
                "future values of your `past_covariates` (relative to the first predicted time step). "
                "To hide this warning, set `show_warnings=False`."
            )

    @property
    def _supports_non_retrainable_historical_forecasts(self) -> bool:
        """GlobalForecastingModel supports historical forecasts without retraining the model"""
        return True

    @property
    def supports_optimized_historical_forecasts(self) -> bool:
        """
        Whether the model supports optimized historical forecasts
        """
        return True

    @property
    def supports_transferrable_series_prediction(self) -> bool:
        """
        Whether the model supports prediction for any input `series`.
        """
        return True

    @property
    def supports_sample_weight(self) -> bool:
        """
        Whether model supports sample weight for training.
        """
        return True

    def _sanity_check_predict_likelihood_parameters(
        self, n: int, output_chunk_length: Union[int, None], num_samples: int
    ):
        """Verify that the assumptions for likelihood parameters prediction are verified:
        - Probabilistic models fitted with a likelihood
        - `num_samples=1`
        - `n <= output_chunk_length`
        """
        if not self.supports_likelihood_parameter_prediction:
            raise_log(
                ValueError(
                    "`predict_likelihood_parameters=True` is only supported for probabilistic models fitted with "
                    "a likelihood."
                ),
                logger,
            )
        if num_samples != 1:
            raise_log(
                ValueError(
                    f"`predict_likelihood_parameters=True` is only supported for `num_samples=1`, "
                    f"received {num_samples}."
                ),
                logger,
            )
        if output_chunk_length is not None and n > output_chunk_length:
            raise_log(
                ValueError(
                    "`predict_likelihood_parameters=True` is only supported for `n` smaller than or equal to "
                    "`output_chunk_length`."
                ),
                logger,
            )


class FutureCovariatesLocalForecastingModel(LocalForecastingModel, ABC):
    """The base class for future covariates "local" forecasting models, handling single uni- or multivariate target
    and optional future covariates time series.

    Future Covariates Local Forecasting Models (FC-LFM) are models that can be trained on a single uni- or multivariate
    target and optional future covariates series. In Darts, most models in this category tend to be simpler statistical
    models (such as ARIMA). FC-LFMs usually train on the entire target and future covariates series supplied when
    calling :func:`fit()` at once. They can also predict in one go with :func:`predict()` for any number of predictions
    `n` after the end of the training series. When using future covariates, the values for the future `n` prediction
    steps must be given in the covariate series.

    All implementations must implement the :func:`_fit()` and :func:`_predict()` methods.
    """

    def fit(self, series: TimeSeries, future_covariates: Optional[TimeSeries] = None):
        """Fit/train the model on the (single) provided series.

        Optionally, a future covariates series can be provided as well.

        Parameters
        ----------
        series
            The model will be trained to forecast this time series. Can be multivariate if the model supports it.
        future_covariates
            A time series of future-known covariates. This time series will not be forecasted, but can be used by
            some models as an input. It must contain at least the same time steps/indices as the target `series`.
            If it is longer than necessary, it will be automatically trimmed.

        Returns
        -------
        self
            Fitted model.
        """

        if future_covariates is not None:
            if not series.has_same_time_as(future_covariates):
                # fit() expects future_covariates to have same time as the target, so we intersect it here
                future_covariates = future_covariates.slice_intersect(series)

            raise_if_not(
                series.has_same_time_as(future_covariates),
                "The provided `future_covariates` series must contain at least the same time steps/"
                "indices as the target `series`.",
                logger=logger,
            )
            self._expect_future_covariates = True
            self._uses_future_covariates = True

        self.encoders = self.initialize_encoders()
        if self.encoders.encoding_available:
            _, future_covariates = self.generate_fit_encodings(
                series=series,
                past_covariates=None,
                future_covariates=future_covariates,
            )

        super().fit(series)

        return self._fit(series, future_covariates=future_covariates)

    @abstractmethod
    def _fit(self, series: TimeSeries, future_covariates: Optional[TimeSeries] = None):
        """Fits/trains the model on the provided series.
        DualCovariatesModels must implement the fit logic in this method.
        """

    def predict(
        self,
        n: int,
        future_covariates: Optional[TimeSeries] = None,
        num_samples: int = 1,
        verbose: bool = False,
        show_warnings: bool = True,
        **kwargs,
    ) -> TimeSeries:
        """Forecasts values for `n` time steps after the end of the training series.

        If some future covariates were specified during the training, they must also be specified here.

        Parameters
        ----------
        n
            Forecast horizon - the number of time steps after the end of the series for which to produce predictions.
        future_covariates
            The time series of future-known covariates which can be fed as input to the model. It must correspond to
            the covariate time series that has been used with the :func:`fit()` method for training, and it must
            contain at least the next `n` time steps/indices after the end of the training target series.
        num_samples
            Number of times a prediction is sampled from a probabilistic model. Must be `1` for deterministic models.
        verbose
            Optionally, set the prediction verbosity. Not effective for all models.
        show_warnings
            Optionally, control whether warnings are shown. Not effective for all models.

        Returns
        -------
        TimeSeries, a single time series containing the `n` next points after then end of the training series.
        """

        super().predict(n, num_samples)

        # avoid generating encodings again if subclass has already generated them
        if not self._supress_generate_predict_encoding:
            self._verify_passed_predict_covariates(future_covariates)
            if self.encoders is not None and self.encoders.encoding_available:
                _, future_covariates = self.generate_predict_encodings(
                    n=n,
                    series=self.training_series,
                    past_covariates=None,
                    future_covariates=future_covariates,
                )

        if future_covariates is not None:
            start = self.training_series.end_time() + self.training_series.freq

            invalid_time_span_error = (
                f"For the given forecasting horizon `n={n}`, the provided `future_covariates` "
                f"series must contain at least the next `n={n}` time steps/indices after the "
                f"end of the target `series` that was used to train the model."
            )

            # we raise an error here already to avoid getting error from empty TimeSeries creation
            raise_if_not(
                future_covariates.end_time() >= start, invalid_time_span_error, logger
            )

            offset = (
                n - 1
                if isinstance(future_covariates.time_index, pd.DatetimeIndex)
                else n
            )
            future_covariates = future_covariates.slice(
                start, start + offset * self.training_series.freq
            )

            raise_if_not(
                len(future_covariates) == n,
                invalid_time_span_error,
                logger,
            )

        return self._predict(
            n, future_covariates=future_covariates, num_samples=num_samples, **kwargs
        )

    @abstractmethod
    def _predict(
        self,
        n: int,
        future_covariates: Optional[TimeSeries] = None,
        num_samples: int = 1,
        verbose: bool = False,
        **kwargs,
    ) -> TimeSeries:
        """Forecasts values for a certain number of time steps after the end of the series.
        DualCovariatesModels must implement the predict logic in this method.
        """

    @property
    def _model_encoder_settings(
        self,
    ) -> tuple[
        Optional[int],
        Optional[int],
        bool,
        bool,
        Optional[list[int]],
        Optional[list[int]],
    ]:
        return None, None, False, True, None, None

    def _verify_passed_predict_covariates(self, future_covariates):
        """Simple check if user supplied/did not supply covariates as done at fitting time."""
        if self._expect_future_covariates and future_covariates is None:
            raise_log(
                ValueError(
                    "The model has been trained with `future_covariates` variable. Some matching "
                    "`future_covariates` variables have to be provided to `predict()`."
                )
            )
        if not self._expect_future_covariates and future_covariates is not None:
            raise_log(
                ValueError(
                    "The model has been trained without `future_covariates` variable, but the "
                    "`future_covariates` parameter provided to `predict()` is not None.",
                )
            )

    @property
    def _supress_generate_predict_encoding(self) -> bool:
        """Controls whether encodings should be generated in :func:`FutureCovariatesLocalForecastingModel.predict()``"""
        return False

    @property
    def extreme_lags(
        self,
    ) -> tuple[
        Optional[int],
        Optional[int],
        Optional[int],
        Optional[int],
        Optional[int],
        Optional[int],
        int,
        Optional[int],
    ]:
        # TODO: LocalForecastingModels do not yet handle extreme lags properly. Especially
        #  TransferableFutureCovariatesLocalForecastingModel, where there is a difference between fit and predict mode)
        #  do not yet. In general, Local models train on the entire series (input=output), different to Global models
        #  that use an input to predict an output.
        return -self.min_train_series_length, -1, None, None, 0, 0, 0, None


class TransferableFutureCovariatesLocalForecastingModel(
    FutureCovariatesLocalForecastingModel, ABC
):
    """The base class for transferable future covariates "local" forecasting models, handling single uni- or
    multivariate target and optional future covariates time series. Additionally, at prediction time, it can be
    applied to new data unrelated to the original series used for fitting the model.

    Transferable Future Covariates Local Forecasting Models (TFC-LFM) are models that can be trained on a single uni-
    or multivariate target and optional future covariates series. Additionally, at prediction time, it can be applied
    to new data unrelated to the original series used for fitting the model. Currently in Darts, all models in this
    category wrap to statsmodel models such as VARIMA. TFC-LFMs usually train on the entire target and future covariates
    series supplied when calling :func:`fit()` at once. They can also predict in one go with :func:`predict()`
    for any number of predictions `n` after the end of the training series. When using future covariates, the values
    for the future `n` prediction steps must be given in the covariate series.

    All implementations must implement the :func:`_fit()` and :func:`_predict()` methods.
    """

    def predict(
        self,
        n: int,
        series: Optional[TimeSeries] = None,
        future_covariates: Optional[TimeSeries] = None,
        num_samples: int = 1,
        verbose: bool = False,
        show_warnings: bool = True,
        **kwargs,
    ) -> TimeSeries:
        """If the `series` parameter is not set, forecasts values for `n` time steps after the end of the training
        series. If some future covariates were specified during the training, they must also be specified here.

        If the `series` parameter is set, forecasts values for `n` time steps after the end of the new target
        series. If some future covariates were specified during the training, they must also be specified here.

        Parameters
        ----------
        n
            Forecast horizon - the number of time steps after the end of the series for which to produce predictions.
        series
            Optionally, a new target series whose future values will be predicted. Defaults to `None`, meaning that the
            model will forecast the future value of the training series.
        future_covariates
            The time series of future-known covariates which can be fed as input to the model. It must correspond to
            the covariate time series that has been used with the :func:`fit()` method for training.

            If `series` is not set, it must contain at least the next `n` time steps/indices after the end of the
            training target series. If `series` is set, it must contain at least the time steps/indices corresponding
            to the new target series (historic future covariates), plus the next `n` time steps/indices after the end.
        num_samples
            Number of times a prediction is sampled from a probabilistic model. Must be `1` for deterministic models.
        verbose
            Optionally, set the prediction verbosity. Not effective for all models.
        show_warnings
            Optionally, control whether warnings are shown. Not effective for all models.

        Returns
        -------
        TimeSeries, a single time series containing the `n` next points after then end of the training series.
        """
        self._verify_passed_predict_covariates(future_covariates)
        if self.encoders is not None and self.encoders.encoding_available:
            _, future_covariates = self.generate_predict_encodings(
                n=n,
                series=series if series is not None else self.training_series,
                past_covariates=None,
                future_covariates=future_covariates,
            )

        historic_future_covariates = None

        if series is not None and future_covariates:
            raise_if_not(
                future_covariates.start_time() <= series.start_time()
                and future_covariates.end_time() >= series.end_time() + n * series.freq,
                "The provided `future_covariates` related to the new target series must contain at least the same time"
                "steps/indices as the target `series` + `n`.",
                logger,
            )
            # splitting the future covariates
            (
                historic_future_covariates,
                future_covariates,
            ) = future_covariates.split_after(series.end_time())

            # in case future covariates have more values on the left end side that we don't need
            if not series.has_same_time_as(historic_future_covariates):
                historic_future_covariates = historic_future_covariates.slice_intersect(
                    series
                )

        # FutureCovariatesLocalForecastingModel performs some checks on self.training_series. We temporary replace
        # that with the new ts
        if series is not None:
            self._orig_training_series = self.training_series
            self.training_series = series

        result = super().predict(
            n=n,
            series=series,
            historic_future_covariates=historic_future_covariates,
            future_covariates=future_covariates,
            num_samples=num_samples,
            **kwargs,
        )

        # restoring the original training ts
        if series is not None:
            self.training_series = self._orig_training_series

        return result

    def generate_predict_encodings(
        self,
        n: int,
        series: Union[TimeSeries, Sequence[TimeSeries]],
        past_covariates: Optional[Union[TimeSeries, Sequence[TimeSeries]]] = None,
        future_covariates: Optional[Union[TimeSeries, Sequence[TimeSeries]]] = None,
    ) -> tuple[
        Union[TimeSeries, Sequence[TimeSeries]], Union[TimeSeries, Sequence[TimeSeries]]
    ]:
        raise_if(
            self.encoders is None or not self.encoders.encoding_available,
            "Encodings are not available. Consider adding parameter `add_encoders` at model creation and fitting the "
            "model with `model.fit()` before.",
            logger=logger,
        )
        return self.generate_fit_predict_encodings(
            n=n,
            series=series,
            past_covariates=past_covariates,
            future_covariates=future_covariates,
        )

    @abstractmethod
    def _predict(
        self,
        n: int,
        series: Optional[TimeSeries] = None,
        historic_future_covariates: Optional[TimeSeries] = None,
        future_covariates: Optional[TimeSeries] = None,
        num_samples: int = 1,
        verbose: bool = False,
    ) -> TimeSeries:
        """Forecasts values for a certain number of time steps after the end of the series.
        TransferableFutureCovariatesLocalForecastingModel must implement the predict logic in this method.
        """

    @property
    def supports_transferrable_series_prediction(self) -> bool:
        """
        Whether the model supports prediction for any input `series`.
        """
        return True

    @property
    def _supports_non_retrainable_historical_forecasts(self) -> bool:
        return True

    @property
    def _supress_generate_predict_encoding(self) -> bool:
        return True<|MERGE_RESOLUTION|>--- conflicted
+++ resolved
@@ -654,8 +654,7 @@
         fit_kwargs: Optional[dict[str, Any]] = None,
         predict_kwargs: Optional[dict[str, Any]] = None,
         sample_weight: Optional[Union[TimeSeries, Sequence[TimeSeries], str]] = None,
-<<<<<<< HEAD
-    ) -> Union[TimeSeries, List[TimeSeries], List[List[TimeSeries]]]:
+    ) -> Union[TimeSeries, list[TimeSeries], list[list[TimeSeries]]]:
         """Generates historical forecasts by simulating predictions at various points in time throughout the history of
         the provided (potentially multiple) `series`. This process involves retrospectively applying the model to
         different time steps, as if the forecasts were made in real-time at those specific moments. This allows for an
@@ -688,25 +687,6 @@
         `series.freq * stride`.
         If `last_points_only=False`, it will instead return a list (or a sequence of lists) of the full historical
         forecast series each with frequency `series.freq`.
-=======
-    ) -> Union[TimeSeries, list[TimeSeries], list[list[TimeSeries]]]:
-        """Compute the historical forecasts that would have been obtained by this model on
-        (potentially multiple) `series`.
-
-        This method repeatedly builds a training set: either expanding from the beginning of `series` or moving with
-        a fixed length `train_length`. It trains the model on the training set, emits a forecast of length equal to
-        forecast_horizon, and then moves the end of the training set forward by `stride` time steps.
-
-        By default, this method will return one (or a sequence of) single time series made up of
-        the last point of each historical forecast.
-        This time series will thus have a frequency of ``series.freq * stride``.
-        If `last_points_only` is set to `False`, it will instead return one (or a sequence of) list of the
-        historical forecasts series.
-
-        By default, this method always re-trains the models on the entire available history, corresponding to an
-        expanding window strategy. If `retrain` is set to `False`, the model must have been fit before. This is not
-        supported by all models.
->>>>>>> bb249993
 
         Parameters
         ----------
@@ -1248,14 +1228,8 @@
         fit_kwargs: Optional[dict[str, Any]] = None,
         predict_kwargs: Optional[dict[str, Any]] = None,
         sample_weight: Optional[Union[TimeSeries, Sequence[TimeSeries], str]] = None,
-<<<<<<< HEAD
-    ) -> Union[float, np.ndarray, List[float], List[np.ndarray]]:
+    ) -> Union[float, np.ndarray, list[float], list[np.ndarray]]:
         """Compute error values that the model produced for historical forecasts on (potentially multiple) `series`.
-=======
-    ) -> Union[float, np.ndarray, list[float], list[np.ndarray]]:
-        """Compute error values that the model would have produced when
-        used on (potentially multiple) `series`.
->>>>>>> bb249993
 
         If `historical_forecasts` are provided, the metric(s) (given by the `metric` function) is evaluated directly on
         all forecasts and actual values. The same `series` and `last_points_only` value must be passed that were used
@@ -1864,23 +1838,13 @@
         show_warnings: bool = True,
         predict_likelihood_parameters: bool = False,
         enable_optimization: bool = True,
-<<<<<<< HEAD
-        metric_kwargs: Optional[Dict[str, Any]] = None,
-        fit_kwargs: Optional[Dict[str, Any]] = None,
-        predict_kwargs: Optional[Dict[str, Any]] = None,
-        sample_weight: Optional[Union[TimeSeries, Sequence[TimeSeries], str]] = None,
-        values_only: bool = False,
-    ) -> Union[TimeSeries, List[TimeSeries], List[List[TimeSeries]]]:
-        """Compute the residuals that the model produced for historical forecasts on (potentially multiple) `series`.
-=======
         metric_kwargs: Optional[dict[str, Any]] = None,
         fit_kwargs: Optional[dict[str, Any]] = None,
         predict_kwargs: Optional[dict[str, Any]] = None,
+        sample_weight: Optional[Union[TimeSeries, Sequence[TimeSeries], str]] = None,
         values_only: bool = False,
-        sample_weight: Optional[Union[TimeSeries, Sequence[TimeSeries], str]] = None,
     ) -> Union[TimeSeries, list[TimeSeries], list[list[TimeSeries]]]:
-        """Compute the residuals produced by this model on a (or sequence of) `TimeSeries`.
->>>>>>> bb249993
+        """Compute the residuals that the model produced for historical forecasts on (potentially multiple) `series`.
 
         This function computes the difference (or one of Darts' "per time step" metrics) between the actual
         observations from `series` and the fitted values obtained by training the model on `series` (or using a
