--- conflicted
+++ resolved
@@ -13,13 +13,9 @@
 """
 import copy
 import inspect
-<<<<<<< HEAD
-from abc import ABC, ABCMeta, abstractmethod
-=======
 import time
 from abc import ABC, ABCMeta, abstractmethod
 from collections import OrderedDict
->>>>>>> cbe49bf0
 from itertools import product
 from random import sample
 from typing import Any, Callable, Dict, List, Optional, Sequence, Tuple, Union
@@ -30,12 +26,6 @@
 from darts import metrics
 from darts.logging import get_logger, raise_if, raise_if_not, raise_log
 from darts.timeseries import TimeSeries
-<<<<<<< HEAD
-from darts.utils import (_build_tqdm_iterator,
-                         _historical_forecasts_general_checks, _parallel_apply,
-                         _with_sanity_checks)
-from darts.utils.timeseries_generation import _generate_index
-=======
 from darts.utils import (
     _build_tqdm_iterator,
     _historical_forecasts_general_checks,
@@ -46,7 +36,6 @@
     _build_forecast_series,
     _generate_new_dates,
 )
->>>>>>> cbe49bf0
 
 logger = get_logger(__name__)
 
