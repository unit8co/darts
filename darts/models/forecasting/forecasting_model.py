"""
Forecasting Model Base Classes

A forecasting model captures the future values of a time series as a function of the past as follows:

.. math:: y_{t+1} = f(y_t, y_{t-1}, ..., y_1),

where :math:`y_t` represents the time series' value(s) at time :math:`t`.

The main functions are `fit()` and `predict()`. `fit()` learns the function `f()`, over the history of
one or several time series. The function `predict()` applies `f()` on one or several time series in order
to obtain forecasts for a desired number of time stamps into the future.
"""
import copy
import datetime
import inspect
import os
import pickle
import time
from abc import ABC, ABCMeta, abstractmethod
from collections import OrderedDict
from itertools import product
from random import sample
from typing import Any, BinaryIO, Callable, Dict, List, Optional, Sequence, Tuple, Union

import numpy as np
import pandas as pd

from darts import metrics
from darts.dataprocessing.encoders import SequentialEncoder
from darts.logging import get_logger, raise_if, raise_if_not, raise_log
from darts.timeseries import TimeSeries
from darts.utils import (
    _build_tqdm_iterator,
    _historical_forecasts_general_checks,
    _parallel_apply,
    _retrain_wrapper,
    _with_sanity_checks,
)
from darts.utils.timeseries_generation import (
    _build_forecast_series,
    _generate_new_dates,
    generate_index,
)
from darts.utils.utils import drop_after_index, drop_before_index, series2seq

logger = get_logger(__name__)


class ModelMeta(ABCMeta):
    """Meta class to store parameters used at model creation.

    When creating a model instance, the parameters are extracted as follows:

        1)  Get the model's __init__ signature and store all arg and kwarg
            names as well as default values (empty for args) in an ordered
            dict `all_params`.
        2)  Replace the arg values from `all_params` with the positional
            args used at model creation.
        3)  Remove args from `all_params` that were not passed as positional
            args at model creation. This will enforce that an error is raised
            if not all positional args were passed. If all positional args
            were passed, no parameter will be removed.
        4)  Update `all_params` kwargs with optional kwargs from model creation.
        5)  Save `all_params` to the model.
        6)  Call (create) the model with `all_params`.
    """

    def __call__(cls, *args, **kwargs):
        # 1) get all default values from class' __init__ signature
        sig = inspect.signature(cls.__init__)
        all_params = OrderedDict(
            [
                (p.name, p.default)
                for p in sig.parameters.values()
                if not p.name == "self"
            ]
        )

        # 2) fill params with positional args
        for param, arg in zip(all_params, args):
            all_params[param] = arg

        # 3) remove args which were not set (and are per default empty)
        remove_params = []
        for param, val in all_params.items():
            if val is sig.parameters[param].empty:
                remove_params.append(param)
        for param in remove_params:
            all_params.pop(param)

        # 4) update defaults with actual model call parameters and store
        all_params.update(kwargs)

        # 5) save parameters in model
        cls._model_call = all_params

        # 6) call model
        return super().__call__(**all_params)


class ForecastingModel(ABC, metaclass=ModelMeta):
    """The base class for forecasting models. It defines the *minimal* behavior that all forecasting models have to
    support. The signatures in this base class are for "local" models handling only one univariate series and no
    covariates. Sub-classes can handle more complex cases.
    """

    @abstractmethod
    def __init__(self, *args, **kwargs):
        # The series, and covariates used for training the model through the `fit()` function.
        # This is only used if the model has been fit on one time series.
        self.training_series: Optional[TimeSeries] = None
        self.past_covariate_series: Optional[TimeSeries] = None
        self.future_covariate_series: Optional[TimeSeries] = None
        self.static_covariates: Optional[pd.DataFrame] = None

        self._expect_past_covariates, self._expect_future_covariates = False, False

<<<<<<< HEAD
=======
        self._uses_past_covariates, self._uses_future_covariates = False, False

>>>>>>> 9a12346a
        # state; whether the model has been fit (on a single time series)
        self._fit_called = False

        # extract and store sub class model creation parameters
        self._model_params = self._extract_model_creation_params()

        if "add_encoders" not in kwargs:
            raise_log(
                NotImplementedError(
                    "Model subclass must pass the `add_encoders` parameter to base class."
                ),
                logger=logger,
            )

        # by default models do not use encoders
        self.add_encoders = kwargs["add_encoders"]
        self.encoders: Optional[SequentialEncoder] = None

    @abstractmethod
    def fit(self, series: TimeSeries) -> "ForecastingModel":
        """Fit/train the model on the provided series.

        Parameters
        ----------
        series
            A target time series. The model will be trained to forecast this time series.

        Returns
        -------
        self
            Fitted model.
        """
        raise_if_not(
            len(series) >= self.min_train_series_length,
            "Train series only contains {} elements but {} model requires at least {} entries".format(
                len(series), str(self), self.min_train_series_length
            ),
        )
        self.training_series = series
        self._fit_called = True

        if series.has_range_index:
            self._supports_range_index()

    def _supports_range_index(self) -> bool:
        """Checks if the forecasting model supports a range index.
        Some models may not support this, if for instance they rely on underlying dates.

        By default, returns True. Needs to be overwritten by models that do not support
        range indexing and raise meaningful exception.
        """
        return True

    def _is_probabilistic(self) -> bool:
        """
        Checks if the forecasting model supports probabilistic predictions.
        By default, returns False. Needs to be overwritten by models that do support
        probabilistic predictions.
        """
        return False

    def _supports_non_retrainable_historical_forecasts(self) -> bool:
        """
        Checks if the forecasting model supports historical forecasts without retraining
        the model. By default, returns False. Needs to be overwritten by models that do
        support historical forecasts without retraining.
        """
        return False

    @property
    def supports_past_covariates(self):
        return "past_covariates" in inspect.signature(self.fit).parameters.keys()

    @property
    def supports_future_covariates(self):
        return "future_covariates" in inspect.signature(self.fit).parameters.keys()

    @property
    def uses_past_covariates(self):
        """
        Whether the model uses past covariates, once fitted.
        """
        return self._uses_past_covariates

    @property
    def uses_future_covariates(self):
        """
        Whether the model uses future covariates, once fitted.
        """
        return self._uses_future_covariates

    @abstractmethod
    def predict(self, n: int, num_samples: int = 1) -> TimeSeries:
        """Forecasts values for `n` time steps after the end of the training series.

        Parameters
        ----------
        n
            Forecast horizon - the number of time steps after the end of the series for which to produce predictions.
        num_samples
            Number of times a prediction is sampled from a probabilistic model. Should be left set to 1
            for deterministic models.

        Returns
        -------
        TimeSeries
            A time series containing the `n` next points after then end of the training series.
        """
        if not self._fit_called:
            raise_log(
                ValueError(
                    "The model must be fit before calling predict(). "
                    "For global models, if predict() is called without specifying a series, "
                    "the model must have been fit on a single training series."
                ),
                logger,
            )

        if not self._is_probabilistic() and num_samples > 1:
            raise_log(
                ValueError(
                    "`num_samples > 1` is only supported for probabilistic models."
                ),
                logger,
            )

    def _fit_wrapper(
        self,
        series: TimeSeries,
        past_covariates: Optional[TimeSeries],
        future_covariates: Optional[TimeSeries],
    ):
        self.fit(series)

    def _predict_wrapper(
        self,
        n: int,
        series: TimeSeries,
        past_covariates: Optional[TimeSeries],
        future_covariates: Optional[TimeSeries],
        num_samples: int,
        verbose: bool = False,
    ) -> TimeSeries:
        return self.predict(n, num_samples=num_samples, verbose=verbose)

    @property
    def min_train_series_length(self) -> int:
        """
        Class property defining the minimum required length for the training series.
        This function/property should be overridden if a value higher than 3 is required.
        """
        return 3

    @property
    def extreme_lags(
        self,
    ) -> Tuple[
        Optional[int],
        Optional[int],
        Optional[int],
        Optional[int],
        Optional[int],
    ]:
        """
        A 5-tuple containing in order:
        (minimum target lag, maximum target lag, min past covariate lag, min future covariate lag, max future covariate
        lag). If 0 is the index of the first prediction, then all lags are relative to this index, except for the
        maximum target lag, which is relative to the last element of the time series before the first prediction.
        See examples below.

        If the model wasn't fitted with:
            - target lag (concerning RegressionModels only) the first element should be `None`.

            - past covariates, the third element should be `None`.

            - future covariates, the fourth and fifth elements should be `None`.

        Should be overridden by models that use past or future covariates, and/or for model that have minimum target
        lag and maximum target lags potentially different from -1 and 1.

        Notes
        -----
        maximum target lag (second value) cannot be `None` and is always larger than 1.
        Examples
        --------
        >>> model = LinearRegressionModel(lags=3, output_chunk_length=2)
        >>> model.fit(train_series)
        >>> model.extreme_lags
        (-3, 2, None, None, None)
        >>> model = LinearRegressionModel(lags=[3, 5], past_covariates_lags = 4, output_chunk_length=7)
        >>> model.fit(train_series, past_covariates=past_covariates)
        >>> model.extreme_lags
        (-5, 7, -4, None, None)
        >>> model = LinearRegressionModel(lags=[3, 5], future_covariates_lags = [4, 6], output_chunk_length=7)
        >>> model.fit(train_series, future_covariates=future_covariates)
        >>> model.extreme_lags
        (-5, 7, None, 4, 6)
        >>> model = NBEATSModel(input_chunk_length=10, output_chunk_length=7)
        >>> model.fit(train_series)
        >>> model.extreme_lags
        (-10, 7, None, None, None)
        >>> model = NBEATSModel(input_chunk_length=10, output_chunk_length=7, future_covariates_lags=[4, 6])
        >>> model.fit(train_series, future_covariates)
        >>> model.extreme_lags
        (-10, 7, None, 4, 6)
        """

        return (-1, 1, None, None, None)

    @property
    def _training_sample_time_index_length(self) -> int:
        """
        Required time_index length for one training sample, for any model.
        """
        (
            min_target_lag,
            max_target_lag,
            min_past_cov_lag,
            min_future_cov_lag,
            max_future_cov_lag,
        ) = self.extreme_lags

        return max(
            max_target_lag,
            max_future_cov_lag if max_future_cov_lag else 0,
        ) - min(
            min_target_lag if min_target_lag else 0,
            min_past_cov_lag if min_past_cov_lag else 0,
            min_future_cov_lag if min_future_cov_lag else 0,
        )

    @property
    def _predict_sample_time_index_length(self) -> int:
        """
        Required time_index length for one predict sample, for any model.
         A predict sample is the minimum required set of series and covariates chunks to be able to predict
         a single point.
        """
        (
            min_target_lag,
            max_target_lag,
            min_past_cov_lag,
            min_future_cov_lag,
            max_future_cov_lag,
        ) = self.extreme_lags

        return (
            max_future_cov_lag
            if max_future_cov_lag
            else 0
            - min(
                min_target_lag if min_target_lag else 0,
                min_past_cov_lag if min_past_cov_lag else 0,
                min_future_cov_lag if min_future_cov_lag else 0,
            )
        )

    def _get_historical_forecastable_time_index(
        self,
        series: Optional[TimeSeries] = None,
        past_covariates: Optional[TimeSeries] = None,
        future_covariates: Optional[TimeSeries] = None,
        is_training: Optional[bool] = False,
    ) -> Union[pd.DatetimeIndex, pd.RangeIndex, None]:
        """
        Private function that returns the largest time_index representing the subset of each timestamps
        for which historical forecasts can be made, given the model's properties, the training series
        and the covariates.
            - If ``None`` is returned, there is no point where a forecast can be made.

            - If ``is_training=False``, it returns the time_index subset of predictable timestamps.

            - If ``is_training=True``, it returns the time_index subset of trainable timestamps. A trainable
            timestamp is a timestamp that has a training sample of length at least ``self.training_sample_length``
             preceding it.


        Parameters
        ----------
        series
            Optionally, a target series.
        past_covariates
            Optionally, a past covariates.
        future_covariates
            Optionally, a future covariates.
        is_training
            Whether the returned time_index should be taking into account the training.

        Returns
        -------
        Union[pd.DatetimeIndex, pd.RangeIndex, None]
            The longest time_index that can be used for historical forecasting.

        Examples
        --------
        >>> model = LinearRegressionModel(lags=3, output_chunk_length=2)
        >>> model.fit(train_series)
        >>> series = TimeSeries.from_times_and_values(pd.date_range('2000-01-01', '2000-01-10'), np.arange(10))
        >>> model._get_historical_forecastable_time_index(series=series, is_training=False)
        DatetimeIndex(['2000-01-04', '2000-01-05', '2000-01-06', '2000-01-07',
               '2000-01-08', '2000-01-09', '2000-01-10'],
              dtype='datetime64[ns]', freq='D')
        >>> model._get_historical_forecastable_time_index(series=series, is_training=True)
        DatetimeIndex(['2000-01-06', '2000-01-08', '2000-01-09', '2000-01-10'],
                dtype='datetime64[ns]', freq='D')

        >>> model = NBEATSModel(input_chunk_length=3, output_chunk_length=3)
        >>> model.fit(train_series, train_past_covariates)
        >>> series = TimeSeries.from_times_and_values(pd.date_range('2000-10-01', '2000-10-09'), np.arange(8))
        >>> past_covariates = TimeSeries.from_times_and_values(pd.date_range('2000-10-03', '2000-10-20'),
        np.arange(18))
        >>> model._get_historical_forecastable_time_index(series=series, past_covariates=past_covariates,
        is_training=False)
        DatetimeIndex(['2000-10-06', '2000-10-07', '2000-10-08', '2000-10-09'], dtype='datetime64[ns]', freq='D')
        >>> model._get_historical_forecastable_time_index(series=series, past_covariates=past_covariates,
        is_training=True)
        DatetimeIndex(['2000-10-09'], dtype='datetime64[ns]', freq='D') # Only one point is trainable, and
        # corresponds to the first point after we reach a common subset of timestamps of training_sample_length length.
        """

        (
            min_target_lag,
            max_target_lag,
            min_past_cov_lag,
            min_future_cov_lag,
            max_future_cov_lag,
        ) = self.extreme_lags

        intersect_ = None

        # target longest possible time index
        if (min_target_lag is not None) and (series is not None):
            intersect_ = generate_index(
                start=series.start_time()
                - (min_target_lag - max_target_lag) * series.freq
                if is_training
                else series.start_time() - min_target_lag * series.freq,
                end=series.end_time(),
                freq=series.freq,
            )

        # past covariates longest possible time index
        if (min_past_cov_lag is not None) and (past_covariates is not None):
            tmp_ = generate_index(
                start=past_covariates.start_time()
                - (min_past_cov_lag - max_target_lag) * past_covariates.freq
                if is_training
                else past_covariates.start_time()
                - min_past_cov_lag * past_covariates.freq,
                end=past_covariates.end_time(),
                freq=past_covariates.freq,
            )
            if intersect_ is not None:
                intersect_ = intersect_.intersection(tmp_)
            else:
                intersect_ = tmp_

        # future covariates longest possible time index
        if (min_future_cov_lag is not None) and (future_covariates is not None):
            tmp_ = generate_index(
                start=future_covariates.start_time()
                - (min_future_cov_lag - max_target_lag) * future_covariates.freq
                if is_training
                else future_covariates.start_time()
                - min_future_cov_lag * future_covariates.freq,
                end=future_covariates.end_time()
                - max_future_cov_lag * future_covariates.freq,
                freq=future_covariates.freq,
            )

            if intersect_ is not None:
                intersect_ = intersect_.intersection(tmp_)
            else:
                intersect_ = tmp_

        return intersect_ if len(intersect_) > 0 else None

    def _generate_new_dates(
        self, n: int, input_series: Optional[TimeSeries] = None
    ) -> Union[pd.DatetimeIndex, pd.RangeIndex]:
        """
        Generates `n` new dates after the end of the specified series
        """
        input_series = (
            input_series if input_series is not None else self.training_series
        )
        return _generate_new_dates(n=n, input_series=input_series)

    def _build_forecast_series(
        self,
        points_preds: Union[np.ndarray, Sequence[np.ndarray]],
        input_series: Optional[TimeSeries] = None,
    ) -> TimeSeries:
        """
        Builds a forecast time series starting after the end of the training time series, with the
        correct time index (or after the end of the input series, if specified).
        """
        input_series = (
            input_series if input_series is not None else self.training_series
        )
        return _build_forecast_series(points_preds, input_series)

    def _historical_forecasts_sanity_checks(self, *args: Any, **kwargs: Any) -> None:
        """Sanity checks for the historical_forecasts function

        Parameters
        ----------
        args
            The args parameter(s) provided to the historical_forecasts function.
        kwargs
            The kwargs parameter(s) provided to the historical_forecasts function.

        Raises
        ------
        ValueError
            when a check on the parameter does not pass.
        """
        # parse args and kwargs
        series = args[0]
        _historical_forecasts_general_checks(series, kwargs)

    def _get_last_prediction_time(self, series, forecast_horizon, overlap_end):
        if overlap_end:
            last_valid_pred_time = series.time_index[-1]
        else:
            last_valid_pred_time = series.time_index[-forecast_horizon]

        return last_valid_pred_time

    @_with_sanity_checks("_historical_forecasts_sanity_checks")
    def historical_forecasts(
        self,
        series: Union[TimeSeries, Sequence[TimeSeries]],
        past_covariates: Optional[Union[TimeSeries, Sequence[TimeSeries]]] = None,
        future_covariates: Optional[Union[TimeSeries, Sequence[TimeSeries]]] = None,
        num_samples: int = 1,
        train_length: Optional[int] = None,
        start: Optional[Union[pd.Timestamp, float, int]] = None,
        forecast_horizon: int = 1,
        stride: int = 1,
        retrain: Union[bool, int, Callable[..., bool]] = True,
        overlap_end: bool = False,
        last_points_only: bool = True,
        verbose: bool = False,
    ) -> Union[
        TimeSeries, List[TimeSeries], Sequence[TimeSeries], Sequence[List[TimeSeries]]
    ]:

        """Compute the historical forecasts that would have been obtained by this model on
        (potentially multiple) `series`.

        This method uses an expanding training window;
        it repeatedly builds a training set from the beginning of `series`. It trains the
        model on the training set, emits a forecast of length equal to forecast_horizon, and then moves
        the end of the training set forward by `stride` time steps.

        By default, this method will return one (or a sequence of) single time series made up of
        the last point of each historical forecast.
        This time series will thus have a frequency of ``series.freq * stride``.
        If `last_points_only` is set to False, it will instead return one (or a sequence of) list of the
        historical forecasts series.

        By default, this method always re-trains the models on the entire available history,
        corresponding to an expanding window strategy.
        If `retrain` is set to False, the model will only be trained on the initial training window
        (up to `start` time stamp), and only if it has not been trained before. This is not
        supported by all models.

        Parameters
        ----------
        series
            One or multiple target time series to use to successively train and evaluate
            the historical forecasts.
        past_covariates
            Optionally, one (or a sequence of) past-observed covariate series.
            This applies only if the model supports past covariates.
        future_covariates
            Optionally, one (or a sequence of) of future-known covariate series.
            This applies only if the model supports future covariates.
        num_samples
            Number of times a prediction is sampled from a probabilistic model. Should be left set to 1
            for deterministic models.
        train_length
            Number of time steps in our training set (size of backtesting window to train on).
            Default is set to train_length=None where it takes all available time steps up until prediction time,
            otherwise the moving window strategy is used. If larger than the number of time steps available, all steps
            up until prediction time are used, as in default case. Needs to be at least min_train_series_length.
        start
            The first point of time at which a prediction is computed for a future time.
            This parameter supports 3 different data types: ``float``, ``int`` and ``pandas.Timestamp``.
            In the case of ``float``, the parameter will be treated as the proportion of the time series
            that should lie before the first prediction point.
            In the case of ``int``, the parameter will be treated as an integer index to the time index of
            `series` that will be used as first prediction time.
            In case of ``pandas.Timestamp``, this time stamp will be used to determine the first prediction time
            directly.
            If `start` is not specified, the first prediction time will automatically be set to :
                 - the first predictable point if `retrain` is False

                 - the first trainable point if `retrain` is True and `train_length` is None

                 - the first trainable point + `train_length` otherwise
        forecast_horizon
            The forecast horizon for the predictions
        stride
            The number of time steps between two consecutive predictions.
        retrain
            Whether and/or on which condition to retrain the model before predicting.
            This parameter supports 3 different datatypes: ``bool``, (positive) ``int``, and
            ``Callable`` (returning a ``bool``).
            In the case of ``bool``: retrain the model at each step (`True`), or never retrains the model (`False`).
            In the case of ``int``: the model is retrained every `retrain` iterations.
            In the case of ``Callable``: the model is retrained whenever callable returns `True`.
            Arguments passed to the callable are as follows:

                - `pred_time (pd.Timestamp or int)`: timestamp of forecast time (end of the training series)
                - `train_series (TimeSeries)`: train series up to `pred_time`
                - `past_covariates (TimeSeries)`: past_covariates series up to `pred_time`
                - `future_covariates (TimeSeries)`: future_covariates series up
                  to `min(pred_time + series.freq * forecast_horizon, series.end_time())`

            Note: some models do require being retrained every time
            and do not support anything else than `retrain=True`.
        overlap_end
            Whether the returned forecasts can go beyond the series' end or not
        last_points_only
            Whether to retain only the last point of each historical forecast.
            If set to True, the method returns a single ``TimeSeries`` containing the successive point forecasts.
            Otherwise returns a list of historical ``TimeSeries`` forecasts.
        verbose
            Whether to print progress
        Returns
        -------
        TimeSeries or List[TimeSeries] or List[List[TimeSeries]]
            If `last_points_only` is set to True and a single series is provided in input,
            a single ``TimeSeries`` is returned, which contains the the historical forecast
            at the desired horizon.

            A ``List[TimeSeries]`` is returned if either `series` is a ``Sequence`` of ``TimeSeries``,
            or if `last_points_only` is set to False. A list of lists is returned if both conditions are met.
            In this last case, the outer list is over the series provided in the input sequence,
            and the inner lists contain the different historical forecasts.
        """

        # only GlobalForecastingModels support historical forecastings without retraining the model
        base_class_name = self.__class__.__base__.__name__
        raise_if(
            (isinstance(retrain, Callable) or int(retrain) != 1)
            and (not self._supports_non_retrainable_historical_forecasts()),
            f"{base_class_name} does not support historical forecastings with `retrain` set to `False`. "
            f"For now, this is only supported with GlobalForecastingModels such as TorchForecastingModels. "
            f"For more information, read the documentation for `retrain` in `historical_forecasts()`",
            logger,
        )

        if train_length and not isinstance(train_length, int):
            raise_log(
                TypeError("If not None, train_length needs to be an integer."),
                logger,
            )
        elif (train_length is not None) and train_length < 1:
            raise_log(
                ValueError("If not None, train_length needs to be positive."),
                logger,
            )
        elif (
            train_length is not None
        ) and train_length < self._training_sample_time_index_length:
            raise_log(
                ValueError(
                    "train_length is too small for the training requirements of this model"
                ),
                logger,
            )

        if isinstance(retrain, bool) or (isinstance(retrain, int) and retrain >= 0):
            retrain_func = _retrain_wrapper(
                lambda counter: counter % int(retrain) == 0 if retrain else False
            )

        elif isinstance(retrain, Callable):
            retrain_func = _retrain_wrapper(retrain)

        else:
            raise_log(
                ValueError(
                    "`retrain` argument must be either `bool`, positive `int` or `Callable` (returning `bool`)"
                ),
                logger,
            )
        retrain_func_signature = tuple(
            inspect.signature(retrain_func).parameters.keys()
        )

        series = series2seq(series)
        past_covariates = series2seq(past_covariates)
        future_covariates = series2seq(future_covariates)

        # If the model has never been fitted before using historical_forecasts,
        # we need to know if it uses past or future covariates. The only possible assumption is that
        # the user is using the same covariates as they would in the fit method.
        if self._fit_called is False:
            if past_covariates is not None:
                self._uses_past_covariates = True
            if future_covariates is not None:
                self._uses_future_covariates = True

        if len(series) == 1:
            # Use tqdm on the outer loop only if there's more than one series to iterate over
            # (otherwise use tqdm on the inner loop).
            outer_iterator = series
        else:
            outer_iterator = _build_tqdm_iterator(series, verbose)

        forecasts_list = []
        for idx, series_ in enumerate(outer_iterator):

            past_covariates_ = past_covariates[idx] if past_covariates else None
            future_covariates_ = future_covariates[idx] if future_covariates else None

            # Determines the time index the historical forecasts will be made on
            historical_forecasts_time_index = (
                self._get_historical_forecastable_time_index(
                    series_,
                    past_covariates_,
                    future_covariates_,
                    (retrain is not False) or (not self._fit_called),
                )
            )

            # We also need the first value timestamp to be used for prediction or training
            min_timestamp = (
                historical_forecasts_time_index[0]
                - (
                    self._training_sample_time_index_length
                    if retrain
                    else self._predict_sample_time_index_length
                )
                * series_.freq
            )

            if historical_forecasts_time_index is None:
                raise_log(
                    ValueError(
                        "Given the provided model, series and covariates, there is no timestamps "
                        f" where we can make a prediction or train the model (series index: {idx}). "
                        "Please check the time indexes of the series and covariates."
                    ),
                    logger,
                )

            # prepare the start parameter -> pd.Timestamp
            if start is not None:

                historical_forecasts_time_index = drop_before_index(
                    historical_forecasts_time_index,
                    series_.get_timestamp_at_point(start),
                )

            else:
                if (retrain is not False) or (not self._fit_called):

                    if train_length:
                        historical_forecasts_time_index = drop_before_index(
                            historical_forecasts_time_index,
                            historical_forecasts_time_index[0]
                            + max(
                                (
                                    train_length
                                    - self._training_sample_time_index_length
                                ),
                                0,
                            )
                            * series_.freq,
                        )
                    # if not we start training right away, but with 2 minimum points, so we start
                    # 1 time step after the first trainable point.
                    # (sklearn check that there are at least 2 points in the training set and it seems
                    # rather reasonable)
                    else:
                        historical_forecasts_time_index = drop_before_index(
                            historical_forecasts_time_index,
                            historical_forecasts_time_index[0] + 1 * series_.freq,
                        )

                    # if retrain is False, fit hasn't been called yet and train_length None,
                    # it means that the entire backtesting will be based on a set of two training samples
                    # at the first step, so we warn the user.
                    raise_if(
                        (not self._fit_called)
                        and (retrain is False)
                        and (not train_length),
                        " The model has not been fitted yet, and `start` and train_length are not specified. "
                        " The model is not retraining during the historical forecasts. Hence the "
                        "the first and only training would be done on 2 samples.",
                        logger,
                    )

            # build the prediction times in advance (to be able to use tqdm)
            last_valid_pred_time = self._get_last_prediction_time(
                series_,
                forecast_horizon,
                overlap_end,
            )

            historical_forecasts_time_index = drop_after_index(
                historical_forecasts_time_index, last_valid_pred_time
            )

            if len(series) == 1:
                # Only use tqdm if there's no outer loop
                iterator = _build_tqdm_iterator(
                    historical_forecasts_time_index[::stride], verbose
                )
            else:
                iterator = historical_forecasts_time_index[::stride]

            # Either store the whole forecasts or only the last points of each forecast, depending on last_points_only
            forecasts = []

            last_points_times = []
            last_points_values = []

            # iterate and forecast
            for _counter, pred_time in enumerate(iterator):

                # build the training series
                if min_timestamp > series_.time_index[0]:
                    train_series = series_.drop_before(
                        min_timestamp - 1 * series_.freq
                    ).drop_after(pred_time)
                else:
                    train_series = series_.drop_after(pred_time)

                if train_length and len(train_series) > train_length:
                    train_series = train_series[-train_length:]

                if (not self._fit_called) or retrain_func(
                    counter=_counter,
                    pred_time=pred_time,
                    train_series=train_series,
                    past_covariates=past_covariates_.drop_after(pred_time)
                    if past_covariates_
                    and ("past_covariates" in retrain_func_signature)
                    else None,
                    future_covariates=future_covariates_.drop_after(
                        min(
                            pred_time + train_series.freq * forecast_horizon,
                            series_.end_time(),
                        )
                    )
                    if future_covariates_
                    else None,
                ):
                    self._fit_wrapper(
                        series=train_series,
                        past_covariates=past_covariates_,
                        future_covariates=future_covariates_,
                    )

                forecast = self._predict_wrapper(
                    n=forecast_horizon,
                    series=train_series,
                    past_covariates=past_covariates_,
                    future_covariates=future_covariates_,
                    num_samples=num_samples,
                    verbose=verbose,
                )

                if last_points_only:
                    last_points_values.append(forecast.all_values(copy=False)[-1])
                    last_points_times.append(forecast.end_time())
                else:
                    forecasts.append(forecast)

            if last_points_only:
                forecasts_list.append(
                    TimeSeries.from_times_and_values(
                        generate_index(
                            start=last_points_times[0],
                            end=last_points_times[-1],
                            freq=series_.freq,
                        )[::stride],
                        np.array(last_points_values),
                        columns=series_.columns,
                        static_covariates=series_.static_covariates,
                        hierarchy=series_.hierarchy,
                    )
                )

            else:
                forecasts_list.append(forecasts)

        return forecasts_list if len(series) > 1 else forecasts_list[0]

    def backtest(
        self,
        series: Union[TimeSeries, Sequence[TimeSeries]],
        past_covariates: Optional[Union[TimeSeries, Sequence[TimeSeries]]] = None,
        future_covariates: Optional[Union[TimeSeries, Sequence[TimeSeries]]] = None,
        num_samples: int = 1,
        train_length: Optional[int] = None,
        start: Optional[Union[pd.Timestamp, float, int]] = None,
        forecast_horizon: int = 1,
        stride: int = 1,
        retrain: Union[bool, int, Callable[..., bool]] = True,
        overlap_end: bool = False,
        last_points_only: bool = False,
        metric: Union[
            Callable[[TimeSeries, TimeSeries], float],
            List[Callable[[TimeSeries, TimeSeries], float]],
        ] = metrics.mape,
        reduction: Union[Callable[[np.ndarray], float], None] = np.mean,
        verbose: bool = False,
    ) -> Union[float, List[float], Sequence[float], List[Sequence[float]]]:

        """Compute error values that the model would have produced when
        used on (potentially multiple) `series`.

        It repeatedly builds a training set from the beginning of `series`. It trains the
        current model on the training set, emits a forecast of length equal to forecast_horizon, and then moves
        the end of the
        training set forward by `stride` time steps. A metric (given by the `metric` function) is then evaluated
        on the forecast and the actual values. Finally, the method returns a `reduction` (the mean by default)
        of all these metric scores.

        By default, this method uses each historical forecast (whole) to compute error scores.
        If `last_points_only` is set to True, it will use only the last point of each historical
        forecast. In this case, no reduction is used.

        By default, this method always re-trains the models on the entire available history,
        corresponding to an expanding window strategy.
        If `retrain` is set to False (useful for models for which training might be time-consuming, such as
        deep learning models), the model will only be trained on the initial training window
        (up to `start` time stamp), and only if it has not been trained before. Then, at every iteration, the
        newly expanded input sequence will be fed to the model to produce the new output.

        Parameters
        ----------
        series
            The (or a sequence of) target time series to use to successively train and evaluate the historical forecasts
        past_covariates
            Optionally, one (or a sequence of) past-observed covariate series.
            This applies only if the model supports past covariates.
        future_covariates
            Optionally, one (or a sequence of) future-known covariate series.
            This applies only if the model supports future covariates.
        num_samples
            Number of times a prediction is sampled from a probabilistic model. Should be left set to 1
            for deterministic models.
        train_length
            Number of time steps in our training set (size of backtesting window to train on).
            Default is set to train_length=None where it takes all available time steps up until prediction time,
            otherwise the moving window strategy is used. If larger than the number of time steps available, all steps
            up until prediction time are used, as in default case. Needs to be at least min_train_series_length.
        start
            The first prediction time, at which a prediction is computed for a future time.
            This parameter supports 3 different types: ``float``, ``int`` and ``pandas.Timestamp``.
            In the case of ``float``, the parameter will be treated as the proportion of the time series
            that should lie before the first prediction point.
            In the case of ``int``, the parameter will be treated as an integer index to the time index of
            `series` that will be used as first prediction time.
            In case of ``pandas.Timestamp``, this time stamp will be used to determine the first prediction time
            directly.
            If `start` is not specified, the first prediction time will automatically be set to :
                 - the first predictable point if `retrain` is False

                 - the first trainable point if `retrain` is True and `train_length` is None

                 - the first trainable point + `train_length` otherwise
        forecast_horizon
            The forecast horizon for the point prediction.
        stride
            The number of time steps between two consecutive training sets.
        retrain
            Whether and/or on which condition to retrain the model before predicting.
            This parameter supports 3 different datatypes: ``bool``, (positive) ``int``, and
            ``Callable`` (returning a ``bool``).
            In the case of ``bool``: retrain the model at each step (`True`), or never retrains the model (`False`).
            In the case of ``int``: the model is retrained every `retrain` iterations.
            In the case of ``Callable``: the model is retrained whenever callable returns `True`.
            Arguments passed to the callable are as follows:

                - `pred_time (pd.Timestamp or int)`: timestamp of forecast time (end of the training series)
                - `train_series (TimeSeries)`: train series up to `pred_time`
                - `past_covariates (TimeSeries)`: past_covariates series up to `pred_time`
                - `future_covariates (TimeSeries)`: future_covariates series up
                  to `min(pred_time + series.freq * forecast_horizon, series.end_time())`

            Note: some models do require being retrained every time
            and do not support anything else than `retrain=True`.
        overlap_end
            Whether the returned forecasts can go beyond the series' end or not
        last_points_only
            Whether to use the whole historical forecasts or only the last point of each forecast to compute the error
        metric
            A function or a list of function that takes two ``TimeSeries`` instances as inputs and returns an
            error value.
        reduction
            A function used to combine the individual error scores obtained when `last_points_only` is set to False.
            When providing several metric functions, the function will receive the argument `axis = 0` to obtain single
            value for each metric function.
            If explicitly set to `None`, the method will return a list of the individual error scores instead.
            Set to ``np.mean`` by default.
        verbose
            Whether to print progress
        Returns
        -------
        float or List[float] or List[List[float]]
            The (sequence of) error score on a series, or list of list containing error scores for each
            provided series and each sample.
        """

        forecasts = self.historical_forecasts(
            series=series,
            past_covariates=past_covariates,
            future_covariates=future_covariates,
            num_samples=num_samples,
            train_length=train_length,
            start=start,
            forecast_horizon=forecast_horizon,
            stride=stride,
            retrain=retrain,
            overlap_end=overlap_end,
            last_points_only=last_points_only,
            verbose=verbose,
        )

        series = series2seq(series)
        if len(series) == 1:
            forecasts = [forecasts]

        if not isinstance(metric, list):
            metric = [metric]

        backtest_list = []
        for idx, target_ts in enumerate(series):
            if last_points_only:
                errors = [metric_f(target_ts, forecasts[idx]) for metric_f in metric]
                if len(errors) == 1:
                    errors = errors[0]
                backtest_list.append(errors)
            else:

                errors = [
                    [metric_f(series, f) for metric_f in metric]
                    if len(metric) > 1
                    else metric[0](series, f)
                    for f in forecasts[idx]
                ]

                if reduction is None:
                    backtest_list.append(errors)
                else:
                    backtest_list.append(reduction(np.array(errors), axis=0))

        return backtest_list if len(backtest_list) > 1 else backtest_list[0]

    @classmethod
    def gridsearch(
        model_class,
        parameters: dict,
        series: TimeSeries,
        past_covariates: Optional[TimeSeries] = None,
        future_covariates: Optional[TimeSeries] = None,
        forecast_horizon: Optional[int] = None,
        stride: int = 1,
        start: Union[pd.Timestamp, float, int] = 0.5,
        last_points_only: bool = False,
        val_series: Optional[TimeSeries] = None,
        use_fitted_values: bool = False,
        metric: Callable[[TimeSeries, TimeSeries], float] = metrics.mape,
        reduction: Callable[[np.ndarray], float] = np.mean,
        verbose=False,
        n_jobs: int = 1,
        n_random_samples: Optional[Union[int, float]] = None,
    ) -> Tuple["ForecastingModel", Dict[str, Any], float]:
        """
        Find the best hyper-parameters among a given set using a grid search.

        This function has 3 modes of operation: Expanding window mode, split mode and fitted value mode.
        The three modes of operation evaluate every possible combination of hyper-parameter values
        provided in the `parameters` dictionary by instantiating the `model_class` subclass
        of ForecastingModel with each combination, and returning the best-performing model with regard
        to the `metric` function. The `metric` function is expected to return an error value,
        thus the model resulting in the smallest `metric` output will be chosen.

        The relationship of the training data and test data depends on the mode of operation.

        Expanding window mode (activated when `forecast_horizon` is passed):
        For every hyperparameter combination, the model is repeatedly trained and evaluated on different
        splits of `series`. This process is accomplished by using
        the :func:`backtest` function as a subroutine to produce historic forecasts starting from `start`
        that are compared against the ground truth values of `series`.
        Note that the model is retrained for every single prediction, thus this mode is slower.

        Split window mode (activated when `val_series` is passed):
        This mode will be used when the `val_series` argument is passed.
        For every hyper-parameter combination, the model is trained on `series` and
        evaluated on `val_series`.

        Fitted value mode (activated when `use_fitted_values` is set to `True`):
        For every hyper-parameter combination, the model is trained on `series`
        and evaluated on the resulting fitted values.
        Not all models have fitted values, and this method raises an error if the model doesn't have a `fitted_values`
        member. The fitted values are the result of the fit of the model on `series`. Comparing with the
        fitted values can be a quick way to assess the model, but one cannot see if the model is overfitting the series.

        Derived classes must ensure that a single instance of a model will not share parameters with the other
        instances, e.g., saving models in the same path. Otherwise, an unexpected behavior can arise while running
        several models in parallel (when ``n_jobs != 1``). If this cannot be avoided, then gridsearch
        should be redefined, forcing ``n_jobs = 1``.

        Currently this method only supports deterministic predictions (i.e. when models' predictions
        have only 1 sample).

        Parameters
        ----------
        model_class
            The ForecastingModel subclass to be tuned for 'series'.
        parameters
            A dictionary containing as keys hyperparameter names, and as values lists of values for the
            respective hyperparameter.
        series
            The TimeSeries instance used as input and target for training.
        past_covariates
            An optional past-observed covariate series. This applies only if the model supports past covariates.
        future_covariates
            An optional future-known covariate series. This applies only if the model supports future covariates.
        forecast_horizon
            The integer value of the forecasting horizon. Activates expanding window mode.
        stride
            The number of time steps between two consecutive predictions. Only used in expanding window mode.
        start
            The ``int``, ``float`` or ``pandas.Timestamp`` that represents the starting point in the time index
            of `series` from which predictions will be made to evaluate the model.
            For a detailed description of how the different data types are interpreted, please see the documentation
            for `ForecastingModel.backtest`.
        last_points_only
            Whether to use the whole forecasts or only the last point of each forecast to compute the error
        val_series
            The TimeSeries instance used for validation in split mode. If provided, this series must start right after
            the end of `series`; so that a proper comparison of the forecast can be made.
        use_fitted_values
            If `True`, uses the comparison with the fitted values.
            Raises an error if ``fitted_values`` is not an attribute of `model_class`.
        metric
            A function that takes two TimeSeries instances as inputs (actual and prediction, in this order),
            and returns a float error value.
        reduction
            A reduction function (mapping array to float) describing how to aggregate the errors obtained
            on the different validation series when backtesting. By default it'll compute the mean of errors.
        verbose
            Whether to print progress.
        n_jobs
            The number of jobs to run in parallel. Parallel jobs are created only when there are two or more parameters
            combinations to evaluate. Each job will instantiate, train, and evaluate a different instance of the model.
            Defaults to `1` (sequential). Setting the parameter to `-1` means using all the available cores.
        n_random_samples
            The number/ratio of hyperparameter combinations to select from the full parameter grid. This will perform
            a random search instead of using the full grid.
            If an integer, `n_random_samples` is the number of parameter combinations selected from the full grid and
            must be between `0` and the total number of parameter combinations.
            If a float, `n_random_samples` is the ratio of parameter combinations selected from the full grid and must
            be between `0` and `1`. Defaults to `None`, for which random selection will be ignored.

        Returns
        -------
        ForecastingModel, Dict, float
            A tuple containing an untrained `model_class` instance created from the best-performing hyper-parameters,
            along with a dictionary containing these best hyper-parameters,
            and metric score for the best hyper-parameters.
        """
        raise_if_not(
            (forecast_horizon is not None)
            + (val_series is not None)
            + use_fitted_values
            == 1,
            "Please pass exactly one of the arguments 'forecast_horizon', "
            "'val_target_series' or 'use_fitted_values'.",
            logger,
        )

        if use_fitted_values:
            raise_if_not(
                hasattr(model_class(), "fitted_values"),
                "The model must have a fitted_values attribute to compare with the train TimeSeries",
                logger,
            )

        elif val_series is not None:
            raise_if_not(
                series.width == val_series.width,
                "Training and validation series require the same number of components.",
                logger,
            )

        # TODO: here too I'd say we can leave these checks to the models
        # if covariates is not None:
        #     raise_if_not(series.has_same_time_as(covariates), 'The provided series and covariates must have the '
        #                                                       'same time axes.')

        # compute all hyperparameter combinations from selection
        params_cross_product = list(product(*parameters.values()))

        # If n_random_samples has been set, randomly select a subset of the full parameter cross product to search with
        if n_random_samples is not None:
            params_cross_product = model_class._sample_params(
                params_cross_product, n_random_samples
            )

        # iterate through all combinations of the provided parameters and choose the best one
        iterator = _build_tqdm_iterator(
            zip(params_cross_product), verbose, total=len(params_cross_product)
        )

        def _evaluate_combination(param_combination) -> float:
            param_combination_dict = dict(
                list(zip(parameters.keys(), param_combination))
            )
            if param_combination_dict.get("model_name", None):
                current_time = time.strftime("%Y-%m-%d_%H.%M.%S.%f", time.localtime())
                param_combination_dict[
                    "model_name"
                ] = f"{current_time}_{param_combination_dict['model_name']}"

            model = model_class(**param_combination_dict)
            if use_fitted_values:  # fitted value mode
                model._fit_wrapper(series, past_covariates, future_covariates)
                fitted_values = TimeSeries.from_times_and_values(
                    series.time_index, model.fitted_values
                )
                error = metric(series, fitted_values)
            elif val_series is None:  # expanding window mode
                error = model.backtest(
                    series=series,
                    past_covariates=past_covariates,
                    future_covariates=future_covariates,
                    num_samples=1,
                    start=start,
                    forecast_horizon=forecast_horizon,
                    stride=stride,
                    metric=metric,
                    reduction=reduction,
                    last_points_only=last_points_only,
                    verbose=verbose,
                )
            else:  # split mode
                model._fit_wrapper(series, past_covariates, future_covariates)
                pred = model._predict_wrapper(
                    len(val_series),
                    series,
                    past_covariates,
                    future_covariates,
                    num_samples=1,
                    verbose=verbose,
                )
                error = metric(val_series, pred)

            return float(error)

        errors: List[float] = _parallel_apply(
            iterator, _evaluate_combination, n_jobs, {}, {}
        )

        min_error = min(errors)

        best_param_combination = dict(
            list(zip(parameters.keys(), params_cross_product[errors.index(min_error)]))
        )

        logger.info("Chosen parameters: " + str(best_param_combination))

        return model_class(**best_param_combination), best_param_combination, min_error

    def residuals(
        self,
        series: Union[TimeSeries, Sequence[TimeSeries]],
        past_covariates: Optional[Union[TimeSeries, Sequence[TimeSeries]]] = None,
        future_covariates: Optional[Union[TimeSeries, Sequence[TimeSeries]]] = None,
        forecast_horizon: int = 1,
        retrain: bool = True,
        verbose: bool = False,
    ) -> Union[TimeSeries, Sequence[TimeSeries]]:
        """Compute the residuals produced by this model on a (or sequence of) univariate  time series.

        This function computes the difference between the actual observations from `series`
        and the fitted values vector `p` obtained by training the model on `series`.
        For every index `i` in `series`, `p[i]` is computed by training the model on
        ``series[:(i - forecast_horizon)]`` and forecasting `forecast_horizon` into the future.
        (`p[i]` will be set to the last value of the predicted series.)
        The vector of residuals will be shorter than `series` due to the minimum
        training series length required by the model and the gap introduced by `forecast_horizon`.
        Most commonly, the term "residuals" implies a value for `forecast_horizon` of 1; but
        this can be configured.

        This method works only on univariate series. It uses the median
        prediction (when dealing with stochastic forecasts).

        Parameters
        ----------
        series
            The univariate TimeSeries instance which the residuals will be computed for.
        past_covariates
            One or several past-observed covariate time series.
        future_covariates
            One or several future-known covariate time series.
        forecast_horizon
            The forecasting horizon used to predict each fitted value.
        retrain
            Whether to train the model at each iteration, for models that support it.
            If False, the model is not trained at all. Default: True
        verbose
            Whether to print progress.
        Returns
        -------
        TimeSeries (or Sequence[TimeSeries])
            The vector of residuals.
        """

        series = series2seq(series)
        past_covariates = series2seq(past_covariates)
        future_covariates = series2seq(future_covariates)

        raise_if_not(
            all([serie.is_univariate for serie in series]),
            "Each series in the sequence must be univariate.",
            logger,
        )

        residuals_list = []
        # compute residuals
        for idx, target_ts in enumerate(series):
            # get first index not contained in the first training set
            first_index = target_ts.time_index[self.min_train_series_length]

            # compute fitted values
            forecasts = self.historical_forecasts(
                series=target_ts,
                past_covariates=past_covariates[idx] if past_covariates else None,
                future_covariates=future_covariates[idx] if future_covariates else None,
                start=first_index,
                forecast_horizon=forecast_horizon,
                stride=1,
                retrain=retrain,
                last_points_only=True,
                verbose=verbose,
            )
            series_trimmed = target_ts.slice_intersect(forecasts)
            residuals_list.append(
                series_trimmed
                - (
                    forecasts.quantile_timeseries(quantile=0.5)
                    if forecasts.is_stochastic
                    else forecasts
                )
            )

        return residuals_list if len(residuals_list) > 1 else residuals_list[0]

    def initialize_encoders(self) -> SequentialEncoder:
        """instantiates the SequentialEncoder object based on self._model_encoder_settings and parameter
        ``add_encoders`` used at model creation"""
        (
            input_chunk_length,
            output_chunk_length,
            takes_past_covariates,
            takes_future_covariates,
            lags_past_covariates,
            lags_future_covariates,
        ) = self._model_encoder_settings

        return SequentialEncoder(
            add_encoders=self.add_encoders,
            input_chunk_length=input_chunk_length,
            output_chunk_length=output_chunk_length,
            lags_past_covariates=lags_past_covariates,
            lags_future_covariates=lags_future_covariates,
            takes_past_covariates=takes_past_covariates,
            takes_future_covariates=takes_future_covariates,
        )

    def generate_fit_encodings(
        self,
        series: Union[TimeSeries, Sequence[TimeSeries]],
        past_covariates: Optional[Union[TimeSeries, Sequence[TimeSeries]]] = None,
        future_covariates: Optional[Union[TimeSeries, Sequence[TimeSeries]]] = None,
    ) -> Tuple[
        Union[TimeSeries, Sequence[TimeSeries]], Union[TimeSeries, Sequence[TimeSeries]]
    ]:
        """Generates the covariate encodings that were used/generated for fitting the model and returns a tuple of
        past, and future covariates series with the original and encoded covariates stacked together. The encodings are
        generated by the encoders defined at model creation with parameter `add_encoders`. Pass the same `series`,
        `past_covariates`, and  `future_covariates` that you used to train/fit the model.

        Parameters
        ----------
        series
            The series or sequence of series with the target values used when fitting the model.
        past_covariates
            Optionally, the series or sequence of series with the past-observed covariates used when fitting the model.
        future_covariates
            Optionally, the series or sequence of series with the future-known covariates used when fitting the model.

        Returns
        -------
        Tuple[Union[TimeSeries, Sequence[TimeSeries]], Union[TimeSeries, Sequence[TimeSeries]]]
            A tuple of (past covariates, future covariates). Each covariate contains the original as well as the
            encoded covariates.
        """
        raise_if(
            self.encoders is None or not self.encoders.encoding_available,
            "Encodings are not available. Consider adding parameter `add_encoders` at model creation and fitting the "
            "model with `model.fit()` before.",
            logger=logger,
        )
        return self.encoders.encode_train(
            target=series,
            past_covariates=past_covariates,
            future_covariates=future_covariates,
        )

    def generate_predict_encodings(
        self,
        n: int,
        series: Union[TimeSeries, Sequence[TimeSeries]],
        past_covariates: Optional[Union[TimeSeries, Sequence[TimeSeries]]] = None,
        future_covariates: Optional[Union[TimeSeries, Sequence[TimeSeries]]] = None,
    ) -> Tuple[
        Union[TimeSeries, Sequence[TimeSeries]], Union[TimeSeries, Sequence[TimeSeries]]
    ]:
        """Generates covariate encodings for the inference/prediction set and returns a tuple of past, and future
        covariates series with the original and encoded covariates stacked together. The encodings are generated by the
        encoders defined at model creation with parameter `add_encoders`. Pass the same `series`, `past_covariates`,
        and `future_covariates` that you intend to use for prediction.

        Parameters
        ----------
        n
            The number of prediction time steps after the end of `series` intended to be used for prediction.
        series
            The series or sequence of series with target values intended to be used for prediction.
        past_covariates
            Optionally, the past-observed covariates series intended to be used for prediction. The dimensions must
            match those of the covariates used for training.
        future_covariates
            Optionally, the future-known covariates series intended to be used for prediction. The dimensions must
            match those of the covariates used for training.

        Returns
        -------
        Tuple[Union[TimeSeries, Sequence[TimeSeries]], Union[TimeSeries, Sequence[TimeSeries]]]
            A tuple of (past covariates, future covariates). Each covariate contains the original as well as the
            encoded covariates.
        """
        raise_if(
            self.encoders is None or not self.encoders.encoding_available,
            "Encodings are not available. Consider adding parameter `add_encoders` at model creation and fitting the "
            "model with `model.fit()` before.",
            logger=logger,
        )
        return self.encoders.encode_inference(
            n=n,
            target=series,
            past_covariates=past_covariates,
            future_covariates=future_covariates,
        )

    @property
    @abstractmethod
    def _model_encoder_settings(
        self,
    ) -> Tuple[
        Optional[int],
        Optional[int],
        bool,
        bool,
        Optional[List[int]],
        Optional[List[int]],
    ]:
        """Abstract property that returns model specific encoder settings that are used to initialize the encoders.

        Must return Tuple (input_chunk_length, output_chunk_length, takes_past_covariates, takes_future_covariates,
        lags_past_covariates, lags_future_covariates).
        """
        pass

    @classmethod
    def _sample_params(model_class, params, n_random_samples):
        """Select the absolute number of samples randomly if an integer has been supplied. If a float has been
        supplied, select a fraction"""

        if isinstance(n_random_samples, int):
            raise_if_not(
                (n_random_samples > 0) and (n_random_samples <= len(params)),
                "If supplied as an integer, n_random_samples must be greater than 0 and less"
                "than or equal to the size of the cartesian product of the hyperparameters.",
            )
            return sample(params, n_random_samples)

        if isinstance(n_random_samples, float):
            raise_if_not(
                (n_random_samples > 0.0) and (n_random_samples <= 1.0),
                "If supplied as a float, n_random_samples must be greater than 0.0 and less than 1.0.",
            )
            return sample(params, int(n_random_samples * len(params)))

    def _extract_model_creation_params(self):
        """extracts immutable model creation parameters from `ModelMeta` and deletes reference."""
        model_params = copy.deepcopy(self._model_call)
        del self.__class__._model_call
        return model_params

    def untrained_model(self):
        return self.__class__(**self.model_params)

    @property
    def model_params(self) -> dict:
        return (
            self._model_params if hasattr(self, "_model_params") else self._model_call
        )

    @classmethod
    def _default_save_path(cls) -> str:
        return f"{cls.__name__}_{datetime.datetime.now().strftime('%Y-%m-%d_%H:%M:%S')}"

    def save(self, path: Optional[Union[str, BinaryIO]] = None, **pkl_kwargs) -> None:
        """
        Saves the model under a given path or file handle.

        Example for saving and loading a :class:`RegressionModel`:

            .. highlight:: python
            .. code-block:: python

                from darts.models import RegressionModel

                model = RegressionModel(lags=4)

                model.save("my_model.pkl")
                model_loaded = RegressionModel.load("my_model.pkl")
            ..

        Parameters
        ----------
        path
            Path or file handle under which to save the model at its current state. If no path is specified, the model
            is automatically saved under ``"{ModelClass}_{YYYY-mm-dd_HH:MM:SS}.pkl"``.
            E.g., ``"RegressionModel_2020-01-01_12:00:00.pkl"``.
        pkl_kwargs
            Keyword arguments passed to `pickle.dump()`
        """

        if path is None:
            # default path
            path = self._default_save_path() + ".pkl"

        if isinstance(path, str):
            # save the whole object using pickle
            with open(path, "wb") as handle:
                pickle.dump(obj=self, file=handle, **pkl_kwargs)
        else:
            # save the whole object using pickle
            pickle.dump(obj=self, file=path, **pkl_kwargs)

    @staticmethod
    def load(path: Union[str, BinaryIO]) -> "ForecastingModel":
        """
        Loads the model from a given path or file handle.

        Parameters
        ----------
        path
            Path or file handle from which to load the model.
        """

        if isinstance(path, str):
            raise_if_not(
                os.path.exists(path),
                f"The file {path} doesn't exist",
                logger,
            )

            with open(path, "rb") as handle:
                model = pickle.load(file=handle)
        else:

            model = pickle.load(file=path)

        return model

    def _assert_univariate(self, series: TimeSeries):
        if not series.is_univariate:
            raise_log(
                ValueError("This model only supports univariate TimeSeries instances")
            )


class LocalForecastingModel(ForecastingModel, ABC):
    """The base class for "local" forecasting models, handling only single univariate time series.

    Local Forecasting Models (LFM) are models that can be trained on a single univariate target series only. In Darts,
    most models in this category tend to be simpler statistical models (such as ETS or FFT). LFMs usually train on
    the entire target series supplied when calling :func:`fit()` at once. They can also predict in one go with
    :func:`predict()` for any number of predictions `n` after the end of the training series.

    All implementations must implement the `fit()` and `predict()` methods.
    """

    def __init__(self, add_encoders: Optional[dict] = None):
        super().__init__(add_encoders=add_encoders)

    @property
    def _model_encoder_settings(
        self,
    ) -> Tuple[
        Optional[int],
        Optional[int],
        bool,
        bool,
        Optional[List[int]],
        Optional[List[int]],
    ]:
        return None, None, False, False, None, None

    @abstractmethod
    def fit(self, series: TimeSeries) -> "LocalForecastingModel":
        super().fit(series)
        series._assert_deterministic()


class GlobalForecastingModel(ForecastingModel, ABC):
    """The base class for "global" forecasting models, handling several time series and optional covariates.

    Global forecasting models expand upon the functionality of `ForecastingModel` in 4 ways:
    1. Models can be fitted on many series (multivariate or univariate) with different indices.
    2. The input series used by :func:`predict()` can be different from the series used to fit the model.
    3. Covariates can be supported (multivariate or univariate).
    4. They can allow for multivariate target series and covariates.

    The name "global" stems from the fact that a training set of a forecasting model of this class is not constrained
    to a temporally contiguous, "local", time series.

    All implementations must implement the :func:`fit()` and :func:`predict()` methods.
    The :func:`fit()` method is meant to train the model on one or several training time series, along with optional
    covariates.

    If :func:`fit()` has been called with only one training and covariate series as argument, then
    calling :func:`predict()` will forecast the future of this series. Otherwise, the user has to
    provide to :func:`predict()` the series they want to forecast, as well as covariates, if needed.
    """

    def __init__(self, add_encoders: Optional[dict] = None):
        super().__init__(add_encoders=add_encoders)

    @abstractmethod
    def fit(
        self,
        series: Union[TimeSeries, Sequence[TimeSeries]],
        past_covariates: Optional[Union[TimeSeries, Sequence[TimeSeries]]] = None,
        future_covariates: Optional[Union[TimeSeries, Sequence[TimeSeries]]] = None,
    ) -> "GlobalForecastingModel":
        """Fit/train the model on (potentially multiple) series.

        Optionally, one or multiple past and/or future covariates series can be provided as well.
        The number of covariates series must match the number of target series.

        Parameters
        ----------
        series
            One or several target time series. The model will be trained to forecast these time series.
            The series may or may not be multivariate, but if multiple series are provided
            they must have the same number of components.
        past_covariates
            One or several past-observed covariate time series. These time series will not be forecast, but can
            be used by some models as an input. The covariate(s) may or may not be multivariate, but if multiple
            covariates are provided they must have the same number of components. If `past_covariates` is provided,
            it must contain the same number of series as `series`.
        future_covariates
            One or several future-known covariate time series. These time series will not be forecast, but can
            be used by some models as an input. The covariate(s) may or may not be multivariate, but if multiple
            covariates are provided they must have the same number of components. If `future_covariates` is provided,
            it must contain the same number of series as `series`.

        Returns
        -------
        self
            Fitted model.
        """

        if isinstance(series, TimeSeries):
            # if only one series is provided, save it for prediction time (including covariates, if available)
            self.training_series = series
            self.static_covariates = series.static_covariates
            if past_covariates is not None:
                self.past_covariate_series = past_covariates
            if future_covariates is not None:
                self.future_covariate_series = future_covariates
        else:
            self.static_covariates = series[0].static_covariates

            if past_covariates is not None:
                self._expect_past_covariates = True
            if future_covariates is not None:
                self._expect_future_covariates = True

        if past_covariates is not None:
            self._uses_past_covariates = True
        if future_covariates is not None:
            self._uses_future_covariates = True

        self._fit_called = True

    @abstractmethod
    def predict(
        self,
        n: int,
        series: Optional[Union[TimeSeries, Sequence[TimeSeries]]] = None,
        past_covariates: Optional[Union[TimeSeries, Sequence[TimeSeries]]] = None,
        future_covariates: Optional[Union[TimeSeries, Sequence[TimeSeries]]] = None,
        num_samples: int = 1,
        verbose: bool = False,
    ) -> Union[TimeSeries, Sequence[TimeSeries]]:
        """Forecasts values for `n` time steps after the end of the series.

        If :func:`fit()` has been called with only one ``TimeSeries`` as argument, then the `series` argument of
        this function is optional, and it will simply produce the next `horizon` time steps forecast.
        The `past_covariates` and `future_covariates` arguments also don't have to be provided again in this case.

        If :func:`fit()` has been called with `series` specified as a ``Sequence[TimeSeries]`` (i.e., the model
        has been trained on multiple time series), the `series` argument must be specified.

        When the `series` argument is specified, this function will compute the next `n` time steps forecasts
        for the simple series (or for each series in the sequence) given by `series`.

        If multiple past or future covariates were specified during the training, some corresponding covariates must
        also be specified here. For every input in `series` a matching (past and/or future) covariate time series
        has to be provided.

        Parameters
        ----------
        n
            Forecast horizon - the number of time steps after the end of the series for which to produce predictions.
        series
            The series whose future values will be predicted.
        past_covariates
            One past-observed covariate time series for every input time series in `series`. They must match the
            past covariates that have been used with the :func:`fit()` function for training in terms of dimension.
        future_covariates
            One future-known covariate time series for every input time series in `series`. They must match the
            past covariates that have been used with the :func:`fit()` function for training in terms of dimension.
        num_samples
            Number of times a prediction is sampled from a probabilistic model. Should be left set to 1
            for deterministic models.

        Returns
        -------
        Union[TimeSeries, Sequence[TimeSeries]]
            If `series` is not specified, this function returns a single time series containing the `n`
            next points after then end of the training series.
            If `series` is given and is a simple ``TimeSeries``, this function returns the `n` next points
            after the end of `series`.
            If `series` is given and is a sequence of several time series, this function returns
            a sequence where each element contains the corresponding `n` points forecasts.
        """
        super().predict(n, num_samples)
        if self._expect_past_covariates and past_covariates is None:
            raise_log(
                ValueError(
                    "The model has been trained with past covariates. Some matching past_covariates "
                    "have to be provided to `predict()`."
                )
            )
        if self._expect_future_covariates and future_covariates is None:
            raise_log(
                ValueError(
                    "The model has been trained with future covariates. Some matching future_covariates "
                    "have to be provided to `predict()`."
                )
            )

    def _predict_wrapper(
        self,
        n: int,
        series: TimeSeries,
        past_covariates: Optional[TimeSeries],
        future_covariates: Optional[TimeSeries],
        num_samples: int,
        verbose: bool = False,
    ) -> TimeSeries:
        return self.predict(
            n,
            series,
            past_covariates=past_covariates,
            future_covariates=future_covariates,
            num_samples=num_samples,
            verbose=verbose,
        )

    def _fit_wrapper(
        self,
        series: TimeSeries,
        past_covariates: Optional[TimeSeries],
        future_covariates: Optional[TimeSeries],
    ):
        self.fit(
            series=series,
            past_covariates=past_covariates if self.supports_past_covariates else None,
            future_covariates=future_covariates
            if self.supports_future_covariates
            else None,
        )

    def _supports_non_retrainable_historical_forecasts(self) -> bool:
        """GlobalForecastingModel supports historical forecasts without retraining the model"""
        return True


class FutureCovariatesLocalForecastingModel(LocalForecastingModel, ABC):
    """The base class for future covariates "local" forecasting models, handling single uni- or multivariate target
    and optional future covariates time series.

    Future Covariates Local Forecasting Models (FC-LFM) are models that can be trained on a single uni- or multivariate
    target and optional future covariates series. In Darts, most models in this category tend to be simpler statistical
    models (such as ARIMA). FC-LFMs usually train on the entire target and future covariates series supplied when
    calling :func:`fit()` at once. They can also predict in one go with :func:`predict()` for any number of predictions
    `n` after the end of the training series. When using future covariates, the values for the future `n` prediction
    steps must be given in the covariate series.

    All implementations must implement the :func:`_fit()` and :func:`_predict()` methods.
    """

    def fit(self, series: TimeSeries, future_covariates: Optional[TimeSeries] = None):
        """Fit/train the model on the (single) provided series.

        Optionally, a future covariates series can be provided as well.

        Parameters
        ----------
        series
            The model will be trained to forecast this time series. Can be multivariate if the model supports it.
        future_covariates
            A time series of future-known covariates. This time series will not be forecasted, but can be used by
            some models as an input. It must contain at least the same time steps/indices as the target `series`.
            If it is longer than necessary, it will be automatically trimmed.

        Returns
        -------
        self
            Fitted model.
        """

        if future_covariates is not None:
            if not series.has_same_time_as(future_covariates):
                # fit() expects future_covariates to have same time as the target, so we intersect it here
                future_covariates = future_covariates.slice_intersect(series)

            raise_if_not(
                series.has_same_time_as(future_covariates),
                "The provided `future_covariates` series must contain at least the same time steps/"
                "indices as the target `series`.",
                logger=logger,
            )
            self._expect_future_covariates = True

        self.encoders = self.initialize_encoders()
        if self.encoders.encoding_available:
            _, future_covariates = self.generate_fit_encodings(
                series=series,
                past_covariates=None,
                future_covariates=future_covariates,
            )
<<<<<<< HEAD
=======
            self._expect_future_covariates = True
>>>>>>> 9a12346a

        super().fit(series)

        return self._fit(series, future_covariates=future_covariates)

    @abstractmethod
    def _fit(self, series: TimeSeries, future_covariates: Optional[TimeSeries] = None):
        """Fits/trains the model on the provided series.
        DualCovariatesModels must implement the fit logic in this method.
        """
        pass

    def predict(
        self,
        n: int,
        future_covariates: Optional[TimeSeries] = None,
        num_samples: int = 1,
        **kwargs,
    ) -> TimeSeries:
        """Forecasts values for `n` time steps after the end of the training series.

        If some future covariates were specified during the training, they must also be specified here.

        Parameters
        ----------
        n
            Forecast horizon - the number of time steps after the end of the series for which to produce predictions.
        future_covariates
            The time series of future-known covariates which can be fed as input to the model. It must correspond to
            the covariate time series that has been used with the :func:`fit()` method for training, and it must
            contain at least the next `n` time steps/indices after the end of the training target series.
        num_samples
            Number of times a prediction is sampled from a probabilistic model. Should be left set to 1
            for deterministic models.

        Returns
        -------
        TimeSeries, a single time series containing the `n` next points after then end of the training series.
        """

        super().predict(n, num_samples)

<<<<<<< HEAD
        # avoid generating encodings again if subclass has already generated them
        if not self._supress_generate_predict_encoding:
            self._verify_passed_predict_covariates(future_covariates)
            if self.encoders is not None and self.encoders.encoding_available:
                _, future_covariates = self.generate_predict_encodings(
                    n=n,
                    series=self.training_series,
                    past_covariates=None,
                    future_covariates=future_covariates,
                )
=======
        if self._expect_future_covariates and future_covariates is None:
            raise_log(
                ValueError(
                    "The model has been trained with `future_covariates` variable. Some matching "
                    "`future_covariates` variables have to be provided to `predict()`."
                )
            )

        raise_if(
            not self._expect_future_covariates and future_covariates is not None,
            "The model has been trained without `future_covariates` variable, but the "
            "`future_covariates` parameter provided to `predict()` is not None.",
        )
>>>>>>> 9a12346a

        if future_covariates is not None:
            start = self.training_series.end_time() + self.training_series.freq

            invalid_time_span_error = (
                f"For the given forecasting horizon `n={n}`, the provided `future_covariates` "
                f"series must contain at least the next `n={n}` time steps/indices after the "
                f"end of the target `series` that was used to train the model."
            )

            # we raise an error here already to avoid getting error from empty TimeSeries creation
            raise_if_not(
                future_covariates.end_time() >= start, invalid_time_span_error, logger
            )

            offset = (
                n - 1
                if isinstance(future_covariates.time_index, pd.DatetimeIndex)
                else n
            )
            future_covariates = future_covariates.slice(
                start, start + offset * self.training_series.freq
            )

            raise_if_not(
                len(future_covariates) == n,
                invalid_time_span_error,
                logger,
            )

        return self._predict(
            n, future_covariates=future_covariates, num_samples=num_samples, **kwargs
        )

    @abstractmethod
    def _predict(
        self,
        n: int,
        future_covariates: Optional[TimeSeries] = None,
        num_samples: int = 1,
        verbose: bool = False,
        **kwargs,
    ) -> TimeSeries:
        """Forecasts values for a certain number of time steps after the end of the series.
        DualCovariatesModels must implement the predict logic in this method.
        """
        pass

    def _fit_wrapper(
        self,
        series: TimeSeries,
        past_covariates: Optional[TimeSeries],
        future_covariates: Optional[TimeSeries],
    ):
        self.fit(series, future_covariates=future_covariates)

    def _predict_wrapper(
        self,
        n: int,
        series: TimeSeries,
        past_covariates: Optional[TimeSeries],
        future_covariates: Optional[TimeSeries],
        num_samples: int,
        verbose: bool = False,
    ) -> TimeSeries:
        return self.predict(
            n,
            future_covariates=future_covariates,
            num_samples=num_samples,
            verbose=verbose,
        )

    @property
    def _model_encoder_settings(
        self,
    ) -> Tuple[
        Optional[int],
        Optional[int],
        bool,
        bool,
        Optional[List[int]],
        Optional[List[int]],
    ]:
        return None, None, False, True, None, None

    def _verify_passed_predict_covariates(self, future_covariates):
        """Simple check if user supplied/did not supply covariates as done at fitting time."""
        if self._expect_future_covariates and future_covariates is None:
            raise_log(
                ValueError(
                    "The model has been trained with `future_covariates` variable. Some matching "
                    "`future_covariates` variables have to be provided to `predict()`."
                )
            )
        if not self._expect_future_covariates and future_covariates is not None:
            raise_log(
                ValueError(
                    "The model has been trained without `future_covariates` variable, but the "
                    "`future_covariates` parameter provided to `predict()` is not None.",
                )
            )

    @property
    def _supress_generate_predict_encoding(self) -> bool:
        """Controls wether encodings should be generated in :func:`FutureCovariatesLocalForecastingModel.predict()``"""
        return False


class TransferableFutureCovariatesLocalForecastingModel(
    FutureCovariatesLocalForecastingModel, ABC
):
    """The base class for transferable future covariates "local" forecasting models, handling single uni- or
    multivariate target and optional future covariates time series. Additionally, at prediction time, it can be
    applied to new data unrelated to the original series used for fitting the model.

    Transferable Future Covariates Local Forecasting Models (TFC-LFM) are models that can be trained on a single uni-
    or multivariate target and optional future covariates series. Additionally, at prediction time, it can be applied
    to new data unrelated to the original series used for fitting the model. Currently in Darts, all models in this
    category wrap to statsmodel models such as VARIMA. TFC-LFMs usually train on the entire target and future covariates
    series supplied when calling :func:`fit()` at once. They can also predict in one go with :func:`predict()`
    for any number of predictions `n` after the end of the training series. When using future covariates, the values
    for the future `n` prediction steps must be given in the covariate series.

    All implementations must implement the :func:`_fit()` and :func:`_predict()` methods.
    """

    def predict(
        self,
        n: int,
        series: Optional[TimeSeries] = None,
        future_covariates: Optional[TimeSeries] = None,
        num_samples: int = 1,
        **kwargs,
    ) -> TimeSeries:
        """If the `series` parameter is not set, forecasts values for `n` time steps after the end of the training
        series. If some future covariates were specified during the training, they must also be specified here.

        If the `series` parameter is set, forecasts values for `n` time steps after the end of the new target
        series. If some future covariates were specified during the training, they must also be specified here.

        Parameters
        ----------
        n
            Forecast horizon - the number of time steps after the end of the series for which to produce predictions.
        series
            Optionally, a new target series whose future values will be predicted. Defaults to `None`, meaning that the
            model will forecast the future value of the training series.
        future_covariates
            The time series of future-known covariates which can be fed as input to the model. It must correspond to
            the covariate time series that has been used with the :func:`fit()` method for training.

            If `series` is not set, it must contain at least the next `n` time steps/indices after the end of the
            training target series. If `series` is set, it must contain at least the time steps/indices corresponding
            to the new target series (historic future covariates), plus the next `n` time steps/indices after the end.
        num_samples
            Number of times a prediction is sampled from a probabilistic model. Should be left set to 1
            for deterministic models.

        Returns
        -------
        TimeSeries, a single time series containing the `n` next points after then end of the training series.
        """
<<<<<<< HEAD
        self._verify_passed_predict_covariates(future_covariates)
        if self.encoders is not None and self.encoders.encoding_available:
            _, future_covariates = self.generate_predict_encodings(
                n=n,
                series=series if series is not None else self.training_series,
                past_covariates=None,
                future_covariates=future_covariates,
=======

        if self._expect_future_covariates and future_covariates is None:
            raise_log(
                ValueError(
                    "The model has been trained with `future_covariates` variable. Some matching "
                    "`future_covariates` variables have to be provided to `predict()`."
                )
>>>>>>> 9a12346a
            )

        historic_future_covariates = None

        if series is not None and future_covariates:
            raise_if_not(
                future_covariates.start_time() <= series.start_time()
                and future_covariates.end_time() >= series.end_time() + n * series.freq,
                "The provided `future_covariates` related to the new target series must contain at least the same time"
                "steps/indices as the target `series` + `n`.",
                logger,
            )
            # splitting the future covariates
            (
                historic_future_covariates,
                future_covariates,
            ) = future_covariates.split_after(series.end_time())

            # in case future covariates have more values on the left end side that we don't need
            if not series.has_same_time_as(historic_future_covariates):
                historic_future_covariates = historic_future_covariates.slice_intersect(
                    series
                )

        # FutureCovariatesLocalForecastingModel performs some checks on self.training_series. We temporary replace
        # that with the new ts
        if series is not None:
            self._orig_training_series = self.training_series
            self.training_series = series

        result = super().predict(
            n=n,
            series=series,
            historic_future_covariates=historic_future_covariates,
            future_covariates=future_covariates,
            num_samples=num_samples,
            **kwargs,
        )

        # restoring the original training ts
        if series is not None:
            self.training_series = self._orig_training_series

        return result

    def generate_predict_encodings(
        self,
        n: int,
        series: Union[TimeSeries, Sequence[TimeSeries]],
        past_covariates: Optional[Union[TimeSeries, Sequence[TimeSeries]]] = None,
        future_covariates: Optional[Union[TimeSeries, Sequence[TimeSeries]]] = None,
    ) -> Tuple[
        Union[TimeSeries, Sequence[TimeSeries]], Union[TimeSeries, Sequence[TimeSeries]]
    ]:
        raise_if(
            self.encoders is None or not self.encoders.encoding_available,
            "Encodings are not available. Consider adding parameter `add_encoders` at model creation and fitting the "
            "model with `model.fit()` before.",
            logger=logger,
        )
        _, future_covariates_future = self.encoders.encode_inference(
            n=n,
            target=series,
            past_covariates=past_covariates,
            future_covariates=future_covariates,
        )

        if future_covariates is not None:
            return _, future_covariates_future

        _, future_covariates_historic = self.encoders.encode_train(
            target=series,
            past_covariates=past_covariates,
            future_covariates=future_covariates,
        )
        return _, future_covariates_historic.append(future_covariates_future)

    @abstractmethod
    def _predict(
        self,
        n: int,
        series: Optional[TimeSeries] = None,
        historic_future_covariates: Optional[TimeSeries] = None,
        future_covariates: Optional[TimeSeries] = None,
        num_samples: int = 1,
        verbose: bool = False,
    ) -> TimeSeries:
        """Forecasts values for a certain number of time steps after the end of the series.
        TransferableFutureCovariatesLocalForecastingModel must implement the predict logic in this method.
        """
        pass

    def _predict_wrapper(
        self,
        n: int,
        series: TimeSeries,
        past_covariates: Optional[TimeSeries],
        future_covariates: Optional[TimeSeries],
        num_samples: int,
        verbose: bool = False,
    ) -> TimeSeries:
        return self.predict(
            n=n,
            series=series,
            future_covariates=future_covariates,
            num_samples=num_samples,
            verbose=verbose,
        )

    def _supports_non_retrainable_historical_forecasts(self) -> bool:
        return True

    @property
<<<<<<< HEAD
    def _supress_generate_predict_encoding(self) -> bool:
        return True
=======
    def extreme_lags(self):
        return (-1, 1, None, 0, 0)
>>>>>>> 9a12346a
<|MERGE_RESOLUTION|>--- conflicted
+++ resolved
@@ -115,12 +115,8 @@
         self.static_covariates: Optional[pd.DataFrame] = None
 
         self._expect_past_covariates, self._expect_future_covariates = False, False
-
-<<<<<<< HEAD
-=======
         self._uses_past_covariates, self._uses_future_covariates = False, False
 
->>>>>>> 9a12346a
         # state; whether the model has been fit (on a single time series)
         self._fit_called = False
 
@@ -1893,10 +1889,6 @@
                 past_covariates=None,
                 future_covariates=future_covariates,
             )
-<<<<<<< HEAD
-=======
-            self._expect_future_covariates = True
->>>>>>> 9a12346a
 
         super().fit(series)
 
@@ -1939,7 +1931,6 @@
 
         super().predict(n, num_samples)
 
-<<<<<<< HEAD
         # avoid generating encodings again if subclass has already generated them
         if not self._supress_generate_predict_encoding:
             self._verify_passed_predict_covariates(future_covariates)
@@ -1950,21 +1941,6 @@
                     past_covariates=None,
                     future_covariates=future_covariates,
                 )
-=======
-        if self._expect_future_covariates and future_covariates is None:
-            raise_log(
-                ValueError(
-                    "The model has been trained with `future_covariates` variable. Some matching "
-                    "`future_covariates` variables have to be provided to `predict()`."
-                )
-            )
-
-        raise_if(
-            not self._expect_future_covariates and future_covariates is not None,
-            "The model has been trained without `future_covariates` variable, but the "
-            "`future_covariates` parameter provided to `predict()` is not None.",
-        )
->>>>>>> 9a12346a
 
         if future_covariates is not None:
             start = self.training_series.end_time() + self.training_series.freq
@@ -2127,7 +2103,6 @@
         -------
         TimeSeries, a single time series containing the `n` next points after then end of the training series.
         """
-<<<<<<< HEAD
         self._verify_passed_predict_covariates(future_covariates)
         if self.encoders is not None and self.encoders.encoding_available:
             _, future_covariates = self.generate_predict_encodings(
@@ -2135,15 +2110,6 @@
                 series=series if series is not None else self.training_series,
                 past_covariates=None,
                 future_covariates=future_covariates,
-=======
-
-        if self._expect_future_covariates and future_covariates is None:
-            raise_log(
-                ValueError(
-                    "The model has been trained with `future_covariates` variable. Some matching "
-                    "`future_covariates` variables have to be provided to `predict()`."
-                )
->>>>>>> 9a12346a
             )
 
         historic_future_covariates = None
@@ -2257,10 +2223,9 @@
         return True
 
     @property
-<<<<<<< HEAD
     def _supress_generate_predict_encoding(self) -> bool:
         return True
-=======
+
+    @property
     def extreme_lags(self):
-        return (-1, 1, None, 0, 0)
->>>>>>> 9a12346a
+        return (-1, 1, None, 0, 0)