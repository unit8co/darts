--- conflicted
+++ resolved
@@ -258,19 +258,18 @@
         return self._considers_static_covariates
 
     @property
-<<<<<<< HEAD
     def supports_optimized_historical_forecasts(self) -> bool:
         """
         Whether the model supports optimized historical forecasts
         """
         return False
-=======
+
+    @property
     def output_chunk_length(self) -> Optional[int]:
         """
         Number of time steps predicted at once by the model, not defined for statistical models.
         """
         return None
->>>>>>> d6edb1a6
 
     @abstractmethod
     def predict(self, n: int, num_samples: int = 1) -> TimeSeries:
@@ -719,11 +718,8 @@
         last_points_only: bool = True,
         verbose: bool = False,
         show_warnings: bool = True,
-<<<<<<< HEAD
+        predict_likelihood_parameters: bool = False,
         enable_optimisation: bool = True,
-=======
-        predict_likelihood_parameters: bool = False,
->>>>>>> d6edb1a6
     ) -> Union[
         TimeSeries, List[TimeSeries], Sequence[TimeSeries], Sequence[List[TimeSeries]]
     ]:
@@ -816,18 +812,14 @@
         verbose
             Whether to print progress.
         show_warnings
-<<<<<<< HEAD
             Whether to show warnings related to historical forecasts optimization, or parameters `start` and
             `train_length`.
-        enable_optimisation
-            Whether to use the optimized version of historical_forecasts when supported and available.
-=======
-            Whether to show warnings related to parameters `start`, and `train_length`.
         predict_likelihood_parameters
             If set to `True`, the model predict the parameters of its Likelihood parameters instead of the target. Only
             supported for probabilistic models with a likelihood, `num_samples = 1` and `n<=output_chunk_length`.
             Default: ``False``
->>>>>>> d6edb1a6
+        enable_optimisation
+            Whether to use the optimized version of historical_forecasts when supported and available.
 
         Returns
         -------
@@ -1063,11 +1055,8 @@
             last_points_times = []
             last_points_values = []
             _counter_train = 0
-<<<<<<< HEAD
-=======
 
             forecast_components = None
->>>>>>> d6edb1a6
             # iterate and forecast
             for _counter, pred_time in enumerate(iterator):
                 # drop everything after `pred_time` to train on / predict with shifting input
