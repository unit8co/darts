--- conflicted
+++ resolved
@@ -524,11 +524,8 @@
         and Illia Polosukhin, "Attention Is All You Need", 2017. In Advances in Neural Information Processing Systems,
         pages 6000-6010. https://arxiv.org/abs/1706.03762.
         .. [2] Shazeer, Noam, "GLU Variants Improve Transformer", 2020. arVix https://arxiv.org/abs/2002.05202.
-<<<<<<< HEAD
-=======
         .. [3] T. Kim et al. "Reversible Instance Normalization for Accurate Time-Series Forecasting against
                 Distribution Shift", https://openreview.net/forum?id=cGDAkQo1C0p
->>>>>>> fecb99df
 
         Notes
         -----
