--- conflicted
+++ resolved
@@ -4,27 +4,14 @@
 """
 
 import math
-from typing import Optional, Tuple, Union
+from typing import Optional, Tuple
 
 import torch
 import torch.nn as nn
-<<<<<<< HEAD
-from typing import Optional, Tuple
 
 from darts.logging import get_logger
 from darts.models.forecasting.pl_forecasting_module import PLPastCovariatesModule
 from darts.models.forecasting.torch_forecasting_model import PastCovariatesTorchModel
-=======
-from numpy.random import RandomState
-
-from darts.logging import get_logger
-from darts.models.forecasting.torch_forecasting_model import (
-    PastCovariatesTorchModel,
-    TorchParametricProbabilisticForecastingModel,
-)
-from darts.utils.likelihood_models import Likelihood
-from darts.utils.torch import random_method
->>>>>>> 38cc6712
 
 logger = get_logger(__name__)
 
@@ -135,14 +122,10 @@
             Tensor containing the prediction at the last time step of the sequence.
         """
 
-<<<<<<< HEAD
-        super(_TransformerModule, self).__init__(**kwargs)
+        super().__init__(**kwargs)
 
         # required for all modules -> saves hparams for checkpoints
         self.save_hyperparameters()
-=======
-        super().__init__()
->>>>>>> 38cc6712
 
         self.input_size = input_size
         self.target_size = output_size
