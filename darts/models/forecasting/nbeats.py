--- conflicted
+++ resolved
@@ -732,7 +732,8 @@
         References
         ----------
         .. [1] https://openreview.net/forum?id=r1ecqn4YwB
-<<<<<<< HEAD
+        .. [2] T. Kim et al. "Reversible Instance Normalization for Accurate Time-Series Forecasting against
+                Distribution Shift", https://openreview.net/forum?id=cGDAkQo1C0p
 
         Examples
         --------
@@ -759,10 +760,6 @@
                [ 892.66032082],
                [ 921.09781534],
                [ 950.37965429]])
-=======
-        .. [2] T. Kim et al. "Reversible Instance Normalization for Accurate Time-Series Forecasting against
-                Distribution Shift", https://openreview.net/forum?id=cGDAkQo1C0p
->>>>>>> fecb99df
         """
         super().__init__(**self._extract_torch_model_params(**self.model_params))
 
