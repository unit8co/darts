"""
N-BEATS
-------
"""

from enum import Enum
from typing import List, NewType, Tuple, Union

import numpy as np
import torch
import torch.nn as nn

from darts.logging import get_logger, raise_if_not, raise_log
from darts.models.forecasting.pl_forecasting_module import PLPastCovariatesModule
from darts.models.forecasting.torch_forecasting_model import PastCovariatesTorchModel

logger = get_logger(__name__)


ACTIVATIONS = [
    "ReLU",
    "RReLU",
    "PReLU",
    "ELU",
    "Softplus",
    "Tanh",
    "SELU",
    "LeakyReLU",
    "Sigmoid",
    "GELU",
]


class _GType(Enum):
    GENERIC = 1
    TREND = 2
    SEASONALITY = 3


GTypes = NewType("GTypes", _GType)


class _TrendGenerator(nn.Module):
    def __init__(self, expansion_coefficient_dim, target_length):
        super().__init__()

        # basis is of size (expansion_coefficient_dim, target_length)
        basis = torch.stack(
            [
                (torch.arange(target_length) / target_length) ** i
                for i in range(expansion_coefficient_dim)
            ],
            dim=1,
        ).T

        self.basis = nn.Parameter(basis, requires_grad=False)

    def forward(self, x):
        return torch.matmul(x, self.basis)


class _SeasonalityGenerator(nn.Module):
    def __init__(self, target_length):
        super().__init__()
        half_minus_one = int(target_length / 2 - 1)
        cos_vectors = [
            torch.cos(torch.arange(target_length) / target_length * 2 * np.pi * i)
            for i in range(1, half_minus_one + 1)
        ]
        sin_vectors = [
            torch.sin(torch.arange(target_length) / target_length * 2 * np.pi * i)
            for i in range(1, half_minus_one + 1)
        ]

        # basis is of size (2 * int(target_length / 2 - 1) + 1, target_length)
        basis = torch.stack(
            [torch.ones(target_length)] + cos_vectors + sin_vectors, dim=1
        ).T

        self.basis = nn.Parameter(basis, requires_grad=False)

    def forward(self, x):
        return torch.matmul(x, self.basis)


class _Block(nn.Module):
    def __init__(
        self,
        num_layers: int,
        layer_width: int,
        nr_params: int,
        expansion_coefficient_dim: int,
        input_chunk_length: int,
        target_length: int,
        g_type: GTypes,
        batch_norm: bool,
        dropout: float,
        activation: str,
    ):
        """PyTorch module implementing the basic building block of the N-BEATS architecture.

        The blocks produce outputs of size (target_length, nr_params); i.e.
        "one vector per parameter". The parameters are predicted only for forecast outputs.
        Backcast outputs are in the original "domain".

        Parameters
        ----------
        num_layers
            The number of fully connected layers preceding the final forking layers.
        layer_width
            The number of neurons that make up each fully connected layer.
        nr_params
            The number of parameters of the likelihood (or 1 if no likelihood is used)
        expansion_coefficient_dim
            The dimensionality of the waveform generator parameters, also known as expansion coefficients.
            Used in the generic architecture and the trend module of the interpretable architecture, where it determines
            the degree of the polynomial basis.
        input_chunk_length
            The length of the input sequence fed to the model.
        target_length
            The length of the forecast of the model.
        g_type
            The type of function that is implemented by the waveform generator.
        batch_norm
            Whether to use batch norm
        dropout
            Dropout probability
        activation
            The activation function of encoder/decoder intermediate layer.

        Inputs
        ------
        x of shape `(batch_size, input_chunk_length)`
            Tensor containing the input sequence.

        Outputs
        -------
        x_hat of shape `(batch_size, input_chunk_length)`
            Tensor containing the 'backcast' of the block, which represents an approximation of `x`
            given the constraints of the functional space determined by `g`.
        y_hat of shape `(batch_size, output_chunk_length)`
            Tensor containing the forward forecast of the block.

        """
        super().__init__()

        self.num_layers = num_layers
        self.layer_width = layer_width
        self.target_length = target_length
        self.nr_params = nr_params
        self.g_type = g_type
        self.dropout = dropout
        self.batch_norm = batch_norm

<<<<<<< HEAD
        assert activation in ACTIVATIONS, f"{activation} is not in {ACTIVATIONS}"
=======
        raise_if_not(activation in ACTIVATIONS, f"{activation} is not in {ACTIVATIONS}")
>>>>>>> 155c653a
        self.activation = getattr(nn, activation)()

        # fully connected stack before fork
        self.linear_layer_stack_list = [nn.Linear(input_chunk_length, layer_width)]
        for _ in range(num_layers - 1):
            self.linear_layer_stack_list.append(nn.Linear(layer_width, layer_width))

            if self.batch_norm:
                self.linear_layer_stack_list.append(
                    nn.BatchNorm1d(num_features=self.layer_width)
                )

            if self.dropout > 0:
                self.linear_layer_stack_list.append(nn.Dropout(p=self.dropout))

        self.fc_stack = nn.ModuleList(self.linear_layer_stack_list)

        # Fully connected layer producing forecast/backcast expansion coeffcients (waveform generator parameters).
        # The coefficients are emitted for each parameter of the likelihood.
        if g_type == _GType.SEASONALITY:
            self.backcast_linear_layer = nn.Linear(
                layer_width, 2 * int(input_chunk_length / 2 - 1) + 1
            )
            self.forecast_linear_layer = nn.Linear(
                layer_width, nr_params * (2 * int(target_length / 2 - 1) + 1)
            )
        else:
            self.backcast_linear_layer = nn.Linear(
                layer_width, expansion_coefficient_dim
            )
            self.forecast_linear_layer = nn.Linear(
                layer_width, nr_params * expansion_coefficient_dim
            )

        # waveform generator functions
        if g_type == _GType.GENERIC:
            self.backcast_g = nn.Linear(expansion_coefficient_dim, input_chunk_length)
            self.forecast_g = nn.Linear(expansion_coefficient_dim, target_length)
        elif g_type == _GType.TREND:
            self.backcast_g = _TrendGenerator(
                expansion_coefficient_dim, input_chunk_length
            )
            self.forecast_g = _TrendGenerator(expansion_coefficient_dim, target_length)
        elif g_type == _GType.SEASONALITY:
            self.backcast_g = _SeasonalityGenerator(input_chunk_length)
            self.forecast_g = _SeasonalityGenerator(target_length)
        else:
            raise_log(ValueError("g_type not supported"), logger)

    def forward(self, x):
        batch_size = x.shape[0]

        # fully connected layer stack
        for layer in self.linear_layer_stack_list:
            x = self.activation(layer(x))

        # forked linear layers producing waveform generator parameters
        theta_backcast = self.backcast_linear_layer(x)
        theta_forecast = self.forecast_linear_layer(x)

        # set the expansion coefs in last dimension for the forecasts
        theta_forecast = theta_forecast.view(batch_size, self.nr_params, -1)

        # waveform generator applications (project the expansion coefs onto basis vectors)
        x_hat = self.backcast_g(theta_backcast)
        y_hat = self.forecast_g(theta_forecast)

        # Set the distribution parameters as the last dimension
        y_hat = y_hat.reshape(x.shape[0], self.target_length, self.nr_params)

        return x_hat, y_hat


class _Stack(nn.Module):
    def __init__(
        self,
        num_blocks: int,
        num_layers: int,
        layer_width: int,
        nr_params: int,
        expansion_coefficient_dim: int,
        input_chunk_length: int,
        target_length: int,
        g_type: GTypes,
        batch_norm: bool,
        dropout: float,
        activation: str,
    ):
        """PyTorch module implementing one stack of the N-BEATS architecture that comprises multiple basic blocks.

        Parameters
        ----------
        num_blocks
            The number of blocks making up this stack.
        num_layers
            The number of fully connected layers preceding the final forking layers in each block.
        layer_width
            The number of neurons that make up each fully connected layer in each block.
        nr_params
            The number of parameters of the likelihood (or 1 if no likelihood is used)
        expansion_coefficient_dim
            The dimensionality of the waveform generator parameters, also known as expansion coefficients.
        input_chunk_length
            The length of the input sequence fed to the model.
        target_length
            The length of the forecast of the model.
        g_type
            The function that is implemented by the waveform generators in each block.
        batch_norm
            whether to apply batch norm on first block of this stack
        dropout
            Dropout probability
        activation
            The activation function of encoder/decoder intermediate layer.

        Inputs
        ------
        stack_input of shape `(batch_size, input_chunk_length)`
            Tensor containing the input sequence.

        Outputs
        -------
        stack_residual of shape `(batch_size, input_chunk_length)`
            Tensor containing the 'backcast' of the block, which represents an approximation of `x`
            given the constraints of the functional space determined by `g`.
        stack_forecast of shape `(batch_size, output_chunk_length)`
            Tensor containing the forward forecast of the stack.

        """
        super().__init__()

        self.input_chunk_length = input_chunk_length
        self.target_length = target_length
        self.nr_params = nr_params
        self.dropout = dropout
        self.batch_norm = batch_norm
        self.activation = activation

        if g_type == _GType.GENERIC:
            self.blocks_list = [
                _Block(
                    num_layers,
                    layer_width,
                    nr_params,
                    expansion_coefficient_dim,
                    input_chunk_length,
                    target_length,
                    g_type,
                    batch_norm=(
                        self.batch_norm and i == 0
                    ),  # batch norm only on first block of first stack
                    dropout=self.dropout,
                    activation=self.activation,
                )
                for i in range(num_blocks)
            ]
        else:
            # same block instance is used for weight sharing
            interpretable_block = _Block(
                num_layers,
                layer_width,
                nr_params,
                expansion_coefficient_dim,
                input_chunk_length,
                target_length,
                g_type,
                batch_norm=self.batch_norm,
                dropout=self.dropout,
                activation=self.activation,
            )
            self.blocks_list = [interpretable_block] * num_blocks

        self.blocks = nn.ModuleList(self.blocks_list)

    def forward(self, x):
        # One forecast vector per parameter in the distribution
        stack_forecast = torch.zeros(
            x.shape[0],
            self.target_length,
            self.nr_params,
            device=x.device,
            dtype=x.dtype,
        )

        for block in self.blocks_list:
            # pass input through block
            x_hat, y_hat = block(x)

            # add block forecast to stack forecast
            stack_forecast = stack_forecast + y_hat

            # subtract backcast from input to produce residual
            x = x - x_hat

        stack_residual = x

        return stack_residual, stack_forecast


class _NBEATSModule(PLPastCovariatesModule):
    def __init__(
        self,
        input_dim: int,
        output_dim: int,
        nr_params: int,
        generic_architecture: bool,
        num_stacks: int,
        num_blocks: int,
        num_layers: int,
        layer_widths: List[int],
        expansion_coefficient_dim: int,
        trend_polynomial_degree: int,
        batch_norm: bool,
        dropout: float,
        activation: str,
        **kwargs,
    ):
        """PyTorch module implementing the N-BEATS architecture.

        Parameters
        ----------
        output_dim
            Number of output components in the target
        nr_params
            The number of parameters of the likelihood (or 1 if no likelihood is used).
        generic_architecture
            Boolean value indicating whether the generic architecture of N-BEATS is used.
            If not, the interpretable architecture outlined in the paper (consisting of one trend
            and one seasonality stack with appropriate waveform generator functions).
        num_stacks
            The number of stacks that make up the whole model. Only used if `generic_architecture` is set to `True`.
        num_blocks
            The number of blocks making up every stack.
        num_layers
            The number of fully connected layers preceding the final forking layers in each block of every stack.
            Only used if `generic_architecture` is set to `True`.
        layer_widths
            Determines the number of neurons that make up each fully connected layer in each block of every stack.
            If a list is passed, it must have a length equal to `num_stacks` and every entry in that list corresponds
            to the layer width of the corresponding stack. If an integer is passed, every stack will have blocks
            with FC layers of the same width.
        expansion_coefficient_dim
            The dimensionality of the waveform generator parameters, also known as expansion coefficients.
            Only used if `generic_architecture` is set to `True`.
        trend_polynomial_degree
            The degree of the polynomial used as waveform generator in trend stacks. Only used if
            `generic_architecture` is set to `False`.
        batch_norm
            Whether to apply batch norm on first block of the first stack
        dropout
            Dropout probability
        activation
            The activation function of encoder/decoder intermediate layer.
        **kwargs
            all parameters required for :class:`darts.model.forecasting_models.PLForecastingModule` base class.

        Inputs
        ------
        x of shape `(batch_size, input_chunk_length)`
            Tensor containing the input sequence.

        Outputs
        -------
        y of shape `(batch_size, output_chunk_length, target_size/output_dim, nr_params)`
            Tensor containing the output of the NBEATS module.

        """
        super().__init__(**kwargs)

        self.input_dim = input_dim
        self.output_dim = output_dim
        self.nr_params = nr_params
        self.input_chunk_length_multi = self.input_chunk_length * input_dim
        self.target_length = self.output_chunk_length * input_dim
        self.dropout = dropout
        self.batch_norm = batch_norm
        self.activation = activation

        if generic_architecture:
            self.stacks_list = [
                _Stack(
                    num_blocks,
                    num_layers,
                    layer_widths[i],
                    nr_params,
                    expansion_coefficient_dim,
                    self.input_chunk_length_multi,
                    self.target_length,
                    _GType.GENERIC,
                    batch_norm=(
                        self.batch_norm and i == 0
                    ),  # batch norm only on first block of first stack
                    dropout=self.dropout,
                    activation=self.activation,
                )
                for i in range(num_stacks)
            ]
        else:
            num_stacks = 2
            trend_stack = _Stack(
                num_blocks,
                num_layers,
                layer_widths[0],
                nr_params,
                trend_polynomial_degree + 1,
                self.input_chunk_length_multi,
                self.target_length,
                _GType.TREND,
                batch_norm=self.batch_norm,
                dropout=self.dropout,
                activation=self.activation,
            )
            seasonality_stack = _Stack(
                num_blocks,
                num_layers,
                layer_widths[1],
                nr_params,
                -1,
                self.input_chunk_length_multi,
                self.target_length,
                _GType.SEASONALITY,
                batch_norm=self.batch_norm,
                dropout=self.dropout,
                activation=self.activation,
            )
            self.stacks_list = [trend_stack, seasonality_stack]

        self.stacks = nn.ModuleList(self.stacks_list)

        # setting the last backcast "branch" to be not trainable (without next block/stack, it doesn't need to be
        # backpropagated). Removing this lines would cause logtensorboard to crash, since no gradient is stored
        # on this params (the last block backcast is not part of the final output of the net).
        self.stacks_list[-1].blocks[-1].backcast_linear_layer.requires_grad_(False)
        self.stacks_list[-1].blocks[-1].backcast_g.requires_grad_(False)

    def forward(self, x):

        # if x1, x2,... y1, y2... is one multivariate ts containing x and y, and a1, a2... one covariate ts
        # we reshape into x1, y1, a1, x2, y2, a2... etc
        x = torch.reshape(x, (x.shape[0], self.input_chunk_length_multi, 1))
        # squeeze last dimension (because model is univariate)
        x = x.squeeze(dim=2)

        # One vector of length target_length per parameter in the distribution
        y = torch.zeros(
            x.shape[0],
            self.target_length,
            self.nr_params,
            device=x.device,
            dtype=x.dtype,
        )

        for stack in self.stacks_list:
            # compute stack output
            stack_residual, stack_forecast = stack(x)

            # add stack forecast to final output
            y = y + stack_forecast

            # set current stack residual as input for next stack
            x = stack_residual

        # In multivariate case, we get a result [x1_param1, x1_param2], [y1_param1, y1_param2], [x2..], [y2..], ...
        # We want to reshape to original format. We also get rid of the covariates and keep only the target dimensions.
        # The covariates are by construction added as extra time series on the right side. So we need to get rid of this
        # right output (keeping only :self.output_dim).
        y = y.view(
            y.shape[0], self.output_chunk_length, self.input_dim, self.nr_params
        )[:, :, : self.output_dim, :]

        return y


class NBEATSModel(PastCovariatesTorchModel):
    def __init__(
        self,
        input_chunk_length: int,
        output_chunk_length: int,
        generic_architecture: bool = True,
        num_stacks: int = 30,
        num_blocks: int = 1,
        num_layers: int = 4,
        layer_widths: Union[int, List[int]] = 256,
        expansion_coefficient_dim: int = 5,
        trend_polynomial_degree: int = 2,
        dropout: float = 0.0,
        activation: str = "ReLU",
        **kwargs,
    ):
        """Neural Basis Expansion Analysis Time Series Forecasting (N-BEATS).

        This is an implementation of the N-BEATS architecture, as outlined in [1]_.

        In addition to the univariate version presented in the paper, our implementation also
        supports multivariate series (and covariates) by flattening the model inputs to a 1-D series
        and reshaping the outputs to a tensor of appropriate dimensions. Furthermore, it also
        supports producing probabilistic forecasts (by specifying a `likelihood` parameter).

        This model supports past covariates (known for `input_chunk_length` points before prediction time).

        Parameters
        ----------
        input_chunk_length
            The length of the input sequence fed to the model.
        output_chunk_length
            The length of the forecast of the model.
        generic_architecture
            Boolean value indicating whether the generic architecture of N-BEATS is used.
            If not, the interpretable architecture outlined in the paper (consisting of one trend
            and one seasonality stack with appropriate waveform generator functions).
        num_stacks
            The number of stacks that make up the whole model. Only used if `generic_architecture` is set to `True`.
            The interpretable architecture always uses two stacks - one for trend and one for seasonality.
        num_blocks
            The number of blocks making up every stack.
        num_layers
            The number of fully connected layers preceding the final forking layers in each block of every stack.
            Only used if `generic_architecture` is set to `True`.
        layer_widths
            Determines the number of neurons that make up each fully connected layer in each block of every stack.
            If a list is passed, it must have a length equal to `num_stacks` and every entry in that list corresponds
            to the layer width of the corresponding stack. If an integer is passed, every stack will have blocks
            with FC layers of the same width.
        expansion_coefficient_dim
            The dimensionality of the waveform generator parameters, also known as expansion coefficients.
            Only used if `generic_architecture` is set to `True`.
        trend_polynomial_degree
            The degree of the polynomial used as waveform generator in trend stacks. Only used if
            `generic_architecture` is set to `False`.
        dropout
            The dropout probability to be used in the fully connected layers (default=0.0).
        activation
            The activation function of encoder/decoder intermediate layer (default='ReLU').
            Supported activations: ['ReLU','RReLU', 'PReLU', 'Softplus', 'Tanh', 'SELU', 'LeakyReLU',  'Sigmoid']
        **kwargs
            Optional arguments to initialize the pytorch_lightning.Module, pytorch_lightning.Trainer, and
            Darts' :class:`TorchForecastingModel`.

        loss_fn
            PyTorch loss function used for training.
            This parameter will be ignored for probabilistic models if the ``likelihood`` parameter is specified.
            Default: ``torch.nn.MSELoss()``.
        likelihood
            One of Darts' :meth:`Likelihood <darts.utils.likelihood_models.Likelihood>` models to be used for
            probabilistic forecasts. Default: ``None``.
        optimizer_cls
            The PyTorch optimizer class to be used. Default: ``torch.optim.Adam``.
        optimizer_kwargs
            Optionally, some keyword arguments for the PyTorch optimizer (e.g., ``{'lr': 1e-3}``
            for specifying a learning rate). Otherwise the default values of the selected ``optimizer_cls``
            will be used. Default: ``None``.
        lr_scheduler_cls
            Optionally, the PyTorch learning rate scheduler class to be used. Specifying ``None`` corresponds
            to using a constant learning rate. Default: ``None``.
        lr_scheduler_kwargs
            Optionally, some keyword arguments for the PyTorch learning rate scheduler. Default: ``None``.
        batch_size
            Number of time series (input and output sequences) used in each training pass. Default: ``32``.
        n_epochs
            Number of epochs over which to train the model. Default: ``100``.
        model_name
            Name of the model. Used for creating checkpoints and saving tensorboard data. If not specified,
            defaults to the following string ``"YYYY-mm-dd_HH:MM:SS_torch_model_run_PID"``, where the initial part
            of the name is formatted with the local date and time, while PID is the processed ID (preventing models
            spawned at the same time by different processes to share the same model_name). E.g.,
            ``"2021-06-14_09:53:32_torch_model_run_44607"``.
        work_dir
            Path of the working directory, where to save checkpoints and Tensorboard summaries.
            Default: current working directory.
        log_tensorboard
            If set, use Tensorboard to log the different parameters. The logs will be located in:
            ``"{work_dir}/darts_logs/{model_name}/logs/"``. Default: ``False``.
        nr_epochs_val_period
            Number of epochs to wait before evaluating the validation loss (if a validation
            ``TimeSeries`` is passed to the :func:`fit()` method). Default: ``1``.
        torch_device_str
            Optionally, a string indicating the torch device to use. By default, ``torch_device_str`` is ``None``
            which will run on CPU. Set it to ``"cuda"`` to use all available GPUs or ``"cuda:i"`` to only use
            GPU ``i`` (``i`` must be an integer). For example "cuda:0" will use the first GPU only.

            .. deprecated:: v0.17.0
                ``torch_device_str`` has been deprecated in v0.17.0 and will be removed in a future version.
                Instead, specify this with keys ``"accelerator", "gpus", "auto_select_gpus"`` in your
                ``pl_trainer_kwargs`` dict. Some examples for setting the devices inside the ``pl_trainer_kwargs``
                dict:

                - ``{"accelerator": "cpu"}`` for CPU,
                - ``{"accelerator": "gpu", "gpus": [i]}`` to use only GPU ``i`` (``i`` must be an integer),
                - ``{"accelerator": "gpu", "gpus": -1, "auto_select_gpus": True}`` to use all available GPUS.

                For more info, see here:
                https://pytorch-lightning.readthedocs.io/en/stable/common/trainer.html#trainer-flags , and
                https://pytorch-lightning.readthedocs.io/en/stable/advanced/multi_gpu.html#select-gpu-devices
        force_reset
            If set to ``True``, any previously-existing model with the same name will be reset (all checkpoints will
            be discarded). Default: ``False``.
        save_checkpoints
            Whether or not to automatically save the untrained model and checkpoints from training.
            To load the model from checkpoint, call :func:`MyModelClass.load_from_checkpoint()`, where
            :class:`MyModelClass` is the :class:`TorchForecastingModel` class that was used (such as :class:`TFTModel`,
            :class:`NBEATSModel`, etc.). If set to ``False``, the model can still be manually saved using
            :func:`save_model()` and loaded using :func:`load_model()`. Default: ``False``.
        add_encoders
            A large number of past and future covariates can be automatically generated with `add_encoders`.
            This can be done by adding multiple pre-defined index encoders and/or custom user-made functions that
            will be used as index encoders. Additionally, a transformer such as Darts' :class:`Scaler` can be added to
            transform the generated covariates. This happens all under one hood and only needs to be specified at
            model creation.
            Read :meth:`SequentialEncoder <darts.utils.data.encoders.SequentialEncoder>` to find out more about
            ``add_encoders``. Default: ``None``. An example showing some of ``add_encoders`` features:

            .. highlight:: python
            .. code-block:: python

                add_encoders={
                    'cyclic': {'future': ['month']},
                    'datetime_attribute': {'future': ['hour', 'dayofweek']},
                    'position': {'past': ['absolute'], 'future': ['relative']},
                    'custom': {'past': [lambda idx: (idx.year - 1950) / 50]},
                    'transformer': Scaler()
                }
            ..
        random_state
            Control the randomness of the weights initialization. Check this
            `link <https://scikit-learn.org/stable/glossary.html#term-random_state>`_ for more details.
            Default: ``None``.
        pl_trainer_kwargs
            By default :class:`TorchForecastingModel` creates a PyTorch Lightning Trainer with several useful presets
            that performs the training, validation and prediction processes. These presets include automatic
            checkpointing, tensorboard logging, setting the torch device and more.
            With ``pl_trainer_kwargs`` you can add additional kwargs to instantiate the PyTorch Lightning trainer
            object. Check the `PL Trainer documentation
            <https://pytorch-lightning.readthedocs.io/en/stable/common/trainer.html>`_ for more information about the
            supported kwargs. Default: ``None``.
            With parameter ``"callbacks"`` you can add custom or PyTorch-Lightning built-in callbacks to Darts'
            :class:`TorchForecastingModel`. Below is an example for adding EarlyStopping to the training process.
            The model will stop training early if the validation loss `val_loss` does not improve beyond
            specifications. For more information on callbacks, visit:
            `PyTorch Lightning Callbacks
            <https://pytorch-lightning.readthedocs.io/en/stable/extensions/callbacks.html>`_

            .. highlight:: python
            .. code-block:: python

                from pytorch_lightning.callbacks.early_stopping import EarlyStopping

                # stop training when validation loss does not decrease more than 0.05 (`min_delta`) over
                # a period of 5 epochs (`patience`)
                my_stopper = EarlyStopping(
                    monitor="val_loss",
                    patience=5,
                    min_delta=0.05,
                    mode='min',
                )

                pl_trainer_kwargs={"callbacks": [my_stopper]}
            ..

            Note that you can also use a custom PyTorch Lightning Trainer for training and prediction with optional
            parameter ``trainer`` in :func:`fit()` and :func:`predict()`.
        show_warnings
            whether to show warnings raised from PyTorch Lightning. Useful to detect potential issues of
            your forecasting use case. Default: ``False``.

        References
        ----------
        .. [1] https://openreview.net/forum?id=r1ecqn4YwB
        """
        super().__init__(**self._extract_torch_model_params(**self.model_params))

        # extract pytorch lightning module kwargs
        self.pl_module_params = self._extract_pl_module_params(**self.model_params)

        raise_if_not(
            isinstance(layer_widths, int) or len(layer_widths) == num_stacks,
            "Please pass an integer or a list of integers with length `num_stacks`"
            "as value for the `layer_widths` argument.",
            logger,
        )

        self.generic_architecture = generic_architecture
        self.num_stacks = num_stacks
        self.num_blocks = num_blocks
        self.num_layers = num_layers
        self.layer_widths = layer_widths
        self.expansion_coefficient_dim = expansion_coefficient_dim
        self.trend_polynomial_degree = trend_polynomial_degree

        # Currently batch norm is not an option as it seems to perform badly
        self.batch_norm = False

        self.dropout = dropout
        self.activation = activation

        if not generic_architecture:
            self.num_stacks = 2

        if isinstance(layer_widths, int):
            self.layer_widths = [layer_widths] * num_stacks

    def _create_model(self, train_sample: Tuple[torch.Tensor]) -> torch.nn.Module:
        # samples are made of (past_target, past_covariates, future_target)
        input_dim = train_sample[0].shape[1] + (
            train_sample[1].shape[1] if train_sample[1] is not None else 0
        )
        output_dim = train_sample[-1].shape[1]
        nr_params = 1 if self.likelihood is None else self.likelihood.num_parameters

        return _NBEATSModule(
            input_dim=input_dim,
            output_dim=output_dim,
            nr_params=nr_params,
            generic_architecture=self.generic_architecture,
            num_stacks=self.num_stacks,
            num_blocks=self.num_blocks,
            num_layers=self.num_layers,
            layer_widths=self.layer_widths,
            expansion_coefficient_dim=self.expansion_coefficient_dim,
            trend_polynomial_degree=self.trend_polynomial_degree,
            batch_norm=self.batch_norm,
            dropout=self.dropout,
            activation=self.activation,
            **self.pl_module_params,
        )<|MERGE_RESOLUTION|>--- conflicted
+++ resolved
@@ -152,11 +152,7 @@
         self.dropout = dropout
         self.batch_norm = batch_norm
 
-<<<<<<< HEAD
-        assert activation in ACTIVATIONS, f"{activation} is not in {ACTIVATIONS}"
-=======
         raise_if_not(activation in ACTIVATIONS, f"{activation} is not in {ACTIVATIONS}")
->>>>>>> 155c653a
         self.activation = getattr(nn, activation)()
 
         # fully connected stack before fork
