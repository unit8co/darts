"""
Baseline Models
---------------

A collection of simple benchmark models for univariate series.
"""

from typing import List, Optional, Sequence, Union

import numpy as np

from darts.logging import get_logger, raise_if_not
from darts.models.forecasting.ensemble_model import EnsembleModel
from darts.models.forecasting.forecasting_model import (
    GlobalForecastingModel,
    LocalForecastingModel,
)
from darts.timeseries import TimeSeries

logger = get_logger(__name__)


class NaiveMean(LocalForecastingModel):
    def __init__(self):
        """Naive Mean Model

        This model has no parameter, and always predicts the
        mean value of the training series.
        """
        super().__init__()
        self.mean_val = None

    def fit(self, series: TimeSeries):
        super().fit(series)

        self.mean_val = np.mean(series.values(copy=False), axis=0)
        return self

    def predict(self, n: int, num_samples: int = 1, verbose: bool = False):
        super().predict(n, num_samples)
        forecast = np.tile(self.mean_val, (n, 1))
        return self._build_forecast_series(forecast)


class NaiveSeasonal(LocalForecastingModel):
    def __init__(self, K: int = 1):
        """Naive Seasonal Model

        This model always predicts the value of `K` time steps ago.
        When `K=1`, this model predicts the last value of the training set.
        When `K>1`, it repeats the last `K` values of the training set.

        Parameters
        ----------
        K
            the number of last time steps of the training set to repeat
        """
        super().__init__()
        self.last_k_vals = None
        self.K = K

    @property
    def min_train_series_length(self):
        return max(self.K, 3)

    def fit(self, series: TimeSeries):
        super().fit(series)

        raise_if_not(
            len(series) >= self.K,
            f"The time series requires at least K={self.K} points",
            logger,
        )
        self.last_k_vals = series.values(copy=False)[-self.K :, :]
        return self

    def predict(self, n: int, num_samples: int = 1, verbose: bool = False):
        super().predict(n, num_samples)
        forecast = np.array([self.last_k_vals[i % self.K, :] for i in range(n)])
        return self._build_forecast_series(forecast)


class NaiveDrift(LocalForecastingModel):
    def __init__(self):
        """Naive Drift Model

        This model fits a line between the first and last point of the training series,
        and extends it in the future. For a training series of length :math:`T`, we have:

        .. math:: \\hat{y}_{T+h} = y_T + h\\left( \\frac{y_T - y_1}{T - 1} \\right)
        """
        super().__init__()

    def fit(self, series: TimeSeries):
        super().fit(series)
        assert series.n_samples == 1, "This model expects deterministic time series"

        series = self.training_series
        return self

    def predict(self, n: int, num_samples: int = 1, verbose: bool = False):
        super().predict(n, num_samples)
        first, last = (
            self.training_series.first_values(),
            self.training_series.last_values(),
        )
        slope = (last - first) / (len(self.training_series) - 1)
        last_value = last + slope * n
        forecast = np.linspace(last, last_value, num=n + 1)[1:]
        return self._build_forecast_series(forecast)


class NaiveMovingAverage(LocalForecastingModel):
    def __init__(self, input_chunk_length: int = 1):
        """Naive Moving Average Model

        This model forecasts using an auto-regressive moving average (ARMA).

        Parameters
        ----------
        input_chunk_length
            The size of the sliding window used to calculate the moving average
        """
        super().__init__()
        self.input_chunk_length = input_chunk_length
        self.rolling_window = None

    @property
    def min_train_series_length(self):
        return self.input_chunk_length

    def __str__(self):
        return f"NaiveMovingAverage({self.input_chunk_length})"

    def fit(self, series: TimeSeries):
        super().fit(series)
        raise_if_not(
            series.is_deterministic,
            "This model expects deterministic time series",
            logger,
        )

        self.rolling_window = series[-self.input_chunk_length :].values(copy=False)
        return self

    def predict(self, n: int, num_samples: int = 1, verbose: bool = False):
        super().predict(n, num_samples)

        predictions_with_observations = np.concatenate(
            (self.rolling_window, np.zeros(shape=(n, self.rolling_window.shape[1]))),
            axis=0,
        )
        rolling_sum = sum(self.rolling_window)

        chunk_length = self.input_chunk_length
        for i in range(chunk_length, chunk_length + n):
            prediction = rolling_sum / chunk_length
            predictions_with_observations[i] = prediction
            lost_value = predictions_with_observations[i - chunk_length]
            rolling_sum += prediction - lost_value
        return self._build_forecast_series(predictions_with_observations[-n:])


class NaiveEnsembleModel(EnsembleModel):
    def __init__(
        self,
        models: Union[List[LocalForecastingModel], List[GlobalForecastingModel]],
        show_warnings: bool = True,
    ):
        """Naive combination model

        Naive implementation of `EnsembleModel`
        Returns the average of all predictions of the constituent models

        If `future_covariates` or `past_covariates` are provided at training or inference time,
        they will be passed only to the models supporting them.

        Parameters
        ----------
        models
            List of forecasting models whose predictions to ensemble
        show_warnings
            Whether to show warnings related to models covariates support.
        """
<<<<<<< HEAD
        super().__init__(models, train_num_samples=None, train_samples_reduction=None)
=======
        super().__init__(models=models, show_warnings=show_warnings)
>>>>>>> 1f175807

    def fit(
        self,
        series: Union[TimeSeries, Sequence[TimeSeries]],
        past_covariates: Optional[Union[TimeSeries, Sequence[TimeSeries]]] = None,
        future_covariates: Optional[Union[TimeSeries, Sequence[TimeSeries]]] = None,
    ):
        super().fit(
            series=series,
            past_covariates=past_covariates,
            future_covariates=future_covariates,
        )
        for model in self.models:
            kwargs = dict(series=series)
            if model.supports_past_covariates:
                kwargs["past_covariates"] = past_covariates
            if model.supports_future_covariates:
                kwargs["future_covariates"] = future_covariates
            model.fit(**kwargs)

        return self

    def ensemble(
        self,
        predictions: Union[TimeSeries, Sequence[TimeSeries]],
        series: Optional[Sequence[TimeSeries]] = None,
        num_samples: int = 1,
    ) -> Union[TimeSeries, Sequence[TimeSeries]]:
        def take_average(prediction: TimeSeries) -> TimeSeries:
            # average across the components, keep n_samples, rename components
            return prediction.mean(axis=1).with_columns_renamed(
                "components_mean", prediction.components[0]
            )

        if isinstance(predictions, Sequence):
            return [take_average(p) for p in predictions]
        else:
            return take_average(predictions)<|MERGE_RESOLUTION|>--- conflicted
+++ resolved
@@ -12,7 +12,7 @@
 from darts.logging import get_logger, raise_if_not
 from darts.models.forecasting.ensemble_model import EnsembleModel
 from darts.models.forecasting.forecasting_model import (
-    GlobalForecastingModel,
+    ForecastingModel,
     LocalForecastingModel,
 )
 from darts.timeseries import TimeSeries
@@ -164,7 +164,7 @@
 class NaiveEnsembleModel(EnsembleModel):
     def __init__(
         self,
-        models: Union[List[LocalForecastingModel], List[GlobalForecastingModel]],
+        models: List[ForecastingModel],
         show_warnings: bool = True,
     ):
         """Naive combination model
@@ -182,11 +182,12 @@
         show_warnings
             Whether to show warnings related to models covariates support.
         """
-<<<<<<< HEAD
-        super().__init__(models, train_num_samples=None, train_samples_reduction=None)
-=======
-        super().__init__(models=models, show_warnings=show_warnings)
->>>>>>> 1f175807
+        super().__init__(
+            models=models,
+            train_num_samples=None,
+            train_samples_reduction=None,
+            show_warnings=show_warnings,
+        )
 
     def fit(
         self,
