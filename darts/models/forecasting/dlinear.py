"""
D-Linear
--------
"""

from typing import Optional, Tuple

import torch
import torch.nn as nn

from darts.logging import raise_if
from darts.models.forecasting.pl_forecasting_module import (
    PLMixedCovariatesModule,
    io_processor,
)
from darts.models.forecasting.torch_forecasting_model import MixedCovariatesTorchModel

MixedCovariatesTrainTensorType = Tuple[
    torch.Tensor, torch.Tensor, torch.Tensor, torch.Tensor, torch.Tensor, torch.Tensor
]


class _MovingAvg(nn.Module):
    """
    Moving average block to highlight the trend of time series
    """

    def __init__(self, kernel_size, stride):
        super().__init__()
        # asymmetrical padding, shorther on the ts start side
        if kernel_size % 2 == 0:
            self.padding_size_left = kernel_size // 2 - 1
            self.padding_size_right = kernel_size // 2
        else:
            self.padding_size_left = (kernel_size - 1) // 2
            self.padding_size_right = (kernel_size - 1) // 2
        self.avg = nn.AvgPool1d(kernel_size=kernel_size, stride=stride, padding=0)

    def forward(self, x):
        # padding on the both ends of time series with the extremities values
        front = x[:, 0:1, :].repeat(1, self.padding_size_left, 1)
        end = x[:, -1:, :].repeat(1, self.padding_size_right, 1)
        x = torch.cat([front, x, end], dim=1)
        x = self.avg(x.permute(0, 2, 1))
        x = x.permute(0, 2, 1)
        return x


class _SeriesDecomp(nn.Module):
    """
    Series decomposition block
    """

    def __init__(self, kernel_size):
        super().__init__()
        self.moving_avg = _MovingAvg(kernel_size, stride=1)

    def forward(self, x):
        moving_mean = self.moving_avg(x)
        res = x - moving_mean
        return res, moving_mean


class _DLinearModule(PLMixedCovariatesModule):
    """
    DLinear module
    """

    def __init__(
        self,
        input_dim,
        output_dim,
        future_cov_dim,
        static_cov_dim,
        nr_params,
        shared_weights,
        kernel_size,
        const_init,
        **kwargs,
    ):
        """PyTorch module implementing the DLinear architecture.

        Parameters
        ----------
        input_dim
            The number of input components (target + optional covariate)
        output_dim
            Number of output components in the target
        future_cov_dim
            Number of components in the future covariates
        static_cov_dim
            Dimensionality of the static covariates
        nr_params
            The number of parameters of the likelihood (or 1 if no likelihood is used).
        shared_weights
            Whether to use shared weights for the components of the series.
            ** Ignores covariates when True. **
        kernel_size
            The size of the kernel for the moving average
        const_init
            Whether to initialize the weights to 1/in_len
        **kwargs
            all parameters required for :class:`darts.model.forecasting_models.PLForecastingModule` base class.

        Inputs
        ------
        x of shape `(batch_size, input_chunk_length)`
            Tensor containing the input sequence.

        Outputs
        -------
        y of shape `(batch_size, output_chunk_length, target_size/output_dim, nr_params)`
            Tensor containing the output of the NBEATS module.
        """

        # TODO: could we support future covariates with a simple extension?

        super().__init__(**kwargs)
        self.input_dim = input_dim
        self.output_dim = output_dim
        self.future_cov_dim = future_cov_dim
        self.static_cov_dim = static_cov_dim
        self.nr_params = nr_params
        self.const_init = const_init

        # Decomposition Kernel Size
        self.decomposition = _SeriesDecomp(kernel_size)
        self.shared_weights = shared_weights

        def _create_linear_layer(in_dim, out_dim):
            layer = nn.Linear(in_dim, out_dim)
            if self.const_init:
                layer.weight = nn.Parameter(
                    (1.0 / in_dim) * torch.ones(layer.weight.shape)
                )
            return layer

        if self.shared_weights:
            layer_in_dim = self.input_chunk_length
            layer_out_dim = self.output_chunk_length * self.nr_params
        else:
            layer_in_dim = self.input_chunk_length * self.input_dim
            layer_out_dim = self.output_chunk_length * self.output_dim * self.nr_params

            # for static cov, we take the number of components of the target, times static cov dim
            layer_in_dim_static_cov = self.output_dim * self.static_cov_dim

        self.linear_seasonal = _create_linear_layer(layer_in_dim, layer_out_dim)
        self.linear_trend = _create_linear_layer(layer_in_dim, layer_out_dim)

        if self.future_cov_dim != 0:
            # future covariates layer acts on time steps independently
            self.linear_fut_cov = _create_linear_layer(
                self.future_cov_dim, self.output_dim * self.nr_params
            )
        if self.static_cov_dim != 0:
            self.linear_static_cov = _create_linear_layer(
                layer_in_dim_static_cov, layer_out_dim
            )

    @io_processor
    def forward(
        self, x_in: Tuple[torch.Tensor, Optional[torch.Tensor], Optional[torch.Tensor]]
    ):
        """
        x_in
            comes as tuple `(x_past, x_future, x_static)` where `x_past` is the input/past chunk and `x_future`
            is the output/future chunk. Input dimensions are `(n_samples, n_time_steps, n_variables)`
        """

        x, x_future, x_static = x_in  # x: (batch, in_len, in_dim)
        batch, _, _ = x.shape

        if self.shared_weights:
            # discard covariates, to ensure that in_dim == out_dim
            x = x[:, :, : self.output_dim]

            # extract trend
            res, trend = self.decomposition(x)

            # permute to (batch, in_dim, in_len) and apply linear layer on last dimension
            seasonal_output = self.linear_seasonal(res.permute(0, 2, 1))
            trend_output = self.linear_trend(trend.permute(0, 2, 1))

            x = seasonal_output + trend_output

            # extract nr_params
            x = x.view(batch, self.output_dim, self.output_chunk_length, self.nr_params)

            # permute back to (batch, out_len, out_dim, nr_params)
            x = x.permute(0, 2, 1, 3)

        else:
            res, trend = self.decomposition(x)

            # (in_len * in_dim) => (out_len * out_dim * out_nr_params)
            seasonal_output = self.linear_seasonal(res.view(batch, -1))
            trend_output = self.linear_trend(trend.view(batch, -1))
            seasonal_output = seasonal_output.view(
                batch, self.output_chunk_length, self.output_dim * self.nr_params
            )
            trend_output = trend_output.view(
                batch, self.output_chunk_length, self.output_dim * self.nr_params
            )

            x = seasonal_output + trend_output

            if self.future_cov_dim != 0:
                # x_future might be shorter than output_chunk_length when n < output_chunk_length
                # so we need to pad it with zeros at the end to match the output_chunk_length
                x_future = torch.nn.functional.pad(
                    input=x_future,
                    pad=(0, 0, 0, self.output_chunk_length - x_future.shape[1]),
                    mode="constant",
                    value=0,
                )

                fut_cov_output = self.linear_fut_cov(x_future)
                x = x + fut_cov_output.view(
                    batch, self.output_chunk_length, self.output_dim * self.nr_params
                )

            if self.static_cov_dim != 0:
                static_cov_output = self.linear_static_cov(x_static.reshape(batch, -1))
                x = x + static_cov_output.view(
                    batch, self.output_chunk_length, self.output_dim * self.nr_params
                )

            # extract nr_params
            x = x.view(batch, self.output_chunk_length, self.output_dim, self.nr_params)

        return x


class DLinearModel(MixedCovariatesTorchModel):
    def __init__(
        self,
        input_chunk_length: int,
        output_chunk_length: int,
        shared_weights: bool = False,
        kernel_size: int = 25,
        const_init: bool = True,
        use_static_covariates: bool = True,
        **kwargs,
    ):
        """An implementation of the DLinear model, as presented in [1]_.

        This implementation is improved by allowing the optional use of past covariates,
        future covariates and static covariates, and by making the model optionally probabilistic.

        Parameters
        ----------
        input_chunk_length
            The length of the input sequence fed to the model.
        output_chunk_length
            The length of the forecast of the model.
        shared_weights
            Whether to use shared weights for all components of multivariate series.

            .. warning::
                When set to True, covariates will be ignored as a 1-to-1 mapping is
                required between input dimensions and output dimensions.
            ..

            Default: False.

        kernel_size
            The size of the kernel for the moving average (default=25). If the size of the kernel is even,
            the padding will be asymmetrical (shorter on the start/left side).
        const_init
            Whether to initialize the weights to 1/in_len. If False, the default PyTorch
            initialization is used (default='True').
        use_static_covariates
            Whether the model should use static covariate information in case the input `series` passed to ``fit()``
            contain static covariates. If ``True``, and static covariates are available at fitting time, will enforce
            that all target `series` have the same static covariate dimensionality in ``fit()`` and ``predict()``.
        **kwargs
            Optional arguments to initialize the pytorch_lightning.Module, pytorch_lightning.Trainer, and
            Darts' :class:`TorchForecastingModel`.

        loss_fn
            PyTorch loss function used for training.
            This parameter will be ignored for probabilistic models if the ``likelihood`` parameter is specified.
            Default: ``torch.nn.MSELoss()``.
        likelihood
            One of Darts' :meth:`Likelihood <darts.utils.likelihood_models.Likelihood>` models to be used for
            probabilistic forecasts. Default: ``None``.
        torch_metrics
            A torch metric or a ``MetricCollection`` used for evaluation. A full list of available metrics can be found
            at https://torchmetrics.readthedocs.io/en/latest/. Default: ``None``.
        optimizer_cls
            The PyTorch optimizer class to be used. Default: ``torch.optim.Adam``.
        optimizer_kwargs
            Optionally, some keyword arguments for the PyTorch optimizer (e.g., ``{'lr': 1e-3}``
            for specifying a learning rate). Otherwise, the default values of the selected ``optimizer_cls``
            will be used. Default: ``None``.
        lr_scheduler_cls
            Optionally, the PyTorch learning rate scheduler class to be used. Specifying ``None`` corresponds
            to using a constant learning rate. Default: ``None``.
        lr_scheduler_kwargs
            Optionally, some keyword arguments for the PyTorch learning rate scheduler. Default: ``None``.
        use_reversible_instance_norm
            Whether to use reversible instance normalization `RINorm` against distribution shift as shown in [2]_.
            It is only applied to the features of the target series and not the covariates.
        batch_size
            Number of time series (input and output sequences) used in each training pass. Default: ``32``.
        n_epochs
            Number of epochs over which to train the model. Default: ``100``.
        model_name
            Name of the model. Used for creating checkpoints and saving tensorboard data. If not specified,
            defaults to the following string ``"YYYY-mm-dd_HH_MM_SS_torch_model_run_PID"``, where the initial part
            of the name is formatted with the local date and time, while PID is the processed ID (preventing models
            spawned at the same time by different processes to share the same model_name). E.g.,
            ``"2021-06-14_09_53_32_torch_model_run_44607"``.
        work_dir
            Path of the working directory, where to save checkpoints and Tensorboard summaries.
            Default: current working directory.
        log_tensorboard
            If set, use Tensorboard to log the different parameters. The logs will be located in:
            ``"{work_dir}/darts_logs/{model_name}/logs/"``. Default: ``False``.
        nr_epochs_val_period
            Number of epochs to wait before evaluating the validation loss (if a validation
            ``TimeSeries`` is passed to the :func:`fit()` method). Default: ``1``.
        force_reset
            If set to ``True``, any previously-existing model with the same name will be reset (all checkpoints will
            be discarded). Default: ``False``.
        save_checkpoints
            Whether or not to automatically save the untrained model and checkpoints from training.
            To load the model from checkpoint, call :func:`MyModelClass.load_from_checkpoint()`, where
            :class:`MyModelClass` is the :class:`TorchForecastingModel` class that was used (such as :class:`TFTModel`,
            :class:`NBEATSModel`, etc.). If set to ``False``, the model can still be manually saved using
            :func:`save()` and loaded using :func:`load()`. Default: ``False``.
        add_encoders
            A large number of past and future covariates can be automatically generated with `add_encoders`.
            This can be done by adding multiple pre-defined index encoders and/or custom user-made functions that
            will be used as index encoders. Additionally, a transformer such as Darts' :class:`Scaler` can be added to
            transform the generated covariates. This happens all under one hood and only needs to be specified at
            model creation.
            Read :meth:`SequentialEncoder <darts.dataprocessing.encoders.SequentialEncoder>` to find out more about
            ``add_encoders``. Default: ``None``. An example showing some of ``add_encoders`` features:

            .. highlight:: python
            .. code-block:: python

                def encode_year(idx):
                    return (idx.year - 1950) / 50

                add_encoders={
                    'cyclic': {'future': ['month']},
                    'datetime_attribute': {'future': ['hour', 'dayofweek']},
                    'position': {'past': ['relative'], 'future': ['relative']},
                    'custom': {'past': [encode_year]},
                    'transformer': Scaler()
                }
            ..
        random_state
            Control the randomness of the weights initialization. Check this
            `link <https://scikit-learn.org/stable/glossary.html#term-random_state>`_ for more details.
            Default: ``None``.
        pl_trainer_kwargs
            By default :class:`TorchForecastingModel` creates a PyTorch Lightning Trainer with several useful presets
            that performs the training, validation and prediction processes. These presets include automatic
            checkpointing, tensorboard logging, setting the torch device and more.
            With ``pl_trainer_kwargs`` you can add additional kwargs to instantiate the PyTorch Lightning trainer
            object. Check the `PL Trainer documentation
            <https://pytorch-lightning.readthedocs.io/en/stable/common/trainer.html>`_ for more information about the
            supported kwargs. Default: ``None``.
            Running on GPU(s) is also possible using ``pl_trainer_kwargs`` by specifying keys ``"accelerator",
            "devices", and "auto_select_gpus"``. Some examples for setting the devices inside the ``pl_trainer_kwargs``
            dict:


            - ``{"accelerator": "cpu"}`` for CPU,
            - ``{"accelerator": "gpu", "devices": [i]}`` to use only GPU ``i`` (``i`` must be an integer),
            - ``{"accelerator": "gpu", "devices": -1, "auto_select_gpus": True}`` to use all available GPUS.

            For more info, see here:
            https://pytorch-lightning.readthedocs.io/en/stable/common/trainer.html#trainer-flags , and
            https://pytorch-lightning.readthedocs.io/en/stable/accelerators/gpu_basic.html#train-on-multiple-gpus

            With parameter ``"callbacks"`` you can add custom or PyTorch-Lightning built-in callbacks to Darts'
            :class:`TorchForecastingModel`. Below is an example for adding EarlyStopping to the training process.
            The model will stop training early if the validation loss `val_loss` does not improve beyond
            specifications. For more information on callbacks, visit:
            `PyTorch Lightning Callbacks
            <https://pytorch-lightning.readthedocs.io/en/stable/extensions/callbacks.html>`_

            .. highlight:: python
            .. code-block:: python

                from pytorch_lightning.callbacks.early_stopping import EarlyStopping

                # stop training when validation loss does not decrease more than 0.05 (`min_delta`) over
                # a period of 5 epochs (`patience`)
                my_stopper = EarlyStopping(
                    monitor="val_loss",
                    patience=5,
                    min_delta=0.05,
                    mode='min',
                )

                pl_trainer_kwargs={"callbacks": [my_stopper]}
            ..

            Note that you can also use a custom PyTorch Lightning Trainer for training and prediction with optional
            parameter ``trainer`` in :func:`fit()` and :func:`predict()`.
        show_warnings
            whether to show warnings raised from PyTorch Lightning. Useful to detect potential issues of
            your forecasting use case. Default: ``False``.

        References
        ----------
        .. [1] Zeng, A., Chen, M., Zhang, L., & Xu, Q. (2022).
               Are Transformers Effective for Time Series Forecasting?. arXiv preprint arXiv:2205.13504.
<<<<<<< HEAD

        Examples
        --------
        >>> from darts.datasets import WeatherDataset
        >>> from darts.models import DLinearModel
        >>> series = WeatherDataset().load()
        >>> # predicting atmospheric pressure
        >>> target = series['p (mbar)'][:100]
        >>> # optionally, use past observed rainfall (pretending to be unknown beyond index 100)
        >>> past_cov = series['rain (mm)'][:100]
        >>> # optionally, use future temperatures (pretending this component is a forecast)
        >>> future_cov = series['T (degC)'][:106]
        >>> # predict 6 pressure values using the 12 past values of pressure and rainfall, as well as the 6 temperature
        >>> # values corresponding to the forecasted period
        >>> model = DLinearModel(
        >>>   input_chunk_length=6,
        >>>   output_chunk_length=6,
        >>>   n_epochs=20,
        >>>   )
        >>> model.fit(target, past_covariates=past_cov, future_covariates=future_cov)
        >>> pred = model.predict(6)
        >>> pred.values()
        array([[667.20957388],
               [666.76986848],
               [666.67733306],
               [666.06625381],
               [665.8529289 ],
               [665.75320573]])
=======
        .. [2] T. Kim et al. "Reversible Instance Normalization for Accurate Time-Series Forecasting against
                Distribution Shift", https://openreview.net/forum?id=cGDAkQo1C0p
>>>>>>> fecb99df
        """
        super().__init__(**self._extract_torch_model_params(**self.model_params))

        # extract pytorch lightning module kwargs
        self.pl_module_params = self._extract_pl_module_params(**self.model_params)

        self.shared_weights = shared_weights
        self.kernel_size = kernel_size
        self.const_init = const_init
        self._considers_static_covariates = use_static_covariates

    def _create_model(
        self, train_sample: MixedCovariatesTrainTensorType
    ) -> torch.nn.Module:
        # samples are made of
        # (past_target, past_covariates, historic_future_covariates,
        #  future_covariates, static_covariates, future_target)

        raise_if(
            self.shared_weights
            and (train_sample[1] is not None or train_sample[2] is not None),
            "Covariates have been provided, but the model has been built with shared_weights=True."
            + "Please set shared_weights=False to use covariates.",
        )

        input_dim = train_sample[0].shape[1] + sum(
            # add past covariates dim and historic future covariates dim, if present
            train_sample[i].shape[1] if train_sample[i] is not None else 0
            for i in (1, 2)
        )
        future_cov_dim = train_sample[3].shape[1] if train_sample[3] is not None else 0

        # dimension is (component, static_dim), we extract static_dim
        static_cov_dim = train_sample[4].shape[1] if train_sample[4] is not None else 0

        output_dim = train_sample[-1].shape[1]
        nr_params = 1 if self.likelihood is None else self.likelihood.num_parameters

        return _DLinearModule(
            input_dim=input_dim,
            output_dim=output_dim,
            future_cov_dim=future_cov_dim,
            static_cov_dim=static_cov_dim,
            nr_params=nr_params,
            shared_weights=self.shared_weights,
            kernel_size=self.kernel_size,
            const_init=self.const_init,
            **self.pl_module_params,
        )

    @property
    def supports_multivariate(self) -> bool:
        return True

    @property
    def supports_static_covariates(self) -> bool:
        return True

    @property
    def supports_future_covariates(self) -> bool:
        return not self.shared_weights

    @property
    def supports_past_covariates(self) -> bool:
        return not self.shared_weights<|MERGE_RESOLUTION|>--- conflicted
+++ resolved
@@ -412,7 +412,8 @@
         ----------
         .. [1] Zeng, A., Chen, M., Zhang, L., & Xu, Q. (2022).
                Are Transformers Effective for Time Series Forecasting?. arXiv preprint arXiv:2205.13504.
-<<<<<<< HEAD
+        .. [2] T. Kim et al. "Reversible Instance Normalization for Accurate Time-Series Forecasting against
+                Distribution Shift", https://openreview.net/forum?id=cGDAkQo1C0p
 
         Examples
         --------
@@ -441,10 +442,6 @@
                [666.06625381],
                [665.8529289 ],
                [665.75320573]])
-=======
-        .. [2] T. Kim et al. "Reversible Instance Normalization for Accurate Time-Series Forecasting against
-                Distribution Shift", https://openreview.net/forum?id=cGDAkQo1C0p
->>>>>>> fecb99df
         """
         super().__init__(**self._extract_torch_model_params(**self.model_params))
 
