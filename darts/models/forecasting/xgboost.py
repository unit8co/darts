--- conflicted
+++ resolved
@@ -14,12 +14,8 @@
 import xgboost as xgb
 
 from darts.logging import get_logger, raise_if_not
-<<<<<<< HEAD
 from darts.models.forecasting.classifier_model import _ForecastingClassifierMixin
-from darts.models.forecasting.regression_model import (
-=======
 from darts.models.forecasting.sklearn_model import (
->>>>>>> 7eeb6ddb
     FUTURE_LAGS_TYPE,
     LAGS_TYPE,
     SKLearnModel,
