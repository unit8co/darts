--- conflicted
+++ resolved
@@ -261,22 +261,6 @@
         **kwargs
             Additional kwargs passed to `xgb.XGBRegressor.fit()`
         """
-<<<<<<< HEAD
-
-        if val_series is not None:
-            # Note: we create a list here as it's what's expected by XGBRegressor.fit()
-            # This is handled as a separate case in multioutput.py
-            kwargs["eval_set"] = [
-                self._create_lagged_data(
-                    target_series=val_series,
-                    past_covariates=val_past_covariates,
-                    future_covariates=val_future_covariates,
-                    max_samples_per_ts=max_samples_per_ts,
-                )[:2]
-            ]
-
-=======
->>>>>>> 05f6ddfb
         # TODO: XGBRegressor supports multi quantile reqression which we could leverage in the future
         #  see https://xgboost.readthedocs.io/en/latest/python/examples/quantile_regression.html
         if self.likelihood == "quantile":
