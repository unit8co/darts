--- conflicted
+++ resolved
@@ -881,7 +881,8 @@
         ----------
         .. [1] https://arxiv.org/pdf/1912.09363.pdf
         .. [2] Shazeer, Noam, "GLU Variants Improve Transformer", 2020. arVix https://arxiv.org/abs/2002.05202.
-<<<<<<< HEAD
+        .. [3] T. Kim et al. "Reversible Instance Normalization for Accurate Time-Series Forecasting against
+                Distribution Shift", https://openreview.net/forum?id=cGDAkQo1C0p
 
         Examples
         --------
@@ -915,10 +916,6 @@
                [[ 0.9586113 ,  1.24147138, -0.01625545]],
                [[ 1.06863863,  0.2987822 , -0.69213369]],
                [[-0.83076568, -0.25780816, -0.28318784]]])
-=======
-        .. [3] T. Kim et al. "Reversible Instance Normalization for Accurate Time-Series Forecasting against
-                Distribution Shift", https://openreview.net/forum?id=cGDAkQo1C0p
->>>>>>> fecb99df
         """
         model_kwargs = {key: val for key, val in self.model_params.items()}
         if likelihood is None and loss_fn is None:
