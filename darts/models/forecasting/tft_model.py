--- conflicted
+++ resolved
@@ -63,14 +63,10 @@
         output_dim : Tuple[int, int]
             shape of output given by (n_targets, loss_size). (loss_size corresponds to nr_params in other models).
         variables_meta : Dict[str, Dict[str, List[str]]]
-<<<<<<< HEAD
-            dict containing variable enocder, decoder variable names for mapping tensors in `_TFTModule.forward()`
+            dict containing variable encoder, decoder variable names for mapping tensors in `_TFTModule.forward()`
         num_static_components
             the number of static components (not variables) of the input target series. This is either equal to the
             number of target components or 1.
-=======
-            dict containing variable encoder, decoder variable names for mapping tensors in `_TFTModule.forward()`
->>>>>>> d6a898f0
         hidden_size : int
             hidden state size of the TFT. It is the main hyper-parameter and common across the internal TFT
             architecture.
@@ -385,12 +381,6 @@
         x_cont_past, x_cont_future, x_static = x_in
         dim_samples, dim_time, dim_variable = 0, 1, 2
 
-<<<<<<< HEAD
-=======
-        # TODO: implement static covariates
-        static_covariates = None
-
->>>>>>> d6a898f0
         batch_size = x_cont_past.shape[dim_samples]
         encoder_length = self.input_chunk_length
         decoder_length = self.output_chunk_length
@@ -451,7 +441,6 @@
         }
 
         # Embedding and variable selection
-<<<<<<< HEAD
         if self.static_variables:
             static_embedding = {
                 name: x_static[:, :, i] for i, name in enumerate(self.static_variables)
@@ -459,14 +448,6 @@
             static_embedding, static_covariate_var = self.static_covariates_vsn(
                 static_embedding
             )
-=======
-        if static_covariates is not None:
-            # TODO: implement static covariates
-            # # static embeddings will be constant over entire batch
-            # static_embedding = {name: input_vectors[name][:, 0] for name in self.static_variables}
-            # static_embedding, static_covariate_var = self.static_covariates_vsn(static_embedding)
-            raise NotImplementedError("Static covariates have yet to be defined")
->>>>>>> d6a898f0
         else:
             static_embedding = torch.zeros(
                 (x_cont_past.shape[0], self.hidden_size),
