--- conflicted
+++ resolved
@@ -102,11 +102,7 @@
         self.dropout = dropout
         self.MaxPool1d = MaxPool1d
 
-<<<<<<< HEAD
-        assert activation in ACTIVATIONS, f"{activation} is not in {ACTIVATIONS}"
-=======
         raise_if_not(activation in ACTIVATIONS, f"{activation} is not in {ACTIVATIONS}")
->>>>>>> 155c653a
         self.activation = getattr(nn, activation)()
 
         # number of parameters theta for backcast and forecast
@@ -128,11 +124,7 @@
         n_theta_backcast = max(input_chunk_length // n_freq_downsample, 1)
         n_theta_forecast = max(output_chunk_length // n_freq_downsample, 1)
 
-<<<<<<< HEAD
-        # entry pooling layerg
-=======
         # entry pooling layer
->>>>>>> 155c653a
         pool1d = nn.MaxPool1d if self.MaxPool1d else nn.AvgPool1d
         self.pooling_layer = pool1d(
             kernel_size=self.pooling_kernel_size,
