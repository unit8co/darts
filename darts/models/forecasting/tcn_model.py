--- conflicted
+++ resolved
@@ -536,14 +536,7 @@
         future_covariates: Optional[Sequence[TimeSeries]],
         sample_weight: Optional[Sequence[TimeSeries]],
         max_samples_per_ts: Optional[int],
-<<<<<<< HEAD
         stride: int = 1,
-    ) -> PastCovariatesShiftedDataset:
-        return PastCovariatesShiftedDataset(
-            target_series=target,
-            covariates=past_covariates,
-            length=self.input_chunk_length,
-=======
     ) -> TorchTrainingDataset:
         return ShiftedTorchTrainingDataset(
             series=series,
@@ -551,7 +544,6 @@
             future_covariates=future_covariates,
             input_chunk_length=self.input_chunk_length,
             output_chunk_length=self.input_chunk_length,
->>>>>>> 06910d81
             shift=self.output_chunk_length + self.output_chunk_shift,
             stride=stride,
             max_samples_per_ts=max_samples_per_ts,
