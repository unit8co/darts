"""
Linear Regression model
-----------------------

A forecasting model using a linear regression of some of the target series' lags, as well as optionally some
covariate series lags in order to obtain a forecast.
"""

from collections.abc import Sequence
from typing import Optional, Union

from scipy.optimize import linprog
from sklearn.linear_model import LinearRegression, PoissonRegressor, QuantileRegressor

from darts import TimeSeries
from darts.logging import get_logger
from darts.models.forecasting.sklearn_model import (
    FUTURE_LAGS_TYPE,
    LAGS_TYPE,
    SKLearnModel,
    _QuantileModelContainer,
)
from darts.utils.likelihood_models.base import LikelihoodType
from darts.utils.likelihood_models.sklearn import (
    QuantileRegression,
    _get_likelihood,
)

logger = get_logger(__name__)


class LinearRegressionModel(SKLearnModel):
    def __init__(
        self,
        lags: Optional[LAGS_TYPE] = None,
        lags_past_covariates: Optional[LAGS_TYPE] = None,
        lags_future_covariates: Optional[FUTURE_LAGS_TYPE] = None,
        output_chunk_length: int = 1,
        output_chunk_shift: int = 0,
        add_encoders: Optional[dict] = None,
        likelihood: Optional[str] = None,
        quantiles: Optional[list[float]] = None,
        random_state: Optional[int] = None,
        multi_models: Optional[bool] = True,
        use_static_covariates: bool = True,
        **kwargs,
    ):
        """Linear regression model.

        Parameters
        ----------
        lags
            Lagged target `series` values used to predict the next time step/s.
            If an integer, must be > 0. Uses the last `n=lags` past lags; e.g. `(-1, -2, ..., -lags)`, where `0`
            corresponds the first predicted time step of each sample. If `output_chunk_shift > 0`, then
            lag `-1` translates to `-1 - output_chunk_shift` steps before the first prediction step.
            If a list of integers, each value must be < 0. Uses only the specified values as lags.
            If a dictionary, the keys correspond to the `series` component names (of the first series when
            using multiple series) and the values correspond to the component lags (integer or list of integers). The
            key 'default_lags' can be used to provide default lags for un-specified components. Raises and error if some
            components are missing and the 'default_lags' key is not provided.
        lags_past_covariates
            Lagged `past_covariates` values used to predict the next time step/s.
            If an integer, must be > 0. Uses the last `n=lags_past_covariates` past lags; e.g. `(-1, -2, ..., -lags)`,
            where `0` corresponds to the first predicted time step of each sample. If `output_chunk_shift > 0`, then
            lag `-1` translates to `-1 - output_chunk_shift` steps before the first prediction step.
            If a list of integers, each value must be < 0. Uses only the specified values as lags.
            If a dictionary, the keys correspond to the `past_covariates` component names (of the first series when
            using multiple series) and the values correspond to the component lags (integer or list of integers). The
            key 'default_lags' can be used to provide default lags for un-specified components. Raises and error if some
            components are missing and the 'default_lags' key is not provided.
        lags_future_covariates
            Lagged `future_covariates` values used to predict the next time step/s. The lags are always relative to the
            first step in the output chunk, even when `output_chunk_shift > 0`.
            If a tuple of `(past, future)`, both values must be > 0. Uses the last `n=past` past lags and `n=future`
            future lags; e.g. `(-past, -(past - 1), ..., -1, 0, 1, .... future - 1)`, where `0` corresponds the first
            predicted time step of each sample. If `output_chunk_shift > 0`, the position of negative lags differ from
            those of `lags` and `lags_past_covariates`. In this case a future lag `-5` would point at the same
            step as a target lag of `-5 + output_chunk_shift`.
            If a list of integers, uses only the specified values as lags.
            If a dictionary, the keys correspond to the `future_covariates` component names (of the first series when
            using multiple series) and the values correspond to the component lags (tuple or list of integers). The key
            'default_lags' can be used to provide default lags for un-specified components. Raises and error if some
            components are missing and the 'default_lags' key is not provided.
        output_chunk_length
            Number of time steps predicted at once (per chunk) by the internal model. It is not the same as forecast
            horizon `n` used in `predict()`, which is the desired number of prediction points generated using a
            one-shot- or autoregressive forecast. Setting `n <= output_chunk_length` prevents auto-regression. This is
            useful when the covariates don't extend far enough into the future, or to prohibit the model from using
            future values of past and / or future covariates for prediction (depending on the model's covariate
            support).
        output_chunk_shift
            Optionally, the number of steps to shift the start of the output chunk into the future (relative to the
            input chunk end). This will create a gap between the input (history of target and past covariates) and
            output. If the model supports `future_covariates`, the `lags_future_covariates` are relative to the first
            step in the shifted output chunk. Predictions will start `output_chunk_shift` steps after the end of the
            target `series`. If `output_chunk_shift` is set, the model cannot generate autoregressive predictions
            (`n > output_chunk_length`).
        add_encoders
            A large number of past and future covariates can be automatically generated with `add_encoders`.
            This can be done by adding multiple pre-defined index encoders and/or custom user-made functions that
            will be used as index encoders. Additionally, a transformer such as Darts' :class:`Scaler` can be added to
            transform the generated covariates. This happens all under one hood and only needs to be specified at
            model creation.
            Read :meth:`SequentialEncoder <darts.dataprocessing.encoders.SequentialEncoder>` to find out more about
            ``add_encoders``. Default: ``None``. An example showing some of ``add_encoders`` features:

            .. highlight:: python
            .. code-block:: python

                def encode_year(idx):
                    return (idx.year - 1950) / 50

                add_encoders={
                    'cyclic': {'future': ['month']},
                    'datetime_attribute': {'future': ['hour', 'dayofweek']},
                    'position': {'past': ['relative'], 'future': ['relative']},
                    'custom': {'past': [encode_year]},
                    'transformer': Scaler(),
                    'tz': 'CET'
                }
            ..
        likelihood
            Can be set to `quantile` or `poisson`. If set, the model will be probabilistic, allowing sampling at
            prediction time. If set to `quantile`, the `sklearn.linear_model.QuantileRegressor` is used. Similarly, if
            set to `poisson`, the `sklearn.linear_model.PoissonRegressor` is used.
        quantiles
            Fit the model to these quantiles if the `likelihood` is set to `quantile`.
        random_state
            Controls the randomness for reproducible forecasting.
        multi_models
            If True, a separate model will be trained for each future lag to predict. If False, a single model
            is trained to predict all the steps in 'output_chunk_length' (features lags are shifted back by
            `output_chunk_length - n` for each step `n`). Default: True.
        use_static_covariates
            Whether the model should use static covariate information in case the input `series` passed to ``fit()``
            contain static covariates. If ``True``, and static covariates are available at fitting time, will enforce
            that all target `series` have the same static covariate dimensionality in ``fit()`` and ``predict()``.
        **kwargs
            Additional keyword arguments passed to `sklearn.linear_model.LinearRegression` (by default), to
            `sklearn.linear_model.PoissonRegressor` (if `likelihood="poisson"`), or to
            `sklearn.linear_model.QuantileRegressor` (if `likelihood="quantile"`).

        Examples
        --------
        Deterministic forecasting, using past/future covariates (optional)

        >>> from darts.datasets import WeatherDataset
        >>> from darts.models import LinearRegressionModel
        >>> series = WeatherDataset().load()
        >>> # predicting atmospheric pressure
        >>> target = series['p (mbar)'][:100]
        >>> # optionally, use past observed rainfall (pretending to be unknown beyond index 100)
        >>> past_cov = series['rain (mm)'][:100]
        >>> # optionally, use future temperatures (pretending this component is a forecast)
        >>> future_cov = series['T (degC)'][:106]
        >>> # predict 6 pressure values using the 12 past values of pressure and rainfall, as well as the 6 temperature
        >>> # values corresponding to the forecasted period
        >>> model = LinearRegressionModel(
        >>>     lags=12,
        >>>     lags_past_covariates=12,
        >>>     lags_future_covariates=[0,1,2,3,4,5],
        >>>     output_chunk_length=6,
        >>> )
        >>> model.fit(target, past_covariates=past_cov, future_covariates=future_cov)
        >>> pred = model.predict(6)
        >>> pred.values()
        array([[1005.72085839],
               [1005.6548696 ],
               [1005.65403772],
               [1005.6846175 ],
               [1005.75753605],
               [1005.81830675]])
        """
        self.kwargs = kwargs

<<<<<<< HEAD
        self._likelihood = _get_likelihood(
=======
        # parse likelihood
        if likelihood is not None:
            _check_likelihood(likelihood, ["quantile", "poisson"])
            if likelihood == "poisson":
                model = PoissonRegressor(**kwargs)
            if likelihood == "quantile":
                model = QuantileRegressor(**kwargs)
        else:
            model = LinearRegression(**kwargs)

        likelihood = _get_likelihood(
>>>>>>> 2391d8bb
            likelihood=likelihood,
            n_outputs=output_chunk_length if multi_models else 1,
            quantiles=quantiles,
            available_likelihoods=[LikelihoodType.Quantile, LikelihoodType.Poisson],
        )

        if likelihood == LikelihoodType.Poisson.value:
            model = PoissonRegressor(**kwargs)
        elif likelihood == LikelihoodType.Quantile.value:
            model = QuantileRegressor(**kwargs)
            self._model_container = _QuantileModelContainer()
        else:  # likelihood is None
            model = LinearRegression(**kwargs)

        super().__init__(
            lags=lags,
            lags_past_covariates=lags_past_covariates,
            lags_future_covariates=lags_future_covariates,
            output_chunk_length=output_chunk_length,
            output_chunk_shift=output_chunk_shift,
            add_encoders=add_encoders,
            model=model,
            multi_models=multi_models,
            use_static_covariates=use_static_covariates,
            random_state=random_state,
        )

        self._likelihood = likelihood
        if isinstance(likelihood, QuantileRegression):
            self._model_container = _QuantileModelContainer()

    def fit(
        self,
        series: Union[TimeSeries, Sequence[TimeSeries]],
        past_covariates: Optional[Union[TimeSeries, Sequence[TimeSeries]]] = None,
        future_covariates: Optional[Union[TimeSeries, Sequence[TimeSeries]]] = None,
        max_samples_per_ts: Optional[int] = None,
        n_jobs_multioutput_wrapper: Optional[int] = None,
        sample_weight: Optional[Union[TimeSeries, Sequence[TimeSeries], str]] = None,
        **kwargs,
    ):
        likelihood = self.likelihood
        if isinstance(likelihood, QuantileRegression):
            # set solver for linear program
            if "solver" not in self.kwargs:
                # set default fast solver
                self.kwargs["solver"] = "highs"

            # test solver availability with dummy problem
            c = [1]
            try:
                linprog(c=c, method=self.kwargs["solver"])
            except ValueError as ve:
                logger.warning(
                    f"{ve}. Upgrading scipy enables significantly faster solvers"
                )
                # set solver to slow legacy
                self.kwargs["solver"] = "interior-point"

            # empty model container in case of multiple calls to fit, e.g. when backtesting
            self._model_container.clear()

            for quantile in likelihood.quantiles:
                self.kwargs["quantile"] = quantile
                # assign the Quantile regressor to self.model to leverage existing logic
                self.model = QuantileRegressor(**self.kwargs)
                super().fit(
                    series=series,
                    past_covariates=past_covariates,
                    future_covariates=future_covariates,
                    max_samples_per_ts=max_samples_per_ts,
                    n_jobs_multioutput_wrapper=n_jobs_multioutput_wrapper,
                    sample_weight=sample_weight,
                    **kwargs,
                )
                # store the trained model in the container as it might have been wrapped by MultiOutputRegressor
                self._model_container[quantile] = self.model

            # replace the last trained QuantileRegressor with the dictionary of Regressors.
            self.model = self._model_container

            return self

        else:
            super().fit(
                series=series,
                past_covariates=past_covariates,
                future_covariates=future_covariates,
                max_samples_per_ts=max_samples_per_ts,
                n_jobs_multioutput_wrapper=n_jobs_multioutput_wrapper,
                sample_weight=sample_weight,
                **kwargs,
            )

            return self<|MERGE_RESOLUTION|>--- conflicted
+++ resolved
@@ -174,21 +174,7 @@
         """
         self.kwargs = kwargs
 
-<<<<<<< HEAD
         self._likelihood = _get_likelihood(
-=======
-        # parse likelihood
-        if likelihood is not None:
-            _check_likelihood(likelihood, ["quantile", "poisson"])
-            if likelihood == "poisson":
-                model = PoissonRegressor(**kwargs)
-            if likelihood == "quantile":
-                model = QuantileRegressor(**kwargs)
-        else:
-            model = LinearRegression(**kwargs)
-
-        likelihood = _get_likelihood(
->>>>>>> 2391d8bb
             likelihood=likelihood,
             n_outputs=output_chunk_length if multi_models else 1,
             quantiles=quantiles,
@@ -215,10 +201,6 @@
             use_static_covariates=use_static_covariates,
             random_state=random_state,
         )
-
-        self._likelihood = likelihood
-        if isinstance(likelihood, QuantileRegression):
-            self._model_container = _QuantileModelContainer()
 
     def fit(
         self,
