--- conflicted
+++ resolved
@@ -20,11 +20,7 @@
     SKLearnModel,
     _QuantileModelContainer,
 )
-<<<<<<< HEAD
-from darts.timeseries import TimeSeries
 from darts.utils.likelihood_models.base import LikelihoodType
-=======
->>>>>>> bd53fe02
 from darts.utils.likelihood_models.sklearn import (
     QuantileRegression,
     _get_likelihood,
