"""
LightGBM Model
--------------

This is a LightGBM implementation of Gradient Boosted Trees algorithm.

This implementation comes with the ability to produce probabilistic forecasts.

To enable LightGBM support in Darts, follow the detailed install instructions for LightGBM in the INSTALL:
https://github.com/unit8co/darts/blob/master/INSTALL.md
"""

from collections.abc import Sequence
from typing import Optional, Union

import lightgbm as lgb

from darts import TimeSeries
from darts.logging import get_logger
from darts.models.forecasting.sklearn_model import (
    FUTURE_LAGS_TYPE,
    LAGS_TYPE,
    SKLearnModelWithCategoricalFeatures,
    _ClassifierMixin,
    _QuantileModelContainer,
)
from darts.utils.likelihood_models.base import LikelihoodType
from darts.utils.likelihood_models.sklearn import (
    QuantileRegression,
    SKLearnLikelihood,
    _get_likelihood,
)

logger = get_logger(__name__)


class LightGBMModel(SKLearnModelWithCategoricalFeatures):
    def __init__(
        self,
        lags: Optional[LAGS_TYPE] = None,
        lags_past_covariates: Optional[LAGS_TYPE] = None,
        lags_future_covariates: Optional[FUTURE_LAGS_TYPE] = None,
        output_chunk_length: int = 1,
        output_chunk_shift: int = 0,
        add_encoders: Optional[dict] = None,
        likelihood: Optional[str] = None,
        quantiles: Optional[list[float]] = None,
        random_state: Optional[int] = None,
        multi_models: Optional[bool] = True,
        use_static_covariates: bool = True,
        categorical_past_covariates: Optional[Union[str, list[str]]] = None,
        categorical_future_covariates: Optional[Union[str, list[str]]] = None,
        categorical_static_covariates: Optional[Union[str, list[str]]] = None,
        **kwargs,
    ):
        """LGBM Model

        Parameters
        ----------
        lags
            Lagged target `series` values used to predict the next time step/s.
            If an integer, must be > 0. Uses the last `n=lags` past lags; e.g. `(-1, -2, ..., -lags)`, where `0`
            corresponds the first predicted time step of each sample. If `output_chunk_shift > 0`, then
            lag `-1` translates to `-1 - output_chunk_shift` steps before the first prediction step.
            If a list of integers, each value must be < 0. Uses only the specified values as lags.
            If a dictionary, the keys correspond to the `series` component names (of the first series when
            using multiple series) and the values correspond to the component lags (integer or list of integers). The
            key 'default_lags' can be used to provide default lags for un-specified components. Raises and error if some
            components are missing and the 'default_lags' key is not provided.
        lags_past_covariates
            Lagged `past_covariates` values used to predict the next time step/s.
            If an integer, must be > 0. Uses the last `n=lags_past_covariates` past lags; e.g. `(-1, -2, ..., -lags)`,
            where `0` corresponds to the first predicted time step of each sample. If `output_chunk_shift > 0`, then
            lag `-1` translates to `-1 - output_chunk_shift` steps before the first prediction step.
            If a list of integers, each value must be < 0. Uses only the specified values as lags.
            If a dictionary, the keys correspond to the `past_covariates` component names (of the first series when
            using multiple series) and the values correspond to the component lags (integer or list of integers). The
            key 'default_lags' can be used to provide default lags for un-specified components. Raises and error if some
            components are missing and the 'default_lags' key is not provided.
        lags_future_covariates
            Lagged `future_covariates` values used to predict the next time step/s. The lags are always relative to the
            first step in the output chunk, even when `output_chunk_shift > 0`.
            If a tuple of `(past, future)`, both values must be > 0. Uses the last `n=past` past lags and `n=future`
            future lags; e.g. `(-past, -(past - 1), ..., -1, 0, 1, .... future - 1)`, where `0` corresponds the first
            predicted time step of each sample. If `output_chunk_shift > 0`, the position of negative lags differ from
            those of `lags` and `lags_past_covariates`. In this case a future lag `-5` would point at the same
            step as a target lag of `-5 + output_chunk_shift`.
            If a list of integers, uses only the specified values as lags.
            If a dictionary, the keys correspond to the `future_covariates` component names (of the first series when
            using multiple series) and the values correspond to the component lags (tuple or list of integers). The key
            'default_lags' can be used to provide default lags for un-specified components. Raises and error if some
            components are missing and the 'default_lags' key is not provided.
        output_chunk_length
            Number of time steps predicted at once (per chunk) by the internal model. It is not the same as forecast
            horizon `n` used in `predict()`, which is the desired number of prediction points generated using a
            one-shot- or autoregressive forecast. Setting `n <= output_chunk_length` prevents auto-regression. This is
            useful when the covariates don't extend far enough into the future, or to prohibit the model from using
            future values of past and / or future covariates for prediction (depending on the model's covariate
            support).
        output_chunk_shift
            Optionally, the number of steps to shift the start of the output chunk into the future (relative to the
            input chunk end). This will create a gap between the input (history of target and past covariates) and
            output. If the model supports `future_covariates`, the `lags_future_covariates` are relative to the first
            step in the shifted output chunk. Predictions will start `output_chunk_shift` steps after the end of the
            target `series`. If `output_chunk_shift` is set, the model cannot generate autoregressive predictions
            (`n > output_chunk_length`).
        add_encoders
            A large number of past and future covariates can be automatically generated with `add_encoders`.
            This can be done by adding multiple pre-defined index encoders and/or custom user-made functions that
            will be used as index encoders. Additionally, a transformer such as Darts' :class:`Scaler` can be added to
            transform the generated covariates. This happens all under one hood and only needs to be specified at
            model creation.
            Read :meth:`SequentialEncoder <darts.dataprocessing.encoders.SequentialEncoder>` to find out more about
            ``add_encoders``. Default: ``None``. An example showing some of ``add_encoders`` features:

            .. highlight:: python
            .. code-block:: python

                def encode_year(idx):
                    return (idx.year - 1950) / 50

                add_encoders={
                    'cyclic': {'future': ['month']},
                    'datetime_attribute': {'future': ['hour', 'dayofweek']},
                    'position': {'past': ['relative'], 'future': ['relative']},
                    'custom': {'past': [encode_year]},
                    'transformer': Scaler(),
                    'tz': 'CET'
                }
            ..
        likelihood
            Can be set to `quantile` or `poisson`. If set, the model will be probabilistic, allowing sampling at
            prediction time. This will overwrite any `objective` parameter.
        quantiles
            Fit the model to these quantiles if the `likelihood` is set to `quantile`.
        random_state
            Controls the randomness for reproducible forecasting.
        multi_models
            If True, a separate model will be trained for each future lag to predict. If False, a single model
            is trained to predict all the steps in 'output_chunk_length' (features lags are shifted back by
            `output_chunk_length - n` for each step `n`). Default: True.
        use_static_covariates
            Whether the model should use static covariate information in case the input `series` passed to ``fit()``
            contain static covariates. If ``True``, and static covariates are available at fitting time, will enforce
            that all target `series` have the same static covariate dimensionality in ``fit()`` and ``predict()``.
        categorical_past_covariates
            Optionally, component name or list of component names specifying the past covariates that should be treated
            as categorical by the underlying `lightgbm.LightGBMRegressor`. The components that are specified as
            categorical must be integer-encoded. For more information on how LightGBM handles categorical
            features, visit: `Categorical feature support documentation
            <https://lightgbm.readthedocs.io/en/latest/Features.html#optimal-split-for-categorical-features>`_.
        categorical_future_covariates
            Optionally, component name or list of component names specifying the future covariates that should be
            treated as categorical by the underlying `lightgbm.LightGBMRegressor`. The components that
            are specified as categorical must be integer-encoded.
        categorical_static_covariates
            Optionally, string or list of strings specifying the static covariates that should be treated as categorical
            by the underlying `lightgbm.LightGBMRegressor`. The components that are specified as categorical
            must be integer-encoded.
        **kwargs
            Additional keyword arguments passed to `lightgbm.LGBRegressor`.

        Examples
        --------
        >>> from darts.datasets import WeatherDataset
        >>> from darts.models import LightGBMModel
        >>> series = WeatherDataset().load()
        >>> # predicting atmospheric pressure
        >>> target = series['p (mbar)'][:100]
        >>> # optionally, use past observed rainfall (pretending to be unknown beyond index 100)
        >>> past_cov = series['rain (mm)'][:100]
        >>> # optionally, use future temperatures (pretending this component is a forecast)
        >>> future_cov = series['T (degC)'][:106]
        >>> # predict 6 pressure values using the 12 past values of pressure and rainfall, as well as the 6 temperature
        >>> # values corresponding to the forecasted period
        >>> model = LightGBMModel(
        >>>     lags=12,
        >>>     lags_past_covariates=12,
        >>>     lags_future_covariates=[0,1,2,3,4,5],
        >>>     output_chunk_length=6,
        >>>     verbose=-1
        >>> )
        >>> model.fit(target, past_covariates=past_cov, future_covariates=future_cov)
        >>> pred = model.predict(6)
        >>> pred.values()
        array([[1006.85376674],
               [1006.83998586],
               [1006.63884831],
               [1006.57201255],
               [1006.52290556],
               [1006.39550065]])
        """
        kwargs["random_state"] = random_state  # seed for tree learner
        self.kwargs = kwargs

<<<<<<< HEAD
        self._likelihood: Optional[SKLearnLikelihood] = None
        self._set_likelihood(
=======
        # parse likelihood
        if likelihood is not None:
            _check_likelihood(likelihood, ["quantile", "poisson"])
            self.kwargs["objective"] = likelihood

        likelihood = _get_likelihood(
>>>>>>> 2391d8bb
            likelihood=likelihood,
            output_chunk_length=output_chunk_length,
            multi_models=multi_models,
            quantiles=quantiles,
        )

        super().__init__(
            lags=lags,
            lags_past_covariates=lags_past_covariates,
            lags_future_covariates=lags_future_covariates,
            output_chunk_length=output_chunk_length,
            output_chunk_shift=output_chunk_shift,
            add_encoders=add_encoders,
            multi_models=multi_models,
            model=self._create_model(**self.kwargs),
            use_static_covariates=use_static_covariates,
            categorical_past_covariates=categorical_past_covariates,
            categorical_future_covariates=categorical_future_covariates,
            categorical_static_covariates=categorical_static_covariates,
            random_state=random_state,
        )

<<<<<<< HEAD
    @staticmethod
    def _create_model(**kwargs):
        return lgb.LGBMRegressor(**kwargs)

    def _set_likelihood(
        self,
        likelihood: Optional[str],
        output_chunk_length: int,
        multi_models: bool,
        quantiles: Optional[list[float]] = None,
    ):
        self._likelihood = _get_likelihood(
            likelihood=likelihood,
            n_outputs=output_chunk_length if multi_models else 1,
            quantiles=quantiles,
            available_likelihoods=[LikelihoodType.Quantile, LikelihoodType.Poisson],
        )

        # parse likelihood
        if likelihood is not None:
            self.kwargs["objective"] = likelihood
            if likelihood == LikelihoodType.Quantile.value:
                self._model_container = _QuantileModelContainer()
=======
        self._likelihood = likelihood
        if isinstance(likelihood, QuantileRegression):
            self._model_container = _QuantileModelContainer()
>>>>>>> 2391d8bb

    def fit(
        self,
        series: Union[TimeSeries, Sequence[TimeSeries]],
        past_covariates: Optional[Union[TimeSeries, Sequence[TimeSeries]]] = None,
        future_covariates: Optional[Union[TimeSeries, Sequence[TimeSeries]]] = None,
        val_series: Optional[Union[TimeSeries, Sequence[TimeSeries]]] = None,
        val_past_covariates: Optional[Union[TimeSeries, Sequence[TimeSeries]]] = None,
        val_future_covariates: Optional[Union[TimeSeries, Sequence[TimeSeries]]] = None,
        max_samples_per_ts: Optional[int] = None,
        n_jobs_multioutput_wrapper: Optional[int] = None,
        sample_weight: Optional[Union[TimeSeries, Sequence[TimeSeries], str]] = None,
        val_sample_weight: Optional[
            Union[TimeSeries, Sequence[TimeSeries], str]
        ] = None,
        **kwargs,
    ):
        """
        Fits/trains the model using the provided list of features time series and the target time series.

        Parameters
        ----------
        series
            TimeSeries or Sequence[TimeSeries] object containing the target values.
        past_covariates
            Optionally, a series or sequence of series specifying past-observed covariates
        future_covariates
            Optionally, a series or sequence of series specifying future-known covariates
        val_series
            TimeSeries or Sequence[TimeSeries] object containing the target values for evaluation dataset
        val_past_covariates
            Optionally, a series or sequence of series specifying past-observed covariates for evaluation dataset
        val_future_covariates : Union[TimeSeries, Sequence[TimeSeries]]
            Optionally, a series or sequence of series specifying future-known covariates for evaluation dataset
        max_samples_per_ts
            This is an integer upper bound on the number of tuples that can be produced
            per time series. It can be used in order to have an upper bound on the total size of the dataset and
            ensure proper sampling. If `None`, it will read all of the individual time series in advance (at dataset
            creation) to know their sizes, which might be expensive on big datasets.
            If some series turn out to have a length that would allow more than `max_samples_per_ts`, only the
            most recent `max_samples_per_ts` samples will be considered.
        n_jobs_multioutput_wrapper
            Number of jobs of the MultiOutputRegressor wrapper to run in parallel. Only used if the model doesn't
            support multi-output regression natively.
        sample_weight
            Optionally, some sample weights to apply to the target `series` labels. They are applied per observation,
            per label (each step in `output_chunk_length`), and per component.
            If a series or sequence of series, then those weights are used. If the weight series only have a single
            component / column, then the weights are applied globally to all components in `series`. Otherwise, for
            component-specific weights, the number of components must match those of `series`.
            If a string, then the weights are generated using built-in weighting functions. The available options are
            `"linear"` or `"exponential"` decay - the further in the past, the lower the weight. The weights are
            computed globally based on the length of the longest series in `series`. Then for each series, the weights
            are extracted from the end of the global weights. This gives a common time weighting across all series.
        val_sample_weight
            Same as for `sample_weight` but for the evaluation dataset.
         **kwargs
            Additional kwargs passed to `lightgbm.LGBRegressor.fit()`
        """
        likelihood = self.likelihood
        if isinstance(likelihood, QuantileRegression):
            # empty model container in case of multiple calls to fit, e.g. when backtesting
            self._model_container.clear()
            for quantile in likelihood.quantiles:
                self.kwargs["alpha"] = quantile
                self.model = self._create_model(**self.kwargs)
                super().fit(
                    series=series,
                    past_covariates=past_covariates,
                    future_covariates=future_covariates,
                    val_series=val_series,
                    val_past_covariates=val_past_covariates,
                    val_future_covariates=val_future_covariates,
                    max_samples_per_ts=max_samples_per_ts,
                    n_jobs_multioutput_wrapper=n_jobs_multioutput_wrapper,
                    sample_weight=sample_weight,
                    val_sample_weight=val_sample_weight,
                    **kwargs,
                )
                # store the trained model in the container as it might have been wrapped by MultiOutputRegressor
                self._model_container[quantile] = self.model
            return self

        super().fit(
            series=series,
            past_covariates=past_covariates,
            future_covariates=future_covariates,
            val_series=val_series,
            val_past_covariates=val_past_covariates,
            val_future_covariates=val_future_covariates,
            max_samples_per_ts=max_samples_per_ts,
            n_jobs_multioutput_wrapper=n_jobs_multioutput_wrapper,
            sample_weight=sample_weight,
            val_sample_weight=val_sample_weight,
            **kwargs,
        )
        return self

    @property
    def supports_val_set(self) -> bool:
        return True

    @property
    def val_set_params(self) -> tuple[Optional[str], Optional[str]]:
        return "eval_set", "eval_sample_weight"

    @property
    def min_train_series_length(self) -> int:
        # LightGBM requires a minimum of 2 train samples, therefore the min_train_series_length should be one more than
        # for other regression models
        return max(
            3,
            (
                -self.lags["target"][0] + self.output_chunk_length + 1
                if "target" in self.lags
                else self.output_chunk_length
            ),
        )

    @property
    def _categorical_fit_param(self) -> Optional[str]:
        """
        Returns the name of the categorical features parameter from model's `fit` method .
        """
        return "categorical_feature"


class LightGBMClassifierModel(_ClassifierMixin, LightGBMModel):
    def __init__(
        self,
        lags: Union[int, list] = None,
        lags_past_covariates: Union[int, list[int]] = None,
        lags_future_covariates: Union[tuple[int, int], list[int]] = None,
        output_chunk_length: int = 1,
        output_chunk_shift: int = 0,
        add_encoders: Optional[dict] = None,
        likelihood: Optional[str] = LikelihoodType.ClassProbability.value,
        random_state: Optional[int] = None,
        multi_models: Optional[bool] = True,
        use_static_covariates: bool = True,
        categorical_past_covariates: Optional[Union[str, list[str]]] = None,
        categorical_future_covariates: Optional[Union[str, list[str]]] = None,
        categorical_static_covariates: Optional[Union[str, list[str]]] = None,
        **kwargs,
    ):
        """LGBM Model for classification forecasting

        Parameters
        ----------
        lags
            Lagged target `series` values used to predict the next time step/s.
            If an integer, must be > 0. Uses the last `n=lags` past lags; e.g. `(-1, -2, ..., -lags)`, where `0`
            corresponds the first predicted time step of each sample. If `output_chunk_shift > 0`, then
            lag `-1` translates to `-1 - output_chunk_shift` steps before the first prediction step.
            If a list of integers, each value must be < 0. Uses only the specified values as lags.
            If a dictionary, the keys correspond to the `series` component names (of the first series when
            using multiple series) and the values correspond to the component lags (integer or list of integers). The
            key 'default_lags' can be used to provide default lags for un-specified components. Raises and error if some
            components are missing and the 'default_lags' key is not provided.
            This model treats the target `series` as categorical features when lags are provided.
        lags_past_covariates
            Lagged `past_covariates` values used to predict the next time step/s.
            If an integer, must be > 0. Uses the last `n=lags_past_covariates` past lags; e.g. `(-1, -2, ..., -lags)`,
            where `0` corresponds to the first predicted time step of each sample. If `output_chunk_shift > 0`, then
            lag `-1` translates to `-1 - output_chunk_shift` steps before the first prediction step.
            If a list of integers, each value must be < 0. Uses only the specified values as lags.
            If a dictionary, the keys correspond to the `past_covariates` component names (of the first series when
            using multiple series) and the values correspond to the component lags (integer or list of integers). The
            key 'default_lags' can be used to provide default lags for un-specified components. Raises and error if some
            components are missing and the 'default_lags' key is not provided.
        lags_future_covariates
            Lagged `future_covariates` values used to predict the next time step/s. The lags are always relative to the
            first step in the output chunk, even when `output_chunk_shift > 0`.
            If a tuple of `(past, future)`, both values must be > 0. Uses the last `n=past` past lags and `n=future`
            future lags; e.g. `(-past, -(past - 1), ..., -1, 0, 1, .... future - 1)`, where `0` corresponds the first
            predicted time step of each sample. If `output_chunk_shift > 0`, the position of negative lags differ from
            those of `lags` and `lags_past_covariates`. In this case a future lag `-5` would point at the same
            step as a target lag of `-5 + output_chunk_shift`.
            If a list of integers, uses only the specified values as lags.
            If a dictionary, the keys correspond to the `future_covariates` component names (of the first series when
            using multiple series) and the values correspond to the component lags (tuple or list of integers). The key
            'default_lags' can be used to provide default lags for un-specified components. Raises and error if some
            components are missing and the 'default_lags' key is not provided.
        output_chunk_length
            Number of time steps predicted at once (per chunk) by the internal model. It is not the same as forecast
            horizon `n` used in `predict()`, which is the desired number of prediction points generated using a
            one-shot- or autoregressive forecast. Setting `n <= output_chunk_length` prevents auto-regression. This is
            useful when the covariates don't extend far enough into the future, or to prohibit the model from using
            future values of past and / or future covariates for prediction (depending on the model's covariate
            support).
        output_chunk_shift
            Optionally, the number of steps to shift the start of the output chunk into the future (relative to the
            input chunk end). This will create a gap between the input (history of target and past covariates) and
            output. If the model supports `future_covariates`, the `lags_future_covariates` are relative to the first
            step in the shifted output chunk. Predictions will start `output_chunk_shift` steps after the end of the
            target `series`. If `output_chunk_shift` is set, the model cannot generate autoregressive predictions
            (`n > output_chunk_length`).
        add_encoders
            A large number of past and future covariates can be automatically generated with `add_encoders`.
            This can be done by adding multiple pre-defined index encoders and/or custom user-made functions that
            will be used as index encoders. Additionally, a transformer such as Darts' :class:`Scaler` can be added to
            transform the generated covariates. This happens all under one hood and only needs to be specified at
            model creation.
            Read :meth:`SequentialEncoder <darts.dataprocessing.encoders.SequentialEncoder>` to find out more about
            ``add_encoders``. Default: ``None``. An example showing some of ``add_encoders`` features:

            .. highlight:: python
            .. code-block:: python

                def encode_year(idx):
                    return (idx.year - 1950) / 50

                add_encoders={
                    'cyclic': {'future': ['month']},
                    'datetime_attribute': {'future': ['hour', 'dayofweek']},
                    'position': {'past': ['relative'], 'future': ['relative']},
                    'custom': {'past': [encode_year]},
                    'transformer': Scaler(),
                    'tz': 'CET'
                }
            ..
        likelihood
            'classprobability' or ``None``. If set to 'classprobability', setting `predict_likelihood_parameters`
            in `predict()` will forecast class probabilities.
            Default: 'classprobability'
        random_state
            Controls the randomness for reproducible forecasting.
        multi_models
            If True, a separate model will be trained for each future lag to predict. If False, a single model
            is trained to predict all the steps in 'output_chunk_length' (features lags are shifted back by
            `output_chunk_length - n` for each step `n`). Default: True.
        use_static_covariates
            Whether the model should use static covariate information in case the input `series` passed to ``fit()``
            contain static covariates. If ``True``, and static covariates are available at fitting time, will enforce
            that all target `series` have the same static covariate dimensionality in ``fit()`` and ``predict()``.
        categorical_past_covariates
            Optionally, component name or list of component names specifying the past covariates that should be treated
            as categorical by the underlying `lightgbm.LightGBMRegressor`. The components that are specified as
            categorical must be integer-encoded. For more information on how LightGBM handles categorical
            features, visit: `Categorical feature support documentation
            <https://lightgbm.readthedocs.io/en/latest/Features.html#optimal-split-for-categorical-features>`_.
        categorical_future_covariates
            Optionally, component name or list of component names specifying the future covariates that should be
            treated as categorical by the underlying `lightgbm.LightGBMRegressor`. The components that
            are specified as categorical must be integer-encoded.
        categorical_static_covariates
            Optionally, string or list of strings specifying the static covariates that should be treated as categorical
            by the underlying `lightgbm.LightGBMRegressor`. The components that are specified as categorical
            must be integer-encoded.
        **kwargs
            Additional keyword arguments passed to `lightgbm.LGBClassifier`.

        Examples
        --------
        >>> import numpy as np
        >>> from darts.datasets import WeatherDataset
        >>> from darts.models import LightGBMClassifierModel
        >>> series = WeatherDataset().load().resample("1D", method="mean")
        >>> # predicting if it will rain or not
        >>> target =  series['rain (mm)'][:105].map(lambda x: np.where(x > 0, 1, 0))
        >>> # optionally, use past observed rainfall (pretending to be unknown beyond index 105)
        >>> past_cov = series['T (degC)'][:105]
        >>> # optionally, use future pressure (pretending this component is a forecast)
        >>> future_cov = series['p (mbar)'][:111]
        >>> # predict 6 "will rain" values using the 12 past values of pressure and temperature,
        >>> # as well as the 6 pressure values corresponding to the forecasted period
        >>> model = LightGBMClassifierModel(
        >>>     lags=12,
        >>>     lags_past_covariates=12,
        >>>     lags_future_covariates=[0,1,2,3,4,5],
        >>>     output_chunk_length=6,
        >>>     verbose=-1
        >>> )
        >>> model.fit(target, past_covariates=past_cov, future_covariates=future_cov)
        >>> pred = model.predict(6)
        >>> pred.values()
        array([[0.],
               [0.],
               [0.],
               [1.],
               [1.],
               [0.]])
        """

        # likelihood always set to ClassProbability as it's the only supported classifiaction likelihood
        # this allow users to predict class probabilities,
        # by setting `predict_likelihood_parameters`to `True` in `predict()`
        super().__init__(
            lags=lags,
            lags_past_covariates=lags_past_covariates,
            lags_future_covariates=lags_future_covariates,
            output_chunk_length=output_chunk_length,
            output_chunk_shift=output_chunk_shift,
            add_encoders=add_encoders,
            likelihood=likelihood,
            quantiles=None,  # quantiles are not supported for LightGBMClassifierModel
            random_state=random_state,
            multi_models=multi_models,
            use_static_covariates=use_static_covariates,
            categorical_past_covariates=categorical_past_covariates,
            categorical_future_covariates=categorical_future_covariates,
            categorical_static_covariates=categorical_static_covariates,
            **kwargs,
        )

    @staticmethod
    def _create_model(**kwargs):
        return lgb.LGBMClassifier(**kwargs)

    def _set_likelihood(
        self,
        likelihood: Optional[str],
        output_chunk_length: int,
        multi_models: bool,
        quantiles: Optional[list[float]] = None,
    ):
        """
        Check and set the likelihood.
        Only ClassProbability is supported for LightGBMClassifierModel.
        """

        self._likelihood = _get_likelihood(
            likelihood=likelihood,
            n_outputs=output_chunk_length if multi_models else 1,
            available_likelihoods=[LikelihoodType.ClassProbability],
        )

    @property
    def _supports_native_multioutput(self) -> bool:
        # LightGBM does not support multiclass natively currently (4.6.0)
        return False<|MERGE_RESOLUTION|>--- conflicted
+++ resolved
@@ -25,11 +25,7 @@
     _QuantileModelContainer,
 )
 from darts.utils.likelihood_models.base import LikelihoodType
-from darts.utils.likelihood_models.sklearn import (
-    QuantileRegression,
-    SKLearnLikelihood,
-    _get_likelihood,
-)
+from darts.utils.likelihood_models.sklearn import QuantileRegression, _get_likelihood
 
 logger = get_logger(__name__)
 
@@ -193,17 +189,7 @@
         kwargs["random_state"] = random_state  # seed for tree learner
         self.kwargs = kwargs
 
-<<<<<<< HEAD
-        self._likelihood: Optional[SKLearnLikelihood] = None
         self._set_likelihood(
-=======
-        # parse likelihood
-        if likelihood is not None:
-            _check_likelihood(likelihood, ["quantile", "poisson"])
-            self.kwargs["objective"] = likelihood
-
-        likelihood = _get_likelihood(
->>>>>>> 2391d8bb
             likelihood=likelihood,
             output_chunk_length=output_chunk_length,
             multi_models=multi_models,
@@ -226,7 +212,6 @@
             random_state=random_state,
         )
 
-<<<<<<< HEAD
     @staticmethod
     def _create_model(**kwargs):
         return lgb.LGBMRegressor(**kwargs)
@@ -245,16 +230,12 @@
             available_likelihoods=[LikelihoodType.Quantile, LikelihoodType.Poisson],
         )
 
-        # parse likelihood
-        if likelihood is not None:
-            self.kwargs["objective"] = likelihood
-            if likelihood == LikelihoodType.Quantile.value:
-                self._model_container = _QuantileModelContainer()
-=======
-        self._likelihood = likelihood
-        if isinstance(likelihood, QuantileRegression):
+        if likelihood is None:
+            return
+
+        self.kwargs["objective"] = likelihood
+        if likelihood == LikelihoodType.Quantile.value:
             self._model_container = _QuantileModelContainer()
->>>>>>> 2391d8bb
 
     def fit(
         self,
@@ -575,7 +556,6 @@
         Check and set the likelihood.
         Only ClassProbability is supported for LightGBMClassifierModel.
         """
-
         self._likelihood = _get_likelihood(
             likelihood=likelihood,
             n_outputs=output_chunk_length if multi_models else 1,
