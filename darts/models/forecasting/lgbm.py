--- conflicted
+++ resolved
@@ -16,18 +16,11 @@
 import lightgbm as lgb
 
 from darts.logging import get_logger
-<<<<<<< HEAD
 from darts.models.forecasting.classifier_model import _ForecastingClassifierMixin
-from darts.models.forecasting.regression_model import (
-    FUTURE_LAGS_TYPE,
-    LAGS_TYPE,
-    RegressionModelWithCategoricalFeatures,
-=======
 from darts.models.forecasting.sklearn_model import (
     FUTURE_LAGS_TYPE,
     LAGS_TYPE,
-    SKLearnModelWithCategoricalCovariates,
->>>>>>> 7eeb6ddb
+    SKLearnModelWithCategoricalFeatures,
     _QuantileModelContainer,
 )
 from darts.timeseries import TimeSeries
@@ -43,11 +36,7 @@
 logger = get_logger(__name__)
 
 
-<<<<<<< HEAD
-class LightGBMModel(RegressionModelWithCategoricalFeatures):
-=======
-class LightGBMModel(SKLearnModelWithCategoricalCovariates):
->>>>>>> 7eeb6ddb
+class LightGBMModel(SKLearnModelWithCategoricalFeatures):
     def __init__(
         self,
         lags: Optional[LAGS_TYPE] = None,
