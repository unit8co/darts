"""
CatBoost model
--------------

CatBoost based regression model.

This implementation comes with the ability to produce probabilistic forecasts.
"""

from collections.abc import Sequence
from typing import Any, Optional, Union

<<<<<<< HEAD
import numpy as np
import pandas as pd
=======
>>>>>>> e687fb7a
from catboost import CatBoostRegressor, Pool

from darts.logging import get_logger
from darts.models.forecasting.regression_model import (
<<<<<<< HEAD
    RegressionModelWithCategoricalCovariates,
    _LikelihoodMixin,
=======
    RegressionModel,
    _QuantileModelContainer,
>>>>>>> e687fb7a
)
from darts.timeseries import TimeSeries
from darts.utils.likelihood_models.sklearn import (
    QuantileRegression,
    _check_likelihood,
    _get_likelihood,
)

logger = get_logger(__name__)


<<<<<<< HEAD
class CatBoostModel(RegressionModelWithCategoricalCovariates, _LikelihoodMixin):
=======
class CatBoostModel(RegressionModel):
>>>>>>> e687fb7a
    def __init__(
        self,
        lags: Union[int, list] = None,
        lags_past_covariates: Union[int, list[int]] = None,
        lags_future_covariates: Union[tuple[int, int], list[int]] = None,
        output_chunk_length: int = 1,
        output_chunk_shift: int = 0,
        add_encoders: Optional[dict] = None,
        likelihood: Optional[str] = None,
        quantiles: list = None,
        random_state: Optional[int] = None,
        multi_models: Optional[bool] = True,
        use_static_covariates: bool = True,
        categorical_past_covariates: Optional[Union[str, list[str]]] = None,
        categorical_future_covariates: Optional[Union[str, list[str]]] = None,
        categorical_static_covariates: Optional[Union[str, list[str]]] = None,
        **kwargs,
    ):
        """CatBoost Model

        Parameters
        ----------
        lags
            Lagged target `series` values used to predict the next time step/s.
            If an integer, must be > 0. Uses the last `n=lags` past lags; e.g. `(-1, -2, ..., -lags)`, where `0`
            corresponds the first predicted time step of each sample. If `output_chunk_shift > 0`, then
            lag `-1` translates to `-1 - output_chunk_shift` steps before the first prediction step.
            If a list of integers, each value must be < 0. Uses only the specified values as lags.
            If a dictionary, the keys correspond to the `series` component names (of the first series when
            using multiple series) and the values correspond to the component lags (integer or list of integers). The
            key 'default_lags' can be used to provide default lags for un-specified components. Raises and error if some
            components are missing and the 'default_lags' key is not provided.
        lags_past_covariates
            Lagged `past_covariates` values used to predict the next time step/s.
            If an integer, must be > 0. Uses the last `n=lags_past_covariates` past lags; e.g. `(-1, -2, ..., -lags)`,
            where `0` corresponds to the first predicted time step of each sample. If `output_chunk_shift > 0`, then
            lag `-1` translates to `-1 - output_chunk_shift` steps before the first prediction step.
            If a list of integers, each value must be < 0. Uses only the specified values as lags.
            If a dictionary, the keys correspond to the `past_covariates` component names (of the first series when
            using multiple series) and the values correspond to the component lags (integer or list of integers). The
            key 'default_lags' can be used to provide default lags for un-specified components. Raises and error if some
            components are missing and the 'default_lags' key is not provided.
        lags_future_covariates
            Lagged `future_covariates` values used to predict the next time step/s. The lags are always relative to the
            first step in the output chunk, even when `output_chunk_shift > 0`.
            If a tuple of `(past, future)`, both values must be > 0. Uses the last `n=past` past lags and `n=future`
            future lags; e.g. `(-past, -(past - 1), ..., -1, 0, 1, .... future - 1)`, where `0` corresponds the first
            predicted time step of each sample. If `output_chunk_shift > 0`, the position of negative lags differ from
            those of `lags` and `lags_past_covariates`. In this case a future lag `-5` would point at the same
            step as a target lag of `-5 + output_chunk_shift`.
            If a list of integers, uses only the specified values as lags.
            If a dictionary, the keys correspond to the `future_covariates` component names (of the first series when
            using multiple series) and the values correspond to the component lags (tuple or list of integers). The key
            'default_lags' can be used to provide default lags for un-specified components. Raises and error if some
            components are missing and the 'default_lags' key is not provided.
        output_chunk_length
            Number of time steps predicted at once (per chunk) by the internal model. It is not the same as forecast
            horizon `n` used in `predict()`, which is the desired number of prediction points generated using a
            one-shot- or autoregressive forecast. Setting `n <= output_chunk_length` prevents auto-regression. This is
            useful when the covariates don't extend far enough into the future, or to prohibit the model from using
            future values of past and / or future covariates for prediction (depending on the model's covariate
            support).
        output_chunk_shift
            Optionally, the number of steps to shift the start of the output chunk into the future (relative to the
            input chunk end). This will create a gap between the input (history of target and past covariates) and
            output. If the model supports `future_covariates`, the `lags_future_covariates` are relative to the first
            step in the shifted output chunk. Predictions will start `output_chunk_shift` steps after the end of the
            target `series`. If `output_chunk_shift` is set, the model cannot generate autoregressive predictions
            (`n > output_chunk_length`).
        add_encoders
            A large number of past and future covariates can be automatically generated with `add_encoders`.
            This can be done by adding multiple pre-defined index encoders and/or custom user-made functions that
            will be used as index encoders. Additionally, a transformer such as Darts' :class:`Scaler` can be added to
            transform the generated covariates. This happens all under one hood and only needs to be specified at
            model creation.
            Read :meth:`SequentialEncoder <darts.dataprocessing.encoders.SequentialEncoder>` to find out more about
            ``add_encoders``. Default: ``None``. An example showing some of ``add_encoders`` features:

            .. highlight:: python
            .. code-block:: python

                def encode_year(idx):
                    return (idx.year - 1950) / 50

                add_encoders={
                    'cyclic': {'future': ['month']},
                    'datetime_attribute': {'future': ['hour', 'dayofweek']},
                    'position': {'past': ['relative'], 'future': ['relative']},
                    'custom': {'past': [encode_year]},
                    'transformer': Scaler(),
                    'tz': 'CET'
                }
            ..
        likelihood
            Can be set to 'quantile', 'poisson' or 'gaussian'. If set, the model will be probabilistic,
            allowing sampling at prediction time. When set to 'gaussian', the model will use CatBoost's
            'RMSEWithUncertainty' loss function. When using this loss function, CatBoost returns a mean
            and variance couple, which capture data (aleatoric) uncertainty.
            This will overwrite any `objective` parameter.
        quantiles
            Fit the model to these quantiles if the `likelihood` is set to `quantile`.
        random_state
            Control the randomness in the fitting procedure and for sampling.
            Default: ``None``.
        multi_models
            If True, a separate model will be trained for each future lag to predict. If False, a single model
            is trained to predict all the steps in 'output_chunk_length' (features lags are shifted back by
            `output_chunk_length - n` for each step `n`). Default: True.
        use_static_covariates
            Whether the model should use static covariate information in case the input `series` passed to ``fit()``
            contain static covariates. If ``True``, and static covariates are available at fitting time, will enforce
            that all target `series` have the same static covariate dimensionality in ``fit()`` and ``predict()``.
        categorical_past_covariates
            Optionally, component name or list of component names specifying the past covariates that should be treated
            as categorical by the underlying `CatBoostRegressor`. The components that are specified as categorical
            must be integer-encoded. For more information on how CatBoost handles categorical features,
            visit: `Categorical feature support documentatio
            <https://catboost.ai/docs/en/features/categorical-features>`_.
        categorical_future_covariates
            Optionally, component name or list of component names specifying the future covariates that should be
            treated as categorical by the underlying `CatBoostRegressor`. The components that
            are specified as categorical must be integer-encoded.
        categorical_static_covariates
            Optionally, string or list of strings specifying the static covariates that should be treated as categorical
            by the underlying `CatBoostRegressor`. The components that
            are specified as categorical must be integer-encoded.
        **kwargs
            Additional keyword arguments passed to `catboost.CatBoostRegressor`.
            Native multi-output support can be achieved by using an appropriate `loss_function` ('MultiRMSE',
            'MultiRMSEWithMissingValues'). Otherwise, Darts uses its `MultiOutputRegressor` wrapper to add multi-output
            support.

        Examples
        --------
        >>> from darts.datasets import WeatherDataset
        >>> from darts.models import CatBoostModel
        >>> series = WeatherDataset().load()
        >>> # predicting atmospheric pressure
        >>> target = series['p (mbar)'][:100]
        >>> # optionally, use past observed rainfall (pretending to be unknown beyond index 100)
        >>> past_cov = series['rain (mm)'][:100]
        >>> # optionally, use future temperatures (pretending this component is a forecast)
        >>> future_cov = series['T (degC)'][:106]
        >>> # predict 6 pressure values using the 12 past values of pressure and rainfall, as well as the 6 temperature
        >>> # values corresponding to the forecasted period
        >>> model = CatBoostModel(
        >>>     lags=12,
        >>>     lags_past_covariates=12,
        >>>     lags_future_covariates=[0,1,2,3,4,5],
        >>>     output_chunk_length=6
        >>> )
        >>> model.fit(target, past_covariates=past_cov, future_covariates=future_cov)
        >>> pred = model.predict(6)
        >>> pred.values()
        array([[1006.4153701 ],
               [1006.41907237],
               [1006.30872957],
               [1006.28614154],
               [1006.22355514],
               [1006.21607546]])
        """
        kwargs["random_state"] = random_state  # seed for tree learner
        self.kwargs = kwargs
        self._model_container = None

        # parse likelihood
        if likelihood is not None:
            likelihood_map = {
                "quantile": None,
                "poisson": "Poisson",
                "gaussian": "RMSEWithUncertainty",
                "RMSEWithUncertainty": "RMSEWithUncertainty",
            }
            _check_likelihood(likelihood, list(likelihood_map.keys()))
            if likelihood == "RMSEWithUncertainty":
                # RMSEWithUncertainty returns mean and variance which is equivalent to gaussian
                likelihood = "gaussian"

            if likelihood == "quantile":
                self._model_container = _QuantileModelContainer()
            else:
                self.kwargs["loss_function"] = likelihood_map[likelihood]

        self._likelihood = _get_likelihood(
            likelihood=likelihood,
            n_outputs=output_chunk_length if multi_models else 1,
            random_state=random_state,
            quantiles=quantiles,
        )

        # suppress writing catboost info files when user does not specifically ask to
        if "allow_writing_files" not in kwargs:
            kwargs["allow_writing_files"] = False

        super().__init__(
            lags=lags,
            lags_past_covariates=lags_past_covariates,
            lags_future_covariates=lags_future_covariates,
            output_chunk_length=output_chunk_length,
            output_chunk_shift=output_chunk_shift,
            add_encoders=add_encoders,
            multi_models=multi_models,
            model=CatBoostRegressor(**kwargs),
            use_static_covariates=use_static_covariates,
            categorical_past_covariates=categorical_past_covariates,
            categorical_future_covariates=categorical_future_covariates,
            categorical_static_covariates=categorical_static_covariates,
        )

        # if no loss provided, get the default loss from the model
        self.kwargs["loss_function"] = self.model.get_params().get("loss_function")

    def fit(
        self,
        series: Union[TimeSeries, Sequence[TimeSeries]],
        past_covariates: Optional[Union[TimeSeries, Sequence[TimeSeries]]] = None,
        future_covariates: Optional[Union[TimeSeries, Sequence[TimeSeries]]] = None,
        val_series: Optional[Union[TimeSeries, Sequence[TimeSeries]]] = None,
        val_past_covariates: Optional[Union[TimeSeries, Sequence[TimeSeries]]] = None,
        val_future_covariates: Optional[Union[TimeSeries, Sequence[TimeSeries]]] = None,
        max_samples_per_ts: Optional[int] = None,
        n_jobs_multioutput_wrapper: Optional[int] = None,
        sample_weight: Optional[Union[TimeSeries, Sequence[TimeSeries], str]] = None,
        val_sample_weight: Optional[
            Union[TimeSeries, Sequence[TimeSeries], str]
        ] = None,
        verbose: Optional[Union[int, bool]] = 0,
        **kwargs,
    ):
        """
        Fits/trains the model using the provided list of features time series and the target time series.

        Parameters
        ----------
        series
            TimeSeries or Sequence[TimeSeries] object containing the target values.
        past_covariates
            Optionally, a series or sequence of series specifying past-observed covariates
        future_covariates
            Optionally, a series or sequence of series specifying future-known covariates
        val_series
            TimeSeries or Sequence[TimeSeries] object containing the target values for evaluation dataset
        val_past_covariates
            Optionally, a series or sequence of series specifying past-observed covariates for evaluation dataset
        val_future_covariates : Union[TimeSeries, Sequence[TimeSeries]]
            Optionally, a series or sequence of series specifying future-known covariates for evaluation dataset
        max_samples_per_ts
            This is an integer upper bound on the number of tuples that can be produced
            per time series. It can be used in order to have an upper bound on the total size of the dataset and
            ensure proper sampling. If `None`, it will read all of the individual time series in advance (at dataset
            creation) to know their sizes, which might be expensive on big datasets.
            If some series turn out to have a length that would allow more than `max_samples_per_ts`, only the
            most recent `max_samples_per_ts` samples will be considered.
        n_jobs_multioutput_wrapper
            Number of jobs of the MultiOutputRegressor wrapper to run in parallel. Only used if the model doesn't
            support multi-output regression natively.
        sample_weight
            Optionally, some sample weights to apply to the target `series` labels. They are applied per observation,
            per label (each step in `output_chunk_length`), and per component.
            If a series or sequence of series, then those weights are used. If the weight series only have a single
            component / column, then the weights are applied globally to all components in `series`. Otherwise, for
            component-specific weights, the number of components must match those of `series`.
            If a string, then the weights are generated using built-in weighting functions. The available options are
            `"linear"` or `"exponential"` decay - the further in the past, the lower the weight. The weights are
            computed globally based on the length of the longest series in `series`. Then for each series, the weights
            are extracted from the end of the global weights. This gives a common time weighting across all series.
        val_sample_weight
            Same as for `sample_weight` but for the evaluation dataset.
        verbose
            An integer or a boolean that can be set to 1 to display catboost's default verbose output
        **kwargs
            Additional kwargs passed to `catboost.CatboostRegressor.fit()`
        """
        likelihood = self.likelihood
        if isinstance(likelihood, QuantileRegression):
            # empty model container in case of multiple calls to fit, e.g. when backtesting
            self._model_container.clear()
            for quantile in likelihood.quantiles:
                this_quantile = str(quantile)
                # translating to catboost argument
                self.kwargs["loss_function"] = f"Quantile:alpha={this_quantile}"
                self.model = CatBoostRegressor(**self.kwargs)
                super().fit(
                    series=series,
                    past_covariates=past_covariates,
                    future_covariates=future_covariates,
                    val_series=val_series,
                    val_past_covariates=val_past_covariates,
                    val_future_covariates=val_future_covariates,
                    max_samples_per_ts=max_samples_per_ts,
                    n_jobs_multioutput_wrapper=n_jobs_multioutput_wrapper,
                    sample_weight=sample_weight,
                    val_sample_weight=val_sample_weight,
                    verbose=verbose,
                    **kwargs,
                )
                self._model_container[quantile] = self.model
            return self

        super().fit(
            series=series,
            past_covariates=past_covariates,
            future_covariates=future_covariates,
            val_series=val_series,
            val_past_covariates=val_past_covariates,
            val_future_covariates=val_future_covariates,
            max_samples_per_ts=max_samples_per_ts,
            n_jobs_multioutput_wrapper=n_jobs_multioutput_wrapper,
            sample_weight=sample_weight,
            val_sample_weight=val_sample_weight,
            verbose=verbose,
            **kwargs,
        )
        return self

<<<<<<< HEAD
    def _predict_and_sample(
        self,
        x: np.ndarray,
        num_samples: int,
        predict_likelihood_parameters: bool,
        **kwargs,
    ) -> np.ndarray:
        """Override of RegressionModel's method to allow for the probabilistic case"""

        if self.likelihood is None:
            return super()._predict_and_sample(
                x, num_samples, predict_likelihood_parameters, **kwargs
            )
        else:
            x, _ = self._format_samples(x)
            if self.likelihood in ["gaussian", "RMSEWithUncertainty"]:
                return self._predict_and_sample_likelihood(
                    x, num_samples, "normal", predict_likelihood_parameters, **kwargs
                )
            else:
                return self._predict_and_sample_likelihood(
                    x,
                    num_samples,
                    self.likelihood,
                    predict_likelihood_parameters,
                    **kwargs,
                )

    def _format_samples(
        self, samples: np.ndarray, labels: Optional[np.ndarray] = None
    ) -> tuple[Any, Any]:
        """
        CatBoost currently only supports categorical features as int.
        If categorical features are specified, the samples are converted into a pandas DataFrame and categorical
        columns are cast to integer.
        """
        samples, labels = super()._format_samples(samples, labels=labels)
        if len(self._categorical_indices) != 0:
            # transform into pandas df and cast categorical columns to int
            samples = pd.DataFrame(samples)
            samples = samples.astype({col: int for col in self._categorical_indices})
        return samples, labels

    def _likelihood_components_names(
        self, input_series: TimeSeries
    ) -> Optional[list[str]]:
        """Override of RegressionModel's method to support the gaussian/normal likelihood"""
        if self.likelihood == "quantile":
            return self._quantiles_generate_components_names(input_series)
        elif self.likelihood == "poisson":
            return self._likelihood_generate_components_names(input_series, ["lamba"])
        elif self.likelihood in ["gaussian", "RMSEWithUncertainty"]:
            return self._likelihood_generate_components_names(
                input_series, ["mu", "sigma"]
            )
        else:
            return None

=======
>>>>>>> e687fb7a
    def _add_val_set_to_kwargs(
        self,
        kwargs: dict,
        val_series: Sequence[TimeSeries],
        val_past_covariates: Optional[Sequence[TimeSeries]],
        val_future_covariates: Optional[Sequence[TimeSeries]],
        val_sample_weight: Optional[Union[Sequence[TimeSeries], str]],
        max_samples_per_ts: int,
    ) -> dict:
        # CatBoostRegressor requires sample weights to be passed with a validation set `Pool`
        kwargs = super()._add_val_set_to_kwargs(
            kwargs=kwargs,
            val_series=val_series,
            val_past_covariates=val_past_covariates,
            val_future_covariates=val_future_covariates,
            val_sample_weight=val_sample_weight,
            max_samples_per_ts=max_samples_per_ts,
        )
        val_set_name, val_weight_name = self.val_set_params
        val_sets = kwargs[val_set_name]
        # CatBoost requires eval set Pool with sample weights -> remove from kwargs
        val_weights = kwargs.pop(val_weight_name)
        val_pools = []
        for i, val_set in enumerate(val_sets):
            val_pools.append(
                Pool(
                    data=val_set[0],
                    label=val_set[1],
                    weight=val_weights[i] if val_weights is not None else None,
                )
            )
        kwargs[val_set_name] = val_pools
        return kwargs

    @property
    def supports_val_set(self) -> bool:
        return True

    @property
    def val_set_params(self) -> tuple[Optional[str], Optional[str]]:
        return "eval_set", "eval_sample_weight"

    @property
    def min_train_series_length(self) -> int:
        # Catboost requires a minimum of 2 train samples, therefore the min_train_series_length should be one more than
        # for other regression models
        return max(
            3,
            (
                -self.lags["target"][0] + self.output_chunk_length + 1
                if "target" in self.lags
                else self.output_chunk_length
            ),
        )

    @property
    def _supports_native_multioutput(self):
        # CatBoostRegressor supports multi-output natively, but only with selected loss functions
        # ("MultiRMSE", "MultiRMSEWithMissingValues", ...)
        return CatBoostRegressor._is_multiregression_objective(
            self.kwargs.get("loss_function")
        )

    @property
    def _categorical_fit_param(self) -> Optional[str]:
        """
        Returns the name of the categorical features parameter from model's `fit` method .
        """
        return "cat_features"<|MERGE_RESOLUTION|>--- conflicted
+++ resolved
@@ -10,22 +10,14 @@
 from collections.abc import Sequence
 from typing import Any, Optional, Union
 
-<<<<<<< HEAD
 import numpy as np
 import pandas as pd
-=======
->>>>>>> e687fb7a
 from catboost import CatBoostRegressor, Pool
 
 from darts.logging import get_logger
 from darts.models.forecasting.regression_model import (
-<<<<<<< HEAD
     RegressionModelWithCategoricalCovariates,
-    _LikelihoodMixin,
-=======
-    RegressionModel,
     _QuantileModelContainer,
->>>>>>> e687fb7a
 )
 from darts.timeseries import TimeSeries
 from darts.utils.likelihood_models.sklearn import (
@@ -37,11 +29,7 @@
 logger = get_logger(__name__)
 
 
-<<<<<<< HEAD
-class CatBoostModel(RegressionModelWithCategoricalCovariates, _LikelihoodMixin):
-=======
-class CatBoostModel(RegressionModel):
->>>>>>> e687fb7a
+class CatBoostModel(RegressionModelWithCategoricalCovariates):
     def __init__(
         self,
         lags: Union[int, list] = None,
@@ -357,67 +345,6 @@
         )
         return self
 
-<<<<<<< HEAD
-    def _predict_and_sample(
-        self,
-        x: np.ndarray,
-        num_samples: int,
-        predict_likelihood_parameters: bool,
-        **kwargs,
-    ) -> np.ndarray:
-        """Override of RegressionModel's method to allow for the probabilistic case"""
-
-        if self.likelihood is None:
-            return super()._predict_and_sample(
-                x, num_samples, predict_likelihood_parameters, **kwargs
-            )
-        else:
-            x, _ = self._format_samples(x)
-            if self.likelihood in ["gaussian", "RMSEWithUncertainty"]:
-                return self._predict_and_sample_likelihood(
-                    x, num_samples, "normal", predict_likelihood_parameters, **kwargs
-                )
-            else:
-                return self._predict_and_sample_likelihood(
-                    x,
-                    num_samples,
-                    self.likelihood,
-                    predict_likelihood_parameters,
-                    **kwargs,
-                )
-
-    def _format_samples(
-        self, samples: np.ndarray, labels: Optional[np.ndarray] = None
-    ) -> tuple[Any, Any]:
-        """
-        CatBoost currently only supports categorical features as int.
-        If categorical features are specified, the samples are converted into a pandas DataFrame and categorical
-        columns are cast to integer.
-        """
-        samples, labels = super()._format_samples(samples, labels=labels)
-        if len(self._categorical_indices) != 0:
-            # transform into pandas df and cast categorical columns to int
-            samples = pd.DataFrame(samples)
-            samples = samples.astype({col: int for col in self._categorical_indices})
-        return samples, labels
-
-    def _likelihood_components_names(
-        self, input_series: TimeSeries
-    ) -> Optional[list[str]]:
-        """Override of RegressionModel's method to support the gaussian/normal likelihood"""
-        if self.likelihood == "quantile":
-            return self._quantiles_generate_components_names(input_series)
-        elif self.likelihood == "poisson":
-            return self._likelihood_generate_components_names(input_series, ["lamba"])
-        elif self.likelihood in ["gaussian", "RMSEWithUncertainty"]:
-            return self._likelihood_generate_components_names(
-                input_series, ["mu", "sigma"]
-            )
-        else:
-            return None
-
-=======
->>>>>>> e687fb7a
     def _add_val_set_to_kwargs(
         self,
         kwargs: dict,
@@ -486,4 +413,19 @@
         """
         Returns the name of the categorical features parameter from model's `fit` method .
         """
-        return "cat_features"+        return "cat_features"
+
+    def _format_samples(
+        self, samples: np.ndarray, labels: Optional[np.ndarray] = None
+    ) -> tuple[Any, Any]:
+        """
+        CatBoost currently only supports categorical features as int.
+        If categorical features are specified, the samples are converted into a pandas DataFrame and categorical
+        columns are cast to integer.
+        """
+        samples, labels = super()._format_samples(samples, labels=labels)
+        if len(self._categorical_indices) != 0:
+            # transform into pandas df and cast categorical columns to int
+            samples = pd.DataFrame(samples)
+            samples = samples.astype({col: int for col in self._categorical_indices})
+        return samples, labels