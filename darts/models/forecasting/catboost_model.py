--- conflicted
+++ resolved
@@ -18,11 +18,7 @@
 from darts.models.forecasting.categorical_model import CategoricalForecastingMixin
 from darts.models.forecasting.regression_model import (
     RegressionModelWithCategoricalFeatures,
-<<<<<<< HEAD
     _QuantileModelContainer,
-=======
-    _LikelihoodMixin,
->>>>>>> cf9ec8d6
 )
 from darts.timeseries import TimeSeries
 from darts.utils.likelihood_models.sklearn import (
@@ -34,11 +30,7 @@
 logger = get_logger(__name__)
 
 
-<<<<<<< HEAD
 class CatBoostModel(RegressionModelWithCategoricalFeatures):
-=======
-class CatBoostModel(RegressionModelWithCategoricalFeatures, _LikelihoodMixin):
->>>>>>> cf9ec8d6
     def __init__(
         self,
         lags: Union[int, list] = None,
@@ -155,20 +147,12 @@
             Optionally, component name or list of component names specifying the past covariates that should be treated
             as categorical by the underlying `CatBoostRegressor`. The components that are specified as categorical
             must be integer-encoded. For more information on how CatBoost handles categorical features,
-<<<<<<< HEAD
             visit: `Categorical feature support documentatio
             <https://catboost.ai/docs/en/features/categorical-features>`_.
         categorical_future_covariates
             Optionally, component name or list of component names specifying the future covariates that should be
             treated as categorical by the underlying `CatBoostRegressor`. The components that
             are specified as categorical must be integer-encoded.
-=======
-            visit: `Categorical feature support documentatio <https://catboost.ai/docs/en/features/categorical-features>`_
-        categorical_future_covariates
-            Optionally, component name or list of component names specifying the future covariates that should be
-            treated as categorical by the underlying `CatBoostRegressor`. The components that
-            are specified as categorical must be integer-encoded
->>>>>>> cf9ec8d6
         categorical_static_covariates
             Optionally, string or list of strings specifying the static covariates that should be treated as categorical
             by the underlying `CatBoostRegressor`. The components that
@@ -202,11 +186,11 @@
         >>> pred = model.predict(6)
         >>> pred.values()
         array([[1006.4153701 ],
-               [1006.41907237],
-               [1006.30872957],
-               [1006.28614154],
-               [1006.22355514],
-               [1006.21607546]])
+                [1006.41907237],
+                [1006.30872957],
+                [1006.28614154],
+                [1006.22355514],
+                [1006.21607546]])
         """
         kwargs["random_state"] = random_state  # seed for tree learner
         self.kwargs = kwargs
@@ -365,67 +349,6 @@
         )
         return self
 
-<<<<<<< HEAD
-=======
-    def _predict_and_sample(
-        self,
-        x: np.ndarray,
-        num_samples: int,
-        predict_likelihood_parameters: bool,
-        **kwargs,
-    ) -> np.ndarray:
-        """Override of RegressionModel's method to allow for the probabilistic case"""
-
-        if self.likelihood is None:
-            return super()._predict_and_sample(
-                x, num_samples, predict_likelihood_parameters, **kwargs
-            )
-        else:
-            x, _ = self._format_samples(x)
-            if self.likelihood in ["gaussian", "RMSEWithUncertainty"]:
-                return self._predict_and_sample_likelihood(
-                    x, num_samples, "normal", predict_likelihood_parameters, **kwargs
-                )
-            else:
-                return self._predict_and_sample_likelihood(
-                    x,
-                    num_samples,
-                    self.likelihood,
-                    predict_likelihood_parameters,
-                    **kwargs,
-                )
-
-    def _format_samples(self, samples, labels=None):
-        """
-        CatBoost currently only supports categorical features as int.
-        If categorical features are specified, the samples are converted into a pandas DataFrame and categorical
-        columns are cast to integer.
-        """
-        # Tranforms into pandas df and cast specific columns to categorical
-
-        if len(self._categorical_indices) != 0:
-            self._validate_categorical_components(samples)
-            samples = pd.DataFrame(samples)
-            samples = samples.astype({col: int for col in self._categorical_indices})
-
-        return samples, labels
-
-    def _likelihood_components_names(
-        self, input_series: TimeSeries
-    ) -> Optional[list[str]]:
-        """Override of RegressionModel's method to support the gaussian/normal likelihood"""
-        if self.likelihood == "quantile":
-            return self._quantiles_generate_components_names(input_series)
-        elif self.likelihood == "poisson":
-            return self._likelihood_generate_components_names(input_series, ["lamba"])
-        elif self.likelihood in ["gaussian", "RMSEWithUncertainty"]:
-            return self._likelihood_generate_components_names(
-                input_series, ["mu", "sigma"]
-            )
-        else:
-            return None
-
->>>>>>> cf9ec8d6
     def _add_val_set_to_kwargs(
         self,
         kwargs: dict,
@@ -496,7 +419,6 @@
         """
         return "cat_features"
 
-<<<<<<< HEAD
     def _format_samples(
         self, samples: np.ndarray, labels: Optional[np.ndarray] = None
     ) -> tuple[Any, Any]:
@@ -512,8 +434,6 @@
             samples = samples.astype({col: int for col in self._categorical_indices})
         return samples, labels
 
-=======
->>>>>>> cf9ec8d6
     @property
     def _is_target_categorical(self) -> bool:
         """ "
