--- conflicted
+++ resolved
@@ -14,22 +14,14 @@
 import pandas as pd
 from catboost import CatBoostClassifier, CatBoostRegressor, Pool
 
-<<<<<<< HEAD
+from darts import TimeSeries
 from darts.logging import get_logger, raise_log
-=======
-from darts import TimeSeries
-from darts.logging import get_logger
->>>>>>> bd53fe02
 from darts.models.forecasting.sklearn_model import (
     SKLearnModelWithCategoricalFeatures,
     _ClassifierMixin,
     _QuantileModelContainer,
 )
-<<<<<<< HEAD
-from darts.timeseries import TimeSeries
 from darts.utils.likelihood_models.base import LikelihoodType
-=======
->>>>>>> bd53fe02
 from darts.utils.likelihood_models.sklearn import (
     QuantileRegression,
     SKLearnLikelihood,
@@ -207,13 +199,8 @@
         self._likelihood: Optional[SKLearnLikelihood] = None
         self._set_likelihood(
             likelihood=likelihood,
-<<<<<<< HEAD
             output_chunk_length=output_chunk_length,
-            random_state=random_state,
             multi_models=multi_models,
-=======
-            n_outputs=output_chunk_length if multi_models else 1,
->>>>>>> bd53fe02
             quantiles=quantiles,
         )
 
@@ -248,7 +235,6 @@
         self,
         likelihood: Optional[str],
         output_chunk_length: int,
-        random_state: Optional[int],
         multi_models: bool,
         quantiles: Optional[list[float]] = None,
     ):
@@ -268,7 +254,6 @@
         self._likelihood = _get_likelihood(
             likelihood=likelihood,
             n_outputs=output_chunk_length if multi_models else 1,
-            random_state=random_state,
             quantiles=quantiles,
             available_likelihoods=[
                 LikelihoodType.Gaussian,
@@ -573,8 +558,7 @@
             in `predict()` will forecast class probabilities.
             Default: 'classprobability'
         random_state
-            Control the randomness in the fitting procedure and for sampling.
-            Default: ``None``.
+            Controls the randomness for reproducible forecasting.
         multi_models
             If True, a separate model will be trained for each future lag to predict. If False, a single model
             is trained to predict all the steps in 'output_chunk_length' (features lags are shifted back by
@@ -675,7 +659,6 @@
         self,
         likelihood: Optional[str],
         output_chunk_length: int,
-        random_state: Optional[int],
         multi_models: bool,
         quantiles: Optional[list[float]] = None,
     ):
@@ -687,7 +670,6 @@
         self._likelihood = _get_likelihood(
             likelihood=likelihood,
             n_outputs=output_chunk_length if multi_models else 1,
-            random_state=random_state,
             available_likelihoods=[LikelihoodType.ClassProbability],
         )
 
