--- conflicted
+++ resolved
@@ -22,11 +22,7 @@
     _QuantileModelContainer,
 )
 from darts.utils.likelihood_models.base import LikelihoodType
-from darts.utils.likelihood_models.sklearn import (
-    QuantileRegression,
-    SKLearnLikelihood,
-    _get_likelihood,
-)
+from darts.utils.likelihood_models.sklearn import QuantileRegression, _get_likelihood
 
 logger = get_logger(__name__)
 
@@ -195,28 +191,7 @@
         kwargs["random_state"] = random_state  # seed for tree learner
         self.kwargs = kwargs
 
-<<<<<<< HEAD
-        self._likelihood: Optional[SKLearnLikelihood] = None
         self._set_likelihood(
-=======
-        # parse likelihood
-        if likelihood is not None:
-            likelihood_map = {
-                "quantile": None,
-                "poisson": "Poisson",
-                "gaussian": "RMSEWithUncertainty",
-                "RMSEWithUncertainty": "RMSEWithUncertainty",
-            }
-            _check_likelihood(likelihood, list(likelihood_map.keys()))
-            if likelihood == "RMSEWithUncertainty":
-                # RMSEWithUncertainty returns mean and variance which is equivalent to gaussian
-                likelihood = "gaussian"
-
-            if likelihood != "quantile":
-                self.kwargs["loss_function"] = likelihood_map[likelihood]
-
-        likelihood = _get_likelihood(
->>>>>>> 2391d8bb
             likelihood=likelihood,
             output_chunk_length=output_chunk_length,
             multi_models=multi_models,
@@ -246,7 +221,6 @@
         # if no loss provided, get the default loss from the model
         self.kwargs["loss_function"] = self.model.get_params().get("loss_function")
 
-<<<<<<< HEAD
     @staticmethod
     def _create_model(**kwargs):
         return CatBoostRegressor(**kwargs)
@@ -258,18 +232,9 @@
         multi_models: bool,
         quantiles: Optional[list[float]] = None,
     ):
-        if likelihood is None:
-            return
-
         if likelihood == "RMSEWithUncertainty":
             # RMSEWithUncertainty returns mean and variance which is equivalent to gaussian
             likelihood = "gaussian"
-
-        likelihood_map = {
-            "quantile": None,
-            "poisson": "Poisson",
-            "gaussian": "RMSEWithUncertainty",
-        }
 
         self._likelihood = _get_likelihood(
             likelihood=likelihood,
@@ -282,15 +247,18 @@
             ],
         )
 
+        if likelihood is None:
+            return
+
+        likelihood_map = {
+            "quantile": None,
+            "poisson": "Poisson",
+            "gaussian": "RMSEWithUncertainty",
+        }
         if likelihood == LikelihoodType.Quantile.value:
             self._model_container = _QuantileModelContainer()
         else:
             self.kwargs["loss_function"] = likelihood_map[likelihood]
-=======
-        self._likelihood = likelihood
-        if isinstance(likelihood, QuantileRegression):
-            self._model_container = _QuantileModelContainer()
->>>>>>> 2391d8bb
 
     def fit(
         self,
@@ -692,7 +660,6 @@
         Check and set the likelihood.
         Only ClassProbability is supported for CatBoostClassifierModel.
         """
-
         self._likelihood = _get_likelihood(
             likelihood=likelihood,
             n_outputs=output_chunk_length if multi_models else 1,
