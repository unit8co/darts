<<<<<<< HEAD
from typing import Any, Mapping, Sequence, Union
=======
"""
Differencing Transformer
------------------------
"""

from typing import Any, Iterator, Sequence, Tuple, Union
>>>>>>> d2ba5917

import numpy as np

from darts.logging import get_logger, raise_if, raise_if_not
from darts.timeseries import TimeSeries

from .fittable_data_transformer import FittableDataTransformer
from .invertible_data_transformer import InvertibleDataTransformer

logger = get_logger(__name__)


class Diff(FittableDataTransformer, InvertibleDataTransformer):
    def __init__(
        self,
        lags: Union[int, Sequence[int]] = 1,
        dropna: bool = True,
        name: str = "Diff",
        n_jobs: int = 1,
        verbose: bool = False,
    ):
        r"""Differencing data transformer.

        Differencing is typically applied to a time series to make it stationary; see [1]_ for further details.
        The transformation is applied independently over each dimension (component) and sample of the time series.

        Notes
        -----
        `Diff` sequentially applies a series of :math:`m`-lagged differencing operations (i.e.
        :math:`y\prime_t = y_t - y_{t-m}`) to a time series; please refer to [2]_ for further details about lagged
        differencing. The :math:`m` value to use for each differencing operation is specified by the `lags` parameter;
        for example, setting `lags = [1, 12]` first applies 1-lagged differencing to the time series, and then
        12-lagged differencing to the 1-lagged differenced series.

        Each element in `lags` represents a single first-order differencing operation, so the 'total order' of the
        differencing equals `len(lags)`. To specify second-order differencing then (i.e. the equivalent of
        `series.diff(n=2)`), one should specify `lags = [1,1]` (i.e. two sequential 1-lagged, first-order
        differences); see [3]_ for further details on second-order differencing.

        Upon computing each :math:`m`-lagged difference, the first :math:`m` values of the time series are 'lost',
        since differences cannot be computed for these values. The length of a `series` transformed by
        `Diff(lags=lags)` will therefore be `series.n_timesteps - sum(lags)`.

        Parameters
        ----------
        name
            A specific name for the transformer
        lags
            Specifies the lag values to be used for each first-order differencing operation (i.e. the :math:`m`
            value in :math:`y'_t = y_t - y_{t-m}`). If a single int is provided, only one differencing
            operation is performed with this specified lag value. If a sequence of ints is provided, multiple
            differencing operations are sequentially performed using each value in `lags`, one after the other.
            For example, specifying `lags = [2, 3]` will effectively compute
            `series.diff(n=1, periods=2).diff(n=1, periods=3)`.
        dropna
            Optionally, specifies if values which can't be differenced (i.e. at the start of the series) should be
            dropped. Note that if `dropna = True`, then a `component_mask` cannot be specified, since the undifferenced
            components will be of a different length to the differenced ones.
        n_jobs
            The number of jobs to run in parallel. Parallel jobs are created only when a ``Sequence[TimeSeries]`` is
            passed as input, parallelising operations regarding different ``TimeSeries``. Defaults to `1`
            (sequential). Setting the parameter to `-1` means using all the available processors.
            Note: for a small amount of data, the parallelisation overhead could end up increasing the total
            required amount of time.
        verbose
            Whether to print operations progress

        Examples
        --------
        >>> from darts.datasets import AirPassengersDataset
        >>> from darts.dataprocessing.transformers import Diff
        >>> series = AirPassengersDataset().load()
        >>> first_order_diff = Diff(lags=1, dropna=True).fit_transform(series)
        >>> print(first_order_diff.head())
        <TimeSeries (DataArray) (Month: 5, component: 1, sample: 1)>
        array([[[ 6.]],
            [[14.]],
            [[-3.]],
            [[-8.]],
            [[14.]]])
        Coordinates:
        * Month      (Month) datetime64[ns] 1949-02-01 1949-03-01 ... 1949-06-01
        * component  (component) object '#Passengers'
        >>> second_order_diff = Diff(lags=[1, 2], dropna=False).fit_transform(series)
        >>> print(second_order_diff.head())
        <TimeSeries (DataArray) (Month: 5, component: 1, sample: 1)>
        array([[[ nan]],
            [[ nan]],
            [[ nan]],
            [[ -9.]],
            [[-22.]]])
        Coordinates:
        * Month      (Month) datetime64[ns] 1949-01-01 1949-02-01 ... 1949-05-01
        * component  (component) object '#Passengers'
        References
        ----------
        .. [1] https://otexts.com/fpp2/stationarity.html
        .. [2] https://otexts.com/fpp2/stationarity.html#seasonal-differencing
        .. [3] https://otexts.com/fpp2/stationarity.html#second-order-differencing

        """

        if not isinstance(lags, Sequence):
            lags = (lags,)
        # Define fixed params (i.e. attributes defined before calling `super().__init__`):
        self._lags = lags
        self._dropna = dropna
        # Don't automatically apply `component_mask` - need to throw error when `dropna = True`
        # and `component_mask` is specified:
        super().__init__(
            name=name, n_jobs=n_jobs, verbose=verbose, mask_components=False
        )

    @staticmethod
    def ts_fit(series: TimeSeries, params: Mapping[str, Any], **kwargs) -> Any:
        lags, dropna = params["fixed"]["_lags"], params["fixed"]["_dropna"]
        lags_sum = sum(lags)
        raise_if(
            series.n_timesteps <= lags_sum,
            (
                f"Series requires at least {lags_sum + 1} timesteps "
                f"to difference with lags {lags}; series only has "
                f"{series.n_timesteps} timesteps."
            ),
            logger,
        )
        component_mask = Diff._get_component_mask(kwargs, dropna)
        vals = Diff.apply_component_mask(series, component_mask, return_ts=False)
        # First `lags_sum` values of time series will be 'lost' due to differencing;
        # need to remember these values to 'undifference':
        start_vals = vals[:lags_sum, :, :]
        diffed = start_vals
        cutoff = 0
        for lag in lags:
            # Store first `lag` values of current differencing step:
            start_vals[cutoff:, :, :] = diffed
            diffed = diffed[lag:, :, :] - diffed[:-lag, :, :]
            cutoff += lag
        return start_vals, component_mask, series.start_time(), series.freq

    @staticmethod
    def ts_transform(
        series: TimeSeries, params: Mapping[str, Any], **kwargs
    ) -> TimeSeries:
        lags, dropna = params["fixed"]["_lags"], params["fixed"]["_dropna"]
        component_mask = Diff._get_component_mask(kwargs, dropna)
        diffed = Diff.apply_component_mask(series, component_mask, return_ts=True)
        for lag in lags:
            diffed = diffed.diff(n=1, periods=lag, dropna=dropna)
        # `series` needs same `n_timesteps` as `diffed` for `unapply_component_mask`
        if dropna:
            series = series.drop_before(sum(lags) - 1)
        return Diff.unapply_component_mask(series, diffed, component_mask)

    @staticmethod
    def ts_inverse_transform(
        series: TimeSeries,
        params: Mapping[str, Any],
        **kwargs,
    ) -> TimeSeries:
        lags, dropna = params["fixed"]["_lags"], params["fixed"]["_dropna"]
        start_vals, fit_component_mask, start_time, freq = params["fitted"]
        raise_if_not(
            series.freq == freq,
            (
                f"Series is of frequency {series.freq}, but "
                f"transform was fitted to data of frequency {freq}."
            ),
            logger,
        )
        # Start dates 'missing' from differenced series if dropna = True, so need to shift forward:
        expected_start = start_time + sum(lags) * series.freq if dropna else start_time
        raise_if_not(
            series.start_time() == expected_start,
            (
                f"Expected series to begin at time {expected_start}; "
                f"instead, it begins at time {series.start_time()}."
            ),
            logger,
        )
        component_mask = Diff._get_component_mask(kwargs, dropna)
        raise_if_not(
            np.all(fit_component_mask == component_mask),
            (
                "Provided `component_mask` does not match "
                "`component_mask` specified when `fit` was called."
            ),
            logger,
        )
        if dropna:
            nan_shape = (sum(lags), series.n_components, series.n_samples)
            nan_vals = np.full(nan_shape, fill_value=np.nan)
            series = series.prepend_values(nan_vals)
        vals = Diff.apply_component_mask(series, component_mask, return_ts=False)
        raise_if_not(
            vals.shape[1] == start_vals.shape[1],
            (
                f"Expected series to have {start_vals.shape[1]} components; "
                f"instead, it has {vals.shape[1]}."
            ),
            logger,
        )
        raise_if_not(
            vals.shape[2] == start_vals.shape[2],
            (
                f"Expected series to have {start_vals.shape[2]} samples; "
                f"instead, it has {vals.shape[2]}."
            ),
            logger,
        )
        cutoff = sum(lags)
        for lag in reversed(lags):
            cutoff -= lag
            to_undiff = vals[cutoff:, :, :]
            to_undiff[:lag, :, :] = start_vals[cutoff : cutoff + lag, :, :]
            for i in range(lag):
                to_undiff[i::lag, :, :] = np.cumsum(to_undiff[i::lag, :, :], axis=0)
            vals[cutoff:, :, :] = to_undiff
        vals = Diff.unapply_component_mask(series, vals, component_mask)
        return series.with_values(vals)

    @staticmethod
    def _get_component_mask(kwargs, dropna):
        component_mask = kwargs.get("component_mask", None)
        raise_if(
            dropna and (component_mask is not None),
            (
                "Cannot specify `component_mask` with `dropna = True`, "
                "since differenced and undifferenced components will be "
                "of different lengths."
            ),
            logger,
        )
        return component_mask<|MERGE_RESOLUTION|>--- conflicted
+++ resolved
@@ -1,13 +1,9 @@
-<<<<<<< HEAD
-from typing import Any, Mapping, Sequence, Union
-=======
 """
 Differencing Transformer
 ------------------------
 """
 
 from typing import Any, Iterator, Sequence, Tuple, Union
->>>>>>> d2ba5917
 
 import numpy as np
 
