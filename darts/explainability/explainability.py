--- conflicted
+++ resolved
@@ -225,12 +225,7 @@
         """
         Main method of the ForecastingExplainer class.
         Return a dictionary of dictionaries of (mutivariates) TimeSeries instances
-<<<<<<< HEAD
-         (or a list of dictionaries of dictionaries, il multiple TimeSeries list):
-=======
         (or a list of dictionaries of dictionaries, il multiple TimeSeries list):
-        
->>>>>>> d6964f45
         - the first dimension corresponds to the horizons we want to explain.
         - the second dimension corresponds to the components of the target time series we want to explain.
 
