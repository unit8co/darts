"""
Utils for Anomaly Detection
---------------------------

Common functions used throughout the Anomaly Detection module.
"""

# TODO:
#     - migrate metrics function to darts.metric
#     - check error message
#     - create a zoom option on anomalies for a show function
#     - add an option to visualize: "by window", "unique", "together"
#     - create a normalize option in plot function (norm every anomaly score btw 1 and 0) -> to be seen on the same plot

from typing import Sequence, Tuple, Union

import matplotlib.pyplot as plt
import numpy as np
from sklearn.metrics import (
    accuracy_score,
    average_precision_score,
    f1_score,
    precision_score,
    recall_score,
    roc_auc_score,
)

from darts import TimeSeries
from darts.logging import get_logger, raise_log
<<<<<<< HEAD
from darts.utils.utils import series2seq
=======
from darts.utils.ts_utils import series2seq
>>>>>>> 3ed175b2

logger = get_logger(__name__)


def eval_metric_from_scores(
    actual_anomalies: Union[TimeSeries, Sequence[TimeSeries]],
    anomaly_score: Union[TimeSeries, Sequence[TimeSeries]],
    window: Union[int, Sequence[int]] = 1,
    metric: str = "AUC_ROC",
) -> Union[float, Sequence[float], Sequence[Sequence[float]]]:
    """Computes a score/metric between anomaly scores against true anomalies.

    `actual_anomalies` and `anomaly_score` must have the same shape.
    `actual_anomalies` must be binary and have values belonging to the two classes (0 and 1).

    If one series is given for `actual_anomalies` and `anomaly_score` contains more than
    one series, the function will consider `actual_anomalies` as the ground truth anomalies for
    all scores in `anomaly_score`.

    Parameters
    ----------
    actual_anomalies
        The (sequence of) ground truth anomaly series (`1` if it is an anomaly and `0` if not).
    anomaly_score
        The (sequence of) of estimated anomaly score series indicating how anomalous each window of size w is.
    window
        Integer value indicating the number of past samples each point represents in the `anomaly_score`.
        The parameter will be used to transform `actual_anomalies`.
        If a list of integers, the length must match the number of series in `anomaly_score`.
        If an integer, the value will be used for every series in `anomaly_score` and `actual_anomalies`.
    metric
        Optionally, the name of the scoring function to use. Must be one of "AUC_ROC" (Area Under the
        Receiver Operating Characteristic Curve) and "AUC_PR" (Average Precision from scores).
        Default: "AUC_ROC"

    Returns
    -------
    float
        A single score/metric for univariate `anomaly_score` series (with only one component/column).
    Sequence[float]
        A sequence (list) of scores for:

        - multivariate `anomaly_score` series (multiple components). Gives a score for each component.
        - a sequence (list) of univariate `anomaly_score` series. Gives a score for each series.
    Sequence[Sequence[float]]
        A sequence of sequences of scores for a sequence of multivariate `anomaly_score` series.
        Gives a score for each series (outer sequence) and component (inner sequence).
    """
    return _eval_metric(
        actual_series=actual_anomalies,
        pred_series=anomaly_score,
        window=window,
        metric=metric,
        pred_is_binary=False,
    )


def eval_metric_from_binary_prediction(
    actual_series: Union[TimeSeries, Sequence[TimeSeries]],
    pred_series: Union[TimeSeries, Sequence[TimeSeries]],
    window: Union[int, Sequence[int]] = 1,
    metric: str = "recall",
) -> Union[float, Sequence[float], Sequence[Sequence[float]]]:
    """Computes a score/metric between predicted anomalies against true anomalies.

    `pred_anomalies` and `actual_series` must have:

        - identical dimensions (number of time steps and number of components/columns),
        - binary values belonging to the two classes (`1` if it is an anomaly and `0` if not)

    If one series is given for `actual_series` and `pred_series` contains more than
    one series, the function will consider `actual_series` as the true anomalies for
    all scores in `anomaly_score`.

    Parameters
    ----------
    actual_series
        The (sequence of) ground truth binary anomaly series (`1` if it is an anomaly and `0` if not).
    pred_series
        The (sequence of) predicted binary anomaly series.
    window
        Integer value indicating the number of past samples each point represents in the `anomaly_score`.
        The parameter will be used to transform `actual_series`.
        If a list of integers, the length must match the number of series in `anomaly_score`.
        If an integer, the value will be used for every series in `anomaly_score` and `actual_series`.
    metric
        Optionally, the name of the scoring function to use. Must be one of "recall", "precision",
        "f1", and "accuracy". Default: "recall"

    Returns
    -------
    float
        A single score for univariate `pred_series` series (with only one component/column).
    Sequence[float]
        A sequence (list) of scores for:

        - multivariate `pred_series` series (multiple components). Gives a score for each component.
        - a sequence (list) of univariate `pred_series` series. Gives a score for each series.
    Sequence[Sequence[float]]
        A sequence of sequences of scores for a sequence of multivariate `pred_series` series.
        Gives a score for each series (outer sequence) and component (inner sequence).
    """
    return _eval_metric(
        actual_series=actual_series,
        pred_series=pred_series,
        window=window,
        metric=metric,
        pred_is_binary=True,
    )


def _eval_metric(
    actual_series: Union[TimeSeries, Sequence[TimeSeries]],
    pred_series: Union[TimeSeries, Sequence[TimeSeries]],
    window: Union[int, Sequence[int]],
    metric: str,
    pred_is_binary: bool,
):
    """Computes a score/metric between anomaly scores or binary predicted anomalies against true
    anomalies.

    Parameters
    ----------
    actual_series
        The (sequence of) ground truth binary anomaly series (`1` if it is an anomaly and `0` if not).
    pred_series
        The (sequence of) anomaly scores or predicted binary anomaly series.
    window
        Integer value indicating the number of past samples each point represents in the `anomaly_score`.
        The parameter will be used to transform `actual_series`.
        If a list of integers, the length must match the number of series in `anomaly_score`.
        If an integer, the value will be used for every series in `anomaly_score` and `actual_series`.
    metric
        Optionally, the name of the scoring function to use. Must be one of "recall", "precision",
        "f1", and "accuracy". Default: "recall"
    pred_is_binary
        Whether `pred_series` refers predicted binary anomalies or anomaly scores.

    Returns
    -------
    float
        A single score for univariate `pred_series` series (with only one component/column).
    Sequence[float]
        A sequence (list) of scores for:

        - multivariate `pred_series` series (multiple components). Gives a score for each component.
        - a sequence (list) of univariate `pred_series` series. Gives a score for each series.
    Sequence[Sequence[float]]
        A sequence of sequences of scores for a sequence of multivariate `pred_series` series.
        Gives a score for each series (outer sequence) and component (inner sequence).
    """
    metrics_exp = (
        {"recall", "precision", "f1", "accuracy"}
        if pred_is_binary
        else {"AUC_ROC", "AUC_PR"}
    )
    if metric not in metrics_exp:
        raise_log(
            ValueError(f"Argument `metric` must be one of {metrics_exp}"),
            logger=logger,
        )

    if metric == "AUC_ROC":
        metric_fn = roc_auc_score
    elif metric == "AUC_PR":
        metric_fn = average_precision_score
    elif metric == "recall":
        metric_fn = recall_score
    elif metric == "precision":
        metric_fn = precision_score
    elif metric == "f1":
        metric_fn = f1_score
    else:
        metric_fn = accuracy_score

    called_with_single_series = isinstance(pred_series, TimeSeries)
    actual_series = series2seq(actual_series)
    pred_series = series2seq(pred_series)
    window = [window] if not isinstance(window, Sequence) else window

    if len(actual_series) == 1 and len(pred_series) > 1:
        actual_series = actual_series * len(pred_series)

    _assert_same_length(actual_series, pred_series)

    actual_name = "`actual_series`" if pred_is_binary else "`actual_anomalies`"
    pred_name = "`pred_series`" if pred_is_binary else "`anomaly_score`"
    if len(window) == 1:
        window = window * len(actual_series)
    else:
        if len(window) != len(actual_series):
            raise_log(
                ValueError(
                    f"The list of windows must be the same length as the list of {pred_name} and "
                    f"{actual_name}. There must be one window value for each series. "
                    f"Found length {len(window)}, expected {len(actual_series)}."
                ),
                logger=logger,
            )

    sol = []
    for s_anomalies, s_pred, s_window in zip(actual_series, pred_series, window):
        _assert_binary(s_anomalies, actual_name)
        if pred_is_binary:
            _assert_binary(s_pred, pred_name)

        _assert_timeseries(s_pred, "Prediction series input")
        _assert_timeseries(s_anomalies, "actual_anomalies input")

        # if s_window > 1, the anomalies will be adjusted so that it can be compared timewise with s_pred
        s_anomalies = _max_pooling(s_anomalies, s_window)

        _sanity_check_two_series(s_pred, s_anomalies)

        s_pred, s_anomalies = _intersect(s_pred, s_anomalies)

        if not pred_is_binary:  # `pred_series` is an anomaly score
            nr_anomalies_per_component = (
                s_anomalies.values(copy=False).sum(axis=0).flatten()
            )

            if nr_anomalies_per_component.min() == 0:
                raise_log(
                    ValueError(
                        f"{actual_name} does not contain anomalies. {metric} cannot be computed."
                    ),
                    logger=logger,
                )
            if nr_anomalies_per_component.max() == len(s_anomalies):
                add_txt = (
                    ""
                    if s_window <= 1
                    else f" Consider decreasing the window size (window={s_window})"
                )
                raise_log(
                    ValueError(
                        f"{actual_name} only contains anomalies. {metric} cannot be computed."
                        + add_txt
                    ),
                    logger=logger,
                )

        # TODO: could we vectorize this?
        s_anomalies_vals = s_anomalies.all_values(copy=False)
        s_pred_vals = s_pred.all_values(copy=False)
        metrics = []
        for component_idx in range(s_pred.width):
            metrics.append(
                metric_fn(
                    s_anomalies_vals[:, component_idx],
                    s_pred_vals[:, component_idx],
                )
            )
        sol.append(metrics if len(metrics) > 1 else metrics[0])

    return sol[0] if called_with_single_series else sol


def show_anomalies_from_scores(
    series: TimeSeries,
    model_output: TimeSeries = None,
    anomaly_scores: Union[TimeSeries, Sequence[TimeSeries]] = None,
    window: Union[int, Sequence[int]] = 1,
    names_of_scorers: Union[str, Sequence[str]] = None,
    actual_anomalies: TimeSeries = None,
    title: str = None,
    metric: str = None,
):
    """Plot the results generated by an anomaly model.

    The plot will be composed of the following:
        - the series itself with the output of the model (if given)
        - the anomaly score of each scorer. The scorer with different windows will be separated.
        - the actual anomalies, if given.

    If model_output is stochastic (i.e., if it has multiple samples), the function will plot:
        - the mean per timestamp
        - the quantile 0.95 for an upper bound
        - the quantile 0.05 for a lower bound

    Possible to:
        - add a title to the figure with the parameter `title`
        - give personalized names for the scorers with `names_of_scorers`
        - show the results of a metric for each anomaly score (AUC_ROC or AUC_PR), if the actual anomalies is given

    Parameters
    ----------
    series
        The series to visualize anomalies from.
    model_output
        Output of the model given as input the series (can be stochastic).
    anomaly_scores
        Output of the scorers given the output of the model and the series.
    window
        Window parameter for each anomaly scores.
        Default: 1. If a list of anomaly scores is given, the same default window will be used for every score.
    names_of_scorers
        Name of the scores. Must be a list of length equal to the number of scorers in the anomaly_model.
        Only effective when `anomaly_scores` is not `None`.
    actual_anomalies
        The ground truth of the anomalies (1 if it is an anomaly and 0 if not)
    title
        Title of the figure
    metric
        Optionally, Scoring function to use. Must be one of "AUC_ROC" and "AUC_PR".
        Only effective when `anomaly_scores` is not `None`. Default: "AUC_ROC"
    """
    if not isinstance(series, TimeSeries):
        raise_log(
            ValueError("`series` must be a single `TimeSeries`."),
            logger=logger,
        )

    if title is None and anomaly_scores is not None:
        title = "Anomaly results"

    nbr_plots = 1
    if actual_anomalies is not None:
        nbr_plots = nbr_plots + 1
    elif metric is not None:
        raise_log(
            ValueError(
                "`actual_anomalies` must be given in order to calculate a metric."
            ),
            logger=logger,
        )

    anomaly_scores = series2seq(anomaly_scores)
    if anomaly_scores is not None:
        if names_of_scorers is not None:
            names_of_scorers = (
                [names_of_scorers]
                if isinstance(names_of_scorers, str)
                else names_of_scorers
            )
            if len(names_of_scorers) != len(anomaly_scores):
                raise_log(
                    ValueError(
                        f"The number of names in `names_of_scorers` must match the "
                        f"number of anomaly score given as input, found "
                        f"{len(names_of_scorers)} and expected {len(anomaly_scores)}."
                    ),
                    logger=logger,
                )

        window = [window] if isinstance(window, int) else window
        if not all([w > 0 for w in window]):
            raise_log(
                ValueError(
                    "Parameter `window` must be a positive integer, "
                    "or a sequence of positive integers."
                ),
                logger=logger,
            )
        window = window if len(window) > 1 else window * len(anomaly_scores)
        if len(window) != len(anomaly_scores):
            raise_log(
                ValueError(
                    f"The number of window in `window` must match the "
                    f"number of anomaly score given as input. One window "
                    f"value for each series. Found length {len(window)}, "
                    f"and expected {len(anomaly_scores)}."
                ),
                logger=logger,
            )

        if not all([w < len(s) for (w, s) in zip(window, anomaly_scores)]):
            raise_log(
                ValueError(
                    "Parameter `window` must be an integer or sequence of integers "
                    "with value(s) smaller than the length of the corresponding series "
                    "in `anomaly_scores`."
                ),
                logger=logger,
            )

        nbr_plots = nbr_plots + len(set(window))

    fig, axs = plt.subplots(
        nbr_plots,
        figsize=(8, 4 + 2 * (nbr_plots - 1)),
        sharex=True,
        gridspec_kw={"height_ratios": [2] + [1] * (nbr_plots - 1)},
        squeeze=False,
    )

    index_ax = 0

    _plot_series(series=series, ax_id=axs[index_ax][0], linewidth=0.5, label_name="")

    if model_output is not None:
        _plot_series(
            series=model_output,
            ax_id=axs[index_ax][0],
            linewidth=0.5,
            label_name="model output",
        )

    axs[index_ax][0].set_title("")

    if actual_anomalies is not None or anomaly_scores is not None:
        axs[index_ax][0].set_xlabel("")

    axs[index_ax][0].legend(loc="upper center", bbox_to_anchor=(0.5, 1.1), ncol=2)

    if anomaly_scores is not None:

        dict_input = {}

        for idx, (score, w) in enumerate(zip(anomaly_scores, window)):

            dict_input[idx] = {"series_score": score, "window": w, "name_id": idx}

        for index, elem in enumerate(
            sorted(dict_input.items(), key=lambda x: x[1]["window"])
        ):

            if index == 0:
                current_window = elem[1]["window"]
                index_ax = index_ax + 1

            idx = elem[1]["name_id"]
            w = elem[1]["window"]

            if w != current_window:
                current_window = w
                index_ax = index_ax + 1

            if metric is not None:
                value = round(
                    eval_metric_from_scores(
                        anomaly_score=anomaly_scores[idx],
                        actual_anomalies=actual_anomalies,
                        window=w,
                        metric=metric,
                    ),
                    3,
                )
            else:
                value = None

            if names_of_scorers is not None:
                label = names_of_scorers[idx] + [f" ({value})", ""][value is None]
            else:
                label = f"score_{str(idx)}" + [f" ({value})", ""][value is None]

            _plot_series(
                series=elem[1]["series_score"],
                ax_id=axs[index_ax][0],
                linewidth=0.5,
                label_name=label,
            )

            axs[index_ax][0].legend(
                loc="upper center", bbox_to_anchor=(0.5, 1.19), ncol=2
            )
            axs[index_ax][0].set_title(f"Window: {str(w)}", loc="left")
            axs[index_ax][0].set_title("")
            axs[index_ax][0].set_xlabel("")

    if actual_anomalies is not None:

        _plot_series(
            series=actual_anomalies,
            ax_id=axs[index_ax + 1][0],
            linewidth=1,
            label_name="anomalies",
            color="red",
        )

        axs[index_ax + 1][0].set_title("")
        axs[index_ax + 1][0].set_ylim([-0.1, 1.1])
        axs[index_ax + 1][0].set_yticks([0, 1])
        axs[index_ax + 1][0].set_yticklabels(["no", "yes"])
        axs[index_ax + 1][0].legend(
            loc="upper center", bbox_to_anchor=(0.5, 1.2), ncol=2
        )
    else:
        axs[index_ax][0].set_xlabel("timestamp")

    fig.suptitle(title)


def _intersect(
    series_1: TimeSeries,
    series_2: TimeSeries,
) -> Tuple[TimeSeries, TimeSeries]:
    """Returns the sub-series of series_1 and of series_2 that share the same time index.
    (Intersection in time of the two time series)

    Parameters
    ----------
    series_1
        1st time series
    series_2:
        2nd time series

    Returns
    -------
    Tuple[TimeSeries, TimeSeries]
    """
    new_series_1 = series_1.slice_intersect(series_2)
    if len(new_series_1) == 0:
        raise_log(
            ValueError("Time intersection between the two series must be non empty."),
            logger=logger,
        )
    return new_series_1, series_2.slice_intersect(series_1)


def _assert_binary(series: TimeSeries, name_series: str):
    """Checks if series is a binary timeseries (1 and 0)"

    Parameters
    ----------
    series
        series to check for.
    name_series
        name of the series.
    """

    vals = series.values(copy=False)
    if not np.array_equal(vals, vals.astype(bool)):
        raise_log(
            ValueError(f"Input series {name_series} must have binary values only."),
            logger=logger,
        )


def _assert_timeseries(series: TimeSeries, message: str = None):
    """Checks if given input is of type Darts TimeSeries"""
    if not isinstance(series, TimeSeries):
        raise_log(
            ValueError(
                f"{message if message is not None else 'Series input'} "
                f"must be a `TimeSeries`. Received {type(series)}."
            ),
            logger=logger,
        )


def _sanity_check_two_series(
    series_1: TimeSeries,
    series_2: TimeSeries,
):
    """Performs sanity check on the two given inputs

    Checks if the two inputs:
        - type is Darts Timeseries
        - have the same number of components
        - if their intersection in time is not null

    Parameters
    ----------
    series_1
        1st time series
    series_2:
        2nd time series
    """

    _assert_timeseries(series_1)
    _assert_timeseries(series_2)

    # check if the two inputs time series have the same number of components
    if series_1.width != series_2.width:
        raise_log(
            ValueError(
                f"Series must have the same number of components, "
                f"found {series_1.width} and {series_2.width}."
            ),
            logger=logger,
        )

    # check if the time intersection between the two inputs time series is not empty
    if len(series_1.time_index.intersection(series_2.time_index)) == 0:
        raise_log(
            ValueError("Series must have a non-empty intersection timestamps."),
            logger=logger,
        )


def _max_pooling(series: TimeSeries, window: int) -> TimeSeries:
    """Slides a window of size `window` along the input series, and replaces the value of the
    input time series by the maximum of the values contained in the window.

    The binary time series output represents if there is an anomaly (=1) or not (=0) in the past
    window points. The new series will equal the length of the input series - window. Its first
    point will start at the first time index of the input time series + window points.

    Parameters
    ----------
    series:
        Binary time series.
    window:
        Integer value indicating the number of past samples each point represents.

    Returns
    -------
    Binary TimeSeries
    """
    if window <= 0:
        raise_log(
            ValueError(
                f"Parameter `window` must be strictly greater than 0, found size {window}."
            ),
            logger=logger,
        )
    if window >= len(series):
        raise_log(
            ValueError(
                f"Parameter `window` must be smaller than the length of the "
                f"input series, found window size {window}, and max size {len(series)}."
            ),
            logger=logger,
        )

    if window == 1:
        # the process results in replacing every value by itself -> return directly the series
        return series

    return series.window_transform(
        transforms={
            "window": window,
            "function": "max",
            "mode": "rolling",
            "min_periods": window,
        },
        treat_na="dropna",
    )


def _assert_same_length(
    list_series_1: Sequence[TimeSeries],
    list_series_2: Sequence[TimeSeries],
):
    """Checks if the two sequences contain the same number of TimeSeries."""
    if len(list_series_1) != len(list_series_2):
        raise_log(
            ValueError(
                f"Sequences of series must be of the same length, "
                f"found length: {len(list_series_1)} and {len(list_series_2)}."
            ),
            logger=logger,
        )


def _plot_series(series, ax_id, linewidth, label_name, **kwargs):
    """Internal function called by ``show_anomalies_from_scores()``

    Plot the series on the given axes ax_id.

    Parameters
    ----------
    series
        The series to plot.
    ax_id
        The axis the series will be ploted on.
    linewidth
        Thickness of the line.
    label_name
        Name that will appear in the legend.
    """
    for i, c in enumerate(series._xa.component[:10]):
        comp = series._xa.sel(component=c)

        if comp.sample.size > 1:
            central_series = comp.mean(dim="sample")
            low_series = comp.quantile(q=0.05, dim="sample")
            high_series = comp.quantile(q=0.95, dim="sample")
        else:
            central_series = comp

        label_to_use = (
            (label_name + ("_" + str(i) if len(series.components) > 1 else ""))
            if label_name != ""
            else "" + str(str(c.values))
        )

        central_series.plot(ax=ax_id, linewidth=linewidth, label=label_to_use, **kwargs)

        if comp.sample.size > 1:
            ax_id.fill_between(
                series.time_index, low_series, high_series, alpha=0.25, **kwargs
            )<|MERGE_RESOLUTION|>--- conflicted
+++ resolved
@@ -27,11 +27,7 @@
 
 from darts import TimeSeries
 from darts.logging import get_logger, raise_log
-<<<<<<< HEAD
-from darts.utils.utils import series2seq
-=======
 from darts.utils.ts_utils import series2seq
->>>>>>> 3ed175b2
 
 logger = get_logger(__name__)
 
