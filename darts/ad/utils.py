--- conflicted
+++ resolved
@@ -90,13 +90,6 @@
     )
 
 
-<<<<<<< HEAD
-    sol = []
-    for idx, (s_anomalies, s_score) in enumerate(
-        zip(list_actual_anomalies, list_anomaly_scores)
-    ):
-        _assert_binary(s_anomalies, "actual_anomalies")
-=======
 def eval_metric_from_binary_prediction(
     anomalies: Union[TimeSeries, Sequence[TimeSeries]],
     pred_anomalies: Union[TimeSeries, Sequence[TimeSeries]],
@@ -106,7 +99,6 @@
     """Computes a score/metric between predicted anomalies against true anomalies.
 
     `pred_anomalies` and `anomalies` must have:
->>>>>>> 26332713
 
         - identical dimensions (number of time steps and number of components/columns),
         - binary values belonging to the two classes (`1` if it is an anomaly and `0` if not)
@@ -247,17 +239,6 @@
             )
 
     sol = []
-<<<<<<< HEAD
-    for idx, (s_anomalies, s_pred) in enumerate(
-        zip(list_actual_anomalies, list_binary_pred_anomalies)
-    ):
-        _assert_binary(s_pred, "pred_anomalies")
-        _assert_binary(s_anomalies, "actual_anomalies")
-
-        sol.append(
-            _eval_accuracy_from_data(
-                s_anomalies, s_pred, list_window[idx], metric_fn, metric
-=======
     for s_anomalies, s_pred, s_window in zip(anomalies, pred_series, window):
         _assert_timeseries(s_pred, name=pred_name)
         _assert_timeseries(s_anomalies, name=name)
@@ -280,38 +261,11 @@
                     f"must have at least a partially overlapping time index."
                 ),
                 logger=logger,
->>>>>>> 26332713
             )
 
         if not pred_is_binary:  # `pred_series` is an anomaly score
             nr_anomalies_per_component = s_anomalies_vals.sum(axis=0).flatten()
 
-<<<<<<< HEAD
-    # if window > 1, the anomalies will be adjusted so that it can be compared timewise with s_data
-    s_anomalies = _max_pooling(s_anomalies, window)
-
-    _sanity_check_two_series(s_data, s_anomalies)
-
-    s_data, s_anomalies = _intersect(s_data, s_anomalies)
-
-    if metric_name == "AUC_ROC" or metric_name == "AUC_PR":
-        nr_anomalies_per_component = (
-            s_anomalies.sum(axis=0).values(copy=False).flatten()
-        )
-
-        raise_if(
-            nr_anomalies_per_component.min() == 0,
-            f"`actual_anomalies` does not contain anomalies. {metric_name} cannot be computed.",
-        )
-
-        raise_if(
-            nr_anomalies_per_component.max() == len(s_anomalies),
-            f"`actual_anomalies` only contains anomalies. {metric_name} cannot be computed."
-            + ["", f" Consider decreasing the window size (window={window})"][
-                window > 1
-            ],
-        )
-=======
             if nr_anomalies_per_component.min() == 0:
                 raise_log(
                     ValueError(
@@ -332,7 +286,6 @@
                     ),
                     logger=logger,
                 )
->>>>>>> 26332713
 
         # TODO: could we vectorize this?
         metrics = []
@@ -417,40 +370,6 @@
             logger=logger,
         )
 
-<<<<<<< HEAD
-    if anomaly_scores is not None:
-        if isinstance(anomaly_scores, Sequence):
-            for idx, s in enumerate(anomaly_scores):
-                raise_if_not(
-                    isinstance(s, TimeSeries),
-                    f"Elements of anomaly_scores must be of type TimeSeries, found {type(s)} at index {idx}.",
-                )
-        else:
-            raise_if_not(
-                isinstance(anomaly_scores, TimeSeries),
-                f"Input `anomaly_scores` must be of type TimeSeries or Sequence, found {type(actual_anomalies)}.",
-            )
-            anomaly_scores = [anomaly_scores]
-
-        if names_of_scorers is not None:
-            if isinstance(names_of_scorers, str):
-                names_of_scorers = [names_of_scorers]
-            elif isinstance(names_of_scorers, Sequence):
-                for idx, name in enumerate(names_of_scorers):
-                    raise_if_not(
-                        isinstance(name, str),
-                        f"Elements of names_of_scorers must be of type str, found {type(name)} at index {idx}.",
-                    )
-            else:
-                raise ValueError(
-                    f"Input `names_of_scorers` must be of type str or Sequence, found {type(names_of_scorers)}."
-                )
-
-            raise_if_not(
-                len(names_of_scorers) == len(anomaly_scores),
-                "The number of names in `names_of_scorers` must match the number of anomaly score "
-                + f"given as input, found {len(names_of_scorers)} and expected {len(anomaly_scores)}.",
-=======
     pred_scores = series2seq(pred_scores)
     if pred_scores is not None:
         if names_of_scorers is not None:
@@ -458,7 +377,6 @@
                 [names_of_scorers]
                 if isinstance(names_of_scorers, str)
                 else names_of_scorers
->>>>>>> 26332713
             )
             if len(names_of_scorers) != len(pred_scores):
                 raise_log(
@@ -515,11 +433,7 @@
 
     _plot_series(series=series, ax_id=axs[index_ax][0], linewidth=0.5, label_name="")
 
-<<<<<<< HEAD
-    if model_output is not None:
-=======
     if pred_series is not None:
->>>>>>> 26332713
         _plot_series(
             series=pred_series,
             ax_id=axs[index_ax][0],
@@ -534,33 +448,22 @@
 
     axs[index_ax][0].legend(loc="upper center", bbox_to_anchor=(0.5, 1.1), ncol=2)
 
-<<<<<<< HEAD
-    if anomaly_scores is not None:
+    if pred_scores is not None:
+
         dict_input = {}
 
-        for idx, (score, w) in enumerate(zip(anomaly_scores, window)):
-=======
-    if pred_scores is not None:
-
-        dict_input = {}
-
         for idx, (score, w) in enumerate(zip(pred_scores, window)):
 
->>>>>>> 26332713
             dict_input[idx] = {"series_score": score, "window": w, "name_id": idx}
 
         for index, elem in enumerate(
             sorted(dict_input.items(), key=lambda x: x[1]["window"])
         ):
 
-<<<<<<< HEAD
-        for elem in sorted(dict_input.items(), key=lambda x: x[1]["window"]):
-=======
             if index == 0:
                 current_window = elem[1]["window"]
                 index_ax = index_ax + 1
 
->>>>>>> 26332713
             idx = elem[1]["name_id"]
             w = elem[1]["window"]
 
@@ -600,12 +503,8 @@
             axs[index_ax][0].set_title("")
             axs[index_ax][0].set_xlabel("")
 
-<<<<<<< HEAD
-    if actual_anomalies is not None:
-=======
     if anomalies is not None:
 
->>>>>>> 26332713
         _plot_series(
             series=anomalies,
             ax_id=axs[index_ax + 1][0],
