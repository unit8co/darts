"""
Anomaly models base classes
"""

from abc import ABC, abstractmethod
from typing import Dict, Optional, Sequence, Union

import pandas as pd

from darts.ad.scorers.scorers import AnomalyScorer
from darts.ad.utils import eval_metric_from_scores, show_anomalies_from_scores
from darts.logging import get_logger, raise_if_not, raise_log
from darts.timeseries import TimeSeries
<<<<<<< HEAD
from darts.utils.utils import series2seq
=======
from darts.utils.ts_utils import series2seq
>>>>>>> 3ed175b2

logger = get_logger(__name__)


class AnomalyModel(ABC):
    """Base class for all anomaly models."""

    def __init__(self, model, scorer):

        self.scorers = [scorer] if not isinstance(scorer, Sequence) else scorer

        raise_if_not(
            all([isinstance(s, AnomalyScorer) for s in self.scorers]),
            "all scorers must be of instance darts.ad.scorers.AnomalyScorer.",
        )

        self.scorers_are_trainable = any(s.trainable for s in self.scorers)
        self.univariate_scoring = any(s.univariate_scorer for s in self.scorers)

        self.model = model

    def _check_univariate(self, actual_anomalies):
        """Checks if `actual_anomalies` contains only univariate series, which
        is required if any of the scorers returns a univariate score.
        """

        if self.univariate_scoring:
            raise_if_not(
                all([s.width == 1 for s in actual_anomalies]),
                f"Anomaly model contains scorer {[s.__str__() for s in self.scorers if s.univariate_scorer]}"
                f" that will return a univariate anomaly score series (width=1)."
                f" Found a multivariate `actual_anomalies`. The evaluation of the"
                " accuracy cannot be computed. If applicable, think about"
                " setting the scorer parameter `componenet_wise` to True.",
            )

    @abstractmethod
    def fit(
        self,
        series: Union[TimeSeries, Sequence[TimeSeries]],
        allow_model_training: bool,
    ) -> Union[TimeSeries, Sequence[TimeSeries]]:
        raise_if_not(
<<<<<<< HEAD
            type(allow_model_training) is bool,
=======
            type(allow_model_training) is bool,  # noqa: E721
>>>>>>> 3ed175b2
            f"`allow_filter_training` must be Boolean, found type: {type(allow_model_training)}.",
        )

        raise_if_not(
            all([isinstance(s, TimeSeries) for s in series2seq(series)]),
            "all input `series` must be of type Timeseries.",
        )

    def _fit_scorers(
        self, list_series: Sequence[TimeSeries], list_pred: Sequence[TimeSeries]
    ):
        """Train the fittable scorers using model forecasts"""
        for scorer in self.scorers:
            if hasattr(scorer, "fit"):
                scorer.fit_from_prediction(list_series, list_pred)

    @abstractmethod
    def score(
        self, series: Union[TimeSeries, Sequence[TimeSeries]]
    ) -> Union[TimeSeries, Sequence[TimeSeries]]:
        pass

    @abstractmethod
    def eval_metric(
        self,
        actual_anomalies: Union[TimeSeries, Sequence[TimeSeries]],
        series: Union[TimeSeries, Sequence[TimeSeries]],
    ) -> Union[TimeSeries, Sequence[TimeSeries]]:
        pass

    def show_anomalies(
        self,
        series: TimeSeries,
        past_covariates: Optional[TimeSeries] = None,
        future_covariates: Optional[TimeSeries] = None,
        forecast_horizon: int = 1,
        start: Union[pd.Timestamp, float, int] = 0.5,
        num_samples: int = 1,
        actual_anomalies: TimeSeries = None,
        names_of_scorers: Union[str, Sequence[str]] = None,
        title: str = None,
        metric: str = None,
        **score_kwargs,
    ):
        """Plot the results of the anomaly model.

        Computes the score on the given series input and shows the different anomaly scores with respect to time.

        The plot will be composed of the following:

        - the series itself with the output of the forecasting model.
        - the anomaly score for each scorer. The scorers with different windows will be separated.
        - the actual anomalies, if given.

        It is possible to:

        - add a title to the figure with the parameter `title`
        - give personalized names for the scorers with `names_of_scorers`
        - show the results of a metric for each anomaly score (AUC_ROC or AUC_PR),
            if the actual anomalies are provided.

        Parameters
        ----------
        series
            The series to visualize anomalies from.
        past_covariates
            An optional past-observed covariate series or sequence of series. This applies only if the model
            supports past covariates.
        future_covariates
            An optional future-known covariate series or sequence of series. This applies only if the model
            supports future covariates.
        forecast_horizon
            The forecast horizon for the predictions.
        start
            The first point of time at which a prediction is computed for a future time.
            This parameter supports 3 different data types: ``float``, ``int`` and ``pandas.Timestamp``.
            In the case of ``float``, the parameter will be treated as the proportion of the time series
            that should lie before the first prediction point.
            In the case of ``int``, the parameter will be treated as an integer index to the time index of
            `series` that will be used as first prediction time.
            In case of ``pandas.Timestamp``, this time stamp will be used to determine the first prediction time
            directly.
        num_samples
            Number of times a prediction is sampled from a probabilistic model. Should be left set to 1 for
            deterministic models.
        actual_anomalies
            The ground truth of the anomalies (1 if it is an anomaly and 0 if not)
        names_of_scorers
            Name of the scores. Must be a list of length equal to the number of scorers in the anomaly_model.
        title
            Title of the figure
        metric
            Optionally, Scoring function to use. Must be one of "AUC_ROC" and "AUC_PR".
            Default: "AUC_ROC"
        score_kwargs
            parameters for the `.score()` function
        """
        if not isinstance(series, TimeSeries):
            raise_log(
                ValueError("`series` must be a single `TimeSeries`."),
                logger=logger,
            )

        raise_if_not(
            isinstance(series, TimeSeries),
            f"`show_anomalies` expects an input of type TimeSeries, found type: {type(series)}.",
        )

        # at the moment, only forecasting_am support these
        if hasattr(self, "filter"):
            score_opt_kwargs = {}
        else:
            score_opt_kwargs = {
                "past_covariates": past_covariates,
                "future_covariates": future_covariates,
                "forecast_horizon": forecast_horizon,
                "start": start,
                "num_samples": num_samples,
            }

        anomaly_scores, model_output = self.score(
            series, return_model_prediction=True, **score_kwargs, **score_opt_kwargs
        )

        return self._show_anomalies(
            series,
            model_output=model_output,
            anomaly_scores=anomaly_scores,
            names_of_scorers=names_of_scorers,
            actual_anomalies=actual_anomalies,
            title=title,
            metric=metric,
        )

    def _show_anomalies(
        self,
        series: TimeSeries,
        model_output: TimeSeries = None,
        anomaly_scores: Union[TimeSeries, Sequence[TimeSeries]] = None,
        names_of_scorers: Union[str, Sequence[str]] = None,
        actual_anomalies: TimeSeries = None,
        title: str = None,
        metric: str = None,
    ):
        """Internal function that plots the results of the anomaly model.
        Called by the function show_anomalies().
        """

        if title is None:
            title = f"Anomaly results ({self.model.__class__.__name__})"

        if names_of_scorers is None:
            names_of_scorers = [s.__str__() for s in self.scorers]

        list_window = [s.window for s in self.scorers]

        return show_anomalies_from_scores(
            series,
            model_output=model_output,
            anomaly_scores=anomaly_scores,
            window=list_window,
            names_of_scorers=names_of_scorers,
            actual_anomalies=actual_anomalies,
            title=title,
            metric=metric,
        )

    def _eval_metric_from_scores(
        self,
        list_actual_anomalies: Sequence[TimeSeries],
        list_anomaly_scores: Sequence[TimeSeries],
        metric: str,
    ) -> Union[Sequence[Dict[str, float]], Sequence[Dict[str, Sequence[float]]]]:
        """Internal function that computes the metric over the anomaly scores
        computed by the model. Called by the function eval_metric().
        """
        windows = [s.window for s in self.scorers]

        # create a list of unique names for each scorer that
        # will be used as keys for the dictionary containing
        # the accuracy of each scorer.
        name_scorers = []
        for scorer in self.scorers:
            name = scorer.__str__() + "_w=" + str(scorer.window)

            if name in name_scorers:
                i = 1
                new_name = name + "_" + str(i)
                while new_name in name_scorers:
                    i = i + 1
                    new_name = name + "_" + str(i)
                name = new_name

            name_scorers.append(name)

        acc = []
        for anomalies, scores in zip(list_actual_anomalies, list_anomaly_scores):
            acc.append(
                eval_metric_from_scores(
                    actual_anomalies=anomalies,
                    anomaly_score=scores,
                    window=windows,
                    metric=metric,
                )
            )

        return [dict(zip(name_scorers, scorer_values)) for scorer_values in acc]<|MERGE_RESOLUTION|>--- conflicted
+++ resolved
@@ -11,11 +11,7 @@
 from darts.ad.utils import eval_metric_from_scores, show_anomalies_from_scores
 from darts.logging import get_logger, raise_if_not, raise_log
 from darts.timeseries import TimeSeries
-<<<<<<< HEAD
-from darts.utils.utils import series2seq
-=======
 from darts.utils.ts_utils import series2seq
->>>>>>> 3ed175b2
 
 logger = get_logger(__name__)
 
@@ -59,11 +55,7 @@
         allow_model_training: bool,
     ) -> Union[TimeSeries, Sequence[TimeSeries]]:
         raise_if_not(
-<<<<<<< HEAD
-            type(allow_model_training) is bool,
-=======
             type(allow_model_training) is bool,  # noqa: E721
->>>>>>> 3ed175b2
             f"`allow_filter_training` must be Boolean, found type: {type(allow_model_training)}.",
         )
 
