--- conflicted
+++ resolved
@@ -89,11 +89,6 @@
         # TODO: add support for covariates (see eg. Kalman Filter)
         super().fit(series=series, allow_model_training=allow_model_training)
 
-<<<<<<< HEAD
-        super().fit(series=series, allow_model_training=allow_model_training)
-
-=======
->>>>>>> 3ed175b2
         # interrupt training if nothing to fit
         if not allow_model_training and not self.scorers_are_trainable:
             logger.warning(
