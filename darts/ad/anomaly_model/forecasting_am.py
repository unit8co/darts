"""
Forecasting Anomaly Model
-------------------------

A `ForecastingAnomalyModel` wraps around a Darts forecasting model and one or several anomaly
scorer(s) to compute anomaly scores by comparing how actuals deviate from the model's forecasts.
"""

# TODO:
#     - put start default value to its minimal value (wait for the release of historical_forecast)
import sys
from typing import Dict, Optional, Sequence, Union

if sys.version_info >= (3, 11):
    from typing import Self
else:
    from typing_extensions import Self
try:
    from typing import Literal
except ImportError:
    from typing_extensions import Literal

import pandas as pd

from darts.ad.anomaly_model.anomaly_model import AnomalyModel
from darts.ad.scorers.scorers import AnomalyScorer
from darts.logging import get_logger, raise_log
from darts.models.forecasting.forecasting_model import GlobalForecastingModel
from darts.timeseries import TimeSeries

logger = get_logger(__name__)


class ForecastingAnomalyModel(AnomalyModel):
    def __init__(
        self,
        model: GlobalForecastingModel,
        scorer: Union[AnomalyScorer, Sequence[AnomalyScorer]],
    ):
        """Forecasting-based Anomaly Detection Model

        The forecasting model must be a `GlobalForecastingModel` that may or may not be already fitted. The
        underlying assumption is that `model` should be able to accurately forecast the series in the absence of
        anomalies. For this reason, it is recommended to either provide a model that has already been fitted and
        evaluated to work appropriately on a series without anomalies, or to ensure that a simple call to the
        :func:`fit()` method of the model will be sufficient to train it to satisfactory performance on a series
        without anomalies. The pre-trained model will be used to generate forecasts when calling :func:`score()`.

        Calling :func:`fit()` on the anomaly model will fit the underlying forecasting model only if
        `allow_model_training` is set to `True` upon calling `fit()`.
        In addition, calling :func:`fit()` will also fit the fittable scorers, if any.

        Parameters
        ----------
        model
            An instance of a Darts forecasting model.
        scorer
            One or multiple scorer(s) that will be used to compare the actual and predicted time series in order
            to obtain an anomaly score `TimeSeries`.
            If a list of `N` scorers is given, the anomaly model will call each
            one of the scorers and output a list of `N` anomaly scores `TimeSeries`.
        """
        if not isinstance(model, GlobalForecastingModel):
            raise_log(
                ValueError("`model` must be a Darts `GlobalForecastingModel`."),
                logger=logger,
            )
        self.model = model
        super().__init__(model=model, scorer=scorer)

    def fit(
        self,
        series: Union[TimeSeries, Sequence[TimeSeries]],
        past_covariates: Optional[Union[TimeSeries, Sequence[TimeSeries]]] = None,
        future_covariates: Optional[Union[TimeSeries, Sequence[TimeSeries]]] = None,
        allow_model_training: bool = False,
        forecast_horizon: int = 1,
        start: Union[pd.Timestamp, float, int] = None,
        start_format: Literal["position", "value"] = "value",
        num_samples: int = 1,
        verbose: bool = False,
        show_warnings: bool = True,
        enable_optimization: bool = True,
        **model_fit_kwargs,
    ) -> Self:
        """Fit the underlying forecasting model (if applicable) and the fittable scorers, if any.

        Train the forecasting model (if not already fitted and `allow_model_training` is `True`) and the fittable
        scorer(s) on the given time series.

        We use the trained forecasting model to compute historical forecasts for the input `series`.
        The scorer(s) are then trained on these forecasts along with the input `series`.

        Parameters
        ----------
        series
            The (sequence of) series to train on (generally assumed to be anomaly-free).
        past_covariates
            Optionally, a (sequence of) past-observed covariate series or sequence of series. This applies only to
            models that support past covariates.
        future_covariates
            Optionally, a (sequence of) future-known covariate series or sequence of series. This applies only to
            models that support future covariates.
        allow_model_training
            Whether the forecasting model should be fitted on the given series. If `False`, the model must already be
            fitted.
        forecast_horizon
            The forecast horizon for the predictions.
        start
            The first point of time at which a prediction is computed for a future time.
            This parameter supports 3 different data types: `float`, `int` and `pandas.Timestamp`.
            In the case of `float`, the parameter will be treated as the proportion of the time series
            that should lie before the first prediction point.
            In the case of `int`, the parameter will be treated as an integer index to the time index of
            `series` that will be used as first prediction time.
            In case of `pandas.Timestamp`, this time stamp will be used to determine the first prediction time
            directly.
        start_format
            Defines the `start` format. Only effective when `start` is an integer and `series` is indexed with a
            `pd.RangeIndex`.
            If set to 'position', `start` corresponds to the index position of the first predicted point and can range
            from `(-len(series), len(series) - 1)`.
            If set to 'value', `start` corresponds to the index value/label of the first predicted point. Will raise
            an error if the value is not in `series`' index. Default: `'value'`
        num_samples
            Number of times a prediction is sampled from a probabilistic model. Should be left set to 1 for
            deterministic models.
        verbose
            Whether to print progress.
        show_warnings
            Whether to show warnings related to historical forecasts optimization, or parameters `start` and
            `train_length`.
        enable_optimization
            Whether to use the optimized version of historical_forecasts when supported and available.
        model_fit_kwargs
            Parameters to be passed on to the forecast model `fit()` method.

        Returns
        -------
        self
            Fitted model
        """
<<<<<<< HEAD

        raise_if_not(
            type(allow_model_training) is bool,  # noqa: E721
            f"`allow_model_training` must be Boolean, found type: {type(allow_model_training)}.",
        )

        # checks if model does not need training and all scorer(s) are not fittable
        if not allow_model_training and not self.scorers_are_trainable:
            logger.warning(
                f"The forecasting model {self.model.__class__.__name__} won't be trained"
                + " because the parameter `allow_model_training` is set to False, and no scorer"
                + " is fittable. ``.fit()`` method has no effect."
            )
            return

        list_series = _to_list(series)

        raise_if_not(
            all([isinstance(s, TimeSeries) for s in list_series]),
            "all input `series` must be of type Timeseries.",
        )

        list_past_covariates = self._prepare_covariates(
            past_covariates, list_series, "past"
        )
        list_future_covariates = self._prepare_covariates(
            future_covariates, list_series, "future"
        )

        model_fit_kwargs["past_covariates"] = list_past_covariates
        model_fit_kwargs["future_covariates"] = list_future_covariates

        # remove None elements from dictionary
        model_fit_kwargs = {k: v for k, v in model_fit_kwargs.items() if v}

        # fit forecasting model
        if allow_model_training:
            # the model has not been trained yet

            fit_signature_series = (
                inspect.signature(self.model.fit).parameters["series"].annotation
            )

            # checks if model can be trained on multiple time series or only on a time series
            # TODO: check if model can accept multivariate timeseries, raise error if given and model cannot
            if "Sequence[darts.timeseries.TimeSeries]" in str(fit_signature_series):
                self.model.fit(series=list_series, **model_fit_kwargs)
            else:
                raise_if_not(
                    len(list_series) == 1,
                    f"Forecasting model {self.model.__class__.__name__} only accepts a single time series"
                    + " for the training phase and not a sequence of multiple of time series.",
                )
                self.model.fit(series=list_series[0], **model_fit_kwargs)
        else:
            raise_if_not(
                self.model._fit_called,
                f"Model {self.model.__class__.__name__} needs to be trained, consider training "
                + "it beforehand or setting "
                + "`allow_model_training` to True (default: False). "
                + "The model will then be trained on the provided series.",
            )

        # generate the historical_forecast() prediction of the model on the train set
        if self.scorers_are_trainable:
            # check if the window size of the scorers are lower than the max size allowed
            self._check_window_size(list_series, start)

            list_pred = []
            for idx, series in enumerate(list_series):
                if list_past_covariates is not None:
                    past_covariates = list_past_covariates[idx]

                if list_future_covariates is not None:
                    future_covariates = list_future_covariates[idx]

                list_pred.append(
                    self._predict_with_forecasting(
                        series,
                        past_covariates=past_covariates,
                        future_covariates=future_covariates,
                        forecast_horizon=forecast_horizon,
                        start=start,
                        num_samples=num_samples,
                    )
                )

        # fit the scorers
        for scorer in self.scorers:
            if hasattr(scorer, "fit"):
                scorer.fit_from_prediction(list_series, list_pred)

        return self

    def _prepare_covariates(
        self,
        covariates: Union[TimeSeries, Sequence[TimeSeries]],
        series: Sequence[TimeSeries],
        name_covariates: str,
    ) -> Sequence[TimeSeries]:
        """Convert `covariates` into Sequence, if not already, and checks if their length is equal to the one of
        `series`.

        Parameters
        ----------
        covariates
            Covariate ("future" or "past") of `series`.
        series
            The series to be trained on.
        name_covariates
            Internal parameter for error message, a string indicating if it is a "future" or "past" covariates.

        Returns
        -------
        Sequence[TimeSeries]
            Covariate time series
        """

        if covariates is not None:
            list_covariates = _to_list(covariates)

            for covariates in list_covariates:
                _assert_timeseries(
                    covariates, name_covariates + "_covariates input series"
                )

            raise_if_not(
                len(list_covariates) == len(series),
                f"Number of {name_covariates}_covariates must match the number of given "
                + f"series, found length {len(list_covariates)} and expected {len(series)}.",
            )

        return list_covariates if covariates is not None else None

    def show_anomalies(
        self,
        series: TimeSeries,
        past_covariates: Optional[TimeSeries] = None,
        future_covariates: Optional[TimeSeries] = None,
        forecast_horizon: int = 1,
        start: Union[pd.Timestamp, float, int] = 0.5,
        num_samples: int = 1,
        actual_anomalies: TimeSeries = None,
        names_of_scorers: Union[str, Sequence[str]] = None,
        title: str = None,
        metric: str = None,
    ):
        """Plot the results of the anomaly model.

        Computes the score on the given series input and shows the different anomaly scores with respect to time.

        The plot will be composed of the following:

        - the series itself with the output of the forecasting model.
        - the anomaly score for each scorer. The scorers with different windows will be separated.
        - the actual anomalies, if given.

        It is possible to:

        - add a title to the figure with the parameter `title`
        - give personalized names for the scorers with `names_of_scorers`
        - show the results of a metric for each anomaly score (AUC_ROC or AUC_PR),
            if the actual anomalies are provided.

        Parameters
        ----------
        series
            The series to visualize anomalies from.
        past_covariates
            An optional past-observed covariate series or sequence of series. This applies only if the model
            supports past covariates.
        future_covariates
            An optional future-known covariate series or sequence of series. This applies only if the model
            supports future covariates.
        forecast_horizon
            The forecast horizon for the predictions.
        start
            The first point of time at which a prediction is computed for a future time.
            This parameter supports 3 different data types: ``float``, ``int`` and ``pandas.Timestamp``.
            In the case of ``float``, the parameter will be treated as the proportion of the time series
            that should lie before the first prediction point.
            In the case of ``int``, the parameter will be treated as an integer index to the time index of
            `series` that will be used as first prediction time.
            In case of ``pandas.Timestamp``, this time stamp will be used to determine the first prediction time
            directly.
        num_samples
            Number of times a prediction is sampled from a probabilistic model. Should be left set to 1 for
            deterministic models.
        actual_anomalies
            The ground truth of the anomalies (1 if it is an anomaly and 0 if not)
        names_of_scorers
            Name of the scores. Must be a list of length equal to the number of scorers in the anomaly_model.
        title
            Title of the figure
        metric
            Optionally, Scoring function to use. Must be one of "AUC_ROC" and "AUC_PR".
            Default: "AUC_ROC"
        """

        if isinstance(series, Sequence):
            raise_if_not(
                len(series) == 1,
                f"`show_anomalies` expects one series, found a list of length {len(series)} as input.",
            )

            series = series[0]

        raise_if_not(
            isinstance(series, TimeSeries),
            f"`show_anomalies` expects an input of type TimeSeries, found type: {type(series)}.",
        )

        anomaly_scores, model_output = self.score(
            series,
=======
        return super().fit(
            series=series,
>>>>>>> 26332713
            past_covariates=past_covariates,
            future_covariates=future_covariates,
            allow_model_training=allow_model_training,
            forecast_horizon=forecast_horizon,
            start=start,
            start_format=start_format,
            num_samples=num_samples,
            verbose=verbose,
            show_warnings=show_warnings,
            enable_optimization=enable_optimization,
            **model_fit_kwargs,
        )

    def score(
        self,
        series: Union[TimeSeries, Sequence[TimeSeries]],
        past_covariates: Optional[Union[TimeSeries, Sequence[TimeSeries]]] = None,
        future_covariates: Optional[Union[TimeSeries, Sequence[TimeSeries]]] = None,
        forecast_horizon: int = 1,
        start: Union[pd.Timestamp, float, int] = None,
        start_format: Literal["position", "value"] = "value",
        num_samples: int = 1,
        verbose: bool = False,
        show_warnings: bool = True,
        enable_optimization: bool = True,
        return_model_prediction: bool = False,
    ) -> Union[TimeSeries, Sequence[TimeSeries], Sequence[Sequence[TimeSeries]]]:
        """Compute anomaly score(s) for the given series.

        Predicts the given target time series with the forecasting model, and applies the scorer(s)
        on the prediction and the target input time series.

        Parameters
        ----------
        series
            The (sequence of) series to score on.
        past_covariates
            Optionally, a (sequence of) past-observed covariate series or sequence of series. This applies only to
            models that support past covariates.
        future_covariates
            Optionally, a (sequence of) future-known covariate series or sequence of series. This applies only to
            models that support future covariates.
        forecast_horizon
            The forecast horizon for the predictions.
        start
            The first point of time at which a prediction is computed for a future time.
            This parameter supports 3 different data types: `float`, `int` and `pandas.Timestamp`.
            In the case of `float`, the parameter will be treated as the proportion of the time series
            that should lie before the first prediction point.
            In the case of `int`, the parameter will be treated as an integer index to the time index of
            `series` that will be used as first prediction time.
            In case of `pandas.Timestamp`, this time stamp will be used to determine the first prediction time
            directly.
        start_format
            Defines the `start` format. Only effective when `start` is an integer and `series` is indexed with a
            `pd.RangeIndex`.
            If set to 'position', `start` corresponds to the index position of the first predicted point and can range
            from `(-len(series), len(series) - 1)`.
            If set to 'value', `start` corresponds to the index value/label of the first predicted point. Will raise
            an error if the value is not in `series`' index. Default: `'value'`
        num_samples
            Number of times a prediction is sampled from a probabilistic model. Should be left set to 1 for
            deterministic models.
        verbose
            Whether to print progress.
        show_warnings
            Whether to show warnings related to historical forecasts optimization, or parameters `start` and
            `train_length`.
        enable_optimization
            Whether to use the optimized version of historical_forecasts when supported and available.
        return_model_prediction
            Whether to return the forecasting model prediction along with the anomaly scores.

        Returns
        -------
<<<<<<< HEAD
        Union[TimeSeries, Sequence[TimeSeries], Sequence[Sequence[TimeSeries]]]
            Anomaly scores series generated by the anomaly model scorers

                - ``TimeSeries`` if `series` is a series, and the anomaly model contains one scorer.
                - ``Sequence[TimeSeries]``

                    * if `series` is a series, and the anomaly model contains multiple scorers,
                      returns one series per scorer.
                    * if `series` is a sequence, and the anomaly model contains one scorer,
                      returns one series per series in the sequence.
                - ``Sequence[Sequence[TimeSeries]]`` if `series` is a sequence, and the anomaly
                  model contains multiple scorers. The outer sequence is over the series,
                  and inner sequence is over the scorers.
        """
        raise_if_not(
            type(return_model_prediction) is bool,  # noqa: E721
            f"`return_model_prediction` must be Boolean, found type: {type(return_model_prediction)}.",
        )

        raise_if_not(
            self.model._fit_called,
            f"Model {self.model} has not been trained. Please call ``.fit()``.",
        )

        list_series = _to_list(series)

        list_past_covariates = self._prepare_covariates(
            past_covariates, list_series, "past"
        )
        list_future_covariates = self._prepare_covariates(
            future_covariates, list_series, "future"
        )

        # check if the window size of the scorers are lower than the max size allowed
        self._check_window_size(list_series, start)

        list_pred = []
        for idx, s in enumerate(list_series):
            if list_past_covariates is not None:
                past_covariates = list_past_covariates[idx]

            if list_future_covariates is not None:
                future_covariates = list_future_covariates[idx]

            list_pred.append(
                self._predict_with_forecasting(
                    s,
                    past_covariates=past_covariates,
                    future_covariates=future_covariates,
                    forecast_horizon=forecast_horizon,
                    start=start,
                    num_samples=num_samples,
                )
            )

        scores = list(
            zip(*[
                sc.score_from_prediction(list_series, list_pred) for sc in self.scorers
            ])
        )

        if len(scores) == 1 and not isinstance(series, Sequence):
            # there's only one series
            scores = scores[0]
            if len(scores) == 1:
                # there's only one scorer
                scores = scores[0]

        if len(list_pred) == 1:
            list_pred = list_pred[0]

        if return_model_prediction:
            return scores, list_pred
        else:
            return scores

    def _check_window_size(
        self, series: Sequence[TimeSeries], start: Union[pd.Timestamp, float, int]
    ):
        """Checks if the parameters `window` of the scorers are smaller than the maximum window size allowed.
        The maximum size allowed is equal to the output length of the .historical_forecast() applied on `series`.
        It is defined by the parameter `start` and the series’ length.
=======
        TimeSeries
            A single `TimeSeries` for a single `series` with a single anomaly scorers.
        Sequence[TimeSeries]
            A sequence of `TimeSeries` for:
>>>>>>> 26332713

            - a single `series` with multiple anomaly scorers.
            - a sequence of `series` with a single anomaly scorer.
        Sequence[Sequence[TimeSeries]]
            A sequence of sequences of `TimeSeries` for a sequence of `series` and multiple anomaly scorers.
            The outer sequence is over the series, and inner sequence is over the scorers.
        """
        return super().score(
            series=series,
            past_covariates=past_covariates,
            future_covariates=future_covariates,
            forecast_horizon=forecast_horizon,
            start=start,
            start_format=start_format,
            num_samples=num_samples,
            verbose=verbose,
            show_warnings=show_warnings,
            enable_optimization=enable_optimization,
            return_model_prediction=return_model_prediction,
        )

    def predict_series(
        self,
        series: Sequence[TimeSeries],
        past_covariates: Optional[Sequence[TimeSeries]] = None,
        future_covariates: Optional[Sequence[TimeSeries]] = None,
        forecast_horizon: int = 1,
        start: Union[pd.Timestamp, float, int] = None,
        start_format: Literal["position", "value"] = "value",
        num_samples: int = 1,
        verbose: bool = False,
        show_warnings: bool = True,
        enable_optimization: bool = True,
    ) -> Sequence[TimeSeries]:
        """Computes the historical forecasts that would have been obtained by the underlying forecasting model
        on `series`.

        `retrain` is set to `False` if possible (this is not supported by all models). If set to `True`, it will always
        re-train the model on the entire available history,

        Parameters
        ----------
        series
            The sequence of series to score on.
        past_covariates
            Optionally, a sequence of past-observed covariate series or sequence of series. This applies only to
            models that support past covariates.
        future_covariates
            Optionally, a sequence of future-known covariate series or sequence of series. This applies only to
            models that support future covariates.
        forecast_horizon
            The forecast horizon for the predictions.
        start
            The first point of time at which a prediction is computed for a future time.
            This parameter supports 3 different data types: `float`, `int` and `pandas.Timestamp`.
            In the case of `float`, the parameter will be treated as the proportion of the time series
            that should lie before the first prediction point.
            In the case of `int`, the parameter will be treated as an integer index to the time index of
            `series` that will be used as first prediction time.
            In case of `pandas.Timestamp`, this time stamp will be used to determine the first prediction time
            directly.
        start_format
            Defines the `start` format. Only effective when `start` is an integer and `series` is indexed with a
            `pd.RangeIndex`.
            If set to 'position', `start` corresponds to the index position of the first predicted point and can range
            from `(-len(series), len(series) - 1)`.
            If set to 'value', `start` corresponds to the index value/label of the first predicted point. Will raise
            an error if the value is not in `series`' index. Default: `'value'`
        num_samples
            Number of times a prediction is sampled from a probabilistic model. Should be left set to 1 for
            deterministic models.
        verbose
            Whether to print progress.
        show_warnings
            Whether to show warnings related to historical forecasts optimization, or parameters `start` and
            `train_length`.
        enable_optimization
            Whether to use the optimized version of historical_forecasts when supported and available.

        Returns
        -------
        Sequence[TimeSeries]
            A sequence of `TimeSeries` with the historical forecasts for each series (with `last_points_only=True`).
        """
        if not self.model._fit_called:
            raise_log(
                ValueError(
                    f"Forecasting `model` {self.model} has not been trained yet. Call `fit()` before."
                ),
                logger=logger,
            )
        return self.model.historical_forecasts(
            series,
            past_covariates=past_covariates,
            future_covariates=future_covariates,
            forecast_horizon=forecast_horizon,
            stride=1,
            retrain=False,
            last_points_only=True,
            start=start,
            start_format=start_format,
            num_samples=num_samples,
            verbose=verbose,
            show_warnings=show_warnings,
            enable_optimization=enable_optimization,
        )

    def eval_metric(
        self,
        anomalies: Union[TimeSeries, Sequence[TimeSeries]],
        series: Union[TimeSeries, Sequence[TimeSeries]],
        past_covariates: Optional[Union[TimeSeries, Sequence[TimeSeries]]] = None,
        future_covariates: Optional[Union[TimeSeries, Sequence[TimeSeries]]] = None,
        forecast_horizon: int = 1,
        start: Union[pd.Timestamp, float, int] = None,
        start_format: Literal["position", "value"] = "value",
        num_samples: int = 1,
        verbose: bool = False,
        show_warnings: bool = True,
        enable_optimization: bool = True,
        metric: Literal["AUC_ROC", "AUC_PR"] = "AUC_ROC",
    ) -> Union[
        Dict[str, float],
        Dict[str, Sequence[float]],
        Sequence[Dict[str, float]],
        Sequence[Dict[str, Sequence[float]]],
    ]:
        """Compute the accuracy of the anomaly scores computed by the model.

        Predicts the `series` with the forecasting model, and applies the scorer(s) on the predicted time series
        and the given target time series. Returns the score(s) of an agnostic threshold metric, based on the anomaly
        score given by the scorer(s).

        Parameters
        ----------
        anomalies
            The (sequence of) ground truth binary anomaly series (`1` if it is an anomaly and `0` if not).
        series
            The (sequence of) series to predict anomalies on.
        past_covariates
            Optionally, a (sequence of) past-observed covariate series or sequence of series. This applies only to
            models that support past covariates.
        future_covariates
            Optionally, a (sequence of) future-known covariate series or sequence of series. This applies only to
            models that support future covariates.
        forecast_horizon
            The forecast horizon for the predictions.
        start
            The first point of time at which a prediction is computed for a future time.
            This parameter supports 3 different data types: `float`, `int` and `pandas.Timestamp`.
            In the case of `float`, the parameter will be treated as the proportion of the time series
            that should lie before the first prediction point.
            In the case of `int`, the parameter will be treated as an integer index to the time index of
            `series` that will be used as first prediction time.
            In case of `pandas.Timestamp`, this time stamp will be used to determine the first prediction time
            directly.
        start_format
            Defines the `start` format. Only effective when `start` is an integer and `series` is indexed with a
            `pd.RangeIndex`.
            If set to 'position', `start` corresponds to the index position of the first predicted point and can range
            from `(-len(series), len(series) - 1)`.
            If set to 'value', `start` corresponds to the index value/label of the first predicted point. Will raise
            an error if the value is not in `series`' index. Default: `'value'`
        num_samples
            Number of times a prediction is sampled from a probabilistic model. Should be left set to 1 for
            deterministic models.
        verbose
            Whether to print progress.
        show_warnings
            Whether to show warnings related to historical forecasts optimization, or parameters `start` and
            `train_length`.
        enable_optimization
            Whether to use the optimized version of historical_forecasts when supported and available.
        metric
            The name of the metric function to use. Must be one of "AUC_ROC" (Area Under the
            Receiver Operating Characteristic Curve) and "AUC_PR" (Average Precision from scores).
            Default: "AUC_ROC".

        Returns
        -------
        Dict[str, float]
            A dictionary with the resulting metrics for single univariate `series`, with keys representing the
            anomaly scorer(s), and values representing the metric values.
        Dict[str, Sequence[float]]
            Same as for `Dict[str, float]` but for multivariate `series`, and anomaly scorers that treat series
            components/columns independently (by nature of the scorer or if `component_wise=True`).
        Sequence[Dict[str, float]]
            Same as for `Dict[str, float]` but for a sequence of univariate series.
        Sequence[Dict[str, Sequence[float]]]
            Same as for `Dict[str, float]` but for a sequence of multivariate series.
        """
        return super().eval_metric(
            anomalies=anomalies,
            series=series,
            past_covariates=past_covariates,
            future_covariates=future_covariates,
            forecast_horizon=forecast_horizon,
            start=start,
            start_format=start_format,
            num_samples=num_samples,
            verbose=verbose,
            show_warnings=show_warnings,
            enable_optimization=enable_optimization,
            metric=metric,
        )

    def show_anomalies(
        self,
        series: TimeSeries,
        past_covariates: Optional[TimeSeries] = None,
        future_covariates: Optional[TimeSeries] = None,
        forecast_horizon: int = 1,
        start: Union[pd.Timestamp, float, int] = None,
        start_format: Literal["position", "value"] = "value",
        num_samples: int = 1,
        verbose: bool = False,
        show_warnings: bool = True,
        enable_optimization: bool = True,
        anomalies: TimeSeries = None,
        names_of_scorers: Union[str, Sequence[str]] = None,
        title: str = None,
        metric: Optional[Literal["AUC_ROC", "AUC_PR"]] = None,
        **score_kwargs,
    ):
        """Plot the results of the anomaly model.

        Computes the score on the given series input and shows the different anomaly scores with respect to time.

        The plot will be composed of the following:

        - the series itself with the output of the forecasting model.
        - the anomaly score for each scorer. The scorers with different windows will be separated.
        - the actual anomalies, if given.

        It is possible to:

        - add a title to the figure with the parameter `title`
        - give personalized names for the scorers with `names_of_scorers`
        - show the results of a metric for each anomaly score (AUC_ROC or AUC_PR), if the actual anomalies are provided.

        Parameters
        ----------
        series
            The series to visualize anomalies from.
        past_covariates
            Optionally, a past-observed covariate series or sequence of series. This applies only to
            models that support past covariates.
        future_covariates
            Optionally, a future-known covariate series or sequence of series. This applies only to models that support
            future covariates.
        forecast_horizon
            The forecast horizon for the predictions.
        start
            The first point of time at which a prediction is computed for a future time.
            This parameter supports 3 different data types: `float`, `int` and `pandas.Timestamp`.
            In the case of `float`, the parameter will be treated as the proportion of the time series
            that should lie before the first prediction point.
            In the case of `int`, the parameter will be treated as an integer index to the time index of
            `series` that will be used as first prediction time.
            In case of `pandas.Timestamp`, this time stamp will be used to determine the first prediction time
            directly.
        start_format
            Defines the `start` format. Only effective when `start` is an integer and `series` is indexed with a
            `pd.RangeIndex`.
            If set to 'position', `start` corresponds to the index position of the first predicted point and can range
            from `(-len(series), len(series) - 1)`.
            If set to 'value', `start` corresponds to the index value/label of the first predicted point. Will raise
            an error if the value is not in `series`' index. Default: `'value'`
        num_samples
            Number of times a prediction is sampled from a probabilistic model. Should be left set to 1 for
            deterministic models.
        verbose
            Whether to print progress.
        show_warnings
            Whether to show warnings related to historical forecasts optimization, or parameters `start` and
            `train_length`.
        enable_optimization
            Whether to use the optimized version of historical_forecasts when supported and available.
        anomalies
            The ground truth of the anomalies (1 if it is an anomaly and 0 if not).
        names_of_scorers
            Name of the scores. Must be a list of length equal to the number of scorers in the anomaly_model.
        title
            Title of the figure.
        metric
            Optionally, the name of the metric function to use. Must be one of "AUC_ROC" (Area Under the
            Receiver Operating Characteristic Curve) and "AUC_PR" (Average Precision from scores).
            Default: "AUC_ROC".
        score_kwargs
            parameters for the `score()` method.
        """
        predict_kwargs = {
            "past_covariates": past_covariates,
            "future_covariates": future_covariates,
            "forecast_horizon": forecast_horizon,
            "start": start,
            "start_format": start_format,
            "num_samples": num_samples,
            "verbose": verbose,
            "show_warnings": show_warnings,
            "enable_optimization": enable_optimization,
        }
        return super().show_anomalies(
            series=series,
            anomalies=anomalies,
            predict_kwargs=predict_kwargs,
            names_of_scorers=names_of_scorers,
            title=title,
            metric=metric,
            **score_kwargs,
        )

    def _fit_core(
        self,
        series: Sequence[TimeSeries],
        past_covariates: Optional[Sequence[TimeSeries]] = None,
        future_covariates: Optional[Sequence[TimeSeries]] = None,
        allow_model_training: bool = False,
        forecast_horizon: int = 1,
        start: Union[pd.Timestamp, float, int] = 0.5,
        start_format: Literal["position", "value"] = "value",
        num_samples: int = 1,
        verbose: bool = False,
        show_warnings: bool = True,
        enable_optimization: bool = True,
        **model_fit_kwargs,
    ):
        """Fit the forecasting model (if applicable) and scorers."""
        # fit forecasting model
        if allow_model_training:
            self.model._fit_wrapper(
                series=series,
                past_covariates=past_covariates,
                future_covariates=future_covariates,
                **model_fit_kwargs,
            )
        elif not self.model._fit_called:
            raise_log(
                ValueError(
                    f"With `allow_model_training=False`, the underlying model `{self.model.__class__.__name__}` "
                    f"must have already been trained. Either train it before or set `allow_model_training=True` "
                    f"(model will trained from scratch on the provided series)."
                ),
                logger=logger,
            )

        # generate the historical_forecast() prediction of the model on the train set
        if self.scorers_are_trainable:
            historical_forecasts = self.predict_series(
                series=series,
                past_covariates=past_covariates,
                future_covariates=future_covariates,
                forecast_horizon=forecast_horizon,
                start=start,
                start_format=start_format,
                num_samples=num_samples,
                verbose=verbose,
                show_warnings=show_warnings,
                enable_optimization=enable_optimization,
            )
            # fit the scorers
            self._fit_scorers(series, historical_forecasts)<|MERGE_RESOLUTION|>--- conflicted
+++ resolved
@@ -140,225 +140,8 @@
         self
             Fitted model
         """
-<<<<<<< HEAD
-
-        raise_if_not(
-            type(allow_model_training) is bool,  # noqa: E721
-            f"`allow_model_training` must be Boolean, found type: {type(allow_model_training)}.",
-        )
-
-        # checks if model does not need training and all scorer(s) are not fittable
-        if not allow_model_training and not self.scorers_are_trainable:
-            logger.warning(
-                f"The forecasting model {self.model.__class__.__name__} won't be trained"
-                + " because the parameter `allow_model_training` is set to False, and no scorer"
-                + " is fittable. ``.fit()`` method has no effect."
-            )
-            return
-
-        list_series = _to_list(series)
-
-        raise_if_not(
-            all([isinstance(s, TimeSeries) for s in list_series]),
-            "all input `series` must be of type Timeseries.",
-        )
-
-        list_past_covariates = self._prepare_covariates(
-            past_covariates, list_series, "past"
-        )
-        list_future_covariates = self._prepare_covariates(
-            future_covariates, list_series, "future"
-        )
-
-        model_fit_kwargs["past_covariates"] = list_past_covariates
-        model_fit_kwargs["future_covariates"] = list_future_covariates
-
-        # remove None elements from dictionary
-        model_fit_kwargs = {k: v for k, v in model_fit_kwargs.items() if v}
-
-        # fit forecasting model
-        if allow_model_training:
-            # the model has not been trained yet
-
-            fit_signature_series = (
-                inspect.signature(self.model.fit).parameters["series"].annotation
-            )
-
-            # checks if model can be trained on multiple time series or only on a time series
-            # TODO: check if model can accept multivariate timeseries, raise error if given and model cannot
-            if "Sequence[darts.timeseries.TimeSeries]" in str(fit_signature_series):
-                self.model.fit(series=list_series, **model_fit_kwargs)
-            else:
-                raise_if_not(
-                    len(list_series) == 1,
-                    f"Forecasting model {self.model.__class__.__name__} only accepts a single time series"
-                    + " for the training phase and not a sequence of multiple of time series.",
-                )
-                self.model.fit(series=list_series[0], **model_fit_kwargs)
-        else:
-            raise_if_not(
-                self.model._fit_called,
-                f"Model {self.model.__class__.__name__} needs to be trained, consider training "
-                + "it beforehand or setting "
-                + "`allow_model_training` to True (default: False). "
-                + "The model will then be trained on the provided series.",
-            )
-
-        # generate the historical_forecast() prediction of the model on the train set
-        if self.scorers_are_trainable:
-            # check if the window size of the scorers are lower than the max size allowed
-            self._check_window_size(list_series, start)
-
-            list_pred = []
-            for idx, series in enumerate(list_series):
-                if list_past_covariates is not None:
-                    past_covariates = list_past_covariates[idx]
-
-                if list_future_covariates is not None:
-                    future_covariates = list_future_covariates[idx]
-
-                list_pred.append(
-                    self._predict_with_forecasting(
-                        series,
-                        past_covariates=past_covariates,
-                        future_covariates=future_covariates,
-                        forecast_horizon=forecast_horizon,
-                        start=start,
-                        num_samples=num_samples,
-                    )
-                )
-
-        # fit the scorers
-        for scorer in self.scorers:
-            if hasattr(scorer, "fit"):
-                scorer.fit_from_prediction(list_series, list_pred)
-
-        return self
-
-    def _prepare_covariates(
-        self,
-        covariates: Union[TimeSeries, Sequence[TimeSeries]],
-        series: Sequence[TimeSeries],
-        name_covariates: str,
-    ) -> Sequence[TimeSeries]:
-        """Convert `covariates` into Sequence, if not already, and checks if their length is equal to the one of
-        `series`.
-
-        Parameters
-        ----------
-        covariates
-            Covariate ("future" or "past") of `series`.
-        series
-            The series to be trained on.
-        name_covariates
-            Internal parameter for error message, a string indicating if it is a "future" or "past" covariates.
-
-        Returns
-        -------
-        Sequence[TimeSeries]
-            Covariate time series
-        """
-
-        if covariates is not None:
-            list_covariates = _to_list(covariates)
-
-            for covariates in list_covariates:
-                _assert_timeseries(
-                    covariates, name_covariates + "_covariates input series"
-                )
-
-            raise_if_not(
-                len(list_covariates) == len(series),
-                f"Number of {name_covariates}_covariates must match the number of given "
-                + f"series, found length {len(list_covariates)} and expected {len(series)}.",
-            )
-
-        return list_covariates if covariates is not None else None
-
-    def show_anomalies(
-        self,
-        series: TimeSeries,
-        past_covariates: Optional[TimeSeries] = None,
-        future_covariates: Optional[TimeSeries] = None,
-        forecast_horizon: int = 1,
-        start: Union[pd.Timestamp, float, int] = 0.5,
-        num_samples: int = 1,
-        actual_anomalies: TimeSeries = None,
-        names_of_scorers: Union[str, Sequence[str]] = None,
-        title: str = None,
-        metric: str = None,
-    ):
-        """Plot the results of the anomaly model.
-
-        Computes the score on the given series input and shows the different anomaly scores with respect to time.
-
-        The plot will be composed of the following:
-
-        - the series itself with the output of the forecasting model.
-        - the anomaly score for each scorer. The scorers with different windows will be separated.
-        - the actual anomalies, if given.
-
-        It is possible to:
-
-        - add a title to the figure with the parameter `title`
-        - give personalized names for the scorers with `names_of_scorers`
-        - show the results of a metric for each anomaly score (AUC_ROC or AUC_PR),
-            if the actual anomalies are provided.
-
-        Parameters
-        ----------
-        series
-            The series to visualize anomalies from.
-        past_covariates
-            An optional past-observed covariate series or sequence of series. This applies only if the model
-            supports past covariates.
-        future_covariates
-            An optional future-known covariate series or sequence of series. This applies only if the model
-            supports future covariates.
-        forecast_horizon
-            The forecast horizon for the predictions.
-        start
-            The first point of time at which a prediction is computed for a future time.
-            This parameter supports 3 different data types: ``float``, ``int`` and ``pandas.Timestamp``.
-            In the case of ``float``, the parameter will be treated as the proportion of the time series
-            that should lie before the first prediction point.
-            In the case of ``int``, the parameter will be treated as an integer index to the time index of
-            `series` that will be used as first prediction time.
-            In case of ``pandas.Timestamp``, this time stamp will be used to determine the first prediction time
-            directly.
-        num_samples
-            Number of times a prediction is sampled from a probabilistic model. Should be left set to 1 for
-            deterministic models.
-        actual_anomalies
-            The ground truth of the anomalies (1 if it is an anomaly and 0 if not)
-        names_of_scorers
-            Name of the scores. Must be a list of length equal to the number of scorers in the anomaly_model.
-        title
-            Title of the figure
-        metric
-            Optionally, Scoring function to use. Must be one of "AUC_ROC" and "AUC_PR".
-            Default: "AUC_ROC"
-        """
-
-        if isinstance(series, Sequence):
-            raise_if_not(
-                len(series) == 1,
-                f"`show_anomalies` expects one series, found a list of length {len(series)} as input.",
-            )
-
-            series = series[0]
-
-        raise_if_not(
-            isinstance(series, TimeSeries),
-            f"`show_anomalies` expects an input of type TimeSeries, found type: {type(series)}.",
-        )
-
-        anomaly_scores, model_output = self.score(
-            series,
-=======
         return super().fit(
             series=series,
->>>>>>> 26332713
             past_covariates=past_covariates,
             future_covariates=future_covariates,
             allow_model_training=allow_model_training,
@@ -434,95 +217,10 @@
 
         Returns
         -------
-<<<<<<< HEAD
-        Union[TimeSeries, Sequence[TimeSeries], Sequence[Sequence[TimeSeries]]]
-            Anomaly scores series generated by the anomaly model scorers
-
-                - ``TimeSeries`` if `series` is a series, and the anomaly model contains one scorer.
-                - ``Sequence[TimeSeries]``
-
-                    * if `series` is a series, and the anomaly model contains multiple scorers,
-                      returns one series per scorer.
-                    * if `series` is a sequence, and the anomaly model contains one scorer,
-                      returns one series per series in the sequence.
-                - ``Sequence[Sequence[TimeSeries]]`` if `series` is a sequence, and the anomaly
-                  model contains multiple scorers. The outer sequence is over the series,
-                  and inner sequence is over the scorers.
-        """
-        raise_if_not(
-            type(return_model_prediction) is bool,  # noqa: E721
-            f"`return_model_prediction` must be Boolean, found type: {type(return_model_prediction)}.",
-        )
-
-        raise_if_not(
-            self.model._fit_called,
-            f"Model {self.model} has not been trained. Please call ``.fit()``.",
-        )
-
-        list_series = _to_list(series)
-
-        list_past_covariates = self._prepare_covariates(
-            past_covariates, list_series, "past"
-        )
-        list_future_covariates = self._prepare_covariates(
-            future_covariates, list_series, "future"
-        )
-
-        # check if the window size of the scorers are lower than the max size allowed
-        self._check_window_size(list_series, start)
-
-        list_pred = []
-        for idx, s in enumerate(list_series):
-            if list_past_covariates is not None:
-                past_covariates = list_past_covariates[idx]
-
-            if list_future_covariates is not None:
-                future_covariates = list_future_covariates[idx]
-
-            list_pred.append(
-                self._predict_with_forecasting(
-                    s,
-                    past_covariates=past_covariates,
-                    future_covariates=future_covariates,
-                    forecast_horizon=forecast_horizon,
-                    start=start,
-                    num_samples=num_samples,
-                )
-            )
-
-        scores = list(
-            zip(*[
-                sc.score_from_prediction(list_series, list_pred) for sc in self.scorers
-            ])
-        )
-
-        if len(scores) == 1 and not isinstance(series, Sequence):
-            # there's only one series
-            scores = scores[0]
-            if len(scores) == 1:
-                # there's only one scorer
-                scores = scores[0]
-
-        if len(list_pred) == 1:
-            list_pred = list_pred[0]
-
-        if return_model_prediction:
-            return scores, list_pred
-        else:
-            return scores
-
-    def _check_window_size(
-        self, series: Sequence[TimeSeries], start: Union[pd.Timestamp, float, int]
-    ):
-        """Checks if the parameters `window` of the scorers are smaller than the maximum window size allowed.
-        The maximum size allowed is equal to the output length of the .historical_forecast() applied on `series`.
-        It is defined by the parameter `start` and the series’ length.
-=======
         TimeSeries
             A single `TimeSeries` for a single `series` with a single anomaly scorers.
         Sequence[TimeSeries]
             A sequence of `TimeSeries` for:
->>>>>>> 26332713
 
             - a single `series` with multiple anomaly scorers.
             - a sequence of `series` with a single anomaly scorer.
