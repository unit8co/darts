"""
Threshold Detector
------------------

Detector that detects anomaly based on user-given threshold.
This detector compares time series values with user-given thresholds, and
identifies time points as anomalous when values are beyond the thresholds.
"""

from typing import Sequence, Union

import numpy as np

from darts.ad.detectors.detectors import Detector, _BoundedDetectorMixin
from darts.logging import get_logger, raise_log
from darts.timeseries import TimeSeries

logger = get_logger(__name__)


class ThresholdDetector(Detector, _BoundedDetectorMixin):
    def __init__(
        self,
        low_threshold: Union[int, float, Sequence[float], None] = None,
        high_threshold: Union[int, float, Sequence[float], None] = None,
    ) -> None:
        """Threshold Detector

        Flags values that are either below or above the `low_threshold` and `high_threshold`,
        respectively.

        If a single value is provided for `low_threshold` or `high_threshold`, this same
        value will be used across all components of the series.

        If sequences of values are given for the parameters `low_threshold` and/or `high_threshold`,
        they must be of the same length, matching the dimensionality of the series passed
        to `detect()`, or have a length of 1. In the latter case, this single value will be used
        across all components of the series.

        If either `low_threshold` or `high_threshold` is None, the corresponding bound will not be used.
        However, at least one of the two must be set.

        Parameters
        ----------
        low_threshold
            (Sequence of) lower bounds. If a sequence, must match the dimensionality of the series this
            detector is applied to.
        high_threshold
            (Sequence of) upper bounds. If a sequence, must match the dimensionality of the series this
            detector is applied to.
        """
        super().__init__()
        low_threshold, high_threshold = self._prepare_boundaries(
            lower_bound=low_threshold,
            upper_bound=high_threshold,
            lower_bound_name="low_threshold",
            upper_bound_name="high_threshold",
        )
<<<<<<< HEAD

        def _prep_thresholds(q):
            return (
                q.tolist()
                if isinstance(q, np.ndarray)
                else [q]
                if not isinstance(q, Sequence)
                else q
=======
        self._low_threshold = low_threshold
        self._high_threshold = high_threshold

    def _detect_core(self, series: TimeSeries, name: str = "series") -> TimeSeries:
        if len(self.low_threshold) > 1 and len(self.low_threshold) != series.width:
            raise_log(
                ValueError(
                    f"The number of components for each series in `{name}` must be "
                    f"equal to the number of threshold values. Found number of "
                    f"components equal to {series.width} and expected {len(self.low_threshold)}."
                ),
                logger=logger,
>>>>>>> 26332713
            )

        # if length is 1, tile it to series width:
        low_threshold = self._expand_threshold(series[0], self.low_threshold)
        high_threshold = self._expand_threshold(series[0], self.high_threshold)

        # (time, components)
        np_series = series.values(copy=False)

        def _detect_fn(x, lo, hi):
            # x of shape (time,) for 1 component
            return (x < (np.NINF if lo is None else lo)) | (
                x > (np.Inf if hi is None else hi)
            )

        detected = np.zeros_like(np_series, dtype=int)

        for component_idx in range(series.width):
            detected[:, component_idx] = _detect_fn(
                np_series[:, component_idx],
                low_threshold[component_idx],
                high_threshold[component_idx],
            )
        return series.with_values(np.expand_dims(detected, -1).astype(series.dtype))

    @property
    def low_threshold(self):
        return self._low_threshold

    @property
    def high_threshold(self):
        return self._high_threshold<|MERGE_RESOLUTION|>--- conflicted
+++ resolved
@@ -56,16 +56,6 @@
             lower_bound_name="low_threshold",
             upper_bound_name="high_threshold",
         )
-<<<<<<< HEAD
-
-        def _prep_thresholds(q):
-            return (
-                q.tolist()
-                if isinstance(q, np.ndarray)
-                else [q]
-                if not isinstance(q, Sequence)
-                else q
-=======
         self._low_threshold = low_threshold
         self._high_threshold = high_threshold
 
@@ -78,7 +68,6 @@
                     f"components equal to {series.width} and expected {len(self.low_threshold)}."
                 ),
                 logger=logger,
->>>>>>> 26332713
             )
 
         # if length is 1, tile it to series width:
