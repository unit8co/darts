"""
Anomaly aggregators base classes
"""

# TODO:
# - add customize aggregators
# - add in trainable aggregators
#     - log regression
#     - decision tree
# - create show_all_combined (info about correlation, and from what path did
#   the anomaly alarm came from)

from abc import ABC, abstractmethod
from typing import Sequence, Union
<<<<<<< HEAD

import numpy as np

from darts import TimeSeries
from darts.ad.utils import eval_metric_from_binary_prediction, series2seq
from darts.logging import raise_if_not
=======

from darts import TimeSeries
from darts.ad.utils import (
    _assert_binary,
    eval_metric_from_binary_prediction,
    series2seq,
)
from darts.logging import get_logger, raise_if_not, raise_log
>>>>>>> 3ed175b2

logger = get_logger(__name__)

<<<<<<< HEAD
=======

>>>>>>> 3ed175b2
class Aggregator(ABC):
    @abstractmethod
    def __str__(self):
        """returns the name of the aggregator"""
        pass

    @abstractmethod
    def _predict_core(self, series: Sequence[TimeSeries]) -> Sequence[TimeSeries]:
        """Aggregates the sequence of multivariate binary series given as
        input into a sequence of univariate binary series. assuming the input is
        in the correct shape.

        Parameters
        ----------
        series
            The sequence of multivariate binary series to aggregate

        Returns
        -------
        TimeSeries
            Sequence of aggregated results
        """
        pass

    def predict(
        self, series: Union[TimeSeries, Sequence[TimeSeries]]
    ) -> Union[TimeSeries, Sequence[TimeSeries]]:
        """Aggregates the (sequence of) multivariate binary series given as
        input into a (sequence of) univariate binary series.

        Parameters
        ----------
        series
            The (sequence of) multivariate binary series to aggregate

        Returns
        -------
        TimeSeries
            (Sequence of) aggregated results
        """
        list_series = self._check_input(series)

        if isinstance(series, TimeSeries):
            return self._predict_core(list_series)[0]
        else:
            return self._predict_core(list_series)

    def _check_input(self, series: Union[TimeSeries, Sequence[TimeSeries]]):
        """
        Checks for input if:
            - it is a (sequence of) multivariate series (width>1)
            - (sequence of) series must be:
                * a deterministic TimeSeries
                * binary (only values equal to 0 or 1)
        """

        list_series = series2seq(series)
<<<<<<< HEAD

        raise_if_not(
            all([isinstance(s, TimeSeries) for s in list_series]),
            "all series in `series` must be of type TimeSeries.",
        )

        raise_if_not(
            all([s.width > 1 for s in list_series]),
            "all series in `series` must be multivariate (width>1).",
        )

        raise_if_not(
            all([s.is_deterministic for s in list_series]),
            "all series in `series` must be deterministic (number of samples=1).",
        )

        raise_if_not(
            all(
                [
                    np.array_equal(
                        s.values(copy=False), s.values(copy=False).astype(bool)
                    )
                    for s in list_series
                ]
            ),
            "all series in `series` must be binary (only 0 and 1 values).",
        )

=======
        for s in list_series:
            if not isinstance(s, TimeSeries):
                raise_log(
                    ValueError(
                        "all series in `actual_series` must be of type TimeSeries."
                    ),
                    logger=logger,
                )
            if not s.is_deterministic:
                raise_log(
                    ValueError(
                        "all series in `actual_series` must be deterministic (number of samples=1)."
                    ),
                    logger=logger,
                )
            if not s.width > 1:
                raise_log(
                    ValueError(
                        "all series in `actual_series` must be multivariate (width>1)."
                    ),
                    logger=logger,
                )
            _assert_binary(s, name_series="`series`")
>>>>>>> 3ed175b2
        return list_series

    def eval_metric(
        self,
        actual_series: Union[TimeSeries, Sequence[TimeSeries]],
        pred_series: Union[TimeSeries, Sequence[TimeSeries]],
        window: int = 1,
        metric: str = "recall",
    ) -> Union[float, Sequence[float]]:
        """Aggregates the (sequence of) multivariate series given as input into one (sequence of)
        series and evaluates the results against the ground truth anomaly labels.

        Parameters
        ----------
        actual_series
            The (sequence of) ground truth anomaly labels (1 if it is an anomaly and 0 if not)
        pred_series
            The (sequence of) multivariate binary series (predicted labels) to aggregate
        window
            (Sequence of) integer value indicating the number of past samples each point
            represents in the (sequence of) series. The parameter will be used by the
            function ``_window_adjustment_anomalies()`` in darts.ad.utils to transform
            actual_series.
        metric
            Metric function to use. Must be one of "recall", "precision",
            "f1", and "accuracy".
            Default: "recall"

        Returns
        -------
        Union[float, Sequence[float]]
            (Sequence of) score for the (sequence of) series
        """
<<<<<<< HEAD

        list_actual_series = series2seq(actual_series)

        raise_if_not(
            all([isinstance(s, TimeSeries) for s in list_actual_series]),
            "all series in `actual_series` must be of type TimeSeries.",
        )

        raise_if_not(
            all([s.is_deterministic for s in list_actual_series]),
            "all series in `actual_series` must be deterministic (number of samples=1).",
        )

        raise_if_not(
            all([s.width == 1 for s in list_actual_series]),
            "all series in `actual_series` must be univariate (width=1).",
        )

        raise_if_not(
            len(list_actual_series) == len(series2seq(pred_series)),
            "`actual_series` and `pred_series` must contain the same number of series.",
        )

        preds = self.predict(pred_series)

        return eval_metric_from_binary_prediction(
            list_actual_series, preds, window, metric
=======
        preds = self.predict(pred_series)
        return eval_metric_from_binary_prediction(
            series2seq(actual_series), preds, window, metric
>>>>>>> 3ed175b2
        )


class FittableAggregator(Aggregator):
    "Base class of Aggregators that do need training."

    def __init__(self) -> None:
        super().__init__()
        # indicates if the Aggregator has been trained yet
        self._fit_called = False

    def _assert_fit_called(self):
        """Checks if the Aggregator has been fitted before calling its `score()` function."""

        raise_if_not(
            self._fit_called,
            f"The Aggregator {self.__str__()} has not been fitted yet. Call `fit()` first.",
        )

    @abstractmethod
    def _fit_core(
        self, actual_series: Sequence[TimeSeries], pred_series: Sequence[TimeSeries]
    ) -> "FittableAggregator":
        """Fits the aggregator, assuming the input is in the correct shape.

        Parameters
        ----------
        actual_series
            The sequence of ground truth of the anomalies (1 if it is an anomaly and 0 if not)
        pred_series
            The sequence of multivariate binary series

        Returns
        -------
        FittableAggregator
            The fitted model
        """
        pass

    def fit(
        self,
        actual_series: Union[TimeSeries, Sequence[TimeSeries]],
        pred_series: Union[TimeSeries, Sequence[TimeSeries]],
    ) -> "FittableAggregator":
        """Fit the aggregators on the (sequence of) multivariate binary series.

        If a list of series is given, they must have the same number of components.

        Parameters
        ----------
        actual_series
            The (sequence of) ground truth of the anomalies (1 if it is an anomaly and 0 if not)
        pred_series
            The (sequence of) multivariate binary series
        """
        list_pred_series = self._check_input(pred_series)
        self.width_trained_on = list_pred_series[0].width

        raise_if_not(
            all([s.width == self.width_trained_on for s in list_pred_series]),
            "all series in `pred_series` must have the same number of components.",
        )

        list_actual_series = series2seq(actual_series)

        raise_if_not(
            all([isinstance(s, TimeSeries) for s in list_actual_series]),
            "all series in `actual_series` must be of type TimeSeries.",
        )

        raise_if_not(
            all([s.is_deterministic for s in list_actual_series]),
            "all series in `actual_series` must be deterministic (width=1).",
        )

        raise_if_not(
            all([s.width == 1 for s in list_actual_series]),
            "all series in `actual_series` must be univariate (width=1).",
        )

        raise_if_not(
            len(list_actual_series) == len(list_pred_series),
            "`actual_series` and `pred_series` must contain the same number of series.",
        )

        same_intersection = list(
            zip(
                *[
                    [anomalies.slice_intersect(series), series.slice_intersect(series)]
                    for (anomalies, series) in zip(list_actual_series, list_pred_series)
                ]
            )
        )
        list_actual_series = list(same_intersection[0])
        list_pred_series = list(same_intersection[1])

        ret = self._fit_core(list_actual_series, list_pred_series)
        self._fit_called = True
        return ret

    def predict(
        self, series: Union[TimeSeries, Sequence[TimeSeries]]
    ) -> Union[TimeSeries, Sequence[TimeSeries]]:
        """Aggregates the (sequence of) multivariate binary series given as
        input into a (sequence of) univariate binary series.

        Parameters
        ----------
        series
            The (sequence of) multivariate binary series to aggregate

        Returns
        -------
        TimeSeries
            (Sequence of) aggregated results
        """

        self._assert_fit_called()
        list_series = series2seq(series)

        raise_if_not(
            all(
                [
                    s.width == self.width_trained_on
                    for s in list_series
                    if isinstance(s, TimeSeries)
                ]
            ),
            "all series in `series` must have the same number of components as the data"
            + " used for training the detector model, number of components in training:"
            + f" {self.width_trained_on}.",
        )

        return super().predict(series=series)<|MERGE_RESOLUTION|>--- conflicted
+++ resolved
@@ -12,14 +12,6 @@
 
 from abc import ABC, abstractmethod
 from typing import Sequence, Union
-<<<<<<< HEAD
-
-import numpy as np
-
-from darts import TimeSeries
-from darts.ad.utils import eval_metric_from_binary_prediction, series2seq
-from darts.logging import raise_if_not
-=======
 
 from darts import TimeSeries
 from darts.ad.utils import (
@@ -28,14 +20,10 @@
     series2seq,
 )
 from darts.logging import get_logger, raise_if_not, raise_log
->>>>>>> 3ed175b2
 
 logger = get_logger(__name__)
 
-<<<<<<< HEAD
-=======
-
->>>>>>> 3ed175b2
+
 class Aggregator(ABC):
     @abstractmethod
     def __str__(self):
@@ -93,36 +81,6 @@
         """
 
         list_series = series2seq(series)
-<<<<<<< HEAD
-
-        raise_if_not(
-            all([isinstance(s, TimeSeries) for s in list_series]),
-            "all series in `series` must be of type TimeSeries.",
-        )
-
-        raise_if_not(
-            all([s.width > 1 for s in list_series]),
-            "all series in `series` must be multivariate (width>1).",
-        )
-
-        raise_if_not(
-            all([s.is_deterministic for s in list_series]),
-            "all series in `series` must be deterministic (number of samples=1).",
-        )
-
-        raise_if_not(
-            all(
-                [
-                    np.array_equal(
-                        s.values(copy=False), s.values(copy=False).astype(bool)
-                    )
-                    for s in list_series
-                ]
-            ),
-            "all series in `series` must be binary (only 0 and 1 values).",
-        )
-
-=======
         for s in list_series:
             if not isinstance(s, TimeSeries):
                 raise_log(
@@ -146,7 +104,6 @@
                     logger=logger,
                 )
             _assert_binary(s, name_series="`series`")
->>>>>>> 3ed175b2
         return list_series
 
     def eval_metric(
@@ -180,39 +137,9 @@
         Union[float, Sequence[float]]
             (Sequence of) score for the (sequence of) series
         """
-<<<<<<< HEAD
-
-        list_actual_series = series2seq(actual_series)
-
-        raise_if_not(
-            all([isinstance(s, TimeSeries) for s in list_actual_series]),
-            "all series in `actual_series` must be of type TimeSeries.",
-        )
-
-        raise_if_not(
-            all([s.is_deterministic for s in list_actual_series]),
-            "all series in `actual_series` must be deterministic (number of samples=1).",
-        )
-
-        raise_if_not(
-            all([s.width == 1 for s in list_actual_series]),
-            "all series in `actual_series` must be univariate (width=1).",
-        )
-
-        raise_if_not(
-            len(list_actual_series) == len(series2seq(pred_series)),
-            "`actual_series` and `pred_series` must contain the same number of series.",
-        )
-
-        preds = self.predict(pred_series)
-
-        return eval_metric_from_binary_prediction(
-            list_actual_series, preds, window, metric
-=======
         preds = self.predict(pred_series)
         return eval_metric_from_binary_prediction(
             series2seq(actual_series), preds, window, metric
->>>>>>> 3ed175b2
         )
 
 
