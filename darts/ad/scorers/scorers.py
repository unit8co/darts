"""
Scorers Base Classes
"""

# TODO:
#     - add stride for Scorers like Kmeans and Wasserstein
#     - add option to normalize the windows for kmeans? capture only the form and not the values.


import copy
from abc import ABC, abstractmethod
from typing import Any, Sequence, Union

import numpy as np
from numpy.lib.stride_tricks import sliding_window_view

from darts import TimeSeries
from darts.ad.utils import (
    _assert_same_length,
    _assert_timeseries,
    _intersect,
    _sanity_check_two_series,
    eval_metric_from_scores,
    show_anomalies_from_scores,
)
from darts.logging import get_logger, raise_if_not
<<<<<<< HEAD
from darts.utils.utils import _build_tqdm_iterator, _parallel_apply, series2seq
=======
from darts.utils.ts_utils import series2seq
from darts.utils.utils import _build_tqdm_iterator, _parallel_apply
>>>>>>> 3ed175b2

logger = get_logger(__name__)


class AnomalyScorer(ABC):
    """Base class for all anomaly scorers"""

    def __init__(
        self, univariate_scorer: bool, window: int, trainable: bool = False
    ) -> None:

        raise_if_not(
            type(window) is int,  # noqa: E721
            f"Parameter `window` must be an integer, found type {type(window)}.",
        )

        raise_if_not(
            window > 0,
            f"Parameter `window` must be stricly greater than 0, found size {window}.",
        )

        self.window = window

        self.univariate_scorer = univariate_scorer

        self.trainable = trainable

    def _check_univariate_scorer(self, actual_anomalies: Sequence[TimeSeries]):
        """Checks if `actual_anomalies` contains only univariate series when the scorer has the
        parameter 'univariate_scorer' set to True.

        'univariate_scorer' is:
            True -> when the function of the scorer ``score(series)`` (or, if applicable,
                ``score_from_prediction(actual_series, pred_series)``) returns a univariate
                anomaly score regardless of the input `series` (or, if applicable, `actual_series`
                and `pred_series`).
            False -> when the scorer will return a series that has the
                same number of components as the input (can be univariate or multivariate).
        """

        if self.univariate_scorer:
            raise_if_not(
                all([isinstance(s, TimeSeries) for s in actual_anomalies]),
                "all series in `actual_anomalies` must be of type TimeSeries.",
            )

            raise_if_not(
                all([s.width == 1 for s in actual_anomalies]),
                f"Scorer {self.__str__()} will return a univariate anomaly score series (width=1)."
                + " Found a multivariate `actual_anomalies`."
                + " The evaluation of the accuracy cannot be computed between the two series.",
            )

    def _check_window_size(self, series: TimeSeries):
        """Checks if the parameter window is less or equal than the length of the given series"""

        raise_if_not(
            self.window <= len(series),
            f"Window size {self.window} is greater than the targeted series length {len(series)}, "
            + "must be lower or equal. Decrease the window size or increase the length series input"
            + " to score on.",
        )

    @property
    def is_probabilistic(self) -> bool:
        """Whether the scorer expects a probabilistic prediction for its first input."""
        return False

    def _assert_stochastic(self, series: TimeSeries, name_series: str):
        "Checks if the series is stochastic (number of samples is higher than one)."

        raise_if_not(
            series.is_stochastic,
            f"Scorer {self.__str__()} is expecting `{name_series}` to be a stochastic timeseries"
            + f" (number of samples must be higher than 1, found: {series.n_samples}).",
        )

    def _extract_deterministic(self, series: TimeSeries, name_series: str):
        "Checks if the series is deterministic (number of samples is equal to one)."

        if not series.is_deterministic:
            logger.warning(
                f"Scorer {self.__str__()} is expecting `{name_series}` to be a (sequence of) deterministic"
                + f" timeseries (number of samples must be equal to 1, found: {series.n_samples}). The "
                + "series will be converted to a deterministic series by taking the median of the samples.",
            )
            series = series.quantile_timeseries(quantile=0.5)

        return series

    @abstractmethod
    def __str__(self):
        """returns the name of the scorer"""
        pass

    def eval_metric_from_prediction(
        self,
        actual_anomalies: Union[TimeSeries, Sequence[TimeSeries]],
        actual_series: Union[TimeSeries, Sequence[TimeSeries]],
        pred_series: Union[TimeSeries, Sequence[TimeSeries]],
        metric: str = "AUC_ROC",
    ) -> Union[float, Sequence[float], Sequence[Sequence[float]]]:
        """Computes the anomaly score between `actual_series` and `pred_series`, and returns the score
        of an agnostic threshold metric.

        Parameters
        ----------
        actual_anomalies
            The (sequence of) ground truth of the anomalies (1 if it is an anomaly and 0 if not)
        actual_series
            The (sequence of) actual series.
        pred_series
            The (sequence of) predicted series.
        metric
            Optionally, metric function to use. Must be one of "AUC_ROC" and "AUC_PR".
            Default: "AUC_ROC"

        Returns
        -------
        Union[float, Sequence[float], Sequence[Sequence[float]]]
            Score of an agnostic threshold metric for the computed anomaly score
                - ``float`` if `actual_series` and `actual_series` are univariate series (dimension=1).
                - ``Sequence[float]``

                    * if `actual_series` and `actual_series` are multivariate series (dimension>1),
                    returns one value per dimension, or
                    * if `actual_series` and `actual_series` are sequences of univariate series,
                    returns one value per series
                - ``Sequence[Sequence[float]]]`` if `actual_series` and `actual_series` are sequences
                of multivariate series. Outer Sequence is over the sequence input and the inner
                Sequence is over the dimensions of each element in the sequence input.
        """
        actual_anomalies = series2seq(actual_anomalies)
        self._check_univariate_scorer(actual_anomalies)

        anomaly_score = self.score_from_prediction(actual_series, pred_series)

        return eval_metric_from_scores(
            actual_anomalies, anomaly_score, self.window, metric
        )

    def show_anomalies_from_prediction(
        self,
        actual_series: TimeSeries,
        pred_series: TimeSeries,
        scorer_name: str = None,
        actual_anomalies: TimeSeries = None,
        title: str = None,
        metric: str = None,
    ):
        """Plot the results of the scorer.

        Computes the anomaly score on the two series. And plots the results.

        The plot will be composed of the following:
            - the actual_series and the pred_series.
            - the anomaly score of the scorer.
            - the actual anomalies, if given.

        It is possible to:
            - add a title to the figure with the parameter `title`
            - give personalized name to the scorer with `scorer_name`
            - show the results of a metric for the anomaly score (AUC_ROC or AUC_PR),
              if the actual anomalies is provided.

        Parameters
        ----------
        actual_series
            The actual series to visualize anomalies from.
        pred_series
            The predicted series of `actual_series`.
        actual_anomalies
            The ground truth of the anomalies (1 if it is an anomaly and 0 if not)
        scorer_name
            Name of the scorer.
        title
            Title of the figure
        metric
            Optionally, Scoring function to use. Must be one of "AUC_ROC" and "AUC_PR".
            Default: "AUC_ROC"
        """
        if isinstance(actual_series, Sequence):
            raise_if_not(
                len(actual_series) == 1,
                "``show_anomalies_from_prediction`` expects only one series for `actual_series`,"
                + f" found a list of length {len(actual_series)} as input.",
            )

            actual_series = actual_series[0]

        raise_if_not(
            isinstance(actual_series, TimeSeries),
            "``show_anomalies_from_prediction`` expects an input of type TimeSeries,"
            + f" found type {type(actual_series)} for `actual_series`.",
        )

        if isinstance(pred_series, Sequence):
            raise_if_not(
                len(pred_series) == 1,
                "``show_anomalies_from_prediction`` expects one series for `pred_series`,"
                + f" found a list of length {len(pred_series)} as input.",
            )

            pred_series = pred_series[0]

        raise_if_not(
            isinstance(pred_series, TimeSeries),
            "``show_anomalies_from_prediction`` expects an input of type TimeSeries,"
            + f" found type: {type(pred_series)} for `pred_series`.",
        )

        anomaly_score = self.score_from_prediction(actual_series, pred_series)

        if title is None:
            title = f"Anomaly results by scorer {self.__str__()}"

        if scorer_name is None:
            scorer_name = [f"anomaly score by {self.__str__()}"]

        return show_anomalies_from_scores(
            actual_series,
            model_output=pred_series,
            anomaly_scores=anomaly_score,
            window=self.window,
            names_of_scorers=scorer_name,
            actual_anomalies=actual_anomalies,
            title=title,
            metric=metric,
        )

    @abstractmethod
    def _score_core_from_prediction(self, series: Any) -> Any:
        pass

    def score_from_prediction(
        self,
        actual_series: Union[TimeSeries, Sequence[TimeSeries]],
        pred_series: Union[TimeSeries, Sequence[TimeSeries]],
    ) -> Union[TimeSeries, Sequence[TimeSeries]]:
        """Computes the anomaly score on the two (sequence of) series.

        If a pair of sequences is given, they must contain the same number
        of series. The scorer will score each pair of series independently
        and return an anomaly score for each pair.

        Parameters
        ----------
        actual_series:
            The (sequence of) actual series.
        pred_series
            The (sequence of) predicted series.

        Returns
        -------
        Union[TimeSeries, Sequence[TimeSeries]]
            (Sequence of) anomaly score time series
        """
        list_actual_series, list_pred_series = series2seq(actual_series), series2seq(
            pred_series
        )
        _assert_same_length(list_actual_series, list_pred_series)

        anomaly_scores = []

        for s1, s2 in zip(list_actual_series, list_pred_series):
            _sanity_check_two_series(s1, s2)
            s1, s2 = _intersect(s1, s2)
            self._check_window_size(s1)
            self._check_window_size(s2)
            anomaly_scores.append(self._score_core_from_prediction(s1, s2))

        if (
            len(anomaly_scores) == 1
            and not isinstance(pred_series, Sequence)
            and not isinstance(actual_series, Sequence)
        ):
            return anomaly_scores[0]
        else:
            return anomaly_scores


class FittableAnomalyScorer(AnomalyScorer):
    """Base class of scorers that do need training."""

    def __init__(
        self,
        univariate_scorer: bool,
        window: int,
        window_agg: bool,
        diff_fn: str = "abs_diff",
        n_jobs: int = 1,
    ) -> None:
        super().__init__(
            univariate_scorer=univariate_scorer, window=window, trainable=True
        )

        # indicates if the scorer has been trained yet
        self._fit_called = False

        # function used in ._diff_series() to convert 2 time series into 1
        if diff_fn in {"abs_diff", "diff"}:
            self.diff_fn = diff_fn
        else:
            raise ValueError(f"Metric should be 'diff' or 'abs_diff', found {diff_fn}")

        raise_if_not(
<<<<<<< HEAD
            type(window_agg) is bool,
=======
            type(window_agg) is bool,  # noqa: E721
>>>>>>> 3ed175b2
            f"Parameter `window_agg` must be Boolean, found type: {type(window_agg)}.",
        )
        self.window_agg = window_agg

        self._n_jobs = n_jobs

    def _fun_window_agg(
        self, list_scores: Sequence[TimeSeries], window: int
    ) -> Sequence[TimeSeries]:
        """
        Transforms a window-wise anomaly score into a point-wise anomaly score.

        When using a window of size `W`, a scorer will return an anomaly score
        with values that represent how anomalous each past `W` is. If the parameter
        `window_agg` is set to True (default value), the scores for each point
        can be assigned by aggregating the anomaly scores for each window the point
        is included in.

        This post-processing step is equivalent to a rolling average of length window
        over the anomaly score series. The return anomaly score represents the abnormality
        of each timestamp.
        """
        list_scores_point_wise = []
        for score in list_scores:
            mean_score = np.empty(score.all_values().shape)
            for idx_point in range(len(score)):
                # "look ahead window" to account for the "look behind window" of the scorer
                mean_score[idx_point] = score.all_values(copy=False)[
                    idx_point : idx_point + window
                ].mean(axis=0)

            score_point_wise = TimeSeries.from_times_and_values(
                score.time_index, mean_score, columns=score.components
            )

            list_scores_point_wise.append(score_point_wise)

        return list_scores_point_wise

    def check_if_fit_called(self):
        """Checks if the scorer has been fitted before calling its `score()` function."""

        raise_if_not(
            self._fit_called,
            f"The Scorer {self.__str__()} has not been fitted yet. Call ``fit()`` first.",
        )

    def eval_metric(
        self,
        actual_anomalies: Union[TimeSeries, Sequence[TimeSeries]],
        series: Union[TimeSeries, Sequence[TimeSeries]],
        metric: str = "AUC_ROC",
    ) -> Union[float, Sequence[float], Sequence[Sequence[float]]]:
        """Computes the anomaly score of the given time series, and returns the score
        of an agnostic threshold metric.

        Parameters
        ----------
        actual_anomalies
            The ground truth of the anomalies (1 if it is an anomaly and 0 if not)
        series
            The (sequence of) series to detect anomalies from.
        metric
            Optionally, metric function to use. Must be one of "AUC_ROC" and "AUC_PR".
            Default: "AUC_ROC"

        Returns
        -------
        Union[float, Sequence[float], Sequence[Sequence[float]]]
            Score of an agnostic threshold metric for the computed anomaly score
                - ``float`` if `series` is a univariate series (dimension=1).
                - ``Sequence[float]``

                    * if `series` is a multivariate series (dimension>1), returns one
                    value per dimension, or
                    * if `series` is a sequence of univariate series, returns one value
                    per series
                - ``Sequence[Sequence[float]]]`` if `series` is a sequence of multivariate
                series. Outer Sequence is over the sequence input and the inner Sequence
                is over the dimensions of each element in the sequence input.
        """
        actual_anomalies = series2seq(actual_anomalies)
        self._check_univariate_scorer(actual_anomalies)
        anomaly_score = self.score(series)

        if self.window_agg:
            window = 1
        else:
            window = self.window

        return eval_metric_from_scores(actual_anomalies, anomaly_score, window, metric)

    def score(
        self,
        series: Union[TimeSeries, Sequence[TimeSeries]],
    ) -> Union[TimeSeries, Sequence[TimeSeries]]:
        """Computes the anomaly score on the given series.

        If a sequence of series is given, the scorer will score each series independently
        and return an anomaly score for each series in the sequence.

        Parameters
        ----------
        series
            The (sequence of) series to detect anomalies from.

        Returns
        -------
        Union[TimeSeries, Sequence[TimeSeries]]
            (Sequence of) anomaly score time series
        """

        self.check_if_fit_called()

        list_series = series2seq(series)

        for s in list_series:
            _assert_timeseries(s)
            self._check_window_size(s)

        list_series = [self._extract_deterministic(s, "series") for s in list_series]

        anomaly_scores = self._score_core(list_series)

        if len(anomaly_scores) == 1 and not isinstance(series, Sequence):
            return anomaly_scores[0]
        else:
            return anomaly_scores

    def show_anomalies(
        self,
        series: TimeSeries,
        actual_anomalies: TimeSeries = None,
        scorer_name: str = None,
        title: str = None,
        metric: str = None,
    ):
        """Plot the results of the scorer.

        Computes the score on the given series input. And plots the results.

        The plot will be composed of the following:
            - the series itself.
            - the anomaly score of the score.
            - the actual anomalies, if given.

        It is possible to:
            - add a title to the figure with the parameter `title`
            - give personalized name to the scorer with `scorer_name`
            - show the results of a metric for the anomaly score (AUC_ROC or AUC_PR),
            if the actual anomalies is provided.

        Parameters
        ----------
        series
            The series to visualize anomalies from.
        actual_anomalies
            The ground truth of the anomalies (1 if it is an anomaly and 0 if not)
        scorer_name
            Name of the scorer.
        title
            Title of the figure
        metric
            Optionally, Scoring function to use. Must be one of "AUC_ROC" and "AUC_PR".
            Default: "AUC_ROC"
        """

        if isinstance(series, Sequence):
            raise_if_not(
                len(series) == 1,
                "``show_anomalies`` expects one series for `series`,"
                + f" found a list of length {len(series)} as input.",
            )

            series = series[0]

        raise_if_not(
            isinstance(series, TimeSeries),
            "``show_anomalies`` expects an input of type TimeSeries,"
            + f" found type {type(series)} for `series`.",
        )

        anomaly_score = self.score(series)

        if title is None:
            title = f"Anomaly results by scorer {self.__str__()}"

        if scorer_name is None:
            scorer_name = f"anomaly score by {self.__str__()}"

        if self.window_agg:
            window = 1
        else:
            window = self.window

        return show_anomalies_from_scores(
            series,
            anomaly_scores=anomaly_score,
            window=window,
            names_of_scorers=scorer_name,
            actual_anomalies=actual_anomalies,
            title=title,
            metric=metric,
        )

    def _score_core_from_prediction(
        self,
        actual_series: TimeSeries,
        pred_series: TimeSeries,
    ) -> TimeSeries:
        return

    def score_from_prediction(
        self,
        actual_series: Union[TimeSeries, Sequence[TimeSeries]],
        pred_series: Union[TimeSeries, Sequence[TimeSeries]],
    ) -> Union[TimeSeries, Sequence[TimeSeries]]:
        """Computes the anomaly score on the two (sequence of) series.

        The function ``diff_fn`` passed as a parameter to the scorer, will transform `pred_series` and `actual_series`
        into one "difference" series. By default, ``diff_fn`` will compute the absolute difference
        (Default: "abs_diff").
        If actual_series and pred_series are sequences, ``diff_fn`` will be applied to all pairwise elements
        of the sequences.

        The scorer will then transform this series into an anomaly score. If a sequence of series is given,
        the scorer will score each series independently and return an anomaly score for each series in the sequence.

        Parameters
        ----------
        actual_series
            The (sequence of) actual series.
        pred_series
            The (sequence of) predicted series.

        Returns
        -------
        Union[TimeSeries, Sequence[TimeSeries]]
            (Sequence of) anomaly score time series
        """

        self.check_if_fit_called()

        list_actual_series, list_pred_series = series2seq(actual_series), series2seq(
            pred_series
        )
        _assert_same_length(list_actual_series, list_pred_series)

        anomaly_scores = []
        for s1, s2 in zip(list_actual_series, list_pred_series):
            _sanity_check_two_series(s1, s2)
            s1 = self._extract_deterministic(s1, "actual_series")
            s2 = self._extract_deterministic(s2, "pred_series")
            diff = self._diff_series(s1, s2)
            self._check_window_size(diff)
            anomaly_scores.append(self.score(diff))

        if (
            len(anomaly_scores) == 1
            and not isinstance(pred_series, Sequence)
            and not isinstance(actual_series, Sequence)
        ):
            return anomaly_scores[0]
        else:
            return anomaly_scores

    def fit(
        self,
        series: Union[TimeSeries, Sequence[TimeSeries]],
    ):
        """Fits the scorer on the given time series input.

        If sequence of series is given, the scorer will be fitted on the concatenation of the sequence.

        The assumption is that the series `series` used for training are generally anomaly-free.

        Parameters
        ----------
        series
            The (sequence of) series with no anomalies.

        Returns
        -------
        self
            Fitted Scorer.
        """
        list_series = series2seq(series)

        for idx, s in enumerate(list_series):
            _assert_timeseries(s)

            if idx == 0:
                self.width_trained_on = s.width
            else:
                raise_if_not(
                    s.width == self.width_trained_on,
                    "series in `series` must have the same number of components,"
                    + f" found number of components equal to {self.width_trained_on}"
                    + f" at index 0 and {s.width} at index {idx}.",
                )
            self._check_window_size(s)

            s = self._extract_deterministic(s, "series")

        self._fit_core(list_series)
        self._fit_called = True

    def fit_from_prediction(
        self,
        actual_series: Union[TimeSeries, Sequence[TimeSeries]],
        pred_series: Union[TimeSeries, Sequence[TimeSeries]],
    ):
        """Fits the scorer on the two (sequence of) series.

        The function ``diff_fn`` passed as a parameter to the scorer, will transform `pred_series` and `actual_series`
        into one series. By default, ``diff_fn`` will compute the absolute difference (Default: "abs_diff").
        If `pred_series` and `actual_series` are sequences, ``diff_fn`` will be applied to all pairwise elements
        of the sequences.

        The scorer will then be fitted on this (sequence of) series. If a sequence of series is given,
        the scorer will be fitted on the concatenation of the sequence.

        The scorer assumes that the (sequence of) actual_series is anomaly-free.

        Parameters
        ----------
        actual_series
            The (sequence of) actual series.
        pred_series
            The (sequence of) predicted series.

        Returns
        -------
        self
            Fitted Scorer.
        """
        list_actual_series, list_pred_series = series2seq(actual_series), series2seq(
            pred_series
        )
        _assert_same_length(list_actual_series, list_pred_series)

        list_fit_series = []
        for s1, s2 in zip(list_actual_series, list_pred_series):
            _sanity_check_two_series(s1, s2)
            s1 = self._extract_deterministic(s1, "actual_series")
            s2 = self._extract_deterministic(s2, "pred_series")
            list_fit_series.append(self._diff_series(s1, s2))

        self.fit(list_fit_series)
        self._fit_called = True

    @abstractmethod
    def _fit_core(self, series: Any) -> Any:
        pass

    @abstractmethod
    def _score_core(self, series: Any) -> Any:
        pass

    def _diff_series(self, series_1: TimeSeries, series_2: TimeSeries) -> TimeSeries:
        """Applies the ``diff_fn`` to the two time series. Converts two time series into 1.

        series_1 and series_2 must:
            - have a non empty time intersection
            - be of the same width W

        Parameters
        ----------
        series_1
            1st time series
        series_2:
            2nd time series

        Returns
        -------
        TimeSeries
            series of width W
        """
        series_1, series_2 = _intersect(series_1, series_2)

        if self.diff_fn == "abs_diff":
            return (series_1 - series_2).map(lambda x: np.abs(x))
        elif self.diff_fn == "diff":
            return series_1 - series_2
        else:
            # found an non-existent diff_fn
            raise ValueError(
                f"Metric should be 'diff' or 'abs_diff', found {self.diff_fn}"
            )


class WindowedAnomalyScorer(FittableAnomalyScorer):
    """Base class for anomaly scorers that rely on windows to detect anomalies"""

    def __init__(
        self, window: int, univariate_scorer: bool, window_agg: bool, diff_fn: str
    ) -> None:
        super().__init__(
            window=window,
            univariate_scorer=univariate_scorer,
            window_agg=window_agg,
            diff_fn=diff_fn,
        )

    def _tabularize_series(
        self, list_series: Sequence[TimeSeries], concatenate: bool, component_wise: bool
    ) -> Union[Sequence[np.ndarray], np.ndarray]:
        """Internal function called by WindowedAnomalyScorer ``fit()`` and ``score()`` functions.

        Transforms a (sequence of) series into tabular data of size window `W`. The parameter `component_wise`
        indicates how the rolling window must treat the different components if the series is multivariate.
        If set to False, the rolling window will be done on each component independently. If set to True,
        the `N` components will be concatenated to create windows of size `W` * `N`. The resulting tabular
        data of each series are concatenated if the parameter `concatenate` is set to True.
        """

        list_np_series = [series.all_values(copy=False) for series in list_series]

        if component_wise:

            tabular_data = [
                np.stack(
                    sliding_window_view(arr, window_shape=self.window, axis=0), axis=1
                ).reshape(len(arr[0]), -1, self.window)
                for arr in list_np_series
            ]

        else:

            tabular_data = [
                sliding_window_view(arr, window_shape=self.window, axis=0).reshape(
                    -1, self.window * len(arr[0])
                )
                for arr in list_np_series
            ]

        if concatenate:
            return np.concatenate(tabular_data, axis=1 if component_wise else 0)

        return tabular_data

    def _convert_tabular_to_series(
        self, list_series: Sequence[TimeSeries], list_np_anomaly_score: np.ndarray
    ) -> Sequence[TimeSeries]:
        """Internal function called by WindowedAnomalyScorer  ``score()`` functions when the parameter
        `component_wise` is set to True and the (sequence of) series has more than 1 component.

        Returns the resulting anomaly score as a (sequence of) series, from the np.array `list_np_anomaly_score`
        containing the anomaly score of the (sequence of) series. For efficiency reasons, the anomaly scores were
        computed in one go for each component (component-wise is set to True, so each component has its own fitted
        model). If a list of series is given, each series will be concatenated by its components. The function
        aims to split the anomaly score at the proper indexes to create an anomaly score for each series.
        """
        indice = 0
        result = []
        for series in list_series:
            result.append(
                TimeSeries.from_times_and_values(
                    series.time_index[self.window - 1 :],
                    list(
                        zip(
                            *list_np_anomaly_score[
                                :, indice : indice + len(series) - self.window + 1
                            ]
                        )
                    ),
                )
            )
            indice += len(series) - self.window + 1

        return result

    def _fit_core(
        self,
        list_series: Sequence[TimeSeries],
        *args,
        **kwargs,
    ):
        """Train one sub-model for each component when self.component_wise=True and series is multivariate"""

        if (not self.component_wise) | (list_series[0].width == 1):
            self.model.fit(
                self._tabularize_series(
                    list_series, concatenate=True, component_wise=False
                )
            )
        else:
            tabular_data = self._tabularize_series(
                list_series, concatenate=True, component_wise=True
            )
            # parallelize fitting of the component-wise models
            fit_iterator = zip(tabular_data, [None] * len(tabular_data))
            input_iterator = _build_tqdm_iterator(
                fit_iterator, verbose=False, desc=None, total=tabular_data.shape[1]
            )
            self.model = _parallel_apply(
                input_iterator,
                copy.deepcopy(self.model).fit,
                n_jobs=self._n_jobs,
                fn_args=args,
                fn_kwargs=kwargs,
            )

    @abstractmethod
    def _model_score_method(self, model, data: np.ndarray) -> np.ndarray:
        """Wrapper around model inference method"""
        pass

    def _score_core(
        self, list_series: Sequence[TimeSeries], *args, **kwargs
    ) -> Sequence[TimeSeries]:
        """Apply the scorer (sub) model scoring method on the series components"""

        raise_if_not(
            all([(self.width_trained_on == series.width) for series in list_series]),
            "All series in 'series' must have the same number of components as the data used"
            + f" for training the model, expected {self.width_trained_on} components.",
        )

        if (not self.component_wise) | (list_series[0].width == 1):
            list_np_anomaly_score = [
                self._model_score_method(model=self.model, data=tabular_data)
                for tabular_data in self._tabularize_series(
                    list_series, concatenate=False, component_wise=False
                )
            ]
            list_anomaly_score = [
                TimeSeries.from_times_and_values(
                    series.time_index[self.window - 1 :], np_anomaly_score
                )
                for series, np_anomaly_score in zip(list_series, list_np_anomaly_score)
            ]

        else:
            # parallelize scoring of components by the corresponding sub-model
            score_iterator = zip(
                self.model,
                self._tabularize_series(
                    list_series, concatenate=True, component_wise=True
                ),
            )
            input_iterator = _build_tqdm_iterator(
                score_iterator, verbose=False, desc=None, total=len(self.model)
            )

            list_np_anomaly_score = np.array(
                _parallel_apply(
                    input_iterator,
                    self._model_score_method,
                    n_jobs=self._n_jobs,
                    fn_args=args,
                    fn_kwargs=kwargs,
                )
            )

            list_anomaly_score = self._convert_tabular_to_series(
                list_series, list_np_anomaly_score
            )

        if self.window > 1 and self.window_agg:
            return self._fun_window_agg(list_anomaly_score, self.window)
        else:
            return list_anomaly_score


class NLLScorer(AnomalyScorer):
    """Parent class for all LikelihoodScorer"""

    def __init__(self, window) -> None:
        super().__init__(univariate_scorer=False, window=window)

    def _score_core_from_prediction(
        self,
        actual_series: TimeSeries,
        pred_series: TimeSeries,
    ) -> TimeSeries:
        """For each timestamp of the inputs:
            - the parameters of the considered distribution are fitted on the samples of the probabilistic time series
            - the negative log-likelihood of the determinisitc time series values are computed

        If the series is multivariate, the score will be computed on each component independently.

        Parameters
        ----------
        actual_series:
            A determinisict time series (number of samples per timestamp must be equal to 1)
        pred_series
            A probabilistic time series (number of samples per timestamp must be higher than 1)

        Returns
        -------
        TimeSeries
        """
        actual_series = self._extract_deterministic(actual_series, "actual_series")
        self._assert_stochastic(pred_series, "pred_series")

        np_actual_series = actual_series.all_values(copy=False)
        np_pred_series = pred_series.all_values(copy=False)

        np_anomaly_scores = []
        for component_idx in range(pred_series.width):
            np_anomaly_scores.append(
                self._score_core_nllikelihood(
                    # shape actual: (time_steps, )
                    # shape pred: (time_steps, samples)
                    np_actual_series[:, component_idx].squeeze(-1),
                    np_pred_series[:, component_idx],
                )
            )

        anomaly_scores = TimeSeries.from_times_and_values(
            pred_series.time_index, list(zip(*np_anomaly_scores))
        )

        def _window_adjustment_series(series: TimeSeries) -> TimeSeries:
            """Slides a window of size self.window along the input series, and replaces the value of
            the input time series by the mean of the values contained in the window (past self.window
            points, including itself).
            A series of length N will be transformed into a series of length N-self.window+1.
            """

            if self.window == 1:
                # the process results in replacing every value by itself -> return directly the series
                return series
            else:
                return series.window_transform(
                    transforms={
                        "window": self.window,
                        "function": "mean",
                        "mode": "rolling",
                        "min_periods": self.window,
                    },
                    treat_na="dropna",
                )

        return _window_adjustment_series(anomaly_scores)

    @property
    def is_probabilistic(self) -> bool:
        return True

    @abstractmethod
    def _score_core_nllikelihood(self, input_1: Any, input_2: Any) -> Any:
        """For each timestamp, the corresponding distribution is fitted on the probabilistic time-series
        input_2, and returns the negative log-likelihood of the deterministic time-series input_1
        given the distribution.
        """
        pass<|MERGE_RESOLUTION|>--- conflicted
+++ resolved
@@ -24,12 +24,8 @@
     show_anomalies_from_scores,
 )
 from darts.logging import get_logger, raise_if_not
-<<<<<<< HEAD
-from darts.utils.utils import _build_tqdm_iterator, _parallel_apply, series2seq
-=======
 from darts.utils.ts_utils import series2seq
 from darts.utils.utils import _build_tqdm_iterator, _parallel_apply
->>>>>>> 3ed175b2
 
 logger = get_logger(__name__)
 
@@ -336,11 +332,7 @@
             raise ValueError(f"Metric should be 'diff' or 'abs_diff', found {diff_fn}")
 
         raise_if_not(
-<<<<<<< HEAD
-            type(window_agg) is bool,
-=======
             type(window_agg) is bool,  # noqa: E721
->>>>>>> 3ed175b2
             f"Parameter `window_agg` must be Boolean, found type: {type(window_agg)}.",
         )
         self.window_agg = window_agg
