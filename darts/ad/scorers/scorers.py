--- conflicted
+++ resolved
@@ -6,11 +6,8 @@
 #     - add stride for Scorers like Kmeans and Wasserstein
 #     - add option to normalize the windows for kmeans? capture only the form and not the values.
 
-<<<<<<< HEAD
-=======
 import copy
 import sys
->>>>>>> 26332713
 from abc import ABC, abstractmethod
 from typing import Optional, Sequence, Union
 
@@ -45,36 +42,7 @@
 class AnomalyScorer(ABC):
     """Base class for all anomaly scorers"""
 
-<<<<<<< HEAD
-    def __init__(self, univariate_scorer: bool, window: int) -> None:
-        raise_if_not(
-            type(window) is int,  # noqa: E721
-            f"Parameter `window` must be an integer, found type {type(window)}.",
-        )
-
-        raise_if_not(
-            window > 0,
-            f"Parameter `window` must be stricly greater than 0, found size {window}.",
-        )
-
-        self.window = window
-
-        self.univariate_scorer = univariate_scorer
-
-    def _check_univariate_scorer(self, actual_anomalies: Sequence[TimeSeries]):
-        """Checks if `actual_anomalies` contains only univariate series when the scorer has the
-        parameter 'univariate_scorer' set to True.
-
-        'univariate_scorer' is:
-            True -> when the function of the scorer ``score(series)`` (or, if applicable,
-                ``score_from_prediction(actual_series, pred_series)``) returns a univariate
-                anomaly score regardless of the input `series` (or, if applicable, `actual_series`
-                and `pred_series`).
-            False -> when the scorer will return a series that has the
-                same number of components as the input (can be univariate or multivariate).
-=======
     def __init__(self, is_univariate: bool, window: int) -> None:
->>>>>>> 26332713
         """
         Parameters
         ----------
@@ -305,11 +273,6 @@
             False -> when the scorer will return a series that has the
                 same number of components as the input (can be univariate or multivariate).
         """
-<<<<<<< HEAD
-        list_actual_series, list_pred_series = (
-            _to_list(actual_series),
-            _to_list(pred_series),
-=======
 
         def _check_univariate(s: TimeSeries):
             """Checks if `anomalies` contains only univariate series, which
@@ -359,7 +322,6 @@
             f"Scorer {str(self)} is expecting `{name_series}` to be a (sequence of) deterministic "
             f"timeseries (number of samples must be equal to 1, found: {series.n_samples}). The series "
             f"will be converted to a deterministic series by taking the median of the samples.",
->>>>>>> 26332713
         )
         return series.quantile_timeseries(quantile=0.5)
 
@@ -681,37 +643,11 @@
     def _fit_core(self, series: Sequence[TimeSeries], *args, **kwargs):
         pass
 
-<<<<<<< HEAD
-        list_actual_series, list_pred_series = (
-            _to_list(actual_series),
-            _to_list(pred_series),
-        )
-        _assert_same_length(list_actual_series, list_pred_series)
-
-        anomaly_scores = []
-        for s1, s2 in zip(list_actual_series, list_pred_series):
-            _sanity_check_two_series(s1, s2)
-            s1 = self._assert_deterministic(s1, "actual_series")
-            s2 = self._assert_deterministic(s2, "pred_series")
-            diff = self._diff_series(s1, s2)
-            self._check_window_size(diff)
-            anomaly_scores.append(self.score(diff))
-
-        if (
-            len(anomaly_scores) == 1
-            and not isinstance(pred_series, Sequence)
-            and not isinstance(actual_series, Sequence)
-        ):
-            return anomaly_scores[0]
-        else:
-            return anomaly_scores
-=======
     @abstractmethod
     def _score_core(
         self, series: Sequence[TimeSeries], *args, **kwargs
     ) -> Sequence[TimeSeries]:
         pass
->>>>>>> 26332713
 
     def _score_core_from_prediction(
         self,
@@ -822,17 +758,11 @@
             difference, :func:`~darts.metrics.metrics.se` for the squared difference, ...).
             By default, uses the absolute difference (:func:`~darts.metrics.metrics.ae`).
         """
-<<<<<<< HEAD
-        list_actual_series, list_pred_series = (
-            _to_list(actual_series),
-            _to_list(pred_series),
-=======
         super().__init__(
             is_univariate=is_univariate,
             window=window,
             window_agg=window_agg,
             diff_fn=diff_fn,
->>>>>>> 26332713
         )
 
     @abstractmethod
