--- conflicted
+++ resolved
@@ -36,10 +36,5 @@
     def _score_core_nllikelihood(
         self, vals: np.ndarray, pred_vals: np.ndarray
     ) -> np.ndarray:
-<<<<<<< HEAD
-        mu = np.mean(probabilistic_estimations, axis=1)
-        return -poisson.logpmf(deterministic_values, mu=mu)
-=======
         mu = np.mean(pred_vals, axis=1)
-        return -poisson.logpmf(vals, mu=mu)
->>>>>>> 26332713
+        return -poisson.logpmf(vals, mu=mu)