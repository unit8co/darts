--- conflicted
+++ resolved
@@ -26,12 +26,5 @@
     def _score_core_nllikelihood(
         self, vals: np.ndarray, pred_vals: np.ndarray
     ) -> np.ndarray:
-<<<<<<< HEAD
-        params = np.apply_along_axis(cauchy.fit, axis=1, arr=probabilistic_estimations)
-        return -cauchy.logpdf(
-            deterministic_values, loc=params[:, 0], scale=params[:, 1]
-        )
-=======
         params = np.apply_along_axis(cauchy.fit, axis=1, arr=pred_vals)
-        return -cauchy.logpdf(vals, loc=params[:, 0], scale=params[:, 1])
->>>>>>> 26332713
+        return -cauchy.logpdf(vals, loc=params[:, 0], scale=params[:, 1])