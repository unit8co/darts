"""
Norm Scorer
-----------

Norm anomaly score (of given order) [1]_.

References
----------
.. [1] https://en.wikipedia.org/wiki/Norm_(mathematics)
"""

import numpy as np

from darts.ad.scorers.scorers import AnomalyScorer


class NormScorer(AnomalyScorer):
    def __init__(self, ord=None, component_wise: bool = False) -> None:
        """Norm Scorer

        Returns the element-wise norm of a given order between two series' values.

        If `component_wise` is `False`, the norm is computed between vectors
        made of the series' components (one norm per timestamp).

        If `component_wise` is `True`, for any `ord` this effectively amounts to computing the absolute
        value of the difference.

        The scoring function expects two series.

        If the two series are multivariate of width `w`:

        - if `component_wise` is set to `False`: it returns a univariate series (width=1).
        - if `component_wise` is set to `True`: it returns a multivariate series of width `w`.

        If the two series are univariate, it returns a univariate series regardless of the parameter
        `component_wise`.

        Parameters
        ----------
        ord
            Order of the norm. Options are listed under 'Notes' at:
            <https://numpy.org/doc/stable/reference/generated/numpy.linalg.norm.html>.
            Default: `None`
        component_wise
            Whether to compare components of the two series in isolation (`True`), or jointly (`False`).
            Default: `False`
        """
        self.ord = ord
        super().__init__(is_univariate=(not component_wise), window=1)

    def __str__(self):
        return f"Norm (ord={self.ord})"

    def _score_core_from_prediction(
        self,
<<<<<<< HEAD
        actual_series: TimeSeries,
        pred_series: TimeSeries,
    ) -> TimeSeries:
        self._assert_deterministic(actual_series, "actual_series")
        self._assert_deterministic(pred_series, "pred_series")

        diff = actual_series - pred_series

        if self.component_wise:
            return diff.map(lambda x: np.abs(x))

=======
        vals: np.ndarray,
        pred_vals: np.ndarray,
    ) -> np.ndarray:
        vals = self._extract_deterministic_values(vals, "series")
        pred_vals = self._extract_deterministic_values(pred_vals, "pred_series")
        diff = vals - pred_vals
        if not self.is_univariate:
            diff = np.abs(diff)
>>>>>>> 26332713
        else:
            diff = np.linalg.norm(diff, ord=self.ord, axis=1)
        return diff<|MERGE_RESOLUTION|>--- conflicted
+++ resolved
@@ -54,19 +54,6 @@
 
     def _score_core_from_prediction(
         self,
-<<<<<<< HEAD
-        actual_series: TimeSeries,
-        pred_series: TimeSeries,
-    ) -> TimeSeries:
-        self._assert_deterministic(actual_series, "actual_series")
-        self._assert_deterministic(pred_series, "pred_series")
-
-        diff = actual_series - pred_series
-
-        if self.component_wise:
-            return diff.map(lambda x: np.abs(x))
-
-=======
         vals: np.ndarray,
         pred_vals: np.ndarray,
     ) -> np.ndarray:
@@ -75,7 +62,6 @@
         diff = vals - pred_vals
         if not self.is_univariate:
             diff = np.abs(diff)
->>>>>>> 26332713
         else:
             diff = np.linalg.norm(diff, ord=self.ord, axis=1)
         return diff