--- conflicted
+++ resolved
@@ -117,77 +117,6 @@
     def __str__(self):
         return "PyODScorer (model {})".format(self.model.__str__().split("(")[0])
 
-<<<<<<< HEAD
-    def _fit_core(self, list_series: Sequence[TimeSeries]):
-        list_np_series = [series.all_values(copy=False) for series in list_series]
-
-        # TODO: can we factorize code in common bteween PyODScorer and KMeansScorer?
-
-        if not self.component_wise:
-            self.model.fit(
-                np.concatenate([
-                    sliding_window_view(ar, window_shape=self.window, axis=0)
-                    .transpose(0, 3, 1, 2)
-                    .reshape(-1, self.window * len(ar[0]))
-                    for ar in list_np_series
-                ])
-            )
-        else:
-            models = []
-            for component_idx in range(self.width_trained_on):
-                model_width = self.model
-                model_width.fit(
-                    np.concatenate([
-                        sliding_window_view(
-                            ar[:, component_idx], window_shape=self.window, axis=0
-                        )
-                        .transpose(0, 2, 1)
-                        .reshape(-1, self.window)
-                        for ar in list_np_series
-                    ])
-                )
-                models.append(model_width)
-            self.models = models
-
-    def _score_core(self, series: TimeSeries) -> TimeSeries:
-        raise_if_not(
-            self.width_trained_on == series.width,
-            "Input must have the same number of components as the data used for training"
-            + " the PyODScorer model {},".format(self.model.__str__().split("(")[0])
-            + f" found number of components equal to {series.width} and expected "
-            + f"{self.width_trained_on}.",
-        )
-
-        np_series = series.all_values(copy=False)
-        np_anomaly_score = []
-
-        if not self.component_wise:
-            np_anomaly_score.append(
-                self.model.decision_function(
-                    sliding_window_view(np_series, window_shape=self.window, axis=0)
-                    .transpose(0, 3, 1, 2)
-                    .reshape(-1, self.window * series.width)
-                )
-            )
-        else:
-            for component_idx in range(self.width_trained_on):
-                score = self.models[component_idx].decision_function(
-                    sliding_window_view(
-                        np_series[:, component_idx],
-                        window_shape=self.window,
-                        axis=0,
-                    )
-                    .transpose(0, 2, 1)
-                    .reshape(-1, self.window)
-                )
-
-                np_anomaly_score.append(score)
-
-        return TimeSeries.from_times_and_values(
-            series.time_index[self.window - 1 :], list(zip(*np_anomaly_score))
-        )
-=======
     def _model_score_method(self, model, data: np.ndarray) -> np.ndarray:
         """Wrapper around model inference method"""
-        return model.decision_function(data)
->>>>>>> 26332713
+        return model.decision_function(data)