"""
k-means Scorer
--------------

`k`-means Scorer implementing `k`-means clustering [1]_.

References
----------
.. [1] https://en.wikipedia.org/wiki/K-means_clustering
"""

import numpy as np
from sklearn.cluster import KMeans

from darts import metrics
from darts.ad.scorers.scorers import WindowedAnomalyScorer
from darts.logging import get_logger
from darts.metrics.metrics import METRIC_TYPE

logger = get_logger(__name__)


class KMeansScorer(WindowedAnomalyScorer):
    def __init__(
        self,
        window: int = 1,
        k: int = 8,
        component_wise: bool = False,
        window_agg: bool = True,
        diff_fn: METRIC_TYPE = metrics.ae,
        **kwargs,
    ) -> None:
        """k-means Scorer

        When calling `fit(series)`, a moving window is applied, which results in a set of vectors of size `W`,
        where `W` is the window size. The `k`-means model is trained on these vectors. The `score(series)` function
        applies the same moving window and returns the distance to the closest of the `k` centroids for each
        vector of size `W`.

        Alternatively, the scorer has the functions `fit_from_prediction()` and `score_from_prediction()`.
        Both require two series (actual and prediction), and compute a "difference" series by applying the
        function `diff_fn` (default: absolute difference). The resulting series is then passed to the
        functions `fit()` and `score()`, respectively.

        `component_wise` is a boolean parameter indicating how the model should behave with multivariate inputs
        series. If set to `True`, the model will treat each component independently by fitting a different
        `k`-means model for each dimension. If set to `False`, the model concatenates the dimensions in
        each windows of length `W` and computes the score using only one underlying `k`-means model.

        **Training with** `fit()`:

        The input can be a series (univariate or multivariate) or multiple series. The series will be sliced
        into equal size subsequences. The subsequence will be of size `W` * `D`, with:

        - `W` being the size of the window given as a parameter `window`
        - `D` being the dimension of the series (`D` = 1 if univariate or if `component_wise` is set to `True`)

        For a series of length `N`, (`N` - `W` + 1)/W subsequences will be generated. If a list of series is given
        of length L, each series will be partitioned into subsequences, and the results will be concatenated into
        an array of length L * number of subsequences of each series.

        The `k`-means model will be fitted on the generated subsequences. The model will find `k` clusters
        in the vector space of dimension equal to the length of the subsequences (`D` * `W`).

        If `component_wise` is set to `True`, the algorithm will be applied to each dimension independently. For each
        dimension, a `k`-means model will be trained.

        **Computing score with** `score()`:

        The input can be a series (univariate or multivariate) or a sequence of series. The given series must have the
        same dimension `D` as the data used to train the `k`-means model.

        For each series, if the series is multivariate of dimension `D`:

        - if `component_wise` is set to `False`: it returns a univariate series (dimension=1). It represents
          the anomaly score of the entire series in the considered window at each timestamp.
        - if `component_wise` is set to `True`: it returns a multivariate series of dimension `D`. Each dimension
          represents the anomaly score of the corresponding component of the input.

        If the series is univariate, it returns a univariate series regardless of the parameter
        `component_wise`.

        A window of size `W` is rolled on the series with a stride equal to 1. It is the same size window `W` used
        during the training phase.
        Each value in the score series thus represents how anomalous the sample of the `W` previous values is.

        Parameters
        ----------
        window
            Size of the window used to create the subsequences of the series.
        k
            The number of clusters to form as well as the number of centroids to generate by the KMeans model.
        component_wise
            Boolean value indicating if the score needs to be computed for each component independently (`True`)
            or by concatenating the component in the considered window to compute one score (`False`).
            Default: `False`.
        window_agg
            Boolean indicating whether the anomaly score for each time step is computed by
            averaging the anomaly scores for all windows this point is included in.
            If `False`, the anomaly score for each point is the anomaly score of its trailing window.
            Default: `True`.
        diff_fn
            The differencing function to use to transform the predicted and actual series into one series.
            The scorer is then applied to this series. Must be one of Darts per-time-step metrics (e.g.,
            :func:`~darts.metrics.metrics.ae` for the absolute difference, :func:`~darts.metrics.metrics.err` for the
            difference, :func:`~darts.metrics.metrics.se` for the squared difference, ...).
            By default, uses the absolute difference (:func:`~darts.metrics.metrics.ae`).
        kwargs
            Additional keyword arguments passed to the internal scikit-learn KMeans model(s).
        """
        self.kmeans_kwargs = kwargs
        self.kmeans_kwargs["n_clusters"] = k
        # stop warning about default value of "n_init" changing from 10 to "auto" in sklearn 1.4
        if "n_init" not in self.kmeans_kwargs:
            self.kmeans_kwargs["n_init"] = 10

        self.model = KMeans(**self.kmeans_kwargs)

        super().__init__(
            is_univariate=(not component_wise),
            window=window,
            window_agg=window_agg,
            diff_fn=diff_fn,
        )

    def __str__(self):
        return "k-means Scorer"

<<<<<<< HEAD
    def _fit_core(
        self,
        list_series: Sequence[TimeSeries],
    ):
        list_np_series = [series.all_values(copy=False) for series in list_series]

        if not self.component_wise:
            self.model = KMeans(**self.kmeans_kwargs)
            self.model.fit(
                np.concatenate(
                    [
                        sliding_window_view(ar, window_shape=self.window, axis=0)
                        .transpose(0, 3, 1, 2)
                        .reshape(-1, self.window * len(ar[0]))
                        for ar in list_np_series
                    ],
                    axis=0,
                )
            )
        else:
            models = []
            for component_idx in range(self.width_trained_on):
                model = KMeans(**self.kmeans_kwargs)
                model.fit(
                    np.concatenate(
                        [
                            sliding_window_view(
                                ar[:, component_idx], window_shape=self.window, axis=0
                            )
                            .transpose(0, 2, 1)
                            .reshape(-1, self.window)
                            for ar in list_np_series
                        ],
                        axis=0,
                    )
                )
                models.append(model)
            self.models = models

    def _score_core(self, series: TimeSeries) -> TimeSeries:
        raise_if_not(
            self.width_trained_on == series.width,
            "Input must have the same number of components as the data used for"
            + " training the KMeans model, found number of components equal to"
            + f" {series.width} and expected {self.width_trained_on}.",
        )

        np_series = series.all_values(copy=False)
        np_anomaly_score = []

        if not self.component_wise:
            # return distance to the clostest centroid
            np_anomaly_score.append(
                self.model.transform(
                    sliding_window_view(np_series, window_shape=self.window, axis=0)
                    .transpose(0, 3, 1, 2)
                    .reshape(-1, self.window * series.width)
                ).min(axis=1)
            )  # only return the closest distance out of the k ones (k centroids)
        else:
            for component_idx in range(self.width_trained_on):
                score = (
                    self.models[component_idx]
                    .transform(
                        sliding_window_view(
                            np_series[:, component_idx],
                            window_shape=self.window,
                            axis=0,
                        )
                        .transpose(0, 2, 1)
                        .reshape(-1, self.window)
                    )
                    .min(axis=1)
                )

                np_anomaly_score.append(score)

        return TimeSeries.from_times_and_values(
            series.time_index[self.window - 1 :], list(zip(*np_anomaly_score))
        )
=======
    def _model_score_method(self, model, data: np.ndarray) -> np.ndarray:
        """Wrapper around model inference method"""
        # only return the closest distance out of the k ones (k centroids)
        return model.transform(data).min(axis=1)
>>>>>>> 26332713
<|MERGE_RESOLUTION|>--- conflicted
+++ resolved
@@ -126,90 +126,7 @@
     def __str__(self):
         return "k-means Scorer"
 
-<<<<<<< HEAD
-    def _fit_core(
-        self,
-        list_series: Sequence[TimeSeries],
-    ):
-        list_np_series = [series.all_values(copy=False) for series in list_series]
-
-        if not self.component_wise:
-            self.model = KMeans(**self.kmeans_kwargs)
-            self.model.fit(
-                np.concatenate(
-                    [
-                        sliding_window_view(ar, window_shape=self.window, axis=0)
-                        .transpose(0, 3, 1, 2)
-                        .reshape(-1, self.window * len(ar[0]))
-                        for ar in list_np_series
-                    ],
-                    axis=0,
-                )
-            )
-        else:
-            models = []
-            for component_idx in range(self.width_trained_on):
-                model = KMeans(**self.kmeans_kwargs)
-                model.fit(
-                    np.concatenate(
-                        [
-                            sliding_window_view(
-                                ar[:, component_idx], window_shape=self.window, axis=0
-                            )
-                            .transpose(0, 2, 1)
-                            .reshape(-1, self.window)
-                            for ar in list_np_series
-                        ],
-                        axis=0,
-                    )
-                )
-                models.append(model)
-            self.models = models
-
-    def _score_core(self, series: TimeSeries) -> TimeSeries:
-        raise_if_not(
-            self.width_trained_on == series.width,
-            "Input must have the same number of components as the data used for"
-            + " training the KMeans model, found number of components equal to"
-            + f" {series.width} and expected {self.width_trained_on}.",
-        )
-
-        np_series = series.all_values(copy=False)
-        np_anomaly_score = []
-
-        if not self.component_wise:
-            # return distance to the clostest centroid
-            np_anomaly_score.append(
-                self.model.transform(
-                    sliding_window_view(np_series, window_shape=self.window, axis=0)
-                    .transpose(0, 3, 1, 2)
-                    .reshape(-1, self.window * series.width)
-                ).min(axis=1)
-            )  # only return the closest distance out of the k ones (k centroids)
-        else:
-            for component_idx in range(self.width_trained_on):
-                score = (
-                    self.models[component_idx]
-                    .transform(
-                        sliding_window_view(
-                            np_series[:, component_idx],
-                            window_shape=self.window,
-                            axis=0,
-                        )
-                        .transpose(0, 2, 1)
-                        .reshape(-1, self.window)
-                    )
-                    .min(axis=1)
-                )
-
-                np_anomaly_score.append(score)
-
-        return TimeSeries.from_times_and_values(
-            series.time_index[self.window - 1 :], list(zip(*np_anomaly_score))
-        )
-=======
     def _model_score_method(self, model, data: np.ndarray) -> np.ndarray:
         """Wrapper around model inference method"""
         # only return the closest distance out of the k ones (k centroids)
-        return model.transform(data).min(axis=1)
->>>>>>> 26332713
+        return model.transform(data).min(axis=1)