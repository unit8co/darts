--- conflicted
+++ resolved
@@ -17,6 +17,7 @@
 except ImportError:
     logger.warning('Torch not available. TFT tests will be skipped.')
     TORCH_AVAILABLE = False
+    TFTModel, QuantileRegression, MSELoss = None, None, None
 
 
 if TORCH_AVAILABLE:
@@ -44,12 +45,7 @@
                 model.fit(ts_time_index, verbose=False)
 
             # should work with cyclic encoding for time index
-<<<<<<< HEAD
-            model = TFTModel(input_chunk_length=1, output_chunk_length=1,
-                             add_encoders={'cyclic': {'future': 'hour'}}, random_state=0)
-=======
-            model = TFTModel(input_chunk_length=1, output_chunk_length=1, add_cyclic_encoder='hour')
->>>>>>> 05d4eefe
+            model = TFTModel(input_chunk_length=1, output_chunk_length=1, add_encoders={'cyclic': {'future': 'hour'}})
             model.fit(ts_time_index, verbose=False)
 
             # should work with relative index both with time index and integer index
