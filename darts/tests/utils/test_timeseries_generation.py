from typing import Union

import numpy as np
import pandas as pd
import pytest

from darts import TimeSeries
from darts.utils.timeseries_generation import (
    ONE_INDEXED_FREQS,
    autoregressive_timeseries,
    constant_timeseries,
    datetime_attribute_timeseries,
    gaussian_timeseries,
    generate_index,
    holidays_timeseries,
    linear_timeseries,
    random_walk_timeseries,
    sine_timeseries,
)

<<<<<<< HEAD
ONE_INDEXED_FREQS = {
    "day",
    "month",
    "quarter",
    "dayofyear",
    "day_of_year",
    "week",
    "weekofyear",
    "week_of_year",
}

=======
>>>>>>> abead382

class TestTimeSeriesGeneration:
    def test_constant_timeseries(self):
        # testing parameters
        value = 5

        def test_routine(start, end=None, length=None):
            # testing for constant value
            constant_ts = constant_timeseries(
                start=start, end=end, value=value, length=length
            )
            value_set = set(constant_ts.values().flatten())
            assert len(value_set) == 1
            assert len(constant_ts) == length_assert

        for length_assert in [1, 2, 5, 10, 100]:
            test_routine(start=0, length=length_assert)
            test_routine(start=0, end=length_assert - 1)
            test_routine(start=pd.Timestamp("2000-01-01"), length=length_assert)
            end_date = generate_index(
                start=pd.Timestamp("2000-01-01"), length=length_assert
            )[-1]
            test_routine(start=pd.Timestamp("2000-01-01"), end=end_date)

    def test_linear_timeseries(self):

        # testing parameters
        start_value = 5
        end_value = 12

        def test_routine(start, end=None, length=None):
            # testing for start value, end value and delta between two adjacent entries
            linear_ts = linear_timeseries(
                start=start,
                end=end,
                length=length,
                start_value=start_value,
                end_value=end_value,
            )
            assert linear_ts.values()[0][0] == start_value
            assert linear_ts.values()[-1][0] == end_value
            assert (
                round(
                    abs(
                        linear_ts.values()[-1][0]
                        - linear_ts.values()[-2][0]
                        - (end_value - start_value) / (length_assert - 1)
                    ),
                    7,
                )
                == 0
            )
            assert len(linear_ts) == length_assert

        for length_assert in [2, 5, 10, 100]:
            test_routine(start=0, length=length_assert)
            test_routine(start=0, end=length_assert - 1)
            test_routine(start=pd.Timestamp("2000-01-01"), length=length_assert)
            end_date = generate_index(
                start=pd.Timestamp("2000-01-01"), length=length_assert
            )[-1]
            test_routine(start=pd.Timestamp("2000-01-01"), end=end_date)

    def test_sine_timeseries(self):

        # testing parameters
        value_amplitude = 5
        value_y_offset = -3

        def test_routine(start, end=None, length=None):
            # testing for correct value range
            sine_ts = sine_timeseries(
                start=start,
                end=end,
                length=length,
                value_amplitude=value_amplitude,
                value_y_offset=value_y_offset,
            )
            assert (sine_ts <= value_y_offset + value_amplitude).all().all()
            assert (sine_ts >= value_y_offset - value_amplitude).all().all()
            assert len(sine_ts) == length_assert

        for length_assert in [1, 2, 5, 10, 100]:
            test_routine(start=0, length=length_assert)
            test_routine(start=0, end=length_assert - 1)
            test_routine(start=pd.Timestamp("2000-01-01"), length=length_assert)
            end_date = generate_index(
                start=pd.Timestamp("2000-01-01"), length=length_assert
            )[-1]
            test_routine(start=pd.Timestamp("2000-01-01"), end=end_date)

    def test_gaussian_timeseries(self):

        # testing for correct length
        def test_routine(start, end=None, length=None):
            gaussian_ts = gaussian_timeseries(start=start, end=end, length=length)
            assert len(gaussian_ts) == length_assert

        for length_assert in [1, 2, 5, 10, 100]:
            test_routine(start=0, length=length_assert)
            test_routine(start=0, end=length_assert - 1)
            test_routine(start=pd.Timestamp("2000-01-01"), length=length_assert)
            end_date = generate_index(
                start=pd.Timestamp("2000-01-01"), length=length_assert
            )[-1]
            test_routine(start=pd.Timestamp("2000-01-01"), end=end_date)

    def test_random_walk_timeseries(self):

        # testing for correct length
        def test_routine(start, end=None, length=None):
            random_walk_ts = random_walk_timeseries(start=start, end=end, length=length)
            assert len(random_walk_ts) == length_assert

        for length_assert in [1, 2, 5, 10, 100]:
            test_routine(start=0, length=length_assert)
            test_routine(start=0, end=length_assert - 1)
            test_routine(start=pd.Timestamp("2000-01-01"), length=length_assert)
            end_date = generate_index(
                start=pd.Timestamp("2000-01-01"), length=length_assert
            )[-1]
            test_routine(start=pd.Timestamp("2000-01-01"), end=end_date)

    def test_holidays_timeseries(self):
        time_index_1 = pd.date_range(
            periods=365 * 3, freq="D", start=pd.Timestamp("2012-01-01")
        )
        time_index_2 = pd.date_range(
            periods=365 * 3, freq="D", start=pd.Timestamp("2014-12-24")
        )
        time_index_3 = pd.date_range(
            periods=10, freq="Y", start=pd.Timestamp("1950-01-01")
        ) + pd.Timedelta(days=1)

        # testing we have at least one holiday flag in each year
        def test_routine(
            time_index,
            country_code,
            until: Union[int, pd.Timestamp, str] = 0,
            add_length=0,
        ):
            ts = holidays_timeseries(
                time_index, country_code, until=until, add_length=add_length
            )
            assert all(ts.pd_dataframe().groupby(pd.Grouper(freq="y")).sum().values)

        for time_index in [time_index_1, time_index_2, time_index_3]:
            for country_code in ["US", "CH", "AR"]:
                test_routine(time_index, country_code)

        # test extend time index
        test_routine(time_index_1, "US", add_length=365)
        test_routine(time_index_1, "CH", until="2016-01-01")
        test_routine(time_index_1, "CH", until="20160101")
        test_routine(time_index_1, "AR", until=pd.Timestamp("2016-01-01"))

        # test overflow
        with pytest.raises(ValueError):
            holidays_timeseries(time_index_1, "US", add_length=99999)

        # test date is too short
        with pytest.raises(ValueError):
            holidays_timeseries(time_index_2, "US", until="2016-01-01")

        # test wrong timestamp
        with pytest.raises(ValueError):
            holidays_timeseries(time_index_3, "US", until=163)

        # test non time zone-naive
        with pytest.raises(ValueError):
            holidays_timeseries(time_index_3.tz_localize("UTC"), "US", until=163)

        # test holiday with and without time zone, 1st of August is national holiday in Switzerland
        # time zone naive (e.g. in UTC)
        idx = generate_index(
            start=pd.Timestamp("2000-07-31 22:00:00"), length=3, freq="h"
        )
        ts = holidays_timeseries(idx, country_code="CH")
        np.testing.assert_array_almost_equal(ts.values()[:, 0], np.array([0, 0, 1]))

        # time zone CET (+2 hour compared to UTC)
        ts = holidays_timeseries(idx, country_code="CH", tz="CET")
        np.testing.assert_array_almost_equal(ts.values()[:, 0], np.array([1, 1, 1]))

        # check same from TimeSeries
        series = TimeSeries.from_times_and_values(times=idx, values=np.arange(len(idx)))
        ts = holidays_timeseries(series, country_code="CH", tz="CET")
        np.testing.assert_array_almost_equal(ts.values()[:, 0], np.array([1, 1, 1]))

    def test_generate_index(self):
        def test_routine(
            expected_length,
            expected_start,
            expected_end,
            start,
            end=None,
            length=None,
            freq=None,
        ):
            index = generate_index(start=start, end=end, length=length, freq=freq)
            assert len(index) == expected_length
            assert index[0] == expected_start
            assert index[-1] == expected_end

        for length in [1, 2, 5, 50]:
            for start in [0, 1, 9]:

                # test pd.RangeIndex with varying step sizes
                for step in [1, 2, 4]:
                    expected_start = start
                    expected_end = start + (length - 1) * step
                    freq = None if step == 1 else step
                    test_routine(
                        expected_length=length,
                        expected_start=expected_start,
                        expected_end=expected_end,
                        start=start,
                        length=length,
                        freq=freq,
                    )

                    test_routine(
                        expected_length=length,
                        expected_start=expected_start,
                        expected_end=expected_end,
                        start=start,
                        end=expected_end,
                        freq=step,
                    )

                    test_routine(
                        expected_length=length,
                        expected_start=expected_start,
                        expected_end=expected_end,
                        start=None,
                        end=expected_end,
                        length=length,
                        freq=step,
                    )

                    if start == 0:
                        continue

                    # test pd.DatetimeIndex with a start date within 01 and 09
                    start_date = pd.Timestamp(f"2000-01-0{start}")
                    dates = generate_index(
                        start=start_date,
                        length=length,
                        freq="D" if step == 1 else f"{step}D",
                    )
                    start_assert, end_assert = dates[0], dates[-1]
                    test_routine(
                        expected_length=length,
                        expected_start=start_assert,
                        expected_end=end_assert,
                        start=start_assert,
                        length=length,
                        freq="D" if step == 1 else f"{step}D",
                    )
                    test_routine(
                        expected_length=length,
                        expected_start=start_assert,
                        expected_end=end_assert,
                        start=start_assert,
                        end=end_assert,
                        freq="D" if step == 1 else f"{step}D",
                    )
                    test_routine(
                        expected_length=length,
                        expected_start=start_assert,
                        expected_end=end_assert,
                        start=None,
                        end=end_assert,
                        length=length,
                        freq="D" if step == 1 else f"{step}D",
                    )

        # `start`, `end` and `length` cannot both be set simultaneously
        with pytest.raises(ValueError):
            generate_index(start=0, end=9, length=10)
        # same as above but `start` defaults to timestamp '2000-01-01' in all timeseries generation functions
        with pytest.raises(ValueError):
            linear_timeseries(end=9, length=10)

        # exactly two of [`start`, `end`, `length`] must be set
        with pytest.raises(ValueError):
            generate_index(start=0)
        with pytest.raises(ValueError):
            generate_index(start=None, end=1)
        with pytest.raises(ValueError):
            generate_index(start=None, end=None, length=10)

        # `start` and `end` must have same type
        with pytest.raises(ValueError):
            generate_index(start=0, end=pd.Timestamp("2000-01-01"))
        with pytest.raises(ValueError):
            generate_index(start=pd.Timestamp("2000-01-01"), end=10)

    def test_autoregressive_timeseries(self):
        # testing for correct length
        def test_length(start, end=None, length=None):
            autoregressive_ts = autoregressive_timeseries(
                coef=[-1, 1.618], start=start, end=end, length=length
            )
            assert len(autoregressive_ts) == length_assert

        # testing for correct calculation
        def test_calculation(coef):
            autoregressive_values = autoregressive_timeseries(
                coef=coef, length=100
            ).values()
            for idx, val in enumerate(autoregressive_values[len(coef) :]):
                assert val == np.dot(
                    coef, autoregressive_values[idx : idx + len(coef)].ravel()
                )

        for length_assert in [1, 2, 5, 10, 100]:
            test_length(start=0, length=length_assert)
            test_length(start=0, end=length_assert - 1)
            test_length(start=pd.Timestamp("2000-01-01"), length=length_assert)
            end_date = generate_index(
                start=pd.Timestamp("2000-01-01"), length=length_assert
            )[-1]
            test_length(start=pd.Timestamp("2000-01-01"), end=end_date)

        for coef_assert in [[-1], [-1, 1.618], [1, 2, 3], list(range(10))]:
            test_calculation(coef=coef_assert)

    @staticmethod
    def helper_routine(idx, attr, vals_exp, **kwargs):
        ts = datetime_attribute_timeseries(idx, attribute=attr, **kwargs)
        vals_exp = np.array(vals_exp, dtype=ts.dtype)
        if len(vals_exp.shape) == 1:
            vals_act = ts.values()[:, 0]
        else:
            vals_act = ts.values()
        print(vals_act.shape, "---", vals_exp.shape)
        np.testing.assert_array_almost_equal(vals_act, vals_exp)

    def test_datetime_attribute_timeseries_wrong_args(self):
        idx = generate_index(start=pd.Timestamp("2000-01-01"), length=48, freq="h")
        # no pd.DatetimeIndex
        with pytest.raises(ValueError) as err:
            self.helper_routine(
                pd.RangeIndex(start=0, stop=len(idx)), "h", vals_exp=np.arange(len(idx))
            )
        assert str(err.value).startswith(
            "`time_index` must be a pandas `DatetimeIndex`"
        )

        # invalid attribute
        with pytest.raises(ValueError) as err:
            self.helper_routine(idx, "h", vals_exp=np.arange(len(idx)))
        assert str(err.value).startswith(
            "attribute `h` needs to be an attribute of pd.DatetimeIndex."
        )

        # no time zone aware index
        with pytest.raises(ValueError) as err:
            self.helper_routine(
                idx.tz_localize("UTC"), "h", vals_exp=np.arange(len(idx))
            )
        assert "`time_index` must be time zone naive." == str(err.value)

    def test_datetime_attribute_timeseries(self):
        idx = generate_index(start=pd.Timestamp("2000-01-01"), length=48, freq="h")
        # ===> datetime attribute
        # hour
        vals = [i for i in range(24)] * 2
        self.helper_routine(idx, "hour", vals_exp=vals)

        # hour from TimeSeries
        self.helper_routine(
            TimeSeries.from_times_and_values(times=idx, values=np.arange(len(idx))),
            "hour",
            vals_exp=vals,
        )

        # tz=CET is +1 hour to UTC
        vals = vals[1:] + [0]
        self.helper_routine(idx, "hour", vals_exp=vals, tz="CET")

        # day, 0-indexed
        vals = [0] * 24 + [1] * 24
        self.helper_routine(idx, "day", vals_exp=vals)

        # dayofweek
        vals = [5] * 24 + [6] * 24
        self.helper_routine(idx, "dayofweek", vals_exp=vals)

        # month, 0-indexed
        vals = [0] * 48
        self.helper_routine(idx, "month", vals_exp=vals)

    @pytest.mark.parametrize(
        "config",
        [
            ("M", "month", 12),
            ("H", "hour", 24),
            ("D", "weekday", 7),
            ("s", "second", 60),
            ("W", "weekofyear", 52),
            ("D", "dayofyear", 365),
            ("Q", "quarter", 4),
        ],
    )
    def test_datetime_attribute_timeseries_indexing_shift(self, config):
        """Check that the original indexing of the attribute is properly shifted to obtain 0-indexing when
        the start timestamp of the index is the first possible value of the attribute

        Note: 2001 is neither leap year nor a year with 53 weeks
        """
        (
            base_freq,
            attribute_freq,
            period,
        ) = config
        start_timestamp = "2001-01-01 00:00:00"

        idx = generate_index(
            start=pd.Timestamp(start_timestamp), length=1, freq=base_freq
        )

        # default encoding should be 0
        vals_exp = np.zeros((1, 1))
        self.helper_routine(
            idx, attribute_freq, vals_exp=vals_exp, one_hot=False, cyclic=False
        )

        # one-hot encoding must be 1 in the first column
        vals_exp = np.zeros((1, period))
        vals_exp[0, 0] = 1
        self.helper_routine(idx, attribute_freq, vals_exp=vals_exp, one_hot=True)

        # cyclic encoding must start at t=0
        vals_exp = np.array([[np.sin(0), np.cos(0)]])
        self.helper_routine(idx, attribute_freq, vals_exp=vals_exp, cyclic=True)

    @pytest.mark.parametrize(
        "config",
        [
            ("M", "month", 12),
            ("H", "hour", 24),
            ("D", "weekday", 7),
            ("s", "second", 60),
            ("W", "weekofyear", 52),
            ("Q", "quarter", 4),
            ("D", "dayofyear", 365),
        ],
    )
    def test_datetime_attribute_timeseries_one_hot(self, config):
        """Verifying that proper one hot encoding is generated (not leap year)"""
        base_freq, attribute_freq, period = config
        # first quarter/year, month/year, week/year, day/year, day/week, hour/day, second/hour
        simple_start = pd.Timestamp("2001-01-01 00:00:00")
        idx = generate_index(start=simple_start, length=period, freq=base_freq)
        vals = np.eye(period)

        # simple start
        self.helper_routine(idx, attribute_freq, vals_exp=vals, one_hot=True)
        # with time-zone
        if attribute_freq == "hour":
            # shift to mimic conversion from UTC to CET
            vals = np.roll(vals, shift=-1, axis=0)
        self.helper_routine(idx, attribute_freq, vals_exp=vals, tz="CET", one_hot=True)

        # missing values
        cut_period = period // 3
        idx = generate_index(start=simple_start, length=cut_period, freq=base_freq)
        vals = np.eye(period)
        # removing missing rows
        vals = vals[:cut_period]
        # mask missing attribute values
        vals[:, cut_period:] = 0

        self.helper_routine(idx, attribute_freq, vals_exp=vals, one_hot=True)

        # shifted time index
        shifted_start = pd.Timestamp("2001-05-05 05:00:05")
        # 5th month/year, day/week, hour/day, second/hour
        shift = 5
        # 125th day of year
        if attribute_freq == "dayofyear":
            shift = 125
        # 18th week of year
        if attribute_freq == "weekofyear":
            shift = 18
        # 2nd quarter of the year
        elif attribute_freq == "quarter":
            shift = 2

        # account for 1-indexing of the attribute
        if attribute_freq in ONE_INDEXED_FREQS:
            shift -= 1

        idx = generate_index(start=shifted_start, length=period, freq=base_freq)
        vals = np.eye(period)
        # shift values
        vals = np.roll(vals, shift=-shift, axis=0)

        self.helper_routine(idx, attribute_freq, vals_exp=vals, one_hot=True)

    @pytest.mark.parametrize("config", [("h", "hour", 24), ("M", "month", 12)])
    def test_datetime_attribute_timeseries_cyclic(self, config):
        base_freq, attribute_freq, period = config
        idx = generate_index(
            start=pd.Timestamp("2000-01-01"), length=2 * period, freq=base_freq
        )

        freq = 2 * np.pi / period
        vals_dta = [i for i in range(period)] * 2
        vals = np.array(vals_dta)
        sin_vals = np.sin(freq * vals)[:, None]
        cos_vals = np.cos(freq * vals)[:, None]
        vals_exp = np.concatenate([sin_vals, cos_vals], axis=1)
        self.helper_routine(idx, attribute_freq, vals_exp=vals_exp, cyclic=True)

        # with time-zone conversion
        if attribute_freq == "hour":
            # UTC to CET shift by 1 hour
            vals = np.array(vals_dta[1:] + vals_dta[0:1])
        sin_vals = np.sin(freq * vals)[:, None]
        cos_vals = np.cos(freq * vals)[:, None]
        vals_exp = np.concatenate([sin_vals, cos_vals], axis=1)
        self.helper_routine(
            idx, attribute_freq, vals_exp=vals_exp, tz="CET", cyclic=True
        )

    def test_datetime_attribute_timeseries_leap_years(self):
        """Check that the additional day of leap years is properly handled"""
        days_leap_year = 366
        # 2000 is a leap year, contains 366 days
        index = pd.date_range(
            start=pd.Timestamp("2000-01-01"), end=pd.Timestamp("2000-12-31"), freq="D"
        )
        assert len(index) == days_leap_year
        vals_exp = np.arange(days_leap_year)
        self.helper_routine(index, "day_of_year", vals_exp=vals_exp)
        # full leap year, the encoding is a diagonal matrix
        vals_exp = np.eye(days_leap_year)
        self.helper_routine(index, "day_of_year", vals_exp=vals_exp, one_hot=True)

        # partial leap year, the encoding should still contain 366 columns
        index_partial = index[30:72]
        # remove the missing rows
        vals_exp = vals_exp[30:72]
        # mask the missing dates
        vals_exp[:, :30] = 0
        vals_exp[:, 73:] = 0
        self.helper_routine(
            index_partial, "day_of_year", vals_exp=vals_exp, one_hot=True
        )

        # index containing both a regular year and leap year, for a total of 731 days
        index_long = pd.date_range(
            start=pd.Timestamp("1999-01-01"), end=pd.Timestamp("2000-12-31"), freq="D"
        )
        assert len(index_long) == 731
        # leap year encoding is a diagonal matrix
        leap_year_oh = np.eye(days_leap_year)
        # regular year drops the last day row
        regular_year_oh = np.eye(days_leap_year)
        regular_year_oh = regular_year_oh[:-1]
        vals_exp = np.concatenate([regular_year_oh, leap_year_oh])
        self.helper_routine(index_long, "day_of_year", vals_exp=vals_exp, one_hot=True)

    @pytest.mark.parametrize("year", [1998, 2020])
    def test_datetime_attribute_timeseries_special_years(self, year):
        """Check that years with 53 weeks are is properly handled:
        - 1998 is a regular year starting on a thursday
        - 2020 is a leap year starting on a wednesday
        """

        def manual_weeks_encoding(index: pd.DatetimeIndex, nb_weeks: int):
            """Generate one-hot encoding manually. Expect the index to start and finish on year's boundaries"""
            encoding = np.zeros((len(index), nb_weeks))
            # first week is incomplete, its length depend on the first day of the year
            week_shift = index[0].weekday()
            for week_index in range(nb_weeks):
                week_start = max(7 * week_index - week_shift, 0)
                week_end = 7 * (week_index + 1) - week_shift
                encoding[week_start:week_end, week_index] = 1
            return encoding

        start_date = pd.Timestamp(f"{year}-01-01")
        end_date = pd.Timestamp(f"{year}-12-31")

        # the 53th week appear when created with freq="D"
        weeks_special_year = 53
        index = pd.date_range(start=start_date, end=end_date, freq="D")
        assert index[-1].week == weeks_special_year
        vals_exp = manual_weeks_encoding(index, weeks_special_year)
        self.helper_routine(index, "week_of_year", vals_exp=vals_exp, one_hot=True)

        # the 53th week is omitted from index when created with freq="W"
        index_weeks = pd.date_range(start=start_date, end=end_date, freq="W")
        assert len(index_weeks) == weeks_special_year - 1
        # however, the 53th week column is still appearing in the one-hot encoding
        vals_exp = np.eye(weeks_special_year)[: len(index_weeks)]
        vals_exp[:, -1] = 0
        self.helper_routine(
            index_weeks, "week_of_year", vals_exp=vals_exp, one_hot=True
        )<|MERGE_RESOLUTION|>--- conflicted
+++ resolved
@@ -18,20 +18,6 @@
     sine_timeseries,
 )
 
-<<<<<<< HEAD
-ONE_INDEXED_FREQS = {
-    "day",
-    "month",
-    "quarter",
-    "dayofyear",
-    "day_of_year",
-    "week",
-    "weekofyear",
-    "week_of_year",
-}
-
-=======
->>>>>>> abead382
 
 class TestTimeSeriesGeneration:
     def test_constant_timeseries(self):
