--- conflicted
+++ resolved
@@ -50,12 +50,7 @@
     likelihood_component_names,
     quantile_names,
 )
-<<<<<<< HEAD
 from darts.utils.ts_utils import SeriesType, get_series_seq_type, series2seq
-from darts.utils.utils import NotImportedModule
-=======
-from darts.utils.ts_utils import SeriesType, get_series_seq_type
->>>>>>> 2274e94a
 
 if TORCH_AVAILABLE:
     import torch
