import itertools
import logging
import math
from copy import deepcopy
from itertools import product
from typing import Optional
from unittest.mock import patch

import numpy as np
import pandas as pd
import pytest
from sklearn.preprocessing import MaxAbsScaler

import darts
from darts import TimeSeries, concatenate
from darts.dataprocessing.pipeline import Pipeline
from darts.dataprocessing.transformers import (
    FittableDataTransformer,
    InvertibleDataTransformer,
    Scaler,
)
from darts.datasets import AirPassengersDataset
from darts.models import (
    ARIMA,
    AutoARIMA,
    CatBoostModel,
    ConformalNaiveModel,
    LightGBMModel,
    LinearRegressionModel,
    NaiveDrift,
    NaiveSeasonal,
    Prophet,
    XGBModel,
)
from darts.models.forecasting.forecasting_model import (
    LocalForecastingModel,
)
from darts.tests.conftest import (
    CB_AVAILABLE,
    LGBM_AVAILABLE,
    PROPHET_AVAILABLE,
    TORCH_AVAILABLE,
    tfm_kwargs,
)
from darts.utils import n_steps_between
from darts.utils import timeseries_generation as tg
from darts.utils.likelihood_models.base import (
    likelihood_component_names,
    quantile_names,
)
from darts.utils.ts_utils import SeriesType, get_series_seq_type

if TORCH_AVAILABLE:
    import torch

    from darts.models import (
        BlockRNNModel,
        GlobalNaiveAggregate,
        GlobalNaiveDrift,
        GlobalNaiveSeasonal,
        NBEATSModel,
        NLinearModel,
        RNNModel,
        TCNModel,
        TFTModel,
        TiDEModel,
        TransformerModel,
        TSMixerModel,
    )
    from darts.utils.likelihood_models.torch import (
        GaussianLikelihood,
        QuantileRegression,
    )

models = [LinearRegressionModel, NaiveDrift]
models_reg_no_cov_cls_kwargs = [
    (LinearRegressionModel, {"lags": 8}, {}, (8, 1)),
    # output_chunk_length only
    (LinearRegressionModel, {"lags": 5, "output_chunk_length": 2}, {}, (5, 2)),
    # output_chunk_shift only
    (LinearRegressionModel, {"lags": 5, "output_chunk_shift": 1}, {}, (5, 2)),
    # output_chunk_shift + output_chunk_length only
    (
        LinearRegressionModel,
        {"lags": 5, "output_chunk_shift": 1, "output_chunk_length": 2},
        {},
        (5, 3),
    ),
    (LinearRegressionModel, {"lags": [-5]}, {}, (5, 1)),
    (LinearRegressionModel, {"lags": [-5], "output_chunk_shift": 1}, {}, (5, 2)),
]
if CB_AVAILABLE:
    models_reg_no_cov_cls_kwargs.append((
        CatBoostModel,
        {"lags": 6},
        {"iterations": 1},
        (6, 1),
    ))
if LGBM_AVAILABLE:
    models_reg_no_cov_cls_kwargs.append((
        LightGBMModel,
        {"lags": 4},
        {"n_estimators": 1},
        (4, 1),
    ))

models_reg_cov_cls_kwargs = [
    # target + past covariates
    (LinearRegressionModel, {"lags": 4, "lags_past_covariates": 6}, {}, (6, 1)),
    # target + past covariates + outputchunk > 3, 6 > 3
    (
        LinearRegressionModel,
        {"lags": 3, "lags_past_covariates": 6, "output_chunk_length": 5},
        {},
        (6, 5),
    ),
    # target + future covariates, 2 because to predict x, require x and x+1
    (LinearRegressionModel, {"lags": 4, "lags_future_covariates": [0, 1]}, {}, (4, 2)),
    # target + fut cov + output_chunk_length > 3,
    (
        LinearRegressionModel,
        {"lags": 2, "lags_future_covariates": [1, 2], "output_chunk_length": 5},
        {},
        (2, 5),
    ),
    # fut cov + output_chunk_length > 3, 5 > 2
    (
        LinearRegressionModel,
        {"lags_future_covariates": [0, 1], "output_chunk_length": 5},
        {},
        (0, 5),
    ),
    # past cov only
    (LinearRegressionModel, {"lags_past_covariates": 6}, {}, (6, 1)),
    # fut cov only
    (LinearRegressionModel, {"lags_future_covariates": [0, 1]}, {}, (0, 2)),
    # fut + past cov only
    (
        LinearRegressionModel,
        {"lags_past_covariates": 6, "lags_future_covariates": [0, 1]},
        {},
        (6, 2),
    ),
    # all
    (
        LinearRegressionModel,
        {"lags": 3, "lags_past_covariates": 6, "lags_future_covariates": [0, 1]},
        {},
        (6, 2),
    ),
]

if TORCH_AVAILABLE:
    IN_LEN = 24
    OUT_LEN = 12

    NB_EPOCH = 1

    models += [NLinearModel]

    models_torch_cls_kwargs = [
        (
            BlockRNNModel,
            {
                "input_chunk_length": IN_LEN,
                "output_chunk_length": OUT_LEN,
                "model": "RNN",
                "hidden_dim": 10,
                "n_rnn_layers": 1,
                "batch_size": 32,
                "n_epochs": NB_EPOCH,
                **tfm_kwargs,
            },
            # Min of lags needed and max of lags needed
            (IN_LEN, OUT_LEN),
            "PastCovariates",
        ),
        (
            RNNModel,
            {
                "input_chunk_length": IN_LEN,
                "training_length": IN_LEN + OUT_LEN - 1,
                "model": "RNN",
                "hidden_dim": 10,
                "batch_size": 32,
                "n_epochs": NB_EPOCH,
                **tfm_kwargs,
            },
            # autoregressive model
            (IN_LEN, 1),
            "DualCovariates",
        ),
        (
            RNNModel,
            {
                "input_chunk_length": IN_LEN,
                "training_length": IN_LEN + OUT_LEN - 1,
                "n_epochs": NB_EPOCH,
                "likelihood": GaussianLikelihood(),
                **tfm_kwargs,
            },
            (IN_LEN, 1),
            "DualCovariates",
        ),
        (
            TCNModel,
            {
                "input_chunk_length": IN_LEN,
                "output_chunk_length": OUT_LEN,
                "n_epochs": NB_EPOCH,
                "batch_size": 32,
                **tfm_kwargs,
            },
            (IN_LEN, OUT_LEN),
            "PastCovariates",
        ),
        (
            TransformerModel,
            {
                "input_chunk_length": IN_LEN,
                "output_chunk_length": OUT_LEN,
                "d_model": 16,
                "nhead": 2,
                "num_encoder_layers": 2,
                "num_decoder_layers": 2,
                "dim_feedforward": 16,
                "batch_size": 32,
                "n_epochs": NB_EPOCH,
                **tfm_kwargs,
            },
            (IN_LEN, OUT_LEN),
            "PastCovariates",
        ),
        (
            NBEATSModel,
            {
                "input_chunk_length": IN_LEN,
                "output_chunk_length": OUT_LEN,
                "num_stacks": 4,
                "num_blocks": 1,
                "num_layers": 2,
                "layer_widths": 12,
                "n_epochs": NB_EPOCH,
                **tfm_kwargs,
            },
            (IN_LEN, OUT_LEN),
            "PastCovariates",
        ),
        (
            TFTModel,
            {
                "input_chunk_length": IN_LEN,
                "output_chunk_length": OUT_LEN,
                "hidden_size": 16,
                "lstm_layers": 1,
                "num_attention_heads": 4,
                "add_relative_index": True,
                "n_epochs": NB_EPOCH,
                **tfm_kwargs,
            },
            (IN_LEN, OUT_LEN),
            "MixedCovariates",
        ),
        (
            NLinearModel,
            {
                "input_chunk_length": IN_LEN,
                "output_chunk_length": OUT_LEN,
                "n_epochs": NB_EPOCH,
                **tfm_kwargs,
            },
            (IN_LEN, OUT_LEN),
            "MixedCovariates",
        ),
        (
            NLinearModel,
            {
                "input_chunk_length": IN_LEN,
                "output_chunk_length": OUT_LEN,
                "output_chunk_shift": 1,
                "n_epochs": NB_EPOCH,
                **tfm_kwargs,
            },
            (IN_LEN, OUT_LEN),
            "MixedCovariates",
        ),
        (
            TiDEModel,
            {
                "input_chunk_length": IN_LEN,
                "output_chunk_length": OUT_LEN,
                "n_epochs": NB_EPOCH,
                **tfm_kwargs,
            },
            (IN_LEN, OUT_LEN),
            "MixedCovariates",
        ),
        (
            TSMixerModel,
            {
                "input_chunk_length": IN_LEN,
                "output_chunk_length": OUT_LEN,
                "n_epochs": NB_EPOCH,
                **tfm_kwargs,
            },
            (IN_LEN, OUT_LEN),
            "MixedCovariates",
        ),
        (
            GlobalNaiveAggregate,
            {
                "input_chunk_length": IN_LEN,
                "output_chunk_length": OUT_LEN,
                **tfm_kwargs,
            },
            (IN_LEN, OUT_LEN),
            "MixedCovariates",
        ),
        (
            GlobalNaiveDrift,
            {
                "input_chunk_length": IN_LEN,
                "output_chunk_length": OUT_LEN,
                **tfm_kwargs,
            },
            (IN_LEN, OUT_LEN),
            "MixedCovariates",
        ),
        (
            GlobalNaiveSeasonal,
            {
                "input_chunk_length": IN_LEN,
                "output_chunk_length": OUT_LEN,
                **tfm_kwargs,
            },
            (IN_LEN, OUT_LEN),
            "MixedCovariates",
        ),
    ]
else:
    models_torch_cls_kwargs = []

<<<<<<< HEAD
=======
PROPHET_AVAILABLE = not isinstance(Prophet, NotImportedModule)
xgb_test_params = {
    "n_estimators": 1,
    "max_depth": 1,
    "max_leaves": 1,
}

>>>>>>> cf3a3968

class TestHistoricalforecast:
    np.random.seed(42)
    if TORCH_AVAILABLE:
        torch.manual_seed(42)

    # real timeseries for functionality tests
    ts_val_length = 72
    ts_passengers = AirPassengersDataset().load()
    scaler = Scaler()
    ts_passengers = scaler.fit_transform(ts_passengers)
    ts_pass_train, ts_pass_val = (
        ts_passengers[:-ts_val_length],
        ts_passengers[-ts_val_length:],
    )

    # an additional noisy series
    ts_pass_train_1 = ts_pass_train + 0.01 * tg.gaussian_timeseries(
        length=len(ts_pass_train),
        freq=ts_pass_train.freq_str,
        start=ts_pass_train.start_time(),
    )

    ts_past_cov_train = tg.gaussian_timeseries(
        length=len(ts_pass_train),
        freq=ts_pass_train.freq_str,
        start=ts_pass_train.start_time(),
    )

    ts_fut_cov_train = tg.gaussian_timeseries(
        length=len(ts_pass_train),
        freq=ts_pass_train.freq_str,
        start=ts_pass_train.start_time(),
    )

    ts_past_cov_valid_same_start = tg.gaussian_timeseries(
        length=len(ts_pass_val),
        freq=ts_pass_val.freq_str,
        start=ts_pass_val.start_time(),
    )

    ts_past_cov_valid_10_bef_start = tg.gaussian_timeseries(
        length=len(ts_pass_val) + 10,
        freq=ts_pass_val.freq_str,
        start=ts_pass_val.start_time() - 10 * ts_pass_val.freq,
    )
    ts_past_cov_valid_5_aft_start = tg.gaussian_timeseries(
        length=len(ts_pass_val) - 5,
        freq=ts_pass_val.freq_str,
        start=ts_pass_val.start_time() + 5 * ts_pass_val.freq,
    )

    ts_fut_cov_valid_same_start = tg.gaussian_timeseries(
        length=len(ts_pass_val),
        freq=ts_pass_val.freq_str,
        start=ts_pass_val.start_time(),
    )

    ts_fut_cov_valid_16_bef_start = tg.gaussian_timeseries(
        length=len(ts_pass_val) + 16,
        freq=ts_pass_val.freq_str,
        start=ts_pass_val.start_time() - 16 * ts_pass_val.freq,
    )
    ts_fut_cov_valid_7_aft_start = tg.gaussian_timeseries(
        length=len(ts_pass_val) - 7,
        freq=ts_pass_val.freq_str,
        start=ts_pass_val.start_time() + 7 * ts_pass_val.freq,
    )

    # RangeIndex timeseries
    ts_passengers_range = TimeSeries.from_values(ts_passengers.values())
    ts_pass_train_range, ts_pass_val_range = (
        ts_passengers_range[:-ts_val_length],
        ts_passengers_range[-ts_val_length:],
    )

    ts_past_cov_train_range = tg.gaussian_timeseries(
        length=len(ts_pass_train_range),
        freq=ts_pass_train_range.freq_str,
        start=ts_pass_train_range.start_time(),
    )

    # same starting point
    ts_past_cov_valid_range_same_start = tg.gaussian_timeseries(
        length=len(ts_pass_val_range),
        freq=ts_pass_val_range.freq_str,
        start=ts_pass_val_range.start_time(),
    )

    # optimized historical forecasts
    start_ts = pd.Timestamp("2000-01-01")
    ts_univariate = tg.linear_timeseries(
        start_value=1, end_value=100, length=20, start=start_ts
    )
    ts_multivariate = ts_univariate.stack(tg.sine_timeseries(length=20, start=start_ts))

    # slightly longer to not affect the last predictable timestamp
    ts_covs = tg.gaussian_timeseries(length=30, start=start_ts)

    #
    sine_univariate1 = tg.sine_timeseries(length=50) * 2 + 1.5
    sine_univariate2 = tg.sine_timeseries(length=50, value_phase=1.5705) * 5 + 1.5
    sine_univariate3 = tg.sine_timeseries(length=50, value_phase=0.1963125) * -9 + 1.5

    @staticmethod
    def create_model(ocl, use_ll=True, model_type="regression", n_epochs=1, **kwargs):
        if model_type == "regression":
            return LinearRegressionModel(
                lags=3,
                likelihood="quantile" if use_ll else None,
                quantiles=[0.05, 0.4, 0.5, 0.6, 0.95] if use_ll else None,
                output_chunk_length=ocl,
                **kwargs,
            )
        else:  # model_type == "torch"
            if not TORCH_AVAILABLE:
                return None
            return NLinearModel(
                input_chunk_length=3,
                normalize=False,
                likelihood=(
                    QuantileRegression([0.05, 0.4, 0.5, 0.6, 0.95]) if use_ll else None
                ),
                loss_fn=torch.nn.MSELoss() if not use_ll else None,
                output_chunk_length=ocl,
                n_epochs=n_epochs,
                random_state=42,
                **tfm_kwargs,
                **kwargs,
            )

    @pytest.mark.parametrize(
        "config",
        list(
            itertools.product(
                [True, False],
                [0, 1, 3],
                [0, 1, 2],
            )
        ),
    )
    def test_historical_forecasts_output(self, config):
        """Tests historical forecasts output type and values for all combinations of:

        - uni or multivariate `series`
        - different number of `series`, `0` represents a single `TimeSeries`,
          `1` a list of one `TimeSeries`, and so on.
        - different number of expected forecasts.
        """
        is_univariate, series_list_length, n_fc_expected = config

        model = NaiveDrift()
        horizon = 7
        ts_length = horizon + model.min_train_series_length + (n_fc_expected - 1)

        y = tg.constant_timeseries(value=1.0, length=ts_length)
        if not is_univariate:
            y = y.stack(y + 1.0)
        # remember `y` for expected output
        y_ref = y

        if series_list_length:
            y = [y] * series_list_length

        if not n_fc_expected:
            # cannot generate a single forecast
            with pytest.raises(ValueError) as err:
                _ = model.historical_forecasts(
                    series=y, forecast_horizon=horizon, last_points_only=True
                )
            assert str(err.value).startswith("Cannot build any dataset to train")
            return

        # last_points_only = True: gives a list with a single forecasts per series,
        # where each forecast contains only the last points of all possible historical
        # forecasts
        hfcs = model.historical_forecasts(
            series=y, forecast_horizon=horizon, last_points_only=True
        )
        if not series_list_length:
            # make output the same as if a list of `series` was used
            hfcs = [hfcs]

        n_series = len(y) if series_list_length else 1
        assert isinstance(hfcs, list) and len(hfcs) == n_series
        for hfc in hfcs:
            assert isinstance(hfc, TimeSeries) and len(hfc) == n_fc_expected
            np.testing.assert_array_almost_equal(
                hfc.values(), y_ref.values()[-n_fc_expected:]
            )

        # last_points_only = False: gives a list of lists, where each inner list
        # contains the forecasts (with the entire forecast horizon) of one series
        hfcs = model.historical_forecasts(
            series=y, forecast_horizon=horizon, last_points_only=False
        )
        if not series_list_length:
            # make output the same as if a list of `series` was used
            hfcs = [hfcs]

        assert isinstance(hfcs, list) and len(hfcs) == n_series
        for hfc_series in hfcs:  # list of forecasts per series
            assert isinstance(hfc_series, list) and len(hfc_series) == n_fc_expected
            for hfc in hfc_series:  # each individual forecast
                assert isinstance(hfc, TimeSeries) and len(hfc) == horizon
                np.testing.assert_array_almost_equal(
                    hfc.values(), y_ref.values()[-horizon:]
                )

    def test_hfc_too_short_input_for_training_with_multiple_samples(self):
        model = LinearRegressionModel(lags=3)
        chunk_lengths = model._target_window_lengths
        min_samples = model.min_train_samples
        assert min_samples == 2
        y = tg.constant_timeseries(
            value=1.0, length=sum(chunk_lengths) + min_samples - 1
        )

        # can generate exactly one forecast with minimum required input length
        out = model.historical_forecasts(series=y, retrain=True, overlap_end=True)
        assert len(out) == 1

        # cannot generate a single forecast if only one sample is available
        with pytest.raises(ValueError) as err:
            _ = model.historical_forecasts(
                series=y[:-1], retrain=True, overlap_end=True
            )
        assert str(err.value).startswith("Cannot build any dataset to train")

    def test_hfc_too_short_input_for_prediction(self):
        model = LinearRegressionModel(lags=3)
        y = tg.constant_timeseries(value=1.0, length=model.min_train_series_length)
        model.fit(y)

        # can generate exactly one forecast with minimum input length
        min_input_length = model._target_window_lengths[0]
        out = model.historical_forecasts(
            series=y[:min_input_length], retrain=False, overlap_end=True
        )
        assert len(out) == 1

        # cannot generate a single forecast
        with pytest.raises(ValueError) as err:
            _ = model.historical_forecasts(
                series=y[: min_input_length - 1], retrain=False, overlap_end=True
            )
        assert str(err.value).startswith("Cannot build any dataset for prediction")

    @pytest.mark.parametrize(
        "arima_args",
        [
            {},
            {
                "p": np.array([1, 2, 3, 4]),
                "q": (2, 3),
                "seasonal_order": ([1, 5], 1, (1, 2, 3), 6),
                "trend": [0, 0, 2, 1],
            },
        ],
    )
    def test_historical_forecasts_transferrable_future_cov_local_models(
        self, arima_args: dict
    ):
        model = ARIMA(**arima_args)
        assert model.min_train_series_length == 30
        series = tg.sine_timeseries(length=31)
        res = model.historical_forecasts(
            series, future_covariates=series, retrain=True, forecast_horizon=1
        )
        # ARIMA has a minimum train length of 30, with horizon=1, we expect one forecast at last point
        # (series has length 31)
        assert len(res) == 1
        assert series.end_time() == res.time_index[0]

        model.fit(series, future_covariates=series)
        res = model.historical_forecasts(
            series, future_covariates=series, retrain=False, forecast_horizon=1
        )
        # currently even though transferable local models would allow , the models currently still take the
        # min_train_length as input for historical forecast predictions (due to extreme_lags not differentiating
        # between fit and predict)
        # (series has length 31)
        assert len(res) == 1
        assert series.end_time() == res.time_index[0]

        # passing non-supported covariates
        with pytest.raises(ValueError) as msg:
            model.historical_forecasts(
                series,
                past_covariates=series,
                retrain=False,
            )
        assert str(msg.value).startswith(
            "Model prediction does not support `past_covariates`"
        )

    @pytest.mark.skipif(not PROPHET_AVAILABLE, reason="requires prophet")
    def test_historical_forecasts_future_cov_local_models(self):
        model = Prophet()
        series = tg.sine_timeseries(length=model.min_train_series_length + 1)
        res = model.historical_forecasts(
            series, future_covariates=series, retrain=True, forecast_horizon=1
        )
        # series is one longer than min train series length, we expect one forecast at last point with horizon = 1
        # (series has length 11)
        assert len(res) == 1
        assert series.end_time() == res.time_index[0]

        model.fit(series, future_covariates=series)
        with pytest.raises(ValueError) as msg:
            model.historical_forecasts(
                series, future_covariates=series, retrain=False, forecast_horizon=1
            )
        assert str(msg.value).startswith(
            "FutureCovariatesLocalForecastingModel does not support historical forecasting "
            "with `retrain` set to `False`"
        )

        # passing non-supported covariates
        with pytest.raises(ValueError) as msg:
            model.historical_forecasts(
                series,
                past_covariates=series,
                retrain=True,
            )
        assert str(msg.value).startswith(
            "Model cannot be fit/trained with `past_covariates`."
        )

    def test_historical_forecasts_local_models(self):
        model = NaiveSeasonal()
        assert model.min_train_series_length == 3
        series = tg.sine_timeseries(length=4)
        res = model.historical_forecasts(series, retrain=True, forecast_horizon=1)
        # NaiveSeasonal has a minimum train length of 3, with horizon=1, we expect one forecast at last point
        # (series has length 4)
        assert len(res) == 1
        assert series.end_time() == res.time_index[0]

        model.fit(series)
        with pytest.raises(ValueError) as msg:
            model.historical_forecasts(series, retrain=False, forecast_horizon=1)
        assert str(msg.value).startswith(
            "LocalForecastingModel does not support historical forecasting with `retrain` set to `False`"
        )

    def test_historical_forecasts_position_start(self):
        series = tg.sine_timeseries(length=10)

        model = LinearRegressionModel(lags=2)
        model.fit(series[:8])

        # negative index
        forecasts_neg = model.historical_forecasts(
            series=series, start=-2, start_format="position", retrain=False
        )
        assert len(forecasts_neg) == 2
        assert (series.time_index[-2:] == forecasts_neg.time_index).all()

        # positive index
        forecasts_pos = model.historical_forecasts(
            series=series, start=8, start_format="position", retrain=False
        )
        assert forecasts_pos == forecasts_neg

    def test_historical_forecasts_negative_rangeindex(self):
        series = TimeSeries.from_times_and_values(
            times=pd.RangeIndex(start=-5, stop=5, step=1), values=np.arange(10)
        )

        model = LinearRegressionModel(lags=2)
        model.fit(series[:8])

        # start as point
        forecasts = model.historical_forecasts(
            series=series, start=-2, start_format="value", retrain=False
        )
        assert len(forecasts) == 7
        assert (series.time_index[-7:] == forecasts.time_index).all()

        # start as index
        forecasts = model.historical_forecasts(
            series=series, start=-2, start_format="position", retrain=False
        )
        assert len(forecasts) == 2
        assert (series.time_index[-2:] == forecasts.time_index).all()

    @pytest.mark.parametrize("config", models_reg_no_cov_cls_kwargs)
    def test_historical_forecasts(self, config):
        """Tests historical forecasts with retraining for expected forecast lengths and times"""
        forecast_horizon = 8
        # if no fit and retrain=false, should fit at first iteration
        model_cls, kwargs, model_kwarg, bounds = config
        ocs = kwargs.get("output_chunk_shift", 0)
        model = model_cls(**kwargs, **model_kwarg)
        # set train length to be the minimum required training length
        # +1 as sklearn models require min 2 train samples
        train_length = bounds[0] + bounds[1] + 1
        assert train_length == model.min_train_series_length

        # set val length to be the minimum required validation length (one output window since hfc will take
        # input window from training set)
        val_length = bounds[1]
        assert val_length == model._target_window_lengths[1]

        if model.output_chunk_shift > 0:
            with pytest.raises(ValueError) as err:
                forecasts = model.historical_forecasts(
                    series=self.ts_pass_val,
                    forecast_horizon=forecast_horizon,
                    stride=1,
                    train_length=train_length,
                    retrain=True,
                    overlap_end=False,
                )
            assert str(err.value).startswith(
                "Cannot perform auto-regression `(n > output_chunk_length)`"
            )
            # continue the test without auto-regression if we are using shifts
            forecast_horizon = model.output_chunk_length

        # time index without train length
        forecasts_no_train_length = model.historical_forecasts(
            series=self.ts_pass_val,
            forecast_horizon=forecast_horizon,
            stride=1,
            train_length=None,
            val_length=0,
            retrain=True,
            overlap_end=False,
        )

        # time index with minimum train length
        forecasts = model.historical_forecasts(
            series=self.ts_pass_val,
            forecast_horizon=forecast_horizon,
            stride=1,
            train_length=train_length,
            val_length=0,
            retrain=True,
            overlap_end=False,
        )

        assert len(forecasts_no_train_length) == len(forecasts)
        theoretical_forecast_length = (
            self.ts_val_length
            - train_length  # because we train
            - forecast_horizon  # because we have overlap_end = False
            - ocs  # because we have output_chunk_shift
            + 1  # because we include the first element
        )
        assert len(forecasts) == theoretical_forecast_length, (
            f"Model {model_cls.__name__} does not return the right number of historical forecasts in the case "
            f"of retrain=True and overlap_end=False, and a time index of type DateTimeIndex. "
            f"Expected {theoretical_forecast_length}, got {len(forecasts)}"
        )
        assert forecasts.time_index.equals(
            self.ts_pass_val.time_index[-theoretical_forecast_length:]
        )

        # time index with only val length
        forecasts = model.historical_forecasts(
            series=self.ts_pass_val,
            forecast_horizon=forecast_horizon,
            stride=1,
            train_length=None,
            val_length=val_length,
            retrain=True,
            overlap_end=False,
        )

        theoretical_forecast_length_vl = theoretical_forecast_length - val_length
        assert len(forecasts) == theoretical_forecast_length_vl
        assert forecasts.time_index.equals(
            self.ts_pass_val.time_index[-theoretical_forecast_length_vl:]
        )

        # time index with minimum train and val length
        forecasts = model.historical_forecasts(
            series=self.ts_pass_val,
            forecast_horizon=forecast_horizon,
            stride=1,
            train_length=train_length,
            val_length=val_length,
            retrain=True,
            overlap_end=False,
        )

        assert len(forecasts) == theoretical_forecast_length_vl
        assert forecasts.time_index.equals(
            self.ts_pass_val.time_index[-theoretical_forecast_length_vl:]
        )

        # range index
        forecasts = model.historical_forecasts(
            series=self.ts_pass_val_range,
            forecast_horizon=forecast_horizon,
            train_length=train_length,
            stride=1,
            retrain=True,
            overlap_end=False,
        )

        assert len(forecasts) == theoretical_forecast_length, (
            f"Model {model_cls.__name__} does not return the right number of historical forecasts in the case "
            f"of retrain=True, overlap_end=False, and a time index of type RangeIndex."
            f"Expected {theoretical_forecast_length}, got {len(forecasts)}"
        )
        assert forecasts.time_index.equals(
            self.ts_pass_val_range.time_index[-theoretical_forecast_length:]
        )
        start_idx = self.ts_pass_val_range.get_index_at_point(forecasts.start_time())

        # stride 2
        forecasts = model.historical_forecasts(
            series=self.ts_pass_val_range,
            forecast_horizon=forecast_horizon,
            train_length=train_length,
            stride=2,
            retrain=True,
            overlap_end=False,
        )

        theoretical_forecast_length_s2 = int(
            np.floor(
                (
                    theoretical_forecast_length - 1
                )  # the first is always included, so we calculate a modulo on the rest
                / 2  # because of stride
                + 1  # and we add back the first
            )  # if odd number of elements, we keep the floor
        )

        assert len(forecasts) == theoretical_forecast_length_s2, (
            f"Model {model_cls.__name__} does not return the right number of historical forecasts in the case "
            f"of retrain=True and overlap_end=False and stride=2. "
            f"Expected {theoretical_forecast_length_s2}, got {len(forecasts)}"
        )
        assert forecasts.time_index.equals(
            self.ts_pass_val_range.time_index[start_idx::2]
        )

        # stride 3
        forecasts = model.historical_forecasts(
            series=self.ts_pass_val_range,
            forecast_horizon=forecast_horizon,
            train_length=train_length,
            stride=3,
            retrain=True,
            overlap_end=False,
        )

        theoretical_forecast_length_s3 = np.floor(
            (
                theoretical_forecast_length - 1
            )  # the first is always included, so we calculate a modulo on the rest
            / 3  # because of stride
            + 1  # and we add back the first
        )  # if odd number of elements, we keep the floor

        # Here to adapt if forecast_horizon or train_length change
        assert len(forecasts) == theoretical_forecast_length_s3, (
            f"Model {model_cls.__name__} does not return the right number of historical forecasts in the case "
            f"of retrain=True and overlap_end=False and stride=3. "
            f"Expected {theoretical_forecast_length_s3}, got {len(forecasts)}"
        )
        assert forecasts.time_index.equals(
            self.ts_pass_val_range.time_index[start_idx::3]
        )

        # last points only False
        forecasts = model.historical_forecasts(
            series=self.ts_pass_val_range,
            forecast_horizon=forecast_horizon,
            train_length=train_length,
            stride=1,
            retrain=True,
            overlap_end=False,
            last_points_only=False,
        )

        assert len(forecasts) == theoretical_forecast_length, (
            f"Model {model_cls} does not return the right number of historical forecasts in the case of "
            f"retrain=True and overlap_end=False, and last_points_only=False. "
            f"expected {theoretical_forecast_length}, got {len(forecasts)}"
        )

        assert len(forecasts[0]) == forecast_horizon, (
            f"Model {model_cls} does not return forecast_horizon points per historical forecast in the case of "
            f"retrain=True and overlap_end=False, and last_points_only=False"
        )
        last_points_times = np.array([fc.end_time() for fc in forecasts])
        np.testing.assert_equal(
            last_points_times,
            self.ts_pass_val_range.time_index[-theoretical_forecast_length:].values,
        )

        # last points only False and val_length
        forecasts = model.historical_forecasts(
            series=self.ts_pass_val_range,
            forecast_horizon=forecast_horizon,
            train_length=train_length,
            val_length=val_length,
            stride=1,
            retrain=True,
            overlap_end=False,
            last_points_only=False,
        )

        assert len(forecasts) == theoretical_forecast_length_vl
        assert len(forecasts[0]) == forecast_horizon
        last_points_times = np.array([fc.end_time() for fc in forecasts])
        np.testing.assert_equal(
            last_points_times,
            self.ts_pass_val_range.time_index[-theoretical_forecast_length_vl:].values,
        )

        if not model.supports_past_covariates:
            with pytest.raises(ValueError) as msg:
                model.historical_forecasts(
                    series=self.ts_pass_val_range,
                    past_covariates=self.ts_passengers,
                    retrain=True,
                )
            assert str(msg.value).startswith(
                "Model cannot be fit/trained with `past_covariates`."
            )

        if not model.supports_future_covariates:
            with pytest.raises(ValueError) as msg:
                model.historical_forecasts(
                    series=self.ts_pass_val_range,
                    future_covariates=self.ts_passengers,
                    last_points_only=False,
                )
            assert str(msg.value).startswith(
                "Model cannot be fit/trained with `future_covariates`."
            )

    def test_sanity_check_start(self):
        timeidx_ = tg.linear_timeseries(length=10)
        rangeidx_step1 = tg.linear_timeseries(start=0, length=10, freq=1)
        rangeidx_step2 = tg.linear_timeseries(start=0, length=10, freq=2)

        # invalid start float
        model = LinearRegressionModel(lags=1)
        with pytest.raises(ValueError) as msg:
            model.historical_forecasts(rangeidx_step1, start=1.1)
        assert str(msg.value).startswith(
            "if `start` is a float, must be between 0.0 and 1.0."
        )
        with pytest.raises(ValueError) as msg:
            model.historical_forecasts(rangeidx_step1, start=-0.1)
        assert str(msg.value).startswith(
            "if `start` is a float, must be between 0.0 and 1.0."
        )

        # invalid start type
        with pytest.raises(TypeError) as msg:
            model.historical_forecasts(rangeidx_step1, start=[0.1])
        assert str(msg.value).startswith(
            "`start` must be either `float`, `int`, `pd.Timestamp` or `None`."
        )

        # label_index (timestamp) with range index series
        model = LinearRegressionModel(lags=1)
        with pytest.raises(ValueError) as msg:
            model.historical_forecasts(
                rangeidx_step1, start=timeidx_.end_time() + timeidx_.freq
            )
        assert str(msg.value).startswith(
            "if `start` is a `pd.Timestamp`, all series must be indexed with a `pd.DatetimeIndex`"
        )

        # label_index (int), too large
        with pytest.raises(ValueError) as msg:
            model.historical_forecasts(timeidx_, start=11)
        assert str(msg.value).startswith("`start` position `11` is out of bounds")
        with pytest.raises(ValueError) as msg:
            model.historical_forecasts(
                rangeidx_step1, start=rangeidx_step1.end_time() + rangeidx_step1.freq
            )
        assert str(msg.value).startswith(
            "`start` time `10` is larger than the last index"
        )
        with pytest.raises(ValueError) as msg:
            model.historical_forecasts(
                rangeidx_step2, start=rangeidx_step2.end_time() + rangeidx_step2.freq
            )
        assert str(msg.value).startswith(
            "`start` time `20` is larger than the last index"
        )

        # label_index (timestamp) too high
        with pytest.raises(ValueError) as msg:
            model.historical_forecasts(
                timeidx_, start=timeidx_.end_time() + timeidx_.freq
            )
        assert str(msg.value).startswith(
            "`start` time `2000-01-11 00:00:00` is after the last timestamp `2000-01-10 00:00:00`"
        )

        # label_index (timestamp), before series start and stride does not allow to find valid start point in series
        with pytest.raises(ValueError) as msg:
            model.historical_forecasts(
                timeidx_,
                start=timeidx_.start_time() - timeidx_.freq,
                stride=len(timeidx_) + 1,
            )
        assert str(msg.value) == (
            "`start` time `1999-12-31 00:00:00` is smaller than the first time index `2000-01-01 00:00:00` "
            "for series at index: 0, and could not find a valid start point within the time index that lies a "
            "round-multiple of `stride=11` ahead of `start` (first inferred start is `2000-01-11 00:00:00`, "
            "but last time index is `2000-01-10 00:00:00`."
        )

        # label_index (timestamp), before trainable/predictable index and stride does not allow to find valid start
        # point in series
        with pytest.raises(ValueError) as msg:
            model.historical_forecasts(
                timeidx_, start=timeidx_.start_time(), stride=len(timeidx_)
            )
        assert str(msg.value) == (
            "`start` time `2000-01-01 00:00:00` is smaller than the first historical forecastable time index "
            "`2000-01-04 00:00:00` for series at index: 0, and could not find a valid start point within the "
            "historical forecastable time index that lies a round-multiple of `stride=10` ahead of `start` "
            "(first inferred start is `2000-01-11 00:00:00`, but last historical forecastable time index is "
            "`2000-01-10 00:00:00`."
        )

        # label_index (int), too low and stride does not allow to find valid start point in series
        with pytest.raises(ValueError) as msg:
            model.historical_forecasts(
                rangeidx_step1,
                start=rangeidx_step1.start_time() - rangeidx_step1.freq,
                stride=len(rangeidx_step1) + 1,
            )
        assert str(msg.value) == (
            "`start` time `-1` is smaller than the first time index `0` for series at index: 0, and could not "
            "find a valid start point within the time index that lies a round-multiple of `stride=11` ahead of "
            "`start` (first inferred start is `10`, but last time index is `9`."
        )

        # label_index (int), before trainable/predictable index and stride does not allow to find valid start
        # point in series
        with pytest.raises(ValueError) as msg:
            model.historical_forecasts(
                rangeidx_step1,
                start=rangeidx_step1.start_time(),
                stride=len(rangeidx_step1),
            )
        assert str(msg.value) == (
            "`start` time `0` is smaller than the first historical forecastable time index `3` for series at "
            "index: 0, and could not find a valid start point within the historical forecastable time index "
            "that lies a round-multiple of `stride=10` ahead of `start` (first inferred start is `10`, but last "
            "historical forecastable time index is `9`."
        )

        # positional_index with time index, predicting only the last position
        preds = model.historical_forecasts(timeidx_, start=9, start_format="position")
        assert len(preds) == 1
        assert preds.start_time() == timeidx_.time_index[9]

        # positional_index, predicting from the first position with retrain=True
        preds1 = model.historical_forecasts(
            timeidx_, start=-10, start_format="position"
        )
        # positional_index, before start of series gives same results
        preds2 = model.historical_forecasts(
            timeidx_, start=-11, start_format="position"
        )
        assert (
            len(preds1) == len(preds2) == len(timeidx_) - model.min_train_series_length
        )
        assert (
            preds1.start_time()
            == preds2.start_time()
            == timeidx_.time_index[model.min_train_series_length]
        )

        # positional_index, beyond boundaries
        with pytest.raises(ValueError) as msg:
            model.historical_forecasts(timeidx_, start=10, start_format="position")
        assert str(msg.value).startswith(
            "`start` position `10` is out of bounds for series of length 10"
        )

        # positional_index with range index, predicting only the last position
        preds = model.historical_forecasts(
            rangeidx_step2, start=9, start_format="position"
        )
        assert len(preds) == 1
        assert preds.start_time() == rangeidx_step2.time_index[9]

        # positional_index, predicting from the first position with retrain=True
        preds1 = model.historical_forecasts(
            rangeidx_step2, start=-10, start_format="position"
        )
        # positional_index, before start of series gives same results
        preds2 = model.historical_forecasts(
            rangeidx_step2, start=-11, start_format="position"
        )
        assert (
            len(preds1)
            == len(preds2)
            == len(rangeidx_step2) - model.min_train_series_length
        )
        assert (
            preds1.start_time()
            == preds2.start_time()
            == rangeidx_step2.time_index[model.min_train_series_length]
        )

        # positional_index, beyond boundaries
        with pytest.raises(ValueError) as msg:
            model.historical_forecasts(
                rangeidx_step2, start=10, start_format="position"
            )
        assert str(msg.value).startswith(
            "`start` position `10` is out of bounds for series of length 10"
        )

    @pytest.mark.parametrize(
        "config",
        list(
            itertools.product(
                [
                    (
                        "2000-01-01 00:00:00",  # start
                        1,  # stride
                        "2000-01-01 03:00:00",  # expected start
                        "h",  # freq
                    ),
                    ("2000-01-01 00:00:00", 2, "2000-01-01 04:00:00", "h"),
                    ("1999-01-01 00:00:00", 6, "2000-01-01 06:00:00", "h"),
                    ("2000-01-01 00:00:00", 2, "2000-01-01 08:00:00", "2h"),
                    # special case where start is not in the frequency -> start will be converted
                    # to "2000-01-01 00:00:00", and then it's adjusted to be within the historical fc index
                    ("1999-12-31 23:00:00", 2, "2000-01-01 08:00:00", "2h"),
                    # integer index
                    (0, 1, 3, 1),
                    (0, 2, 4, 1),
                    (-24, 6, 6, 1),
                    (0, 2, 8, 2),
                    # special case where start is not in the frequency -> start will be converted
                    # to 0, and then it's adjusted to be within the historical fc index
                    (-1, 2, 8, 2),
                ],
                ["value", "position"],  # start format
                [True, False],  # retrain
                [True, False] if TORCH_AVAILABLE else [False],  # use torch model
            )
        ),
    )
    def test_historical_forecasts_start_too_early(self, caplog, config):
        """If start is not within the trainable/forecastable index, it should start a round-multiple of `stride` ahead
        of `start`. Checks for:
        - correct warnings
        - datetime / integer index
        - different frequencies
        - different strides
        - start "value" and "position"
        - retrain / no-retrain (optimized and non-optimized)
        - torch and regression model
        """
        # the configuration is defined for `retrain = True` and `start_format = "value"`
        (
            (start, stride, start_expected, freq),
            start_format,
            retrain,
            use_torch_model,
        ) = config
        if isinstance(freq, str):
            start, start_expected = pd.Timestamp(start), pd.Timestamp(start_expected)
            start_series = pd.Timestamp("2000-01-01 00:00:00")
        else:
            start_series = 0

        series = tg.linear_timeseries(
            start=start_series,
            length=7,
            freq=freq,
        )
        # when hist fc `start` is not in the valid frequency range, it is converted to a time that is valid.
        # e.g. `start="1999-12-31 23:00:00:` with `freq="2h"` is converted to `"2000-01-01 00:00:00"`
        start_position = n_steps_between(end=start_series, start=start, freq=freq)
        start_time_expected = series.start_time() - start_position * series.freq

        if start_format == "position":
            start = -start_position
            if start < 0:
                # negative position is relative to the end of the series
                start -= len(series)
            start_format_msg = f"position `{start}` corresponding to time "
        else:
            start_format_msg = "time "

        if use_torch_model:
            kwargs = deepcopy(tfm_kwargs)
            kwargs["pl_trainer_kwargs"]["fast_dev_run"] = True
            # use ocl=2 to have same `min_train_length` as the regression model
            model = BlockRNNModel(
                input_chunk_length=1, output_chunk_length=2, n_epochs=1, **kwargs
            )
        else:
            model = LinearRegressionModel(lags=1)

        model.fit(series)
        # if the stride is shorter than the train series length, retrain=False can start earlier
        if not retrain and stride <= model.min_train_series_length:
            start_expected -= (
                model.min_train_series_length + model.extreme_lags[0]
            ) * series.freq

        # label index
        warning_expected = (
            f"`start` {start_format_msg}`{start_time_expected}` is before the first predictable/trainable historical "
            f"forecasting point for series at index: 0. Using the first historical forecasting point "
            f"`{start_expected}` that lies a round-multiple of `stride={stride}` ahead of `start`. To hide these "
            f"warnings, set `show_warnings=False`."
        )

        # check that warning is raised when too early
        enable_optimizations = [False] if retrain else [False, True]
        for enable_optimization in enable_optimizations:
            with caplog.at_level(logging.WARNING):
                pred = model.historical_forecasts(
                    series,
                    start=start,
                    stride=stride,
                    retrain=retrain,
                    start_format=start_format,
                    enable_optimization=enable_optimization,
                )
                assert warning_expected in caplog.text
                assert pred.start_time() == start_expected
        caplog.clear()
        # but no warning when start is at the right time
        warning_short = (
            f"Using the first historical forecasting point `{start_expected}` that lies a round-multiple "
            f"of `stride={stride}` ahead of `start`. To hide these warnings, set `show_warnings=False`."
        )
        with caplog.at_level(logging.WARNING):
            pred = model.historical_forecasts(
                series,
                start=start_expected,
                stride=stride,
                retrain=False,
                start_format="value",
                enable_optimization=True,
            )
            assert warning_short not in caplog.text
            assert pred.start_time() == start_expected

    @pytest.mark.parametrize("config", models_reg_no_cov_cls_kwargs)
    def test_regression_auto_start_multiple_no_cov(self, config):
        # minimum required train length (+1 since sklearn models require 2 samples)
        forecast_horizon = 10
        model_cls, kwargs, model_kwargs, bounds = config
        ocs = kwargs.get("output_chunk_shift", 0)
        train_length = bounds[0] + bounds[1] + 1
        model = model_cls(
            **kwargs,
            **model_kwargs,
        )
        model.fit(self.ts_pass_train)

        if model.output_chunk_shift > 0:
            with pytest.raises(ValueError) as err:
                forecasts = model.historical_forecasts(
                    series=[self.ts_pass_val, self.ts_pass_val],
                    forecast_horizon=forecast_horizon,
                    train_length=train_length,
                    stride=1,
                    retrain=True,
                    overlap_end=False,
                )
            assert str(err.value).startswith(
                "Cannot perform auto-regression `(n > output_chunk_length)`"
            )
            # continue the test without autogregression if we are using shifts
            forecast_horizon = model.output_chunk_length

        forecasts = model.historical_forecasts(
            series=[self.ts_pass_val, self.ts_pass_val],
            forecast_horizon=forecast_horizon,
            train_length=train_length,
            stride=1,
            retrain=True,
            overlap_end=False,
        )

        assert len(forecasts) == 2, (
            f"Model {model_cls} did not return a list of historical forecasts"
        )

        theoretical_forecast_length = (
            self.ts_val_length
            - train_length
            - forecast_horizon  # because we have overlap_end = False
            - ocs  # because of output_chunk_shift
            + 1  # because we include the first element
        )

        assert len(forecasts[0]) == len(forecasts[1]) == theoretical_forecast_length, (
            f"Model {model_cls.__name__} does not return the right number of historical forecasts in the case "
            f"of retrain=True and overlap_end=False, and a time index of type DateTimeIndex. "
            f"Expected {theoretical_forecast_length}, got {len(forecasts[0])} and {len(forecasts[1])}"
        )
        assert forecasts[0].time_index.equals(forecasts[1].time_index) and forecasts[
            0
        ].time_index.equals(self.ts_pass_val.time_index[-theoretical_forecast_length:])

    @pytest.mark.slow
    @pytest.mark.parametrize(
        "config",
        itertools.product(
            [ts_univariate, ts_multivariate],
            models_reg_no_cov_cls_kwargs + models_reg_cov_cls_kwargs,
            [True, False],
            [True, False],
            [1, 5],
        ),
    )
    def test_optimized_historical_forecasts_regression(self, config):
        ts, model_config, multi_models, overlap_end, forecast_horizon = config
        # slightly longer to not affect the last predictable timestamp
        ts_covs = self.ts_covs

        ts_copy = ts.copy()
        ts_covs_copy = ts_covs.copy()

        start = 14

        model_cls = LinearRegressionModel
        _, model_kwargs, _, _ = model_config
        # cover several covariates combinations and several regression models
        # ocl == forecast horizon
        model_kwargs_same = model_kwargs.copy()
        model_kwargs_same["output_chunk_length"] = forecast_horizon
        model_kwargs_same["multi_models"] = multi_models
        model_same = model_cls(**model_kwargs_same)
        model_same.fit(
            series=ts[:start],
            past_covariates=ts_covs if model_same.supports_past_covariates else None,
            future_covariates=(
                ts_covs if model_same.supports_future_covariates else None
            ),
        )
        # ocl >= forecast horizon
        model_kwargs_diff = model_kwargs.copy()
        model_kwargs_diff["output_chunk_length"] = 5
        model_kwargs_diff["multi_models"] = multi_models
        model_diff = model_cls(**model_kwargs_same)
        model_diff.fit(
            series=ts[:start],
            past_covariates=ts_covs if model_diff.supports_past_covariates else None,
            future_covariates=(
                ts_covs if model_diff.supports_future_covariates else None
            ),
        )
        # no parametrization to save time on model training at the cost of test granularity
        for model in [model_same, model_diff]:
            for last_points_only in [True, False]:
                for stride in [1, 2]:
                    hist_fct = model.historical_forecasts(
                        series=ts,
                        past_covariates=(
                            ts_covs if model.supports_past_covariates else None
                        ),
                        future_covariates=(
                            ts_covs if model.supports_future_covariates else None
                        ),
                        start=start,
                        retrain=False,
                        last_points_only=last_points_only,
                        stride=stride,
                        forecast_horizon=forecast_horizon,
                        overlap_end=overlap_end,
                        enable_optimization=False,
                    )

                    # manually packing the series in list to match expected inputs
                    opti_hist_fct = model._optimized_historical_forecasts(
                        series=ts,
                        past_covariates=(
                            ts_covs if model.supports_past_covariates else None
                        ),
                        future_covariates=(
                            ts_covs if model.supports_future_covariates else None
                        ),
                        start=start,
                        last_points_only=last_points_only,
                        stride=stride,
                        forecast_horizon=forecast_horizon,
                        overlap_end=overlap_end,
                    )

                    self.helper_compare_hf(hist_fct, opti_hist_fct)

        # check that historical forecasts did not mutate input series
        assert ts == ts_copy
        assert ts_covs == ts_covs_copy

    @pytest.mark.parametrize(
        "config",
        list(
            itertools.product(
                [False, True],  # use covariates
                [True, False],  # last points only
                [False, True],  # overlap end
                [1, 3],  # stride
                [
                    3,  # horizon < ocl
                    5,  # horizon == ocl
                ],
                [True, False],  # multi models
            )
        ),
    )
    def test_optimized_historical_forecasts_regression_with_encoders(self, config):
        np.random.seed(0)
        use_covs, last_points_only, overlap_end, stride, horizon, multi_models = config
        lags = 3
        ocl = 5
        len_val_series = 10 if multi_models else 10 + (ocl - 1)
        series_train, series_val = (
            self.ts_pass_train[:10],
            self.ts_pass_val[:len_val_series],
        )
        model = LinearRegressionModel(
            lags=lags,
            lags_past_covariates=2,
            lags_future_covariates=[2, 3],
            add_encoders={
                "cyclic": {"future": ["month"]},
                "datetime_attribute": {"past": ["dayofweek"]},
            },
            output_chunk_length=ocl,
            multi_models=multi_models,
        )
        if use_covs:
            pc = tg.gaussian_timeseries(
                start=series_train.start_time() - 2 * series_train.freq,
                end=series_val.end_time(),
                freq=series_train.freq,
            )
            fc = tg.gaussian_timeseries(
                start=series_train.start_time() + 3 * series_train.freq,
                end=series_val.end_time() + 4 * series_train.freq,
                freq=series_train.freq,
            )
        else:
            pc, fc = None, None

        model.fit(self.ts_pass_train, past_covariates=pc, future_covariates=fc)

        hist_fct = model.historical_forecasts(
            series=series_val,
            past_covariates=pc,
            future_covariates=fc,
            retrain=False,
            last_points_only=last_points_only,
            overlap_end=overlap_end,
            stride=stride,
            forecast_horizon=horizon,
            enable_optimization=False,
        )

        opti_hist_fct = model._optimized_historical_forecasts(
            series=series_val,
            past_covariates=pc,
            future_covariates=fc,
            last_points_only=last_points_only,
            overlap_end=overlap_end,
            stride=stride,
            forecast_horizon=horizon,
        )

        if not isinstance(hist_fct, list):
            hist_fct = [hist_fct]
            opti_hist_fct = [opti_hist_fct]

        if not last_points_only and overlap_end:
            n_pred_series_expected = 8
            n_pred_points_expected = horizon
            first_ts_expected = series_val.time_index[lags]
            last_ts_expected = series_val.end_time() + series_val.freq * horizon
        elif not last_points_only:  # overlap_end = False
            n_pred_series_expected = len(series_val) - lags - horizon + 1
            n_pred_points_expected = horizon
            first_ts_expected = series_val.time_index[lags]
            last_ts_expected = series_val.end_time()
        elif overlap_end:  # last_points_only = True
            n_pred_series_expected = 1
            n_pred_points_expected = 8
            first_ts_expected = (
                series_val.time_index[lags] + (horizon - 1) * series_val.freq
            )
            last_ts_expected = series_val.end_time() + series_val.freq * horizon
        else:  # last_points_only = True, overlap_end = False
            n_pred_series_expected = 1
            n_pred_points_expected = len(series_val) - lags - horizon + 1
            first_ts_expected = (
                series_val.time_index[lags] + (horizon - 1) * series_val.freq
            )
            last_ts_expected = series_val.end_time()

        if not multi_models:
            first_ts_expected += series_val.freq * (ocl - 1)
            if not overlap_end:
                if not last_points_only:
                    n_pred_series_expected -= ocl - 1
                else:
                    n_pred_points_expected -= ocl - 1

        # to make it simple in case of stride, we assume that non-optimized hist fc returns correct results
        if stride > 1:
            n_pred_series_expected = len(hist_fct)
            n_pred_points_expected = len(hist_fct[0])
            first_ts_expected = hist_fct[0].start_time()
            last_ts_expected = hist_fct[-1].end_time()

        # check length match between optimized and default hist fc
        assert len(opti_hist_fct) == n_pred_series_expected
        assert len(hist_fct) == len(opti_hist_fct)
        # check hist fc start
        assert opti_hist_fct[0].start_time() == first_ts_expected
        # check hist fc end
        assert opti_hist_fct[-1].end_time() == last_ts_expected
        for hfc, ohfc in zip(hist_fct, opti_hist_fct):
            assert len(ohfc) == n_pred_points_expected
            assert (hfc.time_index == ohfc.time_index).all()
            np.testing.assert_array_almost_equal(hfc.all_values(), ohfc.all_values())

    def test_optimized_historical_forecasts_regression_with_component_specific_lags(
        self,
    ):
        horizon = 1
        lags = 3
        len_val_series = 10
        series_train, series_val = (
            self.ts_pass_train[:10],
            self.ts_pass_val[:len_val_series],
        )
        model = LinearRegressionModel(
            lags=lags,
            lags_past_covariates={"default_lags": 2, "darts_enc_pc_dta_dayofweek": 1},
            lags_future_covariates=[2, 3],
            add_encoders={
                "cyclic": {"future": ["month"]},
                "datetime_attribute": {"past": ["dayofweek"]},
            },
        )
        model.fit(series_train)
        hist_fct = model.historical_forecasts(
            series=series_val,
            retrain=False,
            enable_optimization=False,
        )

        opti_hist_fct = model._optimized_historical_forecasts(series=series_val)

        if not isinstance(hist_fct, list):
            hist_fct = [hist_fct]
            opti_hist_fct = [opti_hist_fct]

        n_pred_series_expected = 1
        n_pred_points_expected = len(series_val) - lags - horizon + 1
        first_ts_expected = (
            series_val.time_index[lags] + (horizon - 1) * series_val.freq
        )
        last_ts_expected = series_val.end_time()

        # check length match between optimized and default hist fc
        assert len(opti_hist_fct) == n_pred_series_expected
        assert len(hist_fct) == len(opti_hist_fct)
        # check hist fc start
        assert opti_hist_fct[0].start_time() == first_ts_expected
        # check hist fc end
        assert opti_hist_fct[-1].end_time() == last_ts_expected
        for hfc, ohfc in zip(hist_fct, opti_hist_fct):
            assert len(ohfc) == n_pred_points_expected
            assert (hfc.time_index == ohfc.time_index).all()
            np.testing.assert_array_almost_equal(hfc.all_values(), ohfc.all_values())

    @pytest.mark.slow
    @pytest.mark.skipif(not TORCH_AVAILABLE, reason="requires torch")
    @pytest.mark.parametrize(
        "config",
        list(
            itertools.product(
                [False, True],  # use covariates
                [True, False],  # last points only
                [False, True],  # overlap end
                [1, 3],  # stride
                [
                    3,  # horizon < ocl
                    5,  # horizon == ocl
                    7,  # horizon > ocl -> autoregression
                ],
                [False, True],  # use integer indexed series
                [False, True],  # use multi-series
            )
        ),
    )
    def test_optimized_historical_forecasts_torch_with_encoders(self, config):
        (
            use_covs,
            last_points_only,
            overlap_end,
            stride,
            horizon,
            use_int_idx,
            use_multi_series,
        ) = config
        icl = 3
        ocl = 5
        len_val_series = 10
        series_train, series_val = (
            self.ts_pass_train[:10],
            self.ts_pass_val[:len_val_series],
        )
        if use_int_idx:
            series_train = TimeSeries.from_values(
                series_train.all_values(), columns=series_train.columns
            )
            series_val = TimeSeries.from_times_and_values(
                values=series_val.all_values(),
                times=pd.RangeIndex(
                    start=series_train.end_time() + series_train.freq,
                    stop=series_train.end_time()
                    + (len(series_val) + 1) * series_train.freq,
                    step=series_train.freq,
                ),
                columns=series_train.columns,
            )

        def f_encoder(idx):
            return idx.month if not use_int_idx else idx

        model = NLinearModel(
            input_chunk_length=icl,
            add_encoders={
                "custom": {"past": [f_encoder], "future": [f_encoder]},
            },
            output_chunk_length=ocl,
            n_epochs=1,
            **tfm_kwargs,
        )
        if use_covs:
            pc = tg.gaussian_timeseries(
                start=series_train.start_time(),
                end=series_val.end_time() + max(0, horizon - ocl) * series_train.freq,
                freq=series_train.freq,
            )
            fc = tg.gaussian_timeseries(
                start=series_train.start_time(),
                end=series_val.end_time() + max(ocl, horizon) * series_train.freq,
                freq=series_train.freq,
            )
        else:
            pc, fc = None, None

        model.fit(series_train, past_covariates=pc, future_covariates=fc)

        if use_multi_series:
            series_val = [
                series_val,
                (series_val + 10)
                .shift(1)
                .with_columns_renamed(series_val.columns, "test_col"),
            ]
            pc = [pc, pc.shift(1)] if pc is not None else None
            fc = [fc, fc.shift(1)] if fc is not None else None

        # check that historical forecasts did not mutate input series
        series_val_copy = series_val.copy()
        pc_copy = pc.copy() if pc is not None else None
        fc_copy = fc.copy() if fc is not None else None

        hist_fct = model.historical_forecasts(
            series=series_val,
            past_covariates=pc,
            future_covariates=fc,
            retrain=False,
            last_points_only=last_points_only,
            overlap_end=overlap_end,
            stride=stride,
            forecast_horizon=horizon,
            enable_optimization=False,
        )

        opti_hist_fct = model._optimized_historical_forecasts(
            series=series_val,
            past_covariates=pc,
            future_covariates=fc,
            last_points_only=last_points_only,
            overlap_end=overlap_end,
            stride=stride,
            forecast_horizon=horizon,
        )

        assert series_val == series_val_copy
        assert pc == pc_copy
        assert fc == fc_copy

        if not isinstance(series_val, list):
            series_val = [series_val]
            hist_fct = [hist_fct]
            opti_hist_fct = [opti_hist_fct]

        for series, hfc, ohfc in zip(series_val, hist_fct, opti_hist_fct):
            if not isinstance(hfc, list):
                hfc = [hfc]
                ohfc = [ohfc]

            if not last_points_only and overlap_end:
                n_pred_series_expected = 8
                n_pred_points_expected = horizon
                first_ts_expected = series.time_index[icl]
                last_ts_expected = series.end_time() + series.freq * horizon
            elif not last_points_only:  # overlap_end = False
                n_pred_series_expected = len(series) - icl - horizon + 1
                n_pred_points_expected = horizon
                first_ts_expected = series.time_index[icl]
                last_ts_expected = series.end_time()
            elif overlap_end:  # last_points_only = True
                n_pred_series_expected = 1
                n_pred_points_expected = 8
                first_ts_expected = series.time_index[icl] + (horizon - 1) * series.freq
                last_ts_expected = series.end_time() + series.freq * horizon
            else:  # last_points_only = True, overlap_end = False
                n_pred_series_expected = 1
                n_pred_points_expected = len(series) - icl - horizon + 1
                first_ts_expected = series.time_index[icl] + (horizon - 1) * series.freq
                last_ts_expected = series.end_time()

            # to make it simple in case of stride, we assume that non-optimized hist fc returns correct results
            if stride > 1:
                n_pred_series_expected = len(hfc)
                n_pred_points_expected = len(hfc[0])
                first_ts_expected = hfc[0].start_time()
                last_ts_expected = hfc[-1].end_time()

            # check length match between optimized and default hist fc
            assert len(ohfc) == n_pred_series_expected
            assert len(hfc) == len(ohfc)
            # check hist fc start
            assert ohfc[0].start_time() == first_ts_expected
            # check hist fc end
            assert ohfc[-1].end_time() == last_ts_expected
            for hfc_, ohfc_ in zip(hfc, ohfc):
                assert hfc_.columns.equals(series.columns)
                assert ohfc_.columns.equals(series.columns)
                assert len(ohfc_) == n_pred_points_expected
                assert (hfc_.time_index == ohfc_.time_index).all()
                np.testing.assert_array_almost_equal(
                    hfc_.all_values(), ohfc_.all_values()
                )

    def test_hist_fc_end_exact_with_covs(self):
        model = LinearRegressionModel(
            lags=2,
            lags_past_covariates=2,
            lags_future_covariates=(2, 1),
            output_chunk_length=2,
        )
        series = tg.sine_timeseries(length=10)
        model.fit(series, past_covariates=series, future_covariates=series)
        fc = model.historical_forecasts(
            series,
            past_covariates=series[:-2],
            future_covariates=series,
            forecast_horizon=2,
            stride=2,
            overlap_end=False,
            last_points_only=True,
            retrain=False,
        )
        assert len(fc) == 4
        assert fc.end_time() == series.end_time()

        fc = model.historical_forecasts(
            series,
            past_covariates=series[:-2],
            future_covariates=series,
            forecast_horizon=2,
            stride=2,
            overlap_end=False,
            last_points_only=False,
            retrain=False,
        )
        fc = concatenate(fc)
        assert len(fc) == 8
        assert fc.end_time() == series.end_time()

    @pytest.mark.parametrize("model_config", models_reg_cov_cls_kwargs)
    def test_regression_auto_start_multiple_with_cov_retrain(self, model_config):
        forecast_hrz = 10
        model_cls, kwargs, _, bounds = model_config
        model = model_cls(
            random_state=0,
            **kwargs,
        )

        forecasts_retrain = model.historical_forecasts(
            series=[self.ts_pass_val, self.ts_pass_val],
            past_covariates=(
                [
                    self.ts_past_cov_valid_same_start,
                    self.ts_past_cov_valid_same_start,
                ]
                if "lags_past_covariates" in kwargs
                else None
            ),
            future_covariates=(
                [
                    self.ts_past_cov_valid_same_start,
                    self.ts_past_cov_valid_same_start,
                ]
                if "lags_future_covariates" in kwargs
                else None
            ),
            last_points_only=True,
            forecast_horizon=forecast_hrz,
            stride=1,
            retrain=True,
            overlap_end=False,
        )

        assert len(forecasts_retrain) == 2, (
            f"Model {model_cls} did not return a list of historical forecasts"
        )

        (
            min_target_lag,
            max_target_lag,
            min_past_cov_lag,
            max_past_cov_lag,
            min_future_cov_lag,
            max_future_cov_lag,
            output_chunk_shift,
        ) = model.extreme_lags

        past_lag = min(
            min_target_lag if min_target_lag else 0,
            min_past_cov_lag if min_past_cov_lag else 0,
            (
                min_future_cov_lag
                if min_future_cov_lag is not None and min_future_cov_lag < 0
                else 0
            ),
        )

        future_lag = (
            max_future_cov_lag
            if max_future_cov_lag is not None and max_future_cov_lag > 0
            else 0
        )
        # length input - largest past lag - forecast horizon - max(largest future lag, output_chunk_length)
        theorical_retrain_forecast_length = len(self.ts_pass_val) - (
            -past_lag
            + forecast_hrz
            + max(future_lag + 1, kwargs.get("output_chunk_length", 1))
        )
        assert (
            len(forecasts_retrain[0])
            == len(forecasts_retrain[1])
            == theorical_retrain_forecast_length
        ), (
            f"Model {model_cls} does not return the right number of historical forecasts in the case of "
            f"retrain=True and overlap_end=False. "
            f"Expected {theorical_retrain_forecast_length}, got {len(forecasts_retrain[0])} "
            f"and {len(forecasts_retrain[1])}"
        )

        # with last_points_only=True: start is shifted by biggest past lag + training timestamps
        # (forecast horizon + output_chunk_length)
        expected_start = (
            self.ts_pass_val.start_time()
            + (-past_lag + forecast_hrz + kwargs.get("output_chunk_length", 1))
            * self.ts_pass_val.freq
        )
        assert forecasts_retrain[0].start_time() == expected_start

        # end is shifted back by the biggest future lag
        if model.output_chunk_length - 1 > future_lag:
            shift = 0
        else:
            shift = future_lag
        expected_end = self.ts_pass_val.end_time() - shift * self.ts_pass_val.freq
        assert forecasts_retrain[0].end_time() == expected_end

    @pytest.mark.parametrize("model_config", models_reg_cov_cls_kwargs)
    def test_regression_auto_start_multiple_with_cov_no_retrain(self, model_config):
        forecast_hrz = 10
        model_cls, kwargs, _, bounds = model_config
        model = model_cls(
            random_state=0,
            **kwargs,
        )

        model.fit(
            series=[self.ts_pass_val, self.ts_pass_val],
            past_covariates=(
                [
                    self.ts_past_cov_valid_same_start,
                    self.ts_past_cov_valid_same_start,
                ]
                if "lags_past_covariates" in kwargs
                else None
            ),
            future_covariates=(
                [
                    self.ts_past_cov_valid_same_start,
                    self.ts_past_cov_valid_same_start,
                ]
                if "lags_future_covariates" in kwargs
                else None
            ),
        )
        forecasts_no_retrain = model.historical_forecasts(
            series=[self.ts_pass_val, self.ts_pass_val],
            past_covariates=(
                [
                    self.ts_past_cov_valid_same_start,
                    self.ts_past_cov_valid_same_start,
                ]
                if "lags_past_covariates" in kwargs
                else None
            ),
            future_covariates=(
                [
                    self.ts_past_cov_valid_same_start,
                    self.ts_past_cov_valid_same_start,
                ]
                if "lags_future_covariates" in kwargs
                else None
            ),
            last_points_only=True,
            forecast_horizon=forecast_hrz,
            stride=1,
            retrain=False,
            overlap_end=False,
        )

        (
            min_target_lag,
            max_target_lag,
            min_past_cov_lag,
            max_past_cov_lag,
            min_future_cov_lag,
            max_future_cov_lag,
            output_chunk_shift,
        ) = model.extreme_lags

        past_lag = min(
            min_target_lag if min_target_lag else 0,
            min_past_cov_lag if min_past_cov_lag else 0,
            min_future_cov_lag if min_future_cov_lag else 0,
        )

        future_lag = (
            max_future_cov_lag
            if max_future_cov_lag is not None and max_future_cov_lag > 0
            else 0
        )

        # with last_points_only=True: start is shifted by the biggest past lag plus the forecast horizon
        expected_start = (
            self.ts_pass_val.start_time()
            + (-past_lag + forecast_hrz - 1) * self.ts_pass_val.freq
        )
        assert forecasts_no_retrain[0].start_time() == expected_start

        # end is shifted by the biggest future lag if future lag > output_chunk_length
        shift_back = future_lag if future_lag + 1 > model.output_chunk_length else 0
        expected_end = self.ts_pass_val.end_time() - shift_back * self.ts_pass_val.freq
        assert forecasts_no_retrain[0].end_time() == expected_end

    @pytest.mark.slow
    @pytest.mark.skipif(not TORCH_AVAILABLE, reason="requires torch")
    @pytest.mark.parametrize(
        "model_config,retrain",
        itertools.product(models_torch_cls_kwargs, [True, False]),
    )
    def test_torch_auto_start_multiple_no_cov(self, model_config, retrain):
        n_fcs = 3
        forecast_hrz = 10
        model_cls, kwargs, bounds, _ = model_config
        ocs = kwargs.get("output_chunk_shift", 0)
        model = model_cls(
            random_state=0,
            **kwargs,
        )

        # we expect first predicted point after `min_train_series_length`
        # model is expected to generate `n_fcs` historical forecasts with `n=forecast_hrz` and
        # `series` of length `length_series_history`
        length_series_history = (
            model.min_train_series_length + forecast_hrz + n_fcs + ocs - 1
        )
        series = self.ts_pass_train[:length_series_history]
        if not retrain:
            model.fit(series)

        # check historical forecasts for several time series,
        # retrain True and overlap_end False
        forecasts = model.historical_forecasts(
            series=[series] * 2,
            forecast_horizon=forecast_hrz,
            stride=1,
            retrain=retrain,
            overlap_end=False,
        )
        assert len(forecasts) == 2, (
            f"Model {model_cls} did not return a list of historical forecasts"
        )

        # with the required time spans we expect to get `n_fcs` forecasts
        if not retrain:
            # with retrain=False, we can start `output_chunk_length + min train samples` steps earlier
            add_fcs = model.extreme_lags[1] + model.min_train_samples
        else:
            add_fcs = 0
        assert len(forecasts[0]) == len(forecasts[1]) == n_fcs + add_fcs
        assert forecasts[0].end_time() == forecasts[1].end_time() == series.end_time()

        # check historical forecasts for several time series,
        # retrain True and overlap_end True
        forecasts = model.historical_forecasts(
            series=[series] * 2,
            forecast_horizon=forecast_hrz,
            stride=1,
            retrain=retrain,
            overlap_end=True,
        )

        assert len(forecasts) == 2, (
            f"Model {model_cls} did not return a list of historical forecasts"
        )
        # with overlap_end=True, we can generate additional `forecast_hrz`,
        # with output_chunk_shift, we can generate additional `ocs` forecasts,
        # with retrain=False, we can start `add_fcs` steps earlier
        # forecasts after the end of `series`
        assert (
            len(forecasts[0])
            == len(forecasts[1])
            == n_fcs + ocs + forecast_hrz + add_fcs
        )
        assert (
            forecasts[0].end_time()
            == forecasts[1].end_time()
            == series.end_time() + (forecast_hrz + ocs) * series.freq
        )

    @pytest.mark.slow
    @pytest.mark.skipif(not TORCH_AVAILABLE, reason="requires torch")
    @pytest.mark.parametrize(
        "model_config,retrain",
        itertools.product(models_torch_cls_kwargs, [True, False]),
    )
    def test_torch_auto_start_with_past_cov(self, model_config, retrain):
        n_fcs = 3
        forecast_hrz = 10
        # past covariates only
        model_cls, kwargs, bounds, cov_type = model_config
        ocs = kwargs.get("output_chunk_shift", 0)

        model = model_cls(
            random_state=0,
            **kwargs,
        )

        if not model.supports_past_covariates:
            with pytest.raises(ValueError) as err:
                model.fit(
                    series=self.ts_pass_train, past_covariates=self.ts_past_cov_train
                )
            assert str(err.value).startswith(
                "The model does not support `past_covariates`."
            )
            return

        # we expect first predicted point after `min_train_series_length`
        # model is expected to generate `n_fcs` historical forecasts with `n=forecast_hrz`,
        # `series` of length `length_series_history`, and covariates that cover the required time range
        length_series_history = (
            model.min_train_series_length + forecast_hrz + n_fcs + ocs - 1
        )
        series = self.ts_pass_train[:length_series_history]

        # for historical forecasts, minimum required past covariates should end
        # `forecast_hrz + ocs` before the end of `series`
        pc = series[: -(forecast_hrz + ocs)]

        if not retrain:
            model.fit(series, past_covariates=pc)

        # same start, overlap_end=False
        forecasts = model.historical_forecasts(
            series=[series] * 2,
            past_covariates=[pc] * 2,
            forecast_horizon=forecast_hrz,
            stride=1,
            retrain=retrain,
            overlap_end=False,
        )
        assert len(forecasts) == 2, (
            f"Model {model_cls} did not return a list of historical forecasts"
        )

        # with the required time spans we expect to get `n_fcs` forecasts
        if not retrain:
            # with retrain=False, we can start `output_chunk_length + min train samples` steps earlier
            add_fcs = model.extreme_lags[1] + model.min_train_samples
        else:
            add_fcs = 0
        assert len(forecasts[0]) == len(forecasts[1]) == n_fcs + add_fcs
        assert forecasts[0].end_time() == forecasts[1].end_time() == series.end_time()

        # check the same for `overlap_end=True`
        forecasts = model.historical_forecasts(
            series=[series] * 2,
            past_covariates=[pc] * 2,
            forecast_horizon=forecast_hrz,
            stride=1,
            retrain=retrain,
            overlap_end=True,
        )
        assert len(forecasts[0]) == len(forecasts[1]) == n_fcs + add_fcs
        assert forecasts[0].end_time() == forecasts[1].end_time() == series.end_time()

        # same time index, `overlap_end=True`
        forecasts = model.historical_forecasts(
            series=[series] * 2,
            past_covariates=[series] * 2,
            forecast_horizon=forecast_hrz,
            stride=1,
            retrain=retrain,
            overlap_end=True,
        )
        assert len(forecasts) == 2, (
            f"Model {model_cls} did not return a list of historical forecasts"
        )
        # with overlap_end=True, we can generate additional `forecast_hrz`,
        # with output_chunk_shift, we can generate additional `ocs` forecasts,
        # with retrain=False, we can start `add_fcs` steps earlier
        # forecasts after the end of `series`
        assert (
            len(forecasts[0])
            == len(forecasts[1])
            == n_fcs + forecast_hrz + ocs + add_fcs
        )
        assert (
            forecasts[0].end_time()
            == forecasts[1].end_time()
            == series.end_time() + (forecast_hrz + ocs) * series.freq
        )

        # `pc_longer` has more than required length
        pc_longer = pc.prepend_values([0.0]).append_values([0.0])
        # `pc_before` starts before and has required times
        pc_longer_start = pc.prepend_values([0.0])
        # `pc_after` has required length but starts one step after `pc`
        pc_start_after = pc[1:].append_values([0.0])
        # `pc_end_before` has required length but end one step before `pc`
        pc_end_before = pc[:-1].prepend_values([0.0])

        # checks for long enough and shorter covariates
        forecasts = model.historical_forecasts(
            series=[series] * 4,
            past_covariates=[
                pc_longer,
                pc_longer_start,
                pc_start_after,
                pc_end_before,
            ],
            forecast_horizon=forecast_hrz,
            stride=1,
            retrain=retrain,
            overlap_end=False,
        )

        # for long enough past covariates (but too short for overlapping after the end), we expect `n_fcs` forecast
        assert len(forecasts[0]) == len(forecasts[1]) == n_fcs + add_fcs
        # `pc_start_after` and `pc_end_before` are one step too short for all `n_fcs`
        assert len(forecasts[2]) == len(forecasts[3]) == n_fcs + add_fcs - 1
        assert all([fc.end_time() == series.end_time() for fc in forecasts[:3]])
        assert forecasts[3].end_time() == series.end_time() - series.freq

    @pytest.mark.slow
    @pytest.mark.skipif(not TORCH_AVAILABLE, reason="requires torch")
    @pytest.mark.parametrize(
        "model_config,retrain",
        itertools.product(models_torch_cls_kwargs, [True, False]),
    )
    def test_torch_auto_start_with_future_cov(self, model_config, retrain):
        n_fcs = 3
        forecast_hrz = 10
        # future covariates only
        model_cls, kwargs, bounds, cov_type = model_config
        ocs = kwargs.get("output_chunk_shift", 0)

        model = model_cls(
            random_state=0,
            **kwargs,
        )
        if not model.supports_future_covariates:
            with pytest.raises(ValueError) as err:
                model.fit(
                    series=self.ts_pass_train, future_covariates=self.ts_fut_cov_train
                )
            assert str(err.value).startswith(
                "The model does not support `future_covariates`."
            )
            return

        # we expect first predicted point after `min_train_series_length`
        # model is expected to generate `n_fcs` historical forecasts with `n=forecast_hrz`,
        # `series` of length `length_series_history`, and covariates that cover the required time range
        length_series_history = (
            model.min_train_series_length + forecast_hrz + n_fcs + ocs - 1
        )
        series = self.ts_pass_train[:length_series_history]

        # to generate `n_fcs` historical forecasts, and since `forecast_horizon < output_chunk_length`,
        # we need additional `output_chunk_length - horizon` future covariates steps
        add_n = max(model.extreme_lags[1] - ocs + 1 - forecast_hrz, 0)
        fc = series.append_values([0.0] * add_n) if add_n else series

        if not retrain:
            model.fit(series, future_covariates=fc)

        # same start, overlap_end=False
        forecasts = model.historical_forecasts(
            series=[series] * 2,
            future_covariates=[fc] * 2,
            forecast_horizon=forecast_hrz,
            stride=1,
            retrain=retrain,
            overlap_end=False,
        )
        assert len(forecasts) == 2, (
            f"Model {model_cls} did not return a list of historical forecasts"
        )

        # with the required time spans we expect to get `n_fcs` forecasts
        if not retrain:
            # with retrain=False, we can start `output_chunk_length + min train samples` steps earlier
            add_fcs = model.extreme_lags[1] + model.min_train_samples
        else:
            add_fcs = 0
        assert len(forecasts[0]) == len(forecasts[1]) == n_fcs + add_fcs
        assert forecasts[0].end_time() == forecasts[1].end_time() == series.end_time()

        # check the same for `overlap_end=True`
        forecasts = model.historical_forecasts(
            series=[series] * 2,
            future_covariates=[fc] * 2,
            forecast_horizon=forecast_hrz,
            stride=1,
            retrain=retrain,
            overlap_end=True,
        )
        assert len(forecasts[0]) == len(forecasts[1]) == n_fcs + add_fcs
        assert forecasts[0].end_time() == forecasts[1].end_time() == series.end_time()

        # `overlap_end=True`, with long enough future covariates
        if not isinstance(model, RNNModel):
            add_n = model.output_chunk_length
        else:
            # RNNModel is a special case with always `output_chunk_length=1`
            add_n = forecast_hrz
        fc_long = fc.append_values([0.0] * add_n)
        forecasts = model.historical_forecasts(
            series=[series] * 2,
            future_covariates=[fc_long] * 2,
            forecast_horizon=forecast_hrz,
            stride=1,
            retrain=retrain,
            overlap_end=True,
        )
        assert len(forecasts) == 2, (
            f"Model {model_cls} did not return a list of historical forecasts"
        )
        # with overlap_end=True, we can generate additional `forecast_hrz`
        # with retrain=False, we can start `add_fcs` steps earlier
        # forecasts after the end of `series`
        assert (
            len(forecasts[0])
            == len(forecasts[1])
            == n_fcs + forecast_hrz + ocs + add_fcs
        )
        assert (
            forecasts[0].end_time()
            == forecasts[1].end_time()
            == series.end_time() + (forecast_hrz + ocs) * series.freq
        )

        # `fc_longer` has more than required length
        fc_longer = fc.prepend_values([0.0]).append_values([0.0])
        # `fc_before` starts before and has required times
        fc_longer_start = fc.prepend_values([0.0])
        # `fc_after` has required length but starts one step after `fc`
        fc_start_after = fc[1:].append_values([0.0])
        # `fc_end_before` has required length but end one step before `fc`
        fc_end_before = fc[:-1].prepend_values([0.0])

        # checks for long enough and shorter covariates
        forecasts = model.historical_forecasts(
            series=[series] * 4,
            future_covariates=[
                fc_longer,
                fc_longer_start,
                fc_start_after,
                fc_end_before,
            ],
            forecast_horizon=forecast_hrz,
            stride=1,
            retrain=retrain,
            overlap_end=False,
        )

        # for long enough future covariates (but too short for overlapping after the end), we expect `n_fcs` forecast
        assert len(forecasts[0]) == len(forecasts[1]) == n_fcs + add_fcs
        # `fc_start_after` and `fc_end_before` are one step too short for all `n_fcs`
        assert len(forecasts[2]) == len(forecasts[3]) == n_fcs + add_fcs - 1
        assert all([fc.end_time() == series.end_time() for fc in forecasts[:3]])
        assert forecasts[3].end_time() == series.end_time() - series.freq

    @pytest.mark.slow
    @pytest.mark.skipif(not TORCH_AVAILABLE, reason="requires torch")
    @pytest.mark.parametrize(
        "model_config,retrain",
        itertools.product(models_torch_cls_kwargs, [True, False]),
    )
    def test_torch_auto_start_with_past_and_future_cov(self, model_config, retrain):
        n_fcs = 3
        forecast_hrz = 10
        # past and future covariates
        model_cls, kwargs, bounds, cov_type = model_config
        ocs = kwargs.get("output_chunk_shift", 0)

        model = model_cls(
            random_state=0,
            **kwargs,
        )
        if not (model.supports_past_covariates and model.supports_future_covariates):
            with pytest.raises(ValueError) as err:
                model.fit(
                    self.ts_pass_train,
                    past_covariates=self.ts_past_cov_train,
                    future_covariates=self.ts_fut_cov_train,
                )
            invalid_covs = []
            if not model.supports_past_covariates:
                invalid_covs.append("`past_covariates`")
            if not model.supports_future_covariates:
                invalid_covs.append("`future_covariates`")
            assert str(err.value).startswith(
                f"The model does not support {', '.join(invalid_covs)}"
            )
            return

        # we expect first predicted point after `min_train_series_length`
        # model is expected to generate `n_fcs` historical forecasts with `n=forecast_hrz`,
        # `series` of length `length_series_history`, and covariates that cover the required time range
        length_series_history = (
            model.min_train_series_length + forecast_hrz + n_fcs + ocs - 1
        )
        series = self.ts_pass_train[:length_series_history]

        # for historical forecasts, minimum required past covariates should end
        # `forecast_hrz` before the end of `series`
        pc = series[: -(forecast_hrz + ocs)]

        # to generate `n_fcs` historical forecasts, and since `forecast_horizon > output_chunk_length`,
        # we need additional `output_chunk_length - horizon` future covariates steps
        add_n = max(model.extreme_lags[1] - ocs + 1 - forecast_hrz, 0)
        fc = series.append_values([0.0] * add_n) if add_n else series

        if not retrain:
            model.fit(series, past_covariates=pc, future_covariates=fc)

        # same start, overlap_end=False
        forecasts = model.historical_forecasts(
            series=[series] * 2,
            past_covariates=[pc] * 2,
            future_covariates=[fc] * 2,
            forecast_horizon=forecast_hrz,
            stride=1,
            retrain=retrain,
            overlap_end=False,
        )
        assert len(forecasts) == 2, (
            f"Model {model_cls} did not return a list of historical forecasts"
        )

        # with the required time spans we expect to get `n_fcs` forecasts
        if not retrain:
            # with retrain=False, we can start `output_chunk_length + min train samples` steps earlier
            add_fcs = model.extreme_lags[1] + model.min_train_samples
        else:
            add_fcs = 0
        assert len(forecasts[0]) == len(forecasts[1]) == n_fcs + add_fcs
        assert forecasts[0].end_time() == forecasts[1].end_time() == series.end_time()

        # check the same for `overlap_end=True`
        forecasts = model.historical_forecasts(
            series=[series] * 2,
            past_covariates=[pc] * 2,
            future_covariates=[fc] * 2,
            forecast_horizon=forecast_hrz,
            stride=1,
            retrain=retrain,
            overlap_end=True,
        )
        assert len(forecasts[0]) == len(forecasts[1]) == n_fcs + add_fcs
        assert forecasts[0].end_time() == forecasts[1].end_time() == series.end_time()

        # `overlap_end=True`, with long enough past and future covariates
        if not isinstance(model, RNNModel):
            add_n = model.output_chunk_length
        else:
            # RNNModel is a special case with always `output_chunk_length=1`
            add_n = forecast_hrz
        fc_long = fc.append_values([0.0] * add_n)
        forecasts = model.historical_forecasts(
            series=[series] * 2,
            past_covariates=[series] * 2,
            future_covariates=[fc_long] * 2,
            forecast_horizon=forecast_hrz,
            stride=1,
            retrain=retrain,
            overlap_end=True,
        )
        assert len(forecasts) == 2, (
            f"Model {model_cls} did not return a list of historical forecasts"
        )
        # with overlap_end=True, we can generate additional `forecast_hrz`
        # with retrain=False, we can start `add_fcs` steps earlier
        # forecasts after the end of `series`
        assert (
            len(forecasts[0])
            == len(forecasts[1])
            == n_fcs + forecast_hrz + ocs + add_fcs
        )
        assert (
            forecasts[0].end_time()
            == forecasts[1].end_time()
            == series.end_time() + (forecast_hrz + ocs) * series.freq
        )

        # `pc_longer` has more than required length
        pc_longer = pc.prepend_values([0.0]).append_values([0.0])
        # `pc_before` starts before and has required times
        pc_longer_start = pc.prepend_values([0.0])
        # `pc_after` has required length but starts one step after `pc`
        pc_start_after = pc[1:].append_values([0.0])
        # `pc_end_before` has required length but end one step before `pc`
        pc_end_before = pc[:-1].prepend_values([0.0])

        # `fc_longer` has more than required length
        fc_longer = fc.prepend_values([0.0]).append_values([0.0])
        # `fc_before` starts before and has required times
        fc_longer_start = fc.prepend_values([0.0])
        # `fc_after` has required length but starts one step after `fc`
        fc_start_after = fc[1:].append_values([0.0])
        # `fc_end_before` has required length but end one step before `fc`
        fc_end_before = fc[:-1].prepend_values([0.0])

        # checks for long enough and shorter covariates
        forecasts = model.historical_forecasts(
            series=[series] * 4,
            past_covariates=[
                pc_longer,
                pc_longer_start,
                pc_start_after,
                pc_end_before,
            ],
            future_covariates=[
                fc_longer,
                fc_longer_start,
                fc_start_after,
                fc_end_before,
            ],
            forecast_horizon=forecast_hrz,
            stride=1,
            retrain=retrain,
            overlap_end=False,
        )

        # for long enough future covariates (but too short for overlapping after the end), we expect `n_fcs` forecast
        assert len(forecasts[0]) == len(forecasts[1]) == n_fcs + add_fcs
        # `*_start_after` and `*_end_bore` are one step too short for all `n_fcs`
        assert len(forecasts[2]) == len(forecasts[3]) == n_fcs + add_fcs - 1
        assert all([fc.end_time() == series.end_time() for fc in forecasts[:3]])
        assert forecasts[3].end_time() == series.end_time() - series.freq

    def test_retrain(self):
        """test historical_forecasts for an untrained model with different retrain values."""

        def helper_hist_forecasts(retrain_val, start):
            model = LinearRegressionModel(lags=4, output_chunk_length=4)
            return model.historical_forecasts(
                self.ts_passengers, start=start, retrain=retrain_val, verbose=False
            )

        def retrain_f_invalid(
            counter, pred_time, train_series, past_covariates, future_covariates
        ):
            return False

        def retrain_f_missing_arg(
            counter, train_series, past_covariates, future_covariates
        ):
            if len(train_series) % 2 == 0:
                return True
            else:
                return False

        def retrain_f_invalid_ouput_int(
            counter, pred_time, train_series, past_covariates, future_covariates
        ):
            return 1

        def retrain_f_invalid_ouput_str(
            counter, pred_time, train_series, past_covariates, future_covariates
        ):
            return "True"

        def retrain_f_valid(
            counter, pred_time, train_series, past_covariates, future_covariates
        ):
            # only retrain once in first iteration
            if pred_time == pd.Timestamp("1959-09-01 00:00:00"):
                return True
            else:
                return False

        def retrain_f_delayed_true(
            counter, pred_time, train_series, past_covariates, future_covariates
        ):
            if counter > 1:
                return True
            else:
                return False

        # test callable
        helper_hist_forecasts(retrain_f_valid, 0.9)
        # missing the `pred_time` positional argument
        expected_msg = "the Callable `retrain` must have a signature/arguments matching the following positional"
        with pytest.raises(ValueError) as error_msg:
            helper_hist_forecasts(retrain_f_missing_arg, 0.9)
        assert str(error_msg.value).startswith(expected_msg)
        # returning a non-bool value (int)
        expected_msg = "Return value of `retrain` must be bool, received <class 'int'>"
        with pytest.raises(ValueError) as error_msg:
            helper_hist_forecasts(retrain_f_invalid_ouput_int, 0.9)
        assert str(error_msg.value).startswith(expected_msg)
        # returning a non-bool value (str)
        expected_msg = "Return value of `retrain` must be bool, received <class 'str'>"
        with pytest.raises(ValueError) as error_msg:
            helper_hist_forecasts(retrain_f_invalid_ouput_str, 0.9)
        assert str(error_msg.value).startswith(expected_msg)
        # predict fails but model could have been trained before the predict round
        expected_msg = "`retrain` is `False` in the first train iteration at prediction point (in time)"
        with pytest.raises(ValueError) as error_msg:
            helper_hist_forecasts(retrain_f_delayed_true, 0.9)
        assert str(error_msg.value).startswith(expected_msg)
        # always returns False, treated slightly different than `retrain=False` and `retrain=0`
        with pytest.raises(ValueError) as error_msg:
            helper_hist_forecasts(retrain_f_invalid, 0.9)
        assert str(error_msg.value).startswith(expected_msg)

        # test int
        helper_hist_forecasts(10, 0.9)
        expected_msg = "Model has not been fit yet."
        # `retrain=0` with not-trained model, encountering directly a predictable time index
        with pytest.raises(ValueError) as error_msg:
            helper_hist_forecasts(0, 0.9)
        assert str(error_msg.value).startswith(expected_msg), str(error_msg.value)

        # test bool
        helper_hist_forecasts(True, 0.9)
        # `retrain=False` with not-trained model, encountering directly a predictable time index
        expected_msg = "The model has not been fitted yet, and `retrain` is ``False``."
        with pytest.raises(ValueError) as error_msg:
            helper_hist_forecasts(False, 0.9)
        assert str(error_msg.value).startswith(expected_msg)

        expected_start = pd.Timestamp("1949-10-01 00:00:00")
        # start before first trainable time index should still work
        res = helper_hist_forecasts(True, pd.Timestamp("1949-09-01 00:00:00"))
        assert res.time_index[0] == expected_start
        # start at first trainable time index should still work
        res = helper_hist_forecasts(True, expected_start)
        assert res.time_index[0] == expected_start
        # start at last trainable time index should still work
        expected_end = pd.Timestamp("1960-12-01 00:00:00")
        res = helper_hist_forecasts(True, expected_end)
        assert res.time_index[0] == expected_end

    @pytest.mark.parametrize("model_type", ["regression", "torch"])
    def test_predict_likelihood_parameters(self, model_type):
        """standard checks that historical forecasts work with direct likelihood parameter predictions
        with regression and torch models."""

        model = self.create_model(1, False, model_type=model_type)
        # skip torch models if not installed
        if model is None:
            return
        # model doesn't use likelihood
        with pytest.raises(ValueError):
            model.historical_forecasts(
                self.ts_pass_train,
                predict_likelihood_parameters=True,
            )

        model = self.create_model(1, model_type=model_type)
        # forecast_horizon > output_chunk_length doesn't work
        with pytest.raises(ValueError):
            model.historical_forecasts(
                self.ts_pass_train,
                predict_likelihood_parameters=True,
                forecast_horizon=2,
            )

        model = self.create_model(1, model_type=model_type)
        # num_samples != 1 doesn't work
        with pytest.raises(ValueError):
            model.historical_forecasts(
                self.ts_pass_train,
                predict_likelihood_parameters=True,
                forecast_horizon=1,
                num_samples=2,
            )

        n = 3
        target_name = self.ts_pass_train.components[0]
        qs_expected = ["q0.050", "q0.400", "q0.500", "q0.600", "q0.950"]
        qs_expected = pd.Index([target_name + "_" + q for q in qs_expected])
        # check that it works with retrain
        model = self.create_model(1, model_type=model_type)
        hist_fc = model.historical_forecasts(
            self.ts_pass_train,
            predict_likelihood_parameters=True,
            forecast_horizon=1,
            num_samples=1,
            start=len(self.ts_pass_train) - n,  # predict on last 10 steps
            retrain=True,
        )
        assert hist_fc.components.equals(qs_expected)
        assert len(hist_fc) == n

        # check for equal results between predict and hist fc without retraining
        model = self.create_model(1, model_type=model_type)
        model.fit(series=self.ts_pass_train[:-n])
        hist_fc = model.historical_forecasts(
            self.ts_pass_train,
            predict_likelihood_parameters=True,
            forecast_horizon=1,
            num_samples=1,
            start=len(self.ts_pass_train) - n,  # predict on last 10 steps
            retrain=False,
        )
        assert hist_fc.components.equals(qs_expected)
        assert len(hist_fc) == n

        preds = []
        for n_i in range(n):
            preds.append(
                model.predict(
                    n=1,
                    series=self.ts_pass_train[: -(n - n_i)],
                    predict_likelihood_parameters=True,
                )
            )
        preds = darts.concatenate(preds)
        np.testing.assert_array_almost_equal(
            preds.all_values(copy=False), hist_fc.all_values(copy=False)
        )

        # check equal results between predict and hist fc with higher output_chunk_length and horizon,
        # and last_points_only=False
        model = self.create_model(2, model_type=model_type)
        # we take one more training step so that model trained on ocl=1 has the same training samples
        # as model above
        model.fit(series=self.ts_pass_train[: -(n - 1)])
        hist_fc = model.historical_forecasts(
            self.ts_pass_train,
            predict_likelihood_parameters=True,
            forecast_horizon=2,
            num_samples=1,
            start=len(self.ts_pass_train) - n,  # predict on last 10 steps
            retrain=False,
            last_points_only=False,
            overlap_end=True,
        )
        # because of overlap_end, we get an additional prediction
        # generate the same predictions manually
        preds = []
        for n_i in range(n + 1):
            right = -(n - n_i) if n_i < 3 else len(self.ts_pass_train)
            preds.append(
                model.predict(
                    n=2,
                    series=self.ts_pass_train[:right],
                    predict_likelihood_parameters=True,
                )
            )
        for p, hfc in zip(preds, hist_fc):
            assert p.columns.equals(hfc.columns)
            assert p.time_index.equals(hfc.time_index)
            np.testing.assert_array_almost_equal(
                p.all_values(copy=False), hfc.all_values(copy=False)
            )
            assert len(hist_fc) == n + 1

    @pytest.mark.parametrize(
        "config",
        product(
            [False, True],  # last_points_only
            [True, False],  # multi_models
            [1, 2, 3],  # horizon
        ),
    )
    def test_probabilistic_optimized_hist_fc_regression(self, config):
        """Tests optimized probabilistic historical forecasts for regression models."""
        np.random.seed(42)
        lpo, multi_models, n = config
        ocl = 2
        q = [0.05, 0.50, 0.95]

        y = tg.linear_timeseries(length=20)
        y = y.stack(y + 1.0)
        y = [y, y]

        icl = 3
        model = LinearRegressionModel(
            lags=icl,
            output_chunk_length=ocl,
            likelihood="quantile",
            quantiles=q,
            multi_models=multi_models,
        )
        model.fit(y)
        # probabilistic forecasts non-optimized
        hfcs_no_opt = model.historical_forecasts(
            series=y,
            forecast_horizon=n,
            last_points_only=lpo,
            retrain=False,
            enable_optimization=False,
            num_samples=1000,
            stride=n,
        )
        # probabilistic forecasts optimized
        hfcs_opt = model.historical_forecasts(
            series=y,
            forecast_horizon=n,
            last_points_only=lpo,
            retrain=False,
            enable_optimization=True,
            num_samples=1000,
            stride=n,
        )
        if n <= ocl:
            # quantile forecasts optimized
            hfcs_opt_q = model.historical_forecasts(
                series=y,
                forecast_horizon=n,
                last_points_only=lpo,
                retrain=False,
                enable_optimization=True,
                predict_likelihood_parameters=True,
                stride=n,
            )
            if lpo:
                q_med = hfcs_opt_q[0].components[1::3].tolist()
            else:
                q_med = hfcs_opt_q[0][0].components[1::3].tolist()
                hfcs_opt_q = (
                    [concatenate(hfc) for hfc in hfcs_opt_q]
                    if hfcs_opt_q is not None
                    else hfcs_opt_q
                )
            hfcs_opt_q = (
                [hfc[q_med] for hfc in hfcs_opt_q]
                if hfcs_opt_q is not None
                else hfcs_opt_q
            )
        else:
            hfcs_opt_q = [None] * len(hfcs_opt)

        if not lpo:
            hfcs_opt = [concatenate(hfc) for hfc in hfcs_opt]
            hfcs_no_opt = [concatenate(hfc) for hfc in hfcs_no_opt]

        for hfc_opt, mean_opt_q, hfc_no_opt in zip(hfcs_opt, hfcs_opt_q, hfcs_no_opt):
            mean_opt = hfc_opt.all_values().mean(axis=2)
            mean_no_opt = hfc_no_opt.all_values().mean(axis=2)
            assert np.abs(mean_opt - mean_no_opt).max() < 0.1
            if mean_opt_q is not None:
                assert np.abs(mean_opt - mean_opt_q.values()).max() < 0.1

    def helper_manual_scaling_prediction(
        self,
        model,
        ts: dict[str, TimeSeries],
        hf_scaler: dict[str, Scaler],
        retrain: bool,
        end_idx: int,
        ocl: int,
        series_idx: Optional[int] = None,
        train_length: Optional[int] = None,
        val_length: int = 0,
    ):
        ts_copy = deepcopy(ts)
        hf_scaler_copy = deepcopy(hf_scaler)

        end_idx_ = end_idx
        if model.supports_transferable_series_prediction:
            end_idx_ -= val_length
        start_index_ = None if train_length is None else end_idx_ - train_length

        for ts_name in hf_scaler_copy:
            # train the fittable scaler without leaking data
            if isinstance(hf_scaler_copy[ts_name], FittableDataTransformer):
                if ts_name == "series":
                    tmp_ts = ts_copy[ts_name][start_index_:end_idx_]
                elif ts_name == "past_covariates":
                    tmp_ts = ts_copy[ts_name][:end_idx_]
                else:
                    # for future covariates, the scaler may access future information
                    tmp_ts = ts_copy[ts_name][
                        : end_idx_ + max(0, model.extreme_lags[5])
                    ]
                if retrain:
                    hf_scaler_copy[ts_name].fit(tmp_ts)
            # apply the scaler on the whole series
            ts_copy[ts_name] = hf_scaler_copy[ts_name].transform(
                ts_copy[ts_name], series_idx=series_idx
            )
        series = ts_copy.pop("series")
        train_series = series[start_index_:end_idx_]
        pred_series = series[:end_idx]
        if retrain:
            # completly reset model for reproducibility of the predict()
            model = model.untrained_model()
            model.fit(series=train_series, **ts_copy)

        # local model does not support the "series" argument in predict()
        if isinstance(model, LocalForecastingModel):
            pred = model.predict(n=ocl, **ts_copy)
        else:
            pred = model.predict(n=ocl, series=pred_series, **ts_copy)

        # scale back the forecasts
        if isinstance(hf_scaler_copy.get("series"), InvertibleDataTransformer):
            return hf_scaler_copy["series"].inverse_transform(
                pred, series_idx=series_idx
            )
        else:
            return pred

    def helper_compare_hf(self, ts_A, ts_B):
        """Helper method to compare all the entries between two historical forecasts"""
        type_ts_a = get_series_seq_type(ts_A)
        type_ts_b = get_series_seq_type(ts_B)

        assert type_ts_a == type_ts_b
        assert len(ts_A) == len(ts_B)

        if type_ts_a == SeriesType.SINGLE:
            ts_A = [[ts_A]]
            ts_B = [[ts_B]]
        elif type_ts_a == SeriesType.SEQ:
            ts_A = [ts_A]
            ts_B = [ts_B]

        for ts_a, ts_b in zip(ts_A, ts_B):
            for ts_a_, ts_b_ in zip(ts_a, ts_b):
                assert ts_a_.time_index.equals(ts_b_.time_index)
                np.testing.assert_almost_equal(
                    ts_a_.all_values(),
                    ts_b_.all_values(),
                )

    def helper_get_model_params(
        self, model_cls, series: dict, output_chunk_length: int
    ) -> dict:
        model_params = {}
        if TORCH_AVAILABLE and issubclass(model_cls, NLinearModel):
            model_params["input_chunk_length"] = 5
            model_params["output_chunk_length"] = output_chunk_length
            model_params["n_epochs"] = 1
            model_params["random_state"] = 123
            model_params = {
                **model_params,
                **tfm_kwargs,
            }
        elif issubclass(model_cls, LinearRegressionModel):
            model_params["lags"] = 5
            model_params["output_chunk_length"] = output_chunk_length
            if "past_covariates" in series:
                model_params["lags_past_covariates"] = 4
            if "future_covariates" in series:
                model_params["lags_future_covariates"] = [-3, -2]

        return model_params

    @pytest.mark.parametrize(
        "params",
        product(
            [
                (
                    {
                        "series": sine_univariate1 - 11,
                    },
                    {"series": Scaler(scaler=MaxAbsScaler())},
                ),
                (
                    {
                        "series": sine_univariate3 + 2,
                        "past_covariates": sine_univariate1 * 3 + 3,
                    },
                    {"past_covariates": Scaler()},
                ),
                (
                    {
                        "series": sine_univariate3 + 5,
                        "future_covariates": sine_univariate1 * (-4) + 3,
                    },
                    {"future_covariates": Scaler(scaler=MaxAbsScaler())},
                ),
                (
                    {
                        "series": sine_univariate3 * 2 + 7,
                        "past_covariates": sine_univariate1 + 2,
                        "future_covariates": sine_univariate2 + 3,
                    },
                    {"series": Scaler(), "past_covariates": Scaler()},
                ),
            ],
            [True, False],  # retrain
            [True, False],  # last point only
            [False, True],  # use train length
            [False, True],  # use val length
            models,
        ),
    )
    def test_historical_forecasts_with_scaler(self, params):
        """Apply manually the scaler on the target and covariates to compare with automatic scaling for both
        optimized and un-optimized historical forecasts
        """

        (
            (ts, hf_scaler),
            retrain,
            last_points_only,
            use_train_length,
            use_val_length,
            model_cls,
        ) = params
        if not retrain and (use_train_length or use_val_length):
            # cannot run hfc with retrain=False and train_length or val_length
            return
        ocl = 6
        model_params = self.helper_get_model_params(model_cls, ts, ocl)
        model = model_cls(**model_params)

        # minimum train and validation lengths
        train_length = model.min_train_series_length if use_train_length else None
        val_length = model._target_window_lengths[1] if use_val_length else 0

        # local models do not support historical forecast with retrain=False
        if isinstance(model, LocalForecastingModel) and not retrain:
            return
        # skip test when model does not support the covariate
        if ("past_covariates" in ts and not model.supports_past_covariates) or (
            "future_covariates" in ts and not model.supports_future_covariates
        ):
            return

        # pre-train on the entire unscaled target, overfitting/accuracy is not important
        if not retrain:
            model.fit(**ts)
            for ts_name in hf_scaler.keys():
                hf_scaler[ts_name].fit(ts[ts_name])

        hf_args = {
            "start": -ocl - 1,  # in order to get 2 forecasts since stride=1
            "start_format": "position",
            "forecast_horizon": ocl,
            "stride": 1,
            "retrain": retrain,
            "overlap_end": False,
            "last_points_only": last_points_only,
            "verbose": False,
            "train_length": train_length,
            "val_length": val_length,
            "enable_optimization": False,
        }
        # un-transformed series, scaler applied within the method
        hf_auto = model.historical_forecasts(
            **ts,
            **hf_args,
            data_transformers=hf_scaler,
        )

        hf_auto_pipeline = model.historical_forecasts(
            **ts,
            **hf_args,
            data_transformers={
                key_: Pipeline([val_]) for key_, val_ in hf_scaler.items()
            },
        )

        # verify that the results are identical when using single Scaler or a Pipeline
        assert len(hf_auto) == len(hf_auto_pipeline) == 2
        self.helper_compare_hf(hf_auto, hf_auto_pipeline)

        # optimized historical forecast since horizon_length <= ocl and retrain=False
        if not retrain:
            opti_hf_args = {**hf_args, **{"enable_optimization": True}}
            assert opti_hf_args["enable_optimization"]

            opti_hf_auto = model.historical_forecasts(
                **ts,
                **opti_hf_args,
                data_transformers=hf_scaler,
            )
            assert len(opti_hf_auto) == len(hf_auto) == 2
            self.helper_compare_hf(hf_auto, opti_hf_auto)

        # for 2nd to last historical forecast
        manual_hf_0 = self.helper_manual_scaling_prediction(
            model,
            ts,
            hf_scaler,
            retrain,
            -ocl - 1,
            ocl,
            train_length=train_length,
            val_length=val_length,
        )
        # for last historical forecast
        manual_hf_1 = self.helper_manual_scaling_prediction(
            model,
            ts,
            hf_scaler,
            retrain,
            -ocl,
            ocl,
            train_length=train_length,
            val_length=val_length,
        )

        # verify that automatic and manual pre-scaling produce identical forecasts
        if last_points_only:
            tmp_ts = TimeSeries.from_times_and_values(
                times=manual_hf_1.time_index[-2:],
                values=np.array([manual_hf_0.values()[-1], manual_hf_1.values()[-1]]),
                columns=manual_hf_0.components,
            )
            self.helper_compare_hf(tmp_ts, hf_auto)
        else:
            self.helper_compare_hf(hf_auto, [manual_hf_0, manual_hf_1])

    def test_historical_forecasts_with_scaler_errors(self, caplog):
        """Check that the appropriate exception is raised when providing incorrect parameters or the expected
        warning is display in the corner cases."""
        ocl = 2
        hf_args = {
            "start": -ocl - 1,
            "start_format": "position",
            "forecast_horizon": ocl,
            "verbose": False,
        }
        model = LinearRegressionModel(lags=5, output_chunk_length=ocl)
        model.fit(self.sine_univariate1)

        # retrain=False and unfitted data transformers
        with pytest.raises(ValueError) as err:
            model.historical_forecasts(
                **hf_args,
                series=self.sine_univariate1,
                data_transformers={"series": Scaler()},
                retrain=False,
            )
        assert str(err.value).startswith(
            "All the fittable entries in `data_transformers` must already be fitted when `retrain=False`, the "
        )

        # retrain=False, multiple series not matching the fitted data transformers dimensions
        with pytest.raises(ValueError) as err:
            model.historical_forecasts(
                **hf_args,
                series=[self.sine_univariate1] * 2,
                data_transformers={
                    "series": Scaler(global_fit=False).fit([self.sine_univariate1] * 3)
                },
                retrain=False,
            )
        assert str(err.value).startswith(
            "When multiple series are provided, their number should match the number of "
            "`TimeSeries` used to fit the data transformers `n=3`"
        )

        # retrain=True, multiple series and unfitted data transformers with global_fit=True
        expected_warning = (
            "When `retrain=True` and multiple series are provided, the fittable `data_transformers` "
            "are trained on each series independently (`global_fit=True` will be ignored)."
        )
        with caplog.at_level(logging.WARNING):
            model.historical_forecasts(
                **hf_args,
                series=[self.sine_univariate1, self.sine_univariate2],
                data_transformers={"series": Scaler(global_fit=True)},
                retrain=True,
            )
            assert expected_warning in caplog.text

        # data transformer (global_fit=False) prefitted on several series but only series is forecasted
        expected_warning = (
            "Provided only a single series, but at least one of the `data_transformers` "
            "that use `global_fit=False` was fitted on multiple `TimeSeries`."
        )
        with caplog.at_level(logging.WARNING):
            model.historical_forecasts(
                **hf_args,
                series=[self.sine_univariate2],
                data_transformers={
                    "series": Scaler(global_fit=False).fit([
                        self.sine_univariate1,
                        self.sine_univariate2,
                    ])
                },
                retrain=False,
            )
            assert expected_warning in caplog.text

    @pytest.mark.parametrize("params", product([True, False], [True, False]))
    def test_historical_forecasts_with_scaler_multiple_series(self, params):
        """Verify that the scaling in historical forecasts behave as expected when multiple series are used.

        The difference in behavior is caused by the difference in number of parameters when a scaler is fitted on
        a single series/multiple series with global_fit=True or with multplie series with global_fit=False.
        """
        retrain, global_fit = params
        # due to either of the argument, the scaler will have only one set of parameters
        unique_param_entry = retrain or global_fit
        ocl = 2
        hf_args = {
            "start": -ocl,
            "start_format": "position",
            "forecast_horizon": ocl,
            "last_points_only": False,
            "retrain": retrain,
            "verbose": False,
        }
        series = [self.sine_univariate1, self.sine_univariate2, self.sine_univariate3]

        model = LinearRegressionModel(lags=5, output_chunk_length=ocl)
        model.fit(series)

        def get_scaler(fit: bool):
            if fit:
                return Scaler(global_fit=global_fit).fit(series)
            else:
                return Scaler(global_fit=global_fit)

        # using all the series used to fit the scaler
        hf = model.historical_forecasts(
            **hf_args,
            series=series,
            data_transformers={"series": get_scaler(fit=True)},
        )
        manual_hf_0 = self.helper_manual_scaling_prediction(
            model,
            {"series": series[0]},
            {"series": get_scaler(fit=True)},
            retrain,
            -ocl,
            ocl,
            series_idx=None if unique_param_entry else 0,
        )
        manual_hf_1 = self.helper_manual_scaling_prediction(
            model,
            {"series": series[1]},
            {"series": get_scaler(fit=True)},
            retrain,
            -ocl,
            ocl,
            series_idx=None if unique_param_entry else 1,
        )
        manual_hf_2 = self.helper_manual_scaling_prediction(
            model,
            {"series": series[2]},
            {"series": get_scaler(fit=True)},
            retrain,
            -ocl,
            ocl,
            series_idx=None if unique_param_entry else 2,
        )
        self.helper_compare_hf(hf, [[manual_hf_0], [manual_hf_1], [manual_hf_2]])

        # scaler fit on 3 series, historical forecast only over the first one
        hf = model.historical_forecasts(
            **hf_args,
            series=series[0],
            data_transformers={"series": get_scaler(fit=True)},
        )
        manual_hf_0 = self.helper_manual_scaling_prediction(
            model,
            {"series": series[0]},
            {"series": get_scaler(fit=True)},
            retrain,
            -ocl,
            ocl,
        )
        self.helper_compare_hf(hf, [manual_hf_0])

        # scaler fit on 3 series, historical forecast only over the last one, causing a mismatch
        hf = model.historical_forecasts(
            **hf_args,
            series=series[2],
            data_transformers={"series": get_scaler(fit=True)},
        )
        # note that the series_idx is not specified, only the first transformer is used (instead of the 3rd)
        manual_hf_2 = self.helper_manual_scaling_prediction(
            model,
            {"series": series[2]},
            {"series": get_scaler(fit=True)},
            retrain,
            -ocl,
            ocl,
        )
        self.helper_compare_hf(hf, [manual_hf_2])

        # data_transformers are not pre-fitted
        if retrain:
            hf = model.historical_forecasts(
                **hf_args,
                series=series,
                data_transformers={"series": get_scaler(fit=False)},
            )
            manual_hf_0 = self.helper_manual_scaling_prediction(
                model,
                {"series": series[0]},
                {"series": get_scaler(fit=False)},
                retrain,
                -ocl,
                ocl,
            )
            manual_hf_1 = self.helper_manual_scaling_prediction(
                model,
                {"series": series[1]},
                {"series": get_scaler(fit=False)},
                retrain,
                -ocl,
                ocl,
            )
            manual_hf_2 = self.helper_manual_scaling_prediction(
                model,
                {"series": series[2]},
                {"series": get_scaler(fit=False)},
                retrain,
                -ocl,
                ocl,
            )
            self.helper_compare_hf(hf, [[manual_hf_0], [manual_hf_1], [manual_hf_2]])

    @pytest.mark.parametrize(
        "model_type,enable_optimization",
        product(["regression", "torch"], [True, False]),
    )
    def test_fit_kwargs(self, model_type, enable_optimization):
        """check that the parameters provided in fit_kwargs are correctly processed"""
        valid_fit_kwargs = {"max_samples_per_ts": 3}
        invalid_fit_kwargs = {"series": self.ts_pass_train}
        unsupported_fit_kwargs = {"unsupported": "unsupported"}

        n = 2
        model = self.create_model(1, use_ll=False, model_type=model_type)

        # torch not available
        if model is None:
            return

        model.fit(series=self.ts_pass_train[:-n])

        # supported argument
        hist_fc = model.historical_forecasts(
            self.ts_pass_train,
            forecast_horizon=1,
            num_samples=1,
            start=len(self.ts_pass_train) - n,
            retrain=True,
            enable_optimization=enable_optimization,
            fit_kwargs=valid_fit_kwargs,
        )

        assert hist_fc.components.equals(self.ts_pass_train.components)
        assert len(hist_fc) == n

        # passing unsupported argument
        with pytest.raises(TypeError):
            hist_fc = model.historical_forecasts(
                self.ts_pass_train,
                forecast_horizon=1,
                start=len(self.ts_pass_train) - n,
                retrain=True,
                enable_optimization=enable_optimization,
                fit_kwargs=unsupported_fit_kwargs,
            )

        # passing hist_fc parameters in fit_kwargs, with retrain=False
        hist_fc = model.historical_forecasts(
            self.ts_pass_train,
            forecast_horizon=1,
            start=len(self.ts_pass_train) - n,
            retrain=False,
            enable_optimization=enable_optimization,
            fit_kwargs=invalid_fit_kwargs,
        )

        assert hist_fc.components.equals(self.ts_pass_train.components)
        assert len(hist_fc) == n

        # passing hist_fc parameters in fit_kwargs, interfering with the logic
        with pytest.raises(ValueError) as msg:
            model.historical_forecasts(
                self.ts_pass_train,
                forecast_horizon=1,
                start=len(self.ts_pass_train) - n,
                retrain=True,
                enable_optimization=enable_optimization,
                fit_kwargs=invalid_fit_kwargs,
            )
        assert str(msg.value).startswith(
            "The following parameters cannot be passed in `fit_kwargs`"
        )

    @pytest.mark.parametrize(
        "model_type,enable_optimization",
        product(["regression", "torch"], [True, False]),
    )
    def test_predict_kwargs(self, model_type, enable_optimization):
        """check that the parameters provided in predict_kwargs are correctly processed"""
        invalid_predict_kwargs = {"predict_likelihood_parameters": False}
        unsupported_predict_kwargs = {"unsupported": "unsupported"}
        if model_type == "regression":
            valid_predict_kwargs = {}
        else:
            valid_predict_kwargs = {"batch_size": 10}

        n = 2
        model = self.create_model(1, use_ll=False, model_type=model_type)

        # torch not available
        if model is None:
            return

        model.fit(series=self.ts_pass_train[:-n])

        # supported argument
        hist_fc = model.historical_forecasts(
            self.ts_pass_train,
            forecast_horizon=1,
            start=len(self.ts_pass_train) - n,
            retrain=False,
            enable_optimization=enable_optimization,
            predict_kwargs=valid_predict_kwargs,
        )

        assert hist_fc.components.equals(self.ts_pass_train.components)
        assert len(hist_fc) == n

        # passing unsupported prediction argument
        with pytest.raises(TypeError):
            hist_fc = model.historical_forecasts(
                self.ts_pass_train,
                forecast_horizon=1,
                start=len(self.ts_pass_train) - n,
                retrain=False,
                enable_optimization=enable_optimization,
                predict_kwargs=unsupported_predict_kwargs,
            )

        # passing hist_fc parameters in predict_kwargs, interfering with the logic
        with pytest.raises(ValueError) as msg:
            hist_fc = model.historical_forecasts(
                self.ts_pass_train,
                forecast_horizon=1,
                start=len(self.ts_pass_train) - n,
                retrain=False,
                enable_optimization=enable_optimization,
                predict_kwargs=invalid_predict_kwargs,
            )
        assert str(msg.value).startswith(
            "The following parameters cannot be passed in `predict_kwargs`"
        )

    @pytest.mark.parametrize(
        "config",
        product(["regression", "torch"], [True, False], [True, False]),
    )
    def test_sample_weight(self, config):
        """check that passing sample weights work and that it yields different results than without sample weights."""
        model_type, manual_weight, multi_series = config
        ts = self.ts_pass_train
        if manual_weight:
            sample_weight = np.linspace(0, 1, len(ts))
            sample_weight = ts.with_values(np.expand_dims(sample_weight, -1))
        else:
            sample_weight = "linear"

        if multi_series:
            ts = [ts] * 2
            sample_weight = [sample_weight] * 2 if manual_weight else sample_weight

        model_kwargs = (
            {"n_epochs": 3, "optimizer_kwargs": {"lr": 0.1}}
            if model_type == "torch"
            else {}
        )
        model = self.create_model(
            1, use_ll=False, model_type=model_type, **model_kwargs
        )

        # torch not available
        if model is None:
            return

        start_kwargs = {"start": -1, "start_format": "position"}
        hfc_non_weighted = model.historical_forecasts(series=ts, **start_kwargs)

        model = self.create_model(1, use_ll=False, model_type=model_type)
        hfc_weighted = model.historical_forecasts(
            series=ts, sample_weight=sample_weight, **start_kwargs
        )

        if not multi_series:
            hfc_weighted = [hfc_weighted]
            hfc_non_weighted = [hfc_non_weighted]

        # check that the predictions are different
        for hfc_nw, hfc_w in zip(hfc_non_weighted, hfc_weighted):
            with pytest.raises(AssertionError):
                np.testing.assert_array_almost_equal(
                    hfc_w.all_values(), hfc_nw.all_values()
                )

        if manual_weight:
            if multi_series:
                sample_weight[1] = sample_weight[1][1:]
                invalid_idx = 1
            else:
                sample_weight = sample_weight[:-1]
                invalid_idx = 0

            with pytest.raises(ValueError) as err:
                _ = model.historical_forecasts(
                    series=ts, sample_weight=sample_weight, **start_kwargs
                )
            assert (
                str(err.value)
                == f"`sample_weight` at series index {invalid_idx} must contain "
                f"at least all times of the corresponding target `series`."
            )

    def test_historical_forecast_additional_sanity_checks(self):
        model = LinearRegressionModel(lags=1)

        # `stride <= 0`
        with pytest.raises(ValueError) as err:
            _ = model.historical_forecasts(
                series=self.ts_pass_train,
                stride=0,
            )
        assert str(err.value) == "`stride` must be a positive integer."

        # `start_format="position"` but `start` is not `int`
        with pytest.raises(ValueError) as err:
            _ = model.historical_forecasts(
                series=self.ts_pass_train,
                start=pd.Timestamp("01-01-2020"),
                start_format="position",
            )
        assert str(err.value).startswith(
            "Since `start_format='position'`, `start` must be an integer, received"
        )

        # cannot specify `val_length` and a validation set in `fit_kwargs`
        with pytest.raises(ValueError) as err:
            _ = model.historical_forecasts(
                series=self.ts_pass_train,
                retrain=True,
                val_length=1,
                fit_kwargs={"val_series": self.ts_pass_train},
            )
        assert str(err.value).startswith(
            "`val_length` must be `0` when `val_series` is provided in `fit_kwargs`."
        )

        # `retrain` has unexpected type
        with pytest.raises(ValueError) as err:
            _ = model.historical_forecasts(
                series=self.ts_pass_train,
                retrain="1",
            )
        assert str(err.value).startswith(
            "`retrain` must be either `bool`, positive `int`"
        )

        # `retrain` fn is False in first iteration and model has not been fit
        def retrain_fn(
            counter, pred_time, train_series, past_covariates, future_covariates
        ):
            return False

        with pytest.raises(ValueError) as err:
            _ = model.historical_forecasts(
                series=self.ts_pass_train,
                retrain=retrain_fn,
            )
        assert str(err.value).startswith(
            "`retrain` is `False` in the first train iteration at prediction point"
        )

        model.fit(self.ts_pass_train)
        # `retrain=False` but `train_length` is not None
        with pytest.raises(ValueError) as err:
            _ = model.historical_forecasts(
                series=self.ts_pass_train,
                retrain=False,
                train_length=1,
            )
        assert str(err.value).startswith(
            "Cannot use `train_length` with `retrain=False`."
        )

        # `retrain=False` but `val_length` larger than 0
        with pytest.raises(ValueError) as err:
            _ = model.historical_forecasts(
                series=self.ts_pass_train,
                retrain=False,
                val_length=1,
            )
        assert str(err.value).startswith(
            "Cannot use `val_length` with `retrain=False`."
        )

    @pytest.mark.parametrize(
        "config",
        itertools.product(
            [False, True],  # use covariates
            [True, False],  # last points only
            [True, False],  # overlap end
            [1, 3],  # stride
            [
                3,  # horizon < ocl
                5,  # horizon == ocl
                7,  # horizon > ocl -> autoregression
            ],
            [False, True],  # use integer indexed series
            [False, True],  # use multi-series
            [0, 1],  # output chunk shift
        ),
    )
    def test_conformal_historical_forecasts(self, config):
        """Tests historical forecasts output naive conformal model with last points only, covariates, stride,
        different horizons and overlap end.
        Tests that the returned dimensions, lengths and start / end times are correct.
        """
        (
            use_covs,
            last_points_only,
            overlap_end,
            stride,
            horizon,
            use_int_idx,
            use_multi_series,
            ocs,
        ) = config
        q = [0.1, 0.5, 0.9]
        pred_lklp = {"num_samples": 1, "predict_likelihood_parameters": True}
        # compute minimum series length to generate n forecasts
        icl = 3
        ocl = 5
        horizon_ocs = horizon + ocs
        min_len_val_series = icl + horizon_ocs + int(not overlap_end) * horizon_ocs
        n_forecasts = 3
        # get train and val series of that length
        series = self.ts_pass_val[: min_len_val_series + n_forecasts - 1]
        if use_int_idx:
            series = TimeSeries.from_values(
                values=series.all_values(),
                columns=series.columns,
            )
        # check that too short input raises error
        series_too_short = series[:-n_forecasts]

        # optionally, generate covariates
        if use_covs:
            pc = tg.gaussian_timeseries(
                start=series.start_time(),
                end=series.end_time() + max(0, horizon - ocl) * series.freq,
                freq=series.freq,
            )
            fc = tg.gaussian_timeseries(
                start=series.start_time(),
                end=series.end_time() + (max(ocl, horizon) + ocs) * series.freq,
                freq=series.freq,
            )
        else:
            pc, fc = None, None

        # first train the ForecastingModel
        model_kwargs = (
            {}
            if not use_covs
            else {"lags_past_covariates": icl, "lags_future_covariates": (icl, ocl)}
        )
        forecasting_model = LinearRegressionModel(
            lags=icl, output_chunk_length=ocl, output_chunk_shift=ocs, **model_kwargs
        )
        forecasting_model.fit(series, past_covariates=pc, future_covariates=fc)

        # add an offset and rename columns in second series to make sure that conformal hist fc works as expected
        if use_multi_series:
            series = [
                series,
                (series + 10).shift(1).with_columns_renamed(series.columns, "test_col"),
            ]
            pc = [pc, pc.shift(1)] if pc is not None else None
            fc = [fc, fc.shift(1)] if fc is not None else None

        # conformal model
        model = ConformalNaiveModel(forecasting_model, quantiles=q)

        hfc_kwargs = dict(
            {
                "retrain": False,
                "last_points_only": last_points_only,
                "overlap_end": overlap_end,
                "stride": stride,
                "forecast_horizon": horizon,
            },
            **pred_lklp,
        )
        # cannot perform auto regression with output chunk shift
        if ocs and horizon > ocl:
            with pytest.raises(ValueError) as exc:
                _ = model.historical_forecasts(
                    series=series,
                    past_covariates=pc,
                    future_covariates=fc,
                    **hfc_kwargs,
                )
            assert str(exc.value).startswith("Cannot perform auto-regression")
            return

        # compute conformal historical forecasts
        hist_fct = model.historical_forecasts(
            series=series, past_covariates=pc, future_covariates=fc, **hfc_kwargs
        )
        # raises error with too short target series
        with pytest.raises(ValueError) as exc:
            _ = model.historical_forecasts(
                series=series_too_short,
                past_covariates=pc,
                future_covariates=fc,
                **hfc_kwargs,
            )
        assert str(exc.value).startswith(
            "Could not build the minimum required calibration input with the provided `series`"
        )

        if not isinstance(series, list):
            series = [series]
            hist_fct = [hist_fct]

        for (
            series_,
            hfc,
        ) in zip(series, hist_fct):
            if not isinstance(hfc, list):
                hfc = [hfc]

            n_preds_with_overlap = (
                len(series_)
                - icl  # input for first prediction
                - horizon_ocs  # skip first forecasts to avoid look-ahead bias
                + 1  # minimum one forecast
            )
            if not last_points_only:
                # last points only = False gives a list of forecasts per input series
                # where each forecast contains the predictions over the entire horizon
                n_pred_series_expected = n_preds_with_overlap
                n_pred_points_expected = horizon
                first_ts_expected = series_.time_index[icl] + series_.freq * (
                    horizon_ocs + ocs
                )
                last_ts_expected = series_.end_time() + series_.freq * horizon_ocs
                # no overlapping means less predictions
                if not overlap_end:
                    n_pred_series_expected -= horizon_ocs
            else:
                # last points only = True gives one contiguous time series per input series
                # with only predictions from the last point in the horizon
                n_pred_series_expected = 1
                n_pred_points_expected = n_preds_with_overlap
                first_ts_expected = series_.time_index[icl] + series_.freq * (
                    horizon_ocs + ocs + horizon - 1
                )
                last_ts_expected = series_.end_time() + series_.freq * horizon_ocs
                # no overlapping means less predictions
                if not overlap_end:
                    n_pred_points_expected -= horizon_ocs

            # no overlapping means less predictions
            if not overlap_end:
                last_ts_expected -= series_.freq * horizon_ocs

            # adapt based on stride
            if stride > 1:
                if not last_points_only:
                    n_pred_series_expected = n_pred_series_expected // stride + int(
                        n_pred_series_expected % stride
                    )
                else:
                    n_pred_points_expected = n_pred_points_expected // stride + int(
                        n_pred_points_expected % stride
                    )
                first_ts_expected = hfc[0].start_time()
                last_ts_expected = hfc[-1].end_time()

            cols_excpected = likelihood_component_names(
                series_.columns, quantile_names(q)
            )
            # check length match between optimized and default hist fc
            assert len(hfc) == n_pred_series_expected
            # check hist fc start
            assert hfc[0].start_time() == first_ts_expected
            # check hist fc end
            assert hfc[-1].end_time() == last_ts_expected
            for hfc_ in hfc:
                assert hfc_.columns.tolist() == cols_excpected
                assert len(hfc_) == n_pred_points_expected

    @pytest.mark.parametrize(
        "config",
        itertools.product(
            [False, True],  # last points only
            [None, 1, 2],  # cal length
            [False, True],  # use start
            ["value", "position"],  # start format
            [False, True],  # use integer indexed series
            [False, True],  # use multi-series
            [0, 1],  # output chunk shift
        ),
    )
    def test_conformal_historical_start_cal_length(self, config):
        """Tests naive conformal model historical forecasts without `cal_stride`."""
        (
            last_points_only,
            cal_length,
            use_start,
            start_format,
            use_int_idx,
            use_multi_series,
            ocs,
        ) = config
        q = [0.1, 0.5, 0.9]
        pred_lklp = {"num_samples": 1, "predict_likelihood_parameters": True}
        # compute minimum series length to generate n forecasts
        icl = 3
        ocl = 5
        horizon = 5
        horizon_ocs = horizon + ocs
        add_cal_length = cal_length - 1 if cal_length is not None else 0
        add_start = 2 * int(use_start)
        min_len_val_series = icl + 2 * horizon_ocs + add_cal_length + add_start
        n_forecasts = 3
        # get train and val series of that length
        series = self.ts_pass_val[: min_len_val_series + n_forecasts - 1]

        if use_int_idx:
            series = TimeSeries.from_values(
                values=series.all_values(),
                columns=series.columns,
            )

        # first train the ForecastingModel
        forecasting_model = LinearRegressionModel(
            lags=icl,
            output_chunk_length=ocl,
            output_chunk_shift=ocs,
        )
        forecasting_model.fit(series)

        # optionally compute the start as a positional index
        start_position = icl + horizon_ocs + add_cal_length + add_start
        start = None
        if use_start:
            if start_format == "value":
                start = series.time_index[start_position]
            else:
                start = start_position

        # add an offset and rename columns in second series to make sure that conformal hist fc works as expected
        if use_multi_series:
            series = [
                series,
                (series + 10).shift(1).with_columns_renamed(series.columns, "test_col"),
            ]

        # compute conformal historical forecasts (skips some of the first forecasts to get minimum required cal set)
        model = ConformalNaiveModel(
            forecasting_model, quantiles=q, cal_length=cal_length
        )
        hist_fct = model.historical_forecasts(
            series=series,
            retrain=False,
            start=start,
            start_format=start_format,
            last_points_only=last_points_only,
            forecast_horizon=horizon,
            overlap_end=False,
            **pred_lklp,
        )

        if not isinstance(series, list):
            series = [series]
            hist_fct = [hist_fct]

        for idx, (
            series_,
            hfc,
        ) in enumerate(zip(series, hist_fct)):
            if not isinstance(hfc, list):
                hfc = [hfc]

            # multi series: second series is shifted by one time step (+/- idx);
            # start_format = "value" requires a shift
            add_start_series_2 = idx * int(use_start) * int(start_format == "value")

            n_preds_without_overlap = (
                len(series_)
                - icl  # input for first prediction
                - horizon_ocs  # skip first forecasts to avoid look-ahead bias
                - horizon_ocs  # cannot compute with `overlap_end=False`
                + 1  # minimum one forecast
                - add_cal_length  # skip based on train length
                - add_start  # skip based on start
                + add_start_series_2  # skip based on start if second series
            )
            if not last_points_only:
                n_pred_series_expected = n_preds_without_overlap
                n_pred_points_expected = horizon
                # seconds series is shifted by one time step (- idx)
                first_ts_expected = series_.time_index[
                    start_position - add_start_series_2 + ocs
                ]
                last_ts_expected = series_.end_time()
            else:
                n_pred_series_expected = 1
                n_pred_points_expected = n_preds_without_overlap
                # seconds series is shifted by one time step (- idx)
                first_ts_expected = (
                    series_.time_index[start_position - add_start_series_2]
                    + (horizon_ocs - 1) * series_.freq
                )
                last_ts_expected = series_.end_time()

            cols_excpected = likelihood_component_names(
                series_.columns, quantile_names(q)
            )
            # check historical forecasts dimensions
            assert len(hfc) == n_pred_series_expected
            # check hist fc start
            assert hfc[0].start_time() == first_ts_expected
            # check hist fc end
            assert hfc[-1].end_time() == last_ts_expected
            for hfc_ in hfc:
                assert hfc_.columns.tolist() == cols_excpected
                assert len(hfc_) == n_pred_points_expected

    @pytest.mark.parametrize(
        "config",
        itertools.product(
            [False, True],  # last points only
            [None, 2],  # cal length
            ["value", "position"],  # start format
            [2, 4],  # stride
            [1, 2],  # cal stride
            [0, 1],  # output chunk shift
        ),
    )
    def test_conformal_historical_forecast_start_stride(self, caplog, config):
        """Tests naive conformal model with `start` being the first forecastable index is identical to a start
        before forecastable index (including stride, cal stride).
        """
        (
            last_points_only,
            cal_length,
            start_format,
            stride,
            cal_stride,
            ocs,
        ) = config
        q = [0.1, 0.5, 0.9]
        pred_lklp = {"num_samples": 1, "predict_likelihood_parameters": True}
        # compute minimum series length to generate n forecasts
        icl = 3
        ocl = 5
        horizon = 2

        # the position of the first conformal forecast start point without look-ahead bias; assuming min cal_length=1
        horizon_ocs = math.ceil((horizon + ocs) / cal_stride) * cal_stride
        # adjust by the number of calibration examples
        add_cal_length = cal_stride * (cal_length - 1) if cal_length is not None else 0
        # the minimum series length is the sum of the above, plus the length of one forecast (horizon + ocs)
        min_len_val_series = icl + horizon_ocs + add_cal_length + horizon + ocs
        n_forecasts = 3
        # to get `n_forecasts` with `stride`, we need more points
        n_forecasts_stride = stride * n_forecasts - int(1 % stride > 0)
        # get train and val series of that length
        series = tg.linear_timeseries(
            length=min_len_val_series + n_forecasts_stride - 1
        )

        # first train the ForecastingModel
        forecasting_model = LinearRegressionModel(
            lags=icl,
            output_chunk_length=ocl,
            output_chunk_shift=ocs,
        )
        forecasting_model.fit(series)

        # optionally compute the start as a positional index
        start_position = icl + horizon_ocs + add_cal_length
        if start_format == "value":
            start = series.time_index[start_position]
            start_too_early = series.time_index[start_position - 1]
            start_too_early_stride = series.time_index[start_position - stride]
        else:
            start = start_position
            start_too_early = start_position - 1
            start_too_early_stride = start_position - stride
        start_first_fc = series.time_index[start_position] + series.freq * (
            horizon + ocs - 1 if last_points_only else ocs
        )
        too_early_warn_exp = "is before the first predictable/trainable historical"

        hfc_params = {
            "series": series,
            "retrain": False,
            "start_format": start_format,
            "stride": stride,
            "last_points_only": last_points_only,
            "forecast_horizon": horizon,
        }
        # compute regular historical forecasts
        hist_fct_all = forecasting_model.historical_forecasts(start=start, **hfc_params)
        assert len(hist_fct_all) == n_forecasts
        assert hist_fct_all[0].start_time() == start_first_fc
        assert (
            hist_fct_all[1].start_time() - stride * series.freq
            == hist_fct_all[0].start_time()
        )

        # compute conformal historical forecasts (starting at first possible conformal forecast)
        model = ConformalNaiveModel(
            forecasting_model, quantiles=q, cal_length=cal_length, cal_stride=cal_stride
        )
        with caplog.at_level(logging.WARNING):
            hist_fct = model.historical_forecasts(
                start=start, **hfc_params, **pred_lklp
            )
            assert too_early_warn_exp not in caplog.text
        caplog.clear()
        assert len(hist_fct) == len(hist_fct_all)
        assert hist_fct_all[0].start_time() == hist_fct[0].start_time()
        assert (
            hist_fct[1].start_time() - stride * series.freq == hist_fct[0].start_time()
        )

        # start one earlier gives warning
        with caplog.at_level(logging.WARNING):
            _ = model.historical_forecasts(
                start=start_too_early, **hfc_params, **pred_lklp
            )
            assert too_early_warn_exp in caplog.text
        caplog.clear()

        # starting stride before first valid start, gives identical results
        hist_fct_too_early = model.historical_forecasts(
            start=start_too_early_stride, **hfc_params, **pred_lklp
        )
        assert hist_fct_too_early == hist_fct

    @pytest.mark.parametrize(
        "config",
        product(
            [
                # doesn't support val set, and no transferable series for prediction
                (NaiveSeasonal, {"K": 3}),
                # doesn't support val set, supports transferable series for prediction
                (AutoARIMA, {}),
                # doesn't support val set, global model (multi series)
                (LinearRegressionModel, {"lags": 3, "output_chunk_length": 2}),
                # supports val set, global model (multi series)
                (
                    XGBModel,
                    {
                        "lags": 3,
                        "output_chunk_length": 2,
                        "output_chunk_shift": 1,
                        **xgb_test_params,
                    },
                ),
            ]
            + [
                # supports val set, global model (multi series)
                (
                    NLinearModel,
                    {
                        "input_chunk_length": 3,
                        "output_chunk_length": 2,
                        "n_epochs": 1,
                        **tfm_kwargs,
                    },
                ),
            ]
            if TORCH_AVAILABLE
            else [],
            [False, True],  # use covariates
        ),
    )
    def test_val_length(self, config, caplog):
        """Tests that `val_length` is correctly handled for models with different validation requirements."""
        (model_cls, kwargs), use_covariates = config
        model = model_cls(**kwargs)
        ocs = model.output_chunk_shift
        ocl = model.output_chunk_length or 0
        horizon = ocl + 2 if not ocs else ocl

        min_val_length = model._target_window_lengths[1]
        assert min_val_length == ocs + ocl

        # number of steps to generate two forecasts (with minimum val_length and `overlap_end=False`)
        n_steps = (
            model.min_train_series_length + horizon + ocs + (min_val_length or 1) + 1
        )
        series = tg.linear_timeseries(length=n_steps)

        pc, fc = None, None
        if use_covariates and model.supports_past_covariates:
            pc = series
        if use_covariates and model.supports_future_covariates:
            fc = tg.linear_timeseries(length=n_steps + ocs + horizon)

        if model.supports_sample_weight:
            sample_weight = tg.constant_timeseries(length=n_steps)
        else:
            sample_weight = None

        model.fit(series)

        with pytest.raises(ValueError) as err:
            _ = model.historical_forecasts(
                series=series,
                past_covariates=pc,
                future_covariates=fc,
                sample_weight=sample_weight,
                forecast_horizon=horizon,
                val_length=-1,
                overlap_end=False,
            )
        assert str(err.value) == "`val_length` must be a non-negative integer."

        # must be at least output_chunk_length + output_chunk_shift (one valid output window)
        if min_val_length > 0:
            with pytest.raises(ValueError) as err:
                _ = model.historical_forecasts(
                    series=series,
                    past_covariates=pc,
                    future_covariates=fc,
                    sample_weight=sample_weight,
                    forecast_horizon=horizon,
                    val_length=min_val_length - 1,
                    overlap_end=False,
                )
            assert str(err.value).startswith(
                f"`val_length` is too small for the validation requirements of this model. Must be `>={min_val_length}`"
            )

        # use minimum val length for model's supporting val set, and 1 otherwise
        val_length = min_val_length or 1
        # with the minimum val length, we can generate two forecasts
        with caplog.at_level(logging.WARNING):
            forecast = model.historical_forecasts(
                series=series,
                past_covariates=pc,
                future_covariates=fc,
                sample_weight=sample_weight,
                forecast_horizon=horizon,
                val_length=val_length,
                overlap_end=False,
                last_points_only=False,
            )
            warning_expected = (
                "`val_length` is ignored (no validation set will be created)"
            )
            if not model.supports_transferable_series_prediction:
                assert warning_expected in caplog.text
            else:
                assert warning_expected not in caplog.text
        caplog.clear()

        theoretical_forecast_length = (
            n_steps
            - model.min_train_series_length  # because we train
            - val_length  # because we have overlap_end = False
            - horizon  # because we forecast at least one horizon
            - ocs  # because we have output_chunk_shift
            + 1  # because we include the first element
        )
        assert len(forecast) == theoretical_forecast_length == 2
        assert (
            forecast[0].start_time()
            == series.time_index[-(theoretical_forecast_length + (horizon - 1))]
        )

        # increasing val length reduces the number of forecasts
        forecast = model.historical_forecasts(
            series=series,
            past_covariates=pc,
            future_covariates=fc,
            sample_weight=sample_weight,
            forecast_horizon=horizon,
            val_length=val_length + 1,
            overlap_end=False,
            last_points_only=False,
        )
        theoretical_forecast_length -= 1
        assert len(forecast) == theoretical_forecast_length
        assert (
            forecast[0].start_time()
            == series.time_index[-(theoretical_forecast_length + (horizon - 1))]
        )

        intercepted_fit_args = []

        def intercept_fit_args(*args, **kwargs):
            intercepted_fit_args.append({"args": args, "kwargs": kwargs})
            return model

        # target is categorical by default for classifiers supporting it
        with (
            patch.object(model.__class__, "fit", side_effect=intercept_fit_args),
            patch.object(model.__class__, "predict", side_effect=series[:horizon]),
        ):
            _ = model.historical_forecasts(
                series=series,
                past_covariates=pc,
                future_covariates=fc,
                sample_weight=sample_weight,
                forecast_horizon=horizon,
                val_length=val_length + 1,
                overlap_end=False,
                last_points_only=False,
            )

            expected_val_set = model._supports_val_series
            expected_val_pc = expected_val_set and pc is not None
            expected_val_fc = expected_val_set and fc is not None
            expected_val_sw = expected_val_set and sample_weight is not None
            for call in intercepted_fit_args:
                has_val_series = call["kwargs"].get("val_series") is not None
                has_val_pc = call["kwargs"].get("val_past_covariates") is not None
                has_val_fc = call["kwargs"].get("val_future_covariates") is not None
                has_val_sw = call["kwargs"].get("val_sample_weight") is not None
                assert has_val_series is expected_val_set
                assert has_val_pc is expected_val_pc
                assert has_val_fc is expected_val_fc
                assert has_val_sw is expected_val_sw

    @pytest.mark.parametrize(
        "config",
        product(
            ["past", "future", "none"],
            [1, 2],
            [0, 1],
            [0, 1],
        ),
    )
    def test_train_length_warnings(self, config, caplog):
        """Tests that `train_length` raises correct warning for models with input requirements and shorter
        covariates."""
        covariates_type, ocl, ocs, train_length_longer = config
        if covariates_type == "past":
            kwargs = {"lags_past_covariates": 10}
        elif covariates_type == "future":
            kwargs = {"lags_future_covariates": (0, 9)}
        else:
            kwargs = {}
        horizon = ocl

        model = LinearRegressionModel(
            lags=1, output_chunk_length=ocl, output_chunk_shift=ocs, **kwargs
        )

        if covariates_type == "none":
            add_length = 0
        else:
            # + 9 as lags_past/future_covariates look 9 steps further back / ahead than target lags
            add_length = 9 + (ocs if covariates_type == "future" else 0)
        series = tg.linear_timeseries(length=model.min_train_series_length + add_length)

        if covariates_type != "none":
            kwargs = {f"{covariates_type}_covariates": series}
        else:
            kwargs = {}
        with caplog.at_level(logging.WARNING):
            preds = model.historical_forecasts(
                series=series,
                train_length=model.min_train_series_length + train_length_longer,
                overlap_end=True,
                forecast_horizon=horizon,
                **kwargs,
            )
            assert len(preds) == 1
            assert ("`train_length` is too large" in caplog.text) is bool(
                train_length_longer
            )
            if covariates_type == "past":
                # the current past covariates make predictions start at the end of the series
                assert (
                    preds.start_time()
                    == series.end_time() + (horizon + ocs) * series.freq
                )
            else:
                # the current future covariates make predictions start towards the beginning of the series
                assert preds.start_time() == (
                    series.start_time()
                    + (model.min_train_series_length + horizon - 1 + ocs) * series.freq
                )
        caplog.clear()

    @pytest.mark.parametrize(
        "config",
        product(
            ["past", "future", "none"],
            [1, 2],
            [0, 1],
            [0, 1],
        ),
    )
    def test_val_length_warnings(self, config, caplog):
        """Tests that `val_length` raises correct warning for models with input requirements and shorter covariates."""
        covariates_type, ocl, ocs, val_length_longer = config
        if covariates_type == "past":
            kwargs = {"lags_past_covariates": 10}
        elif covariates_type == "future":
            kwargs = {"lags_future_covariates": (0, 9)}
        else:
            kwargs = {}
        horizon = ocl

        model = LinearRegressionModel(
            lags=1, output_chunk_length=ocl, output_chunk_shift=ocs, **kwargs
        )

        if covariates_type == "none":
            add_length = 0
        else:
            # + 9 as lags_past/future_covariates look 9 steps further back / ahead than target lags
            add_length = 9 + (ocs if covariates_type == "future" else 0)

        # minimum requirements for val_length is one output window
        min_val_length = model._target_window_lengths[1]
        add_length += min_val_length

        series = tg.linear_timeseries(length=model.min_train_series_length + add_length)

        if covariates_type != "none":
            kwargs = {f"{covariates_type}_covariates": series}
        else:
            kwargs = {}
        with caplog.at_level(logging.WARNING):
            preds = model.historical_forecasts(
                series=series,
                val_length=min_val_length + val_length_longer,
                overlap_end=True,
                forecast_horizon=horizon,
                **kwargs,
            )
            assert ("`val_length` is too large" in caplog.text) is bool(
                val_length_longer
            )
            # if val length too long, we ignore it and start the prediction earlier
            assert len(preds) == 1 + (min_val_length if val_length_longer else 0)

            if covariates_type == "past":
                # the current past covariates make predictions start at the end of the series
                adjust_end = horizon + ocs
                if val_length_longer:
                    # if val length too long, we ignore it and start the prediction earlier
                    adjust_end -= min_val_length
                assert (
                    preds.start_time() == series.end_time() + adjust_end * series.freq
                )
            else:
                # the current future covariates make predictions start towards the beginning of the series
                adjust_start = model.min_train_series_length + horizon - 1 + ocs
                if not val_length_longer:
                    # if val length is valid, we start the prediction after the val set
                    adjust_start += min_val_length
                assert (
                    preds.start_time()
                    == series.start_time() + adjust_start * series.freq
                )
        caplog.clear()<|MERGE_RESOLUTION|>--- conflicted
+++ resolved
@@ -40,6 +40,7 @@
     LGBM_AVAILABLE,
     PROPHET_AVAILABLE,
     TORCH_AVAILABLE,
+    XGB_AVAILABLE,
     tfm_kwargs,
 )
 from darts.utils import n_steps_between
@@ -340,16 +341,12 @@
 else:
     models_torch_cls_kwargs = []
 
-<<<<<<< HEAD
-=======
-PROPHET_AVAILABLE = not isinstance(Prophet, NotImportedModule)
 xgb_test_params = {
     "n_estimators": 1,
     "max_depth": 1,
     "max_leaves": 1,
 }
 
->>>>>>> cf3a3968
 
 class TestHistoricalforecast:
     np.random.seed(42)
@@ -4068,30 +4065,38 @@
                 # doesn't support val set, global model (multi series)
                 (LinearRegressionModel, {"lags": 3, "output_chunk_length": 2}),
                 # supports val set, global model (multi series)
-                (
-                    XGBModel,
-                    {
-                        "lags": 3,
-                        "output_chunk_length": 2,
-                        "output_chunk_shift": 1,
-                        **xgb_test_params,
-                    },
-                ),
             ]
-            + [
-                # supports val set, global model (multi series)
-                (
-                    NLinearModel,
-                    {
-                        "input_chunk_length": 3,
-                        "output_chunk_length": 2,
-                        "n_epochs": 1,
-                        **tfm_kwargs,
-                    },
-                ),
-            ]
-            if TORCH_AVAILABLE
-            else [],
+            + (
+                [
+                    # supports val set, global model (multi series)
+                    (
+                        NLinearModel,
+                        {
+                            "input_chunk_length": 3,
+                            "output_chunk_length": 2,
+                            "n_epochs": 1,
+                            **tfm_kwargs,
+                        },
+                    ),
+                ]
+                if TORCH_AVAILABLE
+                else []
+            )
+            + (
+                [
+                    (
+                        XGBModel,
+                        {
+                            "lags": 3,
+                            "output_chunk_length": 2,
+                            "output_chunk_shift": 1,
+                            **xgb_test_params,
+                        },
+                    ),
+                ]
+                if XGB_AVAILABLE
+                else []
+            ),
             [False, True],  # use covariates
         ),
     )
