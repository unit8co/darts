--- conflicted
+++ resolved
@@ -1260,40 +1260,14 @@
             ocl,
         )
 
-<<<<<<< HEAD
-    @pytest.mark.skipif(not GBM_AVAILABLE, reason="gradient boosting model required")
-    @pytest.mark.parametrize("mode", [True, False])
-    def test_min_train_series_length(self, mode):
-        lgbm_cls = LightGBMModel if LGBM_AVAILABLE else XGBModel
-        cb_cls = CatBoostModel if CB_AVAILABLE else XGBModel
-        model = lgbm_cls(lags=4, multi_models=mode)
-        min_train_series_length_expected = (
-            -model.lags["target"][0] + model.output_chunk_length + 1
-        )
-        assert min_train_series_length_expected == model.min_train_series_length
-        model = cb_cls(lags=2, multi_models=mode)
-        min_train_series_length_expected = (
-            -model.lags["target"][0] + model.output_chunk_length + 1
-        )
-        assert min_train_series_length_expected == model.min_train_series_length
-        model = lgbm_cls(lags=[-4, -3, -2], multi_models=mode)
-        min_train_series_length_expected = (
-            -model.lags["target"][0] + model.output_chunk_length + 1
-        )
-        assert min_train_series_length_expected == model.min_train_series_length
-        model = XGBModel(lags=[-4, -3, -2], multi_models=mode)
-        min_train_series_length_expected = (
-            -model.lags["target"][0] + model.output_chunk_length + 1
-        )
-        assert min_train_series_length_expected == model.min_train_series_length
-=======
     @pytest.mark.parametrize(
         "config",
         product(
             (
-                [XGBModel]
-                + ([LightGBMModel] if lgbm_available else [])
-                + ([CatBoostModel] if cb_available else [])
+                [LinearRegressionModel]
+                + ([XGBModel] if XGB_AVAILABLE else [])
+                + ([LightGBMModel] if LGBM_AVAILABLE else [])
+                + ([CatBoostModel] if CB_AVAILABLE else [])
             ),
             [True, False],
         ),
@@ -1321,7 +1295,6 @@
 
         model = model_cls(lags=None, lags_past_covariates=5, multi_models=mode)
         assert model.min_train_series_length == 0 + 1 + 0 + add_min_samples
->>>>>>> cf3a3968
 
     @pytest.mark.parametrize("mode", [True, False])
     def test_historical_forecast(self, mode):
@@ -1491,17 +1464,17 @@
         model = model_cls(**model_config)
         assert model._supports_native_multioutput == supports_native_multioutput
 
-    model_configs = (
-        [(XGBModel, dict({"likelihood": "poisson"}, **xgb_test_params))]
-        if XGB_AVAILABLE
-        else []
-    )
+    model_configs = []
+    if XGB_AVAILABLE:
+        model_configs += [
+            (XGBModel, dict({"likelihood": "poisson"}, **xgb_test_params))
+        ]
     if LGBM_AVAILABLE:
         model_configs += [(LightGBMModel, lgbm_test_params)]
     if CB_AVAILABLE:
         model_configs += [(CatBoostModel, cb_test_params)]
 
-    @pytest.mark.skipif(not GBM_AVAILABLE, reason="gradient boosting model required")
+    @pytest.mark.skipif(not model_configs, reason="gradient boosting model required")
     @pytest.mark.parametrize("config", product(model_configs, [1, 2], [True, False]))
     def test_multioutput_validation(self, config):
         """Check that models not supporting multi-output are properly wrapped when ocl>1"""
@@ -1521,24 +1494,26 @@
         model_1 = LinearRegressionModel(lags=4, output_chunk_length=1)
         model_1.fit(series=self.sine_univariate1)
         assert not isinstance(model_1.model, MultiOutputRegressor)
-        assert model_1.__repr__().startswith(model_1.__class__.__name__)
-        assert model_1.__str__().startswith(model_1.model.__class__.__name__)
-
-        if not XGB_AVAILABLE:
-            pytest.skip("xgboost not available")
-
-        model_2 = XGBModel(
-            lags=4,
-            output_chunk_length=2,
-            multi_models=True,
-            likelihood="quantile",
-            quantiles=[0.1, 0.5, 0.9],
-            **xgb_test_params,
-        )
-        model_2.fit(series=self.sine_univariate1)
+
+        models = [model_1]
+
+        if XGB_AVAILABLE:
+            model_2 = XGBModel(
+                lags=4,
+                output_chunk_length=2,
+                multi_models=True,
+                likelihood="quantile",
+                quantiles=[0.1, 0.5, 0.9],
+                **xgb_test_params,
+            )
+            model_2.fit(series=self.sine_univariate1)
+            models.append(model_2)
+
         assert isinstance(model_2.model, MultiOutputRegressor)
-        assert model_2.__repr__().startswith(model_2.__class__.__name__)
-        assert model_2.__str__().startswith(model_2.model.__class__.__name__)
+
+        for model in models:
+            assert model.__repr__().startswith(model.__class__.__name__)
+            assert model.__str__().startswith(model.model.__class__.__name__)
 
     @pytest.mark.skipif(not XGB_AVAILABLE, reason="xgboost required")
     def test_get_estimator_multi_models(self):
@@ -1605,13 +1580,10 @@
         "config",
         product(
             (
-                [(LinearRegressionModel, {})] + [(XGBModel, xgb_test_params)]
-                if XGB_AVAILABLE
-                else [] + [(LightGBMModel, lgbm_test_params)]
-                if LGBM_AVAILABLE
-                else [] + [(CatBoostModel, cb_test_params)]
-                if CB_AVAILABLE
-                else []
+                [(LinearRegressionModel, {})]
+                + ([(XGBModel, xgb_test_params)] if XGB_AVAILABLE else [])
+                + ([(LightGBMModel, lgbm_test_params)] if LGBM_AVAILABLE else [])
+                + ([(CatBoostModel, cb_test_params)] if CB_AVAILABLE else [])
             ),
             [True, False],  # multi_models
             [True, False],  # multi components
@@ -1669,13 +1641,10 @@
         "config",
         product(
             (
-                [(LinearRegressionModel, {})] + [(XGBModel, xgb_test_params)]
-                if XGB_AVAILABLE
-                else [] + [(LightGBMModel, lgbm_test_params)]
-                if LGBM_AVAILABLE
-                else [] + [(CatBoostModel, cb_test_params)]
-                if CB_AVAILABLE
-                else []
+                [(LinearRegressionModel, {})]
+                + ([(XGBModel, xgb_test_params)] if XGB_AVAILABLE else [])
+                + ([(LightGBMModel, lgbm_test_params)] if LGBM_AVAILABLE else [])
+                + ([(CatBoostModel, cb_test_params)] if CB_AVAILABLE else [])
             ),
             [True, False],  # multi_models
             [True, False],  # multi components
@@ -1740,7 +1709,6 @@
                         == pred[f"{ts.components[j]}_q{q:.3f}"].values()[i][0]
                     )
 
-    @pytest.mark.skipif(not XGB_AVAILABLE, reason="xgboost required")
     def test_get_estimator_exceptions(self, caplog):
         """Check that all the corner-cases are properly covered by the method"""
         ts = TimeSeries.from_values(
@@ -1785,6 +1753,9 @@
         assert str(err.value).startswith(
             "`target_dim` must be `>= 0`, and `< n_target_components="
         )
+
+        if not XGB_AVAILABLE:
+            return
 
         # univariate, probabilistic
         # using the quantiles argument to force wrapping in MultiOutputRegressor
@@ -2221,9 +2192,7 @@
     @pytest.mark.parametrize(
         "config",
         product(
-            [(XGBModel, xgb_test_params)]
-            if XGB_AVAILABLE
-            else []
+            ([(XGBModel, xgb_test_params)] if XGB_AVAILABLE else [])
             + ([(LightGBMModel, lgbm_test_params)] if LGBM_AVAILABLE else [])
             + ([(CatBoostModel, cb_test_params)] if CB_AVAILABLE else []),
             [True, False],
@@ -2252,16 +2221,18 @@
     @pytest.mark.parametrize(
         "config",
         product(
-            [
-                (
-                    XGBModel,
-                    xgb_test_params,
-                    "xgboost.xgb.XGBRegressor",
-                    "xgboost.XGBRegressor",
-                )
-            ]
-            if XGB_AVAILABLE
-            else []
+            (
+                [
+                    (
+                        XGBModel,
+                        xgb_test_params,
+                        "xgboost.xgb.XGBRegressor",
+                        "xgboost.XGBRegressor",
+                    )
+                ]
+                if XGB_AVAILABLE
+                else []
+            )
             + (
                 [
                     (
