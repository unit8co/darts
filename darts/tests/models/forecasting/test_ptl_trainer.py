import numpy as np
import pytest

from darts.tests.conftest import TORCH_AVAILABLE, tfm_kwargs
from darts.utils.timeseries_generation import linear_timeseries

if not TORCH_AVAILABLE:
    pytest.skip(
        f"Torch not available. {__name__} tests will be skipped.",
        allow_module_level=True,
    )
import pytorch_lightning as pl

from darts.models.forecasting.rnn_model import RNNModel


class TestPTLTrainer:
    trainer_params = {
        "max_epochs": 1,
        "logger": False,
        "enable_checkpointing": False,
    }
    series = linear_timeseries(length=100).astype(np.float32)
<<<<<<< HEAD
    pl_200_or_above = int(pl.__version__.split(".")[0]) >= 2
    precisions = {
        16: None if not pl_200_or_above else "16-true",
        32: "32" if not pl_200_or_above else "32-true",
        64: "64" if not pl_200_or_above else "64-true",
        "mixed": "16" if not pl_200_or_above else "16-mixed",
    }
=======
    precisions = {32: "32-true", 64: "64-true"}
>>>>>>> 549d9db0

    def test_prediction_loaded_custom_trainer(self, tmpdir_module):
        """validate manual save with automatic save files by comparing output between the two"""
        auto_name = "test_save_automatic"
        model = RNNModel(
            12,
            "RNN",
            10,
            10,
            model_name=auto_name,
            work_dir=tmpdir_module,
            save_checkpoints=True,
            random_state=42,
            **tfm_kwargs,
        )

        # fit model with custom trainer
        trainer = pl.Trainer(
            max_epochs=1,
            enable_checkpointing=True,
            logger=False,
            callbacks=model.trainer_params["callbacks"],
            **tfm_kwargs["pl_trainer_kwargs"],
        )
        model.fit(self.series, trainer=trainer)

        # load automatically saved model with manual load_model() and load_from_checkpoint()
        model_loaded = RNNModel.load_from_checkpoint(
            model_name=auto_name,
            work_dir=tmpdir_module,
            best=False,
            map_location="cpu",
        )

        # compare prediction of loaded model with original model
        assert model.predict(n=4) == model_loaded.predict(n=4)

    def test_prediction_custom_trainer(self):
        model = RNNModel(12, "RNN", 10, 10, random_state=42, **tfm_kwargs)
        model2 = RNNModel(12, "RNN", 10, 10, random_state=42, **tfm_kwargs)

        # fit model with custom trainer
        trainer = pl.Trainer(
            **self.trainer_params,
            precision=self.precisions[32],
            **tfm_kwargs["pl_trainer_kwargs"],
        )
        model.fit(self.series, trainer=trainer)

        # fit model with built-in trainer
        model2.fit(self.series, epochs=1)

        # both should produce identical prediction
        assert model.predict(n=4) == model2.predict(n=4)

    def test_custom_trainer_setup(self):
        model = RNNModel(12, "RNN", 10, 10, random_state=42, **tfm_kwargs)

        # no error with correct precision
        trainer = pl.Trainer(
            **self.trainer_params,
            precision=self.precisions[32],
            **tfm_kwargs["pl_trainer_kwargs"],
        )
        model.fit(self.series, trainer=trainer)

        # check if number of epochs trained is same as trainer.max_epochs
        assert trainer.max_epochs == model.epochs_trained

    def test_higher_precision_custom_trainer(self):
        model = RNNModel(12, "RNN", 10, 10, random_state=42, **tfm_kwargs)

        # trainer with higher precision than data should not raise ValueError
        # since Trainer would automatically cast data to correct precision
        trainer = pl.Trainer(
            **self.trainer_params,
            precision=self.precisions[64],
            **tfm_kwargs["pl_trainer_kwargs"],
        )
        model.fit(self.series, trainer=trainer)

        # check if number of epochs trained is same as trainer.max_epochs
        assert trainer.max_epochs == model.epochs_trained

    def test_lower_precision_custom_trainer(self):
        model = RNNModel(12, "RNN", 10, 10, random_state=42, **tfm_kwargs)

        # trainer with lower precision than data should raise ValueError
        # because precision here is defined by the user and handled by Lightning
        # the error should come from trainer instead of darts
        trainer = pl.Trainer(
            **self.trainer_params,
            precision=self.precisions[32],
            **tfm_kwargs["pl_trainer_kwargs"],
        )
        with pytest.raises(ValueError):
            model.fit(self.series.astype(np.float64), trainer=trainer)

    def test_mixed_precision_custom_trainer(self):
        model = RNNModel(12, "RNN", 10, 10, random_state=42, **tfm_kwargs)

        # trainer with mixed precision should not raise ValueError
        trainer = pl.Trainer(
            **self.trainer_params,
            precision=self.precisions["mixed"],
            **tfm_kwargs["pl_trainer_kwargs"],
        )
        model.fit(self.series, trainer=trainer)

        # check if number of epochs trained is same as trainer.max_epochs
        assert trainer.max_epochs == model.epochs_trained

    def test_builtin_extended_trainer(self):
        # wrong precision parameter name
        with pytest.raises(TypeError):
            invalid_trainer_kwarg = {
                "precisionn": self.precisions[32],
                **tfm_kwargs["pl_trainer_kwargs"],
            }
            model = RNNModel(
                12,
                "RNN",
                10,
                10,
                random_state=42,
                pl_trainer_kwargs=invalid_trainer_kwarg,
            )
            model.fit(self.series, epochs=1)

        # precision value is lower than series precision
        with pytest.raises(ValueError):
            invalid_trainer_kwarg = {
                "precision": self.precisions[32],
                **tfm_kwargs["pl_trainer_kwargs"],
            }
            model = RNNModel(
                12,
                "RNN",
                10,
                10,
                random_state=42,
                pl_trainer_kwargs=invalid_trainer_kwarg,
            )
            model.fit(self.series.astype(np.float64), epochs=1)

        for precision in [64, 32, 16]:
            # skip the precision if not supported by lightning, i.e.,
            # float16 for Lightning<2.0
            if self.precisions[precision] is None:
                continue
            valid_trainer_kwargs = {
                "precision": self.precisions[precision],
                **tfm_kwargs["pl_trainer_kwargs"],
            }

            # valid parameters shouldn't raise error
            model = RNNModel(
                12,
                "RNN",
                10,
                10,
                random_state=42,
                pl_trainer_kwargs=valid_trainer_kwargs,
            )
            ts_dtype = getattr(np, f"float{precision}")
            model.fit(self.series.astype(ts_dtype), epochs=1)
            preds = model.predict(n=3)
            assert model.trainer.precision == self.precisions[precision]
            assert preds.dtype == ts_dtype

    def test_custom_callback(self, tmpdir_module):
        class CounterCallback(pl.callbacks.Callback):
            # counts the number of trained epochs starting from count_default
            def __init__(self, count_default):
                self.counter = count_default

            def on_train_epoch_end(self, *args, **kwargs):
                self.counter += 1

        my_counter_0 = CounterCallback(count_default=0)
        my_counter_2 = CounterCallback(count_default=2)

        model = RNNModel(
            12,
            "RNN",
            10,
            10,
            random_state=42,
            pl_trainer_kwargs={
                "callbacks": [my_counter_0, my_counter_2],
                **tfm_kwargs["pl_trainer_kwargs"],
            },
        )

        # check if callbacks were added
        assert len(model.trainer_params["callbacks"]) == 2
        model.fit(self.series, epochs=2, verbose=True)
        # check that lightning did not mutate callbacks (verbosity adds a progress bar callback)
        assert len(model.trainer_params["callbacks"]) == 2

        assert my_counter_0.counter == model.epochs_trained
        assert my_counter_2.counter == model.epochs_trained + 2

        # check that callbacks don't overwrite Darts' built-in checkpointer
        model = RNNModel(
            12,
            "RNN",
            10,
            10,
            random_state=42,
            work_dir=tmpdir_module,
            save_checkpoints=True,
            pl_trainer_kwargs={
                "callbacks": [CounterCallback(0), CounterCallback(2)],
                **tfm_kwargs["pl_trainer_kwargs"],
            },
        )
        # we expect 3 callbacks
        assert len(model.trainer_params["callbacks"]) == 3

        # first one is our Checkpointer
        assert isinstance(
            model.trainer_params["callbacks"][0], pl.callbacks.ModelCheckpoint
        )

        # second and third are CounterCallbacks
        for i in range(1, 3):
            assert isinstance(model.trainer_params["callbacks"][i], CounterCallback)

    def test_early_stopping(self):
        my_stopper = pl.callbacks.early_stopping.EarlyStopping(
            monitor="val_loss",
            stopping_threshold=1e9,
        )
        model = RNNModel(
            12,
            "RNN",
            10,
            10,
            nr_epochs_val_period=1,
            random_state=42,
            pl_trainer_kwargs={
                "callbacks": [my_stopper],
                **tfm_kwargs["pl_trainer_kwargs"],
            },
        )

        # training should stop immediately with high stopping_threshold
        model.fit(self.series, val_series=self.series, epochs=100, verbose=True)
        assert model.epochs_trained == 1

        # check that early stopping only takes valid monitor variables
        my_stopper = pl.callbacks.early_stopping.EarlyStopping(
            monitor="invalid_variable",
            stopping_threshold=1e9,
        )
        model = RNNModel(
            12,
            "RNN",
            10,
            10,
            nr_epochs_val_period=1,
            random_state=42,
            pl_trainer_kwargs={
                "callbacks": [my_stopper],
                **tfm_kwargs["pl_trainer_kwargs"],
            },
        )

        with pytest.raises(RuntimeError):
            model.fit(self.series, val_series=self.series, epochs=100, verbose=True)<|MERGE_RESOLUTION|>--- conflicted
+++ resolved
@@ -21,17 +21,12 @@
         "enable_checkpointing": False,
     }
     series = linear_timeseries(length=100).astype(np.float32)
-<<<<<<< HEAD
-    pl_200_or_above = int(pl.__version__.split(".")[0]) >= 2
     precisions = {
-        16: None if not pl_200_or_above else "16-true",
-        32: "32" if not pl_200_or_above else "32-true",
-        64: "64" if not pl_200_or_above else "64-true",
-        "mixed": "16" if not pl_200_or_above else "16-mixed",
+        16: "16-true",
+        32: "32-true",
+        64: "64-true",
+        "mixed": "16-mixed",
     }
-=======
-    precisions = {32: "32-true", 64: "64-true"}
->>>>>>> 549d9db0
 
     def test_prediction_loaded_custom_trainer(self, tmpdir_module):
         """validate manual save with automatic save files by comparing output between the two"""
@@ -178,10 +173,6 @@
             model.fit(self.series.astype(np.float64), epochs=1)
 
         for precision in [64, 32, 16]:
-            # skip the precision if not supported by lightning, i.e.,
-            # float16 for Lightning<2.0
-            if self.precisions[precision] is None:
-                continue
             valid_trainer_kwargs = {
                 "precision": self.precisions[precision],
                 **tfm_kwargs["pl_trainer_kwargs"],
