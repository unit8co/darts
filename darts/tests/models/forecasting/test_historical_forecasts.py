import unittest

import numpy as np
<<<<<<< HEAD
=======
import pandas as pd
>>>>>>> e56faca5
import pytest

from darts import TimeSeries
from darts.dataprocessing.transformers import Scaler
from darts.datasets import AirPassengersDataset
from darts.logging import get_logger
from darts.tests.base_test_class import DartsBaseTestClass
from darts.utils import timeseries_generation as tg

try:
    import torch

    from darts.models import (
        BlockRNNModel,
        CatBoostModel,
        LightGBMModel,
        LinearRegressionModel,
        NBEATSModel,
        NLinearModel,
        RNNModel,
        TCNModel,
        TFTModel,
        TransformerModel,
    )
    from darts.utils.likelihood_models import GaussianLikelihood

    TORCH_AVAILABLE = True
except ImportError:
    logger = get_logger(__name__)
    logger.warning("Torch not installed - will be skipping historical forecasts tests")
    TORCH_AVAILABLE = False

if TORCH_AVAILABLE:
    IN_LEN = 24
    OUT_LEN = 12

    NB_EPOCH = 1

    models_reg_no_cov_cls_kwargs = [
        (LinearRegressionModel, {"lags": 4}, (4, 1)),
        (CatBoostModel, {"lags": 4}, (4, 1)),
        (LightGBMModel, {"lags": 4}, (4, 1)),
    ]

    models_reg_cov_cls_kwargs = [
        # # target + past covariates
        (LinearRegressionModel, {"lags": 4, "lags_past_covariates": 6}, (6, 1)),
        # target + past covariates + outputchunk > 1
        (
            LinearRegressionModel,
            {"lags": 4, "lags_past_covariates": 6, "output_chunk_length": 4},
            (6, 4),
        ),
        # past cov only
        (LinearRegressionModel, {"lags_past_covariates": 6}, (6, 1)),
        # fut cov only
        (LinearRegressionModel, {"lags_future_covariates": [0, 1]}, (0, 2)),
        # fut + past cov only
        (
            LinearRegressionModel,
            {"lags_past_covariates": 6, "lags_future_covariates": [0, 1]},
            (6, 2),
        ),
        # all
        (
            LinearRegressionModel,
            {"lags": 3, "lags_past_covariates": 6, "lags_future_covariates": [0, 1]},
            (6, 2),
        ),
    ]

    models_torch_cls_kwargs = [
        (
            BlockRNNModel,
            {
                "input_chunk_length": IN_LEN,
                "output_chunk_length": OUT_LEN,
                "model": "RNN",
                "hidden_dim": 10,
                "n_rnn_layers": 1,
                "batch_size": 32,
                "n_epochs": NB_EPOCH,
            },
            # Min of lags needed and max of lags needed
            (IN_LEN, OUT_LEN),
            "PastCovariates",
        ),
        (
            RNNModel,
            {
                "input_chunk_length": IN_LEN,
                "model": "RNN",
                "hidden_dim": 10,
                "batch_size": 32,
                "n_epochs": NB_EPOCH,
            },
            # autoregressive model
            (IN_LEN, 1),
            "DualCovariates",
        ),
        (
            RNNModel,
            {
                "input_chunk_length": IN_LEN,
                "training_length": 12,
                "n_epochs": NB_EPOCH,
                "likelihood": GaussianLikelihood(),
            },
            (IN_LEN, 1),
            "DualCovariates",
        ),
        (
            TCNModel,
            {
                "input_chunk_length": IN_LEN,
                "output_chunk_length": OUT_LEN,
                "n_epochs": NB_EPOCH,
                "batch_size": 32,
            },
            (IN_LEN, OUT_LEN),
            "PastCovariates",
        ),
        (
            TransformerModel,
            {
                "input_chunk_length": IN_LEN,
                "output_chunk_length": OUT_LEN,
                "d_model": 16,
                "nhead": 2,
                "num_encoder_layers": 2,
                "num_decoder_layers": 2,
                "dim_feedforward": 16,
                "batch_size": 32,
                "n_epochs": NB_EPOCH,
            },
            (IN_LEN, OUT_LEN),
            "PastCovariates",
        ),
        (
            NBEATSModel,
            {
                "input_chunk_length": IN_LEN,
                "output_chunk_length": OUT_LEN,
                "num_stacks": 4,
                "num_blocks": 1,
                "num_layers": 2,
                "layer_widths": 12,
                "n_epochs": NB_EPOCH,
            },
            (IN_LEN, OUT_LEN),
            "PastCovariates",
        ),
        (
            TFTModel,
            {
                "input_chunk_length": IN_LEN,
                "output_chunk_length": OUT_LEN,
                "hidden_size": 16,
                "lstm_layers": 1,
                "num_attention_heads": 4,
                "add_relative_index": True,
                "n_epochs": NB_EPOCH,
            },
            (IN_LEN, OUT_LEN),
            "MixedCovariates",
        ),
        (
            NLinearModel,
            {
                "input_chunk_length": IN_LEN,
                "output_chunk_length": OUT_LEN,
                "n_epochs": NB_EPOCH,
            },
            (IN_LEN, OUT_LEN),
            "MixedCovariates",
        ),
    ]

    class HistoricalforecastTestCase(DartsBaseTestClass):

        np.random.seed(42)
        torch.manual_seed(42)

        # real timeseries for functionality tests
        ts_passengers = AirPassengersDataset().load()
        scaler = Scaler()
        ts_passengers = scaler.fit_transform(ts_passengers)
        ts_pass_train, ts_pass_val = ts_passengers[:-72], ts_passengers[-72:]

        # an additional noisy series
        ts_pass_train_1 = ts_pass_train + 0.01 * tg.gaussian_timeseries(
            length=len(ts_pass_train),
            freq=ts_pass_train.freq_str,
            start=ts_pass_train.start_time(),
        )

        ts_past_cov_train = tg.gaussian_timeseries(
            length=len(ts_pass_train),
            freq=ts_pass_train.freq_str,
            start=ts_pass_train.start_time(),
        )

        ts_fut_cov_train = tg.gaussian_timeseries(
            length=len(ts_pass_train),
            freq=ts_pass_train.freq_str,
            start=ts_pass_train.start_time(),
        )

        ts_past_cov_valid_same_start = tg.gaussian_timeseries(
            length=len(ts_pass_val),
            freq=ts_pass_val.freq_str,
            start=ts_pass_val.start_time(),
        )

        ts_past_cov_valid_bef_start = tg.gaussian_timeseries(
            length=len(ts_pass_val) + 10,
            freq=ts_pass_val.freq_str,
            start=ts_pass_val.start_time() - 10 * ts_pass_val.freq,
        )
        ts_past_cov_valid_aft_start = tg.gaussian_timeseries(
            length=len(ts_pass_val) - 5,
            freq=ts_pass_val.freq_str,
            start=ts_pass_val.start_time() + 5 * ts_pass_val.freq,
        )

        ts_past_cov_valid_bef_end = tg.gaussian_timeseries(
            length=len(ts_pass_val) - 7,
            freq=ts_pass_val.freq_str,
            start=ts_pass_val.start_time(),
        )
        ts_past_cov_valid_aft_end = tg.gaussian_timeseries(
            length=len(ts_pass_val) + 15,
            freq=ts_pass_val.freq_str,
            start=ts_pass_val.start_time(),
        )

        ts_fut_cov_valid_same_start = tg.gaussian_timeseries(
            length=len(ts_pass_val),
            freq=ts_pass_val.freq_str,
            start=ts_pass_val.start_time(),
        )

        ts_fut_cov_valid_bef_start = tg.gaussian_timeseries(
            length=len(ts_pass_val) + 16,
            freq=ts_pass_val.freq_str,
            start=ts_pass_val.start_time() - 16 * ts_pass_val.freq,
        )
        ts_fut_cov_valid_aft_start = tg.gaussian_timeseries(
            length=len(ts_pass_val) - 7,
            freq=ts_pass_val.freq_str,
            start=ts_pass_val.start_time() + 7 * ts_pass_val.freq,
        )

        ts_fut_cov_valid_bef_end = tg.gaussian_timeseries(
            length=len(ts_pass_val) - 7,
            freq=ts_pass_val.freq_str,
            start=ts_pass_val.start_time(),
        )
        ts_fut_cov_valid_aft_end = tg.gaussian_timeseries(
            length=len(ts_pass_val) + 15,
            freq=ts_pass_val.freq_str,
            start=ts_pass_val.start_time(),
        )

        # RangeIndex timeseries
        ts_passengers_range = TimeSeries.from_values(ts_passengers.values())
        ts_pass_train_range, ts_pass_val_range = (
            ts_passengers_range[:-72],
            ts_passengers_range[-72:],
        )

        ts_past_cov_train_range = tg.gaussian_timeseries(
            length=len(ts_pass_train_range),
            freq=ts_pass_train_range.freq_str,
            start=ts_pass_train_range.start_time(),
        )

        # same starting point
        ts_past_cov_valid_range_same_start = tg.gaussian_timeseries(
            length=len(ts_pass_val_range),
            freq=ts_pass_val_range.freq_str,
            start=ts_pass_val_range.start_time(),
        )

        def test_historical_forecasts(self):

            train_length = 7
            forecast_horizon = 8
            # if no fit and retrain=false, should fit at fist iteration
            for model_cls, kwargs, bounds in models_reg_no_cov_cls_kwargs:
                model = model_cls(
                    **kwargs,
                )

                # time index
                forecasts = model.historical_forecasts(
                    series=self.ts_pass_val,
                    forecast_horizon=forecast_horizon,
                    stride=1,
                    train_length=train_length,
                    retrain=True,
                    overlap_end=False,
                )

                theorical_forecast_length = (
                    72
                    - max(
                        (bounds[0] + bounds[1]), train_length
                    )  # because we train we have enough data
                    - forecast_horizon  # because we have overlap_end = False
                    + 1  # because we include the first element
                )

                self.assertTrue(
                    len(forecasts) == theorical_forecast_length,
                    f"Model {model_cls.__name__} does not return the right number of historical forecasts in the case "
                    "of retrain=True and overlap_end=False, and a time index of type DateTimeIndex.",
                )

                # range index
                forecasts = model.historical_forecasts(
                    series=self.ts_pass_val_range,
                    forecast_horizon=forecast_horizon,
                    train_length=train_length,
                    stride=1,
                    retrain=True,
                    overlap_end=False,
                )

                self.assertTrue(
                    len(forecasts) == theorical_forecast_length,
                    f"Model {model_cls.__name__} does not return the right number of historical forecasts in the case "
                    " of retrain=True, overlap_end=False, and a time index of type RangeIndex.",
                )

                # stride 2
                forecasts = model.historical_forecasts(
                    series=self.ts_pass_val_range,
                    forecast_horizon=forecast_horizon,
                    train_length=train_length,
                    stride=2,
                    retrain=True,
                    overlap_end=False,
                )

                theorical_forecast_length = np.floor(
                    (
                        (
                            72
                            - max(
                                (bounds[0] + bounds[1]), train_length
                            )  # because we train we have enough data
                            - forecast_horizon  # because we have overlap_end = False
                            + 1  # because we include the first element
                        )
                        - 1
                    )
                    / 2
                    + 1  # because of stride
                )  # if odd number of elements, we keep the floor

                self.assertTrue(
                    len(forecasts) == theorical_forecast_length,
                    f"Model {model_cls.__name__} does not return the right number of historical forecasts in the case "
                    "of retrain=True and overlap_end=False and stride=2",
                )

                # stride 3
                forecasts = model.historical_forecasts(
                    series=self.ts_pass_val_range,
                    forecast_horizon=forecast_horizon,
                    train_length=train_length,
                    stride=3,
                    retrain=True,
                    overlap_end=False,
                )

                theorical_forecast_length = np.floor(
                    (
                        (
                            72
                            - max(
                                (bounds[0] + bounds[1]), train_length
                            )  # because we train we have enough data
                            - forecast_horizon  # because we have overlap_end = False
                            + 1  # because we include the first element
                        )
                        - 1
                    )  # the first is always included, so we calculate a modulo on the rest
                    / 3  # because of stride
                    + 1  # and we readd the first
                )  # if odd number of elements, we keep the floor

                # Here to adapt if forecast_horizon or train_length change
                self.assertTrue(
                    len(forecasts) == theorical_forecast_length,
                    f"Model {model_cls.__name__} does not return the right number of historical forecasts in the case "
                    "of retrain=True and overlap_end=False and stride=3",
                )

                # last points only False
                forecasts = model.historical_forecasts(
                    series=self.ts_pass_val_range,
                    forecast_horizon=forecast_horizon,
                    train_length=train_length,
                    stride=1,
                    retrain=True,
                    overlap_end=False,
                    last_points_only=False,
                )

                theorical_forecast_length = (
                    72
                    - max(
                        (bounds[0] + bounds[1]), train_length
                    )  # because we train we have enough data
                    - forecast_horizon  # because we have overlap_end = False
                    + 1  # because we include the first element
                )

                self.assertTrue(
                    len(forecasts) == theorical_forecast_length,
                    f"Model {model_cls} does not return the right number of historical forecasts in the case of"
                    " retrain=True and overlap_end=False, and last_points_only=False",
                )

                self.assertTrue(
                    len(forecasts[0]) == forecast_horizon,
                    f"Model {model_cls} does not return forecast_horizon points per historical forecast in the case of"
                    " retrain=True and overlap_end=False, and last_points_only=False",
                )

        def test_regression_auto_start_multiple_no_cov(self):

            for model_cls, kwargs, bounds in models_reg_no_cov_cls_kwargs:
                model = model_cls(
                    **kwargs,
                )
                model.fit(self.ts_pass_train)

                forecasts = model.historical_forecasts(
                    series=[self.ts_pass_val, self.ts_pass_val],
                    forecast_horizon=10,
                    train_length=15,
                    stride=1,
                    retrain=True,
                    overlap_end=False,
                )

                self.assertTrue(
                    len(forecasts) == 2,
                    f"Model {model_cls} did not return a list of historical forecasts",
                )

                theorical_forecast_length = (
                    72
                    - max(
                        (bounds[0] + bounds[1]), 15
                    )  # because we train we have enough data
                    - 10  # because we have overlap_end = False
                    + 1  # because we include the first element
                )

                self.assertTrue(
                    len(forecasts[0]) == len(forecasts[1]) == theorical_forecast_length,
                    f"Model {model_cls.__name__} does not return the right number of historical forecasts in the case "
                    "of retrain=True and overlap_end=False, and a time index of type DateTimeIndex.",
                )

        @pytest.mark.slow
        @unittest.skipUnless(
            TORCH_AVAILABLE,
            "Torch not available. auto start and multiple time series for torch models will be skipped.",
        )
        def test_torch_auto_start_multiple_no_cov(self):

            for model_cls, kwargs, bounds, _ in models_torch_cls_kwargs:
                model = model_cls(
                    random_state=0,
                    **kwargs,
                )
                model.fit(self.ts_pass_train)

                # check historical forecasts for several time series,
                # retrain True and overlap_end False
                forecasts = model.historical_forecasts(
                    series=[self.ts_pass_val, self.ts_pass_val],
                    forecast_horizon=10,
                    stride=1,
                    retrain=True,
                    overlap_end=False,
                )
                self.assertTrue(
                    len(forecasts) == 2,
                    f"Model {model_cls} did not return a list of historical forecasts",
                )

                # If retrain=True and overlap_end=False, as ts has 72 values, we can only forecast
                # 72-(input_chunk_length+output_chunk_length+1) - 10 + 1
                # indeed we start to predict after the first trainable point (input_chunk_length+output_chunk_length+1)
                # and we stop in this case (overlap_end=False) at the end_time (-10),
                # and the predictable point is the index -10 instead of index -1, so we
                # have to add 1 to -10.
                # Let's note that output_chunk_length is necessarily 1 for RNN.
                self.assertTrue(
                    len(forecasts[0])
                    == len(forecasts[1])
                    == 72 - (bounds[0] + bounds[1] + 1) - 10 + 1,
                    f"Model {model_cls} does not return the right number of historical forecasts in the case of"
                    " retrain=True and overlap_end=False",
                )

                model = model_cls(
                    random_state=0,
                    **kwargs,
                )

                model.fit(self.ts_pass_train)
                # check historical forecasts for several time series,
                # retrain True and overlap_end True
                forecasts = model.historical_forecasts(
                    series=[self.ts_pass_val, self.ts_pass_val],
                    forecast_horizon=10,
                    stride=1,
                    retrain=True,
                    overlap_end=True,
                )

                self.assertTrue(
                    len(forecasts) == 2,
                    f"Model {model_cls} did not return a list of historical forecasts",
                )

                # If retrain=True and overlap_end=True, as ts has 72 values, we can only forecast
                # 72-(input_chunk_length+output_chunk_length+1)
                # We are not limited thanks to overlap_end=True
                self.assertTrue(
                    len(forecasts[0])
                    == len(forecasts[1])
                    == 72 - (bounds[0] + bounds[1] + 1)
                )

                model = model_cls(
                    random_state=0,
                    **kwargs,
                )
                model.fit(self.ts_pass_train)
                # check historical forecasts for several time series,
                # retrain False and overlap_end False
                forecasts = model.historical_forecasts(
                    series=[self.ts_pass_val, self.ts_pass_val],
                    forecast_horizon=10,
                    stride=1,
                    retrain=False,
                    overlap_end=False,
                )

                self.assertTrue(
                    len(forecasts) == 2,
                    f"Model {model_cls} did not return a list of historical forecasts",
                )

                # If retrain=False and overlap_end=False  as ts has 72 values, we can forecast
                # 72-input_chunk_length - 10 + 1 = 39 values
                self.assertTrue(
                    len(forecasts[0]) == len(forecasts[1]) == 72 - bounds[0] - 10 + 1
                )

                model = model_cls(
                    random_state=0,
                    **kwargs,
                )
                model.fit(self.ts_pass_train)
                # check historical forecasts for several time series,
                # retrain False and overlap_end True
                forecasts = model.historical_forecasts(
                    series=[self.ts_pass_val, self.ts_pass_val],
                    forecast_horizon=10,
                    stride=1,
                    retrain=False,
                    overlap_end=True,
                )

                self.assertTrue(
                    len(forecasts) == 2,
                    f"Model {model_cls} did not return a list of historical forecasts",
                )

                # If retrain=False and overlap_end=False  as ts has 72 values, we can forecast
                # 72-input_chunk_length
                # We are not limited thanks to overlap_end=True
                self.assertTrue(
                    len(forecasts[0]) == len(forecasts[1]) == 72 - bounds[0]
                )

        def test_regression_auto_start_multiple_with_cov(self):

            for model_cls, kwargs, bounds in models_reg_cov_cls_kwargs:
                model = model_cls(
                    random_state=0,
                    **kwargs,
                )

                forecasts = model.historical_forecasts(
                    series=[self.ts_pass_val, self.ts_pass_val],
                    past_covariates=[
                        self.ts_past_cov_valid_same_start,
                        self.ts_past_cov_valid_same_start,
                    ]
                    if "lags_past_covariates" in kwargs
                    else None,
                    future_covariates=[
                        self.ts_past_cov_valid_same_start,
                        self.ts_past_cov_valid_same_start,
                    ]
                    if "lags_future_covariates" in kwargs
                    else None,
                    forecast_horizon=10,
                    stride=1,
                    retrain=True,
                    overlap_end=False,
                )

                self.assertTrue(
                    len(forecasts) == 2,
                    f"Model {model_cls} did not return a list of historical forecasts",
                )

                self.assertTrue(
                    len(forecasts[0])
                    == len(forecasts[1])
                    == 72 - (bounds[0] + bounds[1] + 1) - 10 + 1,
                    f"Model {model_cls} does not return the right number of historical forecasts in the case of"
                    " retrain=True and overlap_end=False",
                )

        @pytest.mark.slow
        @unittest.skipUnless(
            TORCH_AVAILABLE,
            "Torch not available. auto start and multiple time series for torch models and covariates "
            "will be skipped.",
        )
        def test_torch_auto_start_with_cov(self):

            # Past covariates only
            for model_cls, kwargs, bounds, type in models_torch_cls_kwargs:

                if type == "DualCovariates":
                    continue

                model = model_cls(
                    random_state=0,
                    **kwargs,
                )
                model.fit(self.ts_pass_train, self.ts_past_cov_train)

                # same start
                forecasts = model.historical_forecasts(
                    series=[self.ts_pass_val, self.ts_pass_val],
                    past_covariates=[
                        self.ts_past_cov_valid_same_start,
                        self.ts_past_cov_valid_same_start,
                    ],
                    forecast_horizon=10,
                    stride=1,
                    retrain=True,
                    overlap_end=False,
                )

                self.assertTrue(
                    len(forecasts) == 2,
                    f"Model {model_cls} did not return a list of historical forecasts",
                )

                self.assertTrue(
                    len(forecasts[0]) == 72 - (bounds[0] + bounds[1] + 1) - 10 + 1,
                    f"Model {model_cls} does not return the right number of historical forecasts in case "
                    " of retrain=True and overlap_end=False and past_covariates with different start",
                )

                model = model_cls(
                    random_state=0,
                    **kwargs,
                )
                model.fit(self.ts_pass_train, past_covariates=self.ts_past_cov_train)

                # start before, after
                forecasts = model.historical_forecasts(
                    series=[self.ts_pass_val, self.ts_pass_val],
                    past_covariates=[
                        self.ts_past_cov_valid_aft_start,
                        self.ts_past_cov_valid_bef_start,
                    ],
                    forecast_horizon=10,
                    stride=1,
                    retrain=True,
                    overlap_end=False,
                )

                # we substract the shift of the past_cov_val ts (-5)
                self.assertTrue(
                    len(forecasts[0]) == 72 - (bounds[0] + bounds[1] + 1) - 10 + 1 - 5,
                    f"Model {model_cls} does not return the right number of historical forecasts in case "
                    " of retrain=True and overlap_end=False and past_covariates with different start",
                )

                self.assertTrue(
                    len(forecasts[1]) == 72 - (bounds[0] + bounds[1] + 1) - 10 + 1,
                    f"Model {model_cls} does not return the right number of historical forecasts in case "
                    " of retrain=True and overlap_end=False and past_covariates starting before.",
                )

            # Past and future covariates
            for model_cls, kwargs, bounds, type in models_torch_cls_kwargs:

                if not type == "MixedCovariates":
                    continue

                model = model_cls(
                    random_state=0,
                    **kwargs,
                )
                model.fit(
                    self.ts_pass_train,
                    past_covariates=self.ts_past_cov_train,
                    future_covariates=self.ts_fut_cov_train,
                )

                forecasts = model.historical_forecasts(
                    series=[self.ts_pass_val, self.ts_pass_val],
                    past_covariates=[
                        self.ts_past_cov_valid_aft_start,
                        self.ts_past_cov_valid_same_start,
                    ],
                    future_covariates=[
                        self.ts_fut_cov_valid_aft_start,
                        self.ts_fut_cov_valid_bef_start,
                    ],
                    forecast_horizon=10,
                    stride=1,
                    retrain=True,
                    overlap_end=False,
                )

                self.assertTrue(
                    len(forecasts[0]) == 72 - (bounds[0] + bounds[1] + 1) - 10 + 1 - 10,
                    f"Model {model_cls} does not return the right number of historical forecasts in case "
                    " of retrain=True and overlap_end=False and past_covariates and future_covariates with "
                    "different start",
                )

                self.assertTrue(
                    len(forecasts[1]) == 72 - (bounds[0] + bounds[1] + 1) - 10 + 1 - 3,
                    f"Model {model_cls} does not return the right number of historical forecasts in case "
                    " of retrain=True and overlap_end=False and past_covariates with different start",
                )

            # Future covariates only
            for model_cls, kwargs, bounds, type in models_torch_cls_kwargs:

                # todo case of DualCovariates (RNN)
                if type == "PastCovariates" or type == "DualCovariates":
                    continue

                model = model_cls(
                    random_state=0,
                    **kwargs,
                )
                model.fit(self.ts_pass_train, future_covariates=self.ts_fut_cov_train)

                # Only fut covariate
                forecasts = model.historical_forecasts(
                    series=[self.ts_pass_val, self.ts_pass_val],
                    future_covariates=[
                        self.ts_fut_cov_valid_aft_start,
                        self.ts_fut_cov_valid_bef_start,
                    ],
                    forecast_horizon=10,
                    stride=1,
                    retrain=True,
                    overlap_end=False,
                )

                self.assertTrue(
                    len(forecasts) == 2,
                    f"Model {model_cls} did not return a list of historical forecasts",
                )

                self.assertTrue(
                    len(forecasts[0]) == 72 - (bounds[0] + bounds[1] + 1) - 10 + 1 - 10,
                    f"Model {model_cls} does not return the right number of historical forecasts in case "
                    " of retrain=True and overlap_end=False and no past_covariates and future_covariates with different"
                    " start",
                )

                self.assertTrue(
                    len(forecasts[1]) == 72 - (bounds[0] + bounds[1] + 1) - 10 + 1 - 3,
                    f"Model {model_cls} does not return the right number of historical forecasts in case "
                    " of retrain=True and overlap_end=False and no past_covariates and future_covariates with different"
                    " start",
                )

        def test_retrain(self):
            """test historical_forecasts for an untrained model with different retrain values."""

            def helper_hist_forecasts(retrain_val):
                model = LinearRegressionModel(lags=4)
                model.historical_forecasts(
                    self.ts_passengers, start=0.9, retrain=retrain_val, verbose=False
                )

            def retrain_f_invalid(pred_time, train_series):
                return False

            def retrain_f_valid(pred_time, train_series):
                # only retrain once in first iteration
                if pred_time == pd.Timestamp("1959-09-01 00:00:00"):
                    return True
                else:
                    return False

            # test callable
            with pytest.raises(ValueError):
                helper_hist_forecasts(retrain_f_invalid)
            helper_hist_forecasts(retrain_f_valid)

            # test int
            with pytest.raises(ValueError):
                helper_hist_forecasts(0)
            helper_hist_forecasts(10)

            # test bool
            with pytest.raises(ValueError):
                helper_hist_forecasts(False)
            helper_hist_forecasts(True)<|MERGE_RESOLUTION|>--- conflicted
+++ resolved
@@ -1,10 +1,7 @@
 import unittest
 
 import numpy as np
-<<<<<<< HEAD
-=======
 import pandas as pd
->>>>>>> e56faca5
 import pytest
 
 from darts import TimeSeries
