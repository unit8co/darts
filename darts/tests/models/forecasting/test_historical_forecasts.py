--- conflicted
+++ resolved
@@ -393,10 +393,6 @@
             "LocalForecastingModel does not support historical forecasting with `retrain` set to `False`"
         )
 
-<<<<<<< HEAD
-    @pytest.mark.parametrize("config", models_reg_no_cov_cls_kwargs)
-    def test_historical_forecasts(self, config):
-=======
     def test_historical_forecasts_position_start(self):
         series = tg.sine_timeseries(length=10)
 
@@ -438,8 +434,8 @@
         assert len(forecasts) == 2
         assert (series.time_index[-2:] == forecasts.time_index).all()
 
-    def test_historical_forecasts(self):
->>>>>>> b1290cb7
+    @pytest.mark.parametrize("config", models_reg_no_cov_cls_kwargs)
+    def test_historical_forecasts(self, config):
         train_length = 10
         forecast_horizon = 8
         # if no fit and retrain=false, should fit at fist iteration
