import unittest

import numpy as np
import pandas as pd
import pytest

from darts import TimeSeries
from darts.dataprocessing.transformers import Scaler
from darts.datasets import AirPassengersDataset
from darts.logging import get_logger
from darts.tests.base_test_class import DartsBaseTestClass
from darts.utils import timeseries_generation as tg

try:
    import torch

    from darts.models import (
        BlockRNNModel,
        CatBoostModel,
        LightGBMModel,
        LinearRegressionModel,
        NBEATSModel,
        NLinearModel,
        RNNModel,
        TCNModel,
        TFTModel,
        TransformerModel,
    )
    from darts.utils.likelihood_models import GaussianLikelihood

    TORCH_AVAILABLE = True
except ImportError:
    logger = get_logger(__name__)
    logger.warning(
        "Torch not installed - will be skipping historical forecasts tests for torch models"
    )
    TORCH_AVAILABLE = False

models_reg_no_cov_cls_kwargs = [
    (LinearRegressionModel, {"lags": 4}, (4, 1)),
    (CatBoostModel, {"lags": 4}, (4, 1)),
    (LightGBMModel, {"lags": 4}, (4, 1)),
]

models_reg_cov_cls_kwargs = [
    # target + past covariates
    (LinearRegressionModel, {"lags": 4, "lags_past_covariates": 6}, (6, 1)),
    # target + past covariates + outputchunk > 3, 6 > 3
    (
        LinearRegressionModel,
        {"lags": 3, "lags_past_covariates": 6, "output_chunk_length": 5},
        (6, 5),
    ),
    # target + future covariates, 2 because to predict x, require x and x+1
    (LinearRegressionModel, {"lags": 4, "lags_future_covariates": [0, 1]}, (4, 2)),
    # target + fut cov + output_chunk_length > 3,
    (
        LinearRegressionModel,
        {"lags": 2, "lags_future_covariates": [1, 2], "output_chunk_length": 5},
        (2, 5),
    ),
    # fut cov + output_chunk_length > 3, 5 > 2
    (
        LinearRegressionModel,
        {"lags_future_covariates": [0, 1], "output_chunk_length": 5},
        (0, 5),
    ),
    # past cov only
    (LinearRegressionModel, {"lags_past_covariates": 6}, (6, 1)),
    # fut cov only
    (LinearRegressionModel, {"lags_future_covariates": [0, 1]}, (0, 2)),
    # fut + past cov only
    (
        LinearRegressionModel,
        {"lags_past_covariates": 6, "lags_future_covariates": [0, 1]},
        (6, 2),
    ),
    # all
    (
        LinearRegressionModel,
        {"lags": 3, "lags_past_covariates": 6, "lags_future_covariates": [0, 1]},
        (6, 2),
    ),
]

if TORCH_AVAILABLE:
    IN_LEN = 24
    OUT_LEN = 12

    NB_EPOCH = 1

<<<<<<< HEAD
    models_reg_no_cov_cls_kwargs = [
        (LinearRegressionModel, {"lags": 4}, (4, 1)),
        (CatBoostModel, {"lags": 4}, (4, 1)),
        (LightGBMModel, {"lags": 4}, (4, 1)),
    ]

    models_reg_cov_cls_kwargs = [
        # target + past covariates
        (LinearRegressionModel, {"lags": 4, "lags_past_covariates": 6}, (6, 1)),
        # target + past covariates + outputchunk > 3
        (
            LinearRegressionModel,
            {"lags": 4, "lags_past_covariates": 6, "output_chunk_length": 4},
            (6, 4),
        ),
        # target + future covariates
        (LinearRegressionModel, {"lags": 4, "lags_future_covariates": [0, 1]}, (4, 2)),
        # target + fut cov + output_chunk_length > 3
        (
            LinearRegressionModel,
            {"lags": 2, "lags_future_covariates": [0, 1], "output_chunk_length": 6},
            (3, 6),  # 3 = "0" of the fut cov + "-1" and "-2" from lags?
        ),
        # fut cov + output_chunk_length > 3
        (
            LinearRegressionModel,
            {"lags_future_covariates": [0, 1], "output_chunk_length": 6},
            (1, 6),  # 1 = "0" of fut cov?
        ),
        # past cov only
        (LinearRegressionModel, {"lags_past_covariates": 6}, (6, 1)),
        # fut cov only
        (LinearRegressionModel, {"lags_future_covariates": [0, 1]}, (0, 2)),
        # fut + past cov only
        (
            LinearRegressionModel,
            {"lags_past_covariates": 6, "lags_future_covariates": [0, 1]},
            (6, 2),
        ),
        # all
        (
            LinearRegressionModel,
            {"lags": 3, "lags_past_covariates": 6, "lags_future_covariates": [0, 1]},
            (6, 2),
        ),
    ]

=======
>>>>>>> 67278876
    models_torch_cls_kwargs = [
        (
            BlockRNNModel,
            {
                "input_chunk_length": IN_LEN,
                "output_chunk_length": OUT_LEN,
                "model": "RNN",
                "hidden_dim": 10,
                "n_rnn_layers": 1,
                "batch_size": 32,
                "n_epochs": NB_EPOCH,
            },
            # Min of lags needed and max of lags needed
            (IN_LEN, OUT_LEN),
            "PastCovariates",
        ),
        (
            RNNModel,
            {
                "input_chunk_length": IN_LEN,
                "model": "RNN",
                "hidden_dim": 10,
                "batch_size": 32,
                "n_epochs": NB_EPOCH,
            },
            # autoregressive model
            (IN_LEN, 1),
            "DualCovariates",
        ),
        (
            RNNModel,
            {
                "input_chunk_length": IN_LEN,
                "training_length": 12,
                "n_epochs": NB_EPOCH,
                "likelihood": GaussianLikelihood(),
            },
            (IN_LEN, 1),
            "DualCovariates",
        ),
        (
            TCNModel,
            {
                "input_chunk_length": IN_LEN,
                "output_chunk_length": OUT_LEN,
                "n_epochs": NB_EPOCH,
                "batch_size": 32,
            },
            (IN_LEN, OUT_LEN),
            "PastCovariates",
        ),
        (
            TransformerModel,
            {
                "input_chunk_length": IN_LEN,
                "output_chunk_length": OUT_LEN,
                "d_model": 16,
                "nhead": 2,
                "num_encoder_layers": 2,
                "num_decoder_layers": 2,
                "dim_feedforward": 16,
                "batch_size": 32,
                "n_epochs": NB_EPOCH,
            },
            (IN_LEN, OUT_LEN),
            "PastCovariates",
        ),
        (
            NBEATSModel,
            {
                "input_chunk_length": IN_LEN,
                "output_chunk_length": OUT_LEN,
                "num_stacks": 4,
                "num_blocks": 1,
                "num_layers": 2,
                "layer_widths": 12,
                "n_epochs": NB_EPOCH,
            },
            (IN_LEN, OUT_LEN),
            "PastCovariates",
        ),
        (
            TFTModel,
            {
                "input_chunk_length": IN_LEN,
                "output_chunk_length": OUT_LEN,
                "hidden_size": 16,
                "lstm_layers": 1,
                "num_attention_heads": 4,
                "add_relative_index": True,
                "n_epochs": NB_EPOCH,
            },
            (IN_LEN, OUT_LEN),
            "MixedCovariates",
        ),
        (
            NLinearModel,
            {
                "input_chunk_length": IN_LEN,
                "output_chunk_length": OUT_LEN,
                "n_epochs": NB_EPOCH,
            },
            (IN_LEN, OUT_LEN),
            "MixedCovariates",
        ),
    ]

<<<<<<< HEAD
    class HistoricalforecastTestCase(DartsBaseTestClass):
        np.random.seed(42)
        torch.manual_seed(42)

        # real timeseries for functionality tests
        ts_val_length = 72
        ts_passengers = AirPassengersDataset().load()
        scaler = Scaler()
        ts_passengers = scaler.fit_transform(ts_passengers)
        ts_pass_train, ts_pass_val = (
            ts_passengers[:-ts_val_length],
            ts_passengers[-ts_val_length:],
        )

        # an additional noisy series
        ts_pass_train_1 = ts_pass_train + 0.01 * tg.gaussian_timeseries(
            length=len(ts_pass_train),
            freq=ts_pass_train.freq_str,
            start=ts_pass_train.start_time(),
        )

        ts_past_cov_train = tg.gaussian_timeseries(
            length=len(ts_pass_train),
            freq=ts_pass_train.freq_str,
            start=ts_pass_train.start_time(),
        )

        ts_fut_cov_train = tg.gaussian_timeseries(
            length=len(ts_pass_train),
            freq=ts_pass_train.freq_str,
            start=ts_pass_train.start_time(),
        )

        ts_past_cov_valid_same_start = tg.gaussian_timeseries(
            length=len(ts_pass_val),
            freq=ts_pass_val.freq_str,
            start=ts_pass_val.start_time(),
        )

        ts_past_cov_valid_bef_start = tg.gaussian_timeseries(
            length=len(ts_pass_val) + 10,
            freq=ts_pass_val.freq_str,
            start=ts_pass_val.start_time() - 10 * ts_pass_val.freq,
        )
        ts_past_cov_valid_aft_start = tg.gaussian_timeseries(
            length=len(ts_pass_val) - 5,
            freq=ts_pass_val.freq_str,
            start=ts_pass_val.start_time() + 5 * ts_pass_val.freq,
        )

        ts_fut_cov_valid_same_start = tg.gaussian_timeseries(
            length=len(ts_pass_val),
            freq=ts_pass_val.freq_str,
            start=ts_pass_val.start_time(),
        )

        ts_fut_cov_valid_bef_start = tg.gaussian_timeseries(
            length=len(ts_pass_val) + 16,
            freq=ts_pass_val.freq_str,
            start=ts_pass_val.start_time() - 16 * ts_pass_val.freq,
        )
        ts_fut_cov_valid_aft_start = tg.gaussian_timeseries(
            length=len(ts_pass_val) - 7,
            freq=ts_pass_val.freq_str,
            start=ts_pass_val.start_time() + 7 * ts_pass_val.freq,
        )

        # RangeIndex timeseries
        ts_passengers_range = TimeSeries.from_values(ts_passengers.values())
        ts_pass_train_range, ts_pass_val_range = (
            ts_passengers_range[:-ts_val_length],
            ts_passengers_range[-ts_val_length:],
        )

        ts_past_cov_train_range = tg.gaussian_timeseries(
            length=len(ts_pass_train_range),
            freq=ts_pass_train_range.freq_str,
            start=ts_pass_train_range.start_time(),
        )

        # same starting point
        ts_past_cov_valid_range_same_start = tg.gaussian_timeseries(
            length=len(ts_pass_val_range),
            freq=ts_pass_val_range.freq_str,
            start=ts_pass_val_range.start_time(),
        )

        def test_historical_forecasts(self):

            train_length = 7
            forecast_horizon = 8
            # if no fit and retrain=false, should fit at fist iteration
            for model_cls, kwargs, bounds in models_reg_no_cov_cls_kwargs:
                model = model_cls(
                    **kwargs,
                )

                # time index
                forecasts = model.historical_forecasts(
                    series=self.ts_pass_val,
                    forecast_horizon=forecast_horizon,
                    stride=1,
                    train_length=train_length,
                    retrain=True,
                    overlap_end=False,
                )

                theorical_forecast_length = (
                    self.ts_val_length
                    - max(
                        (bounds[0] + bounds[1]), train_length
                    )  # because we train we have enough data
                    - forecast_horizon  # because we have overlap_end = False
                    + 1  # because we include the first element
                )

                self.assertTrue(
                    len(forecasts) == theorical_forecast_length,
                    f"Model {model_cls.__name__} does not return the right number of historical forecasts in the case "
                    f"of retrain=True and overlap_end=False, and a time index of type DateTimeIndex. "
                    f"Expected {theorical_forecast_length}, got {len(forecasts)}",
                )

                # range index
                forecasts = model.historical_forecasts(
                    series=self.ts_pass_val_range,
                    forecast_horizon=forecast_horizon,
                    train_length=train_length,
                    stride=1,
                    retrain=True,
                    overlap_end=False,
                )

                self.assertTrue(
                    len(forecasts) == theorical_forecast_length,
                    f"Model {model_cls.__name__} does not return the right number of historical forecasts in the case "
                    f"of retrain=True, overlap_end=False, and a time index of type RangeIndex."
                    f"Expected {theorical_forecast_length}, got {len(forecasts)}",
                )

                # stride 2
                forecasts = model.historical_forecasts(
                    series=self.ts_pass_val_range,
                    forecast_horizon=forecast_horizon,
                    train_length=train_length,
                    stride=2,
                    retrain=True,
                    overlap_end=False,
                )

                theorical_forecast_length = np.floor(
                    (
                        (
                            self.ts_val_length
                            - max(
                                (bounds[0] + bounds[1]), train_length
                            )  # because we train we have enough data
                            - forecast_horizon  # because we have overlap_end = False
                            + 1  # because we include the first element
                        )
                        - 1
                    )
                    / 2
                    + 1  # because of stride
                )  # if odd number of elements, we keep the floor

                self.assertTrue(
                    len(forecasts) == theorical_forecast_length,
                    f"Model {model_cls.__name__} does not return the right number of historical forecasts in the case "
                    f"of retrain=True and overlap_end=False and stride=2. "
                    f"Expected {theorical_forecast_length}, got {len(forecasts)}",
                )

                # stride 3
                forecasts = model.historical_forecasts(
                    series=self.ts_pass_val_range,
                    forecast_horizon=forecast_horizon,
                    train_length=train_length,
                    stride=3,
                    retrain=True,
                    overlap_end=False,
                )

                theorical_forecast_length = np.floor(
                    (
                        (
                            self.ts_val_length
                            - max(
                                (bounds[0] + bounds[1]), train_length
                            )  # because we train we have enough data
                            - forecast_horizon  # because we have overlap_end = False
                            + 1  # because we include the first element
                        )
                        - 1
                    )  # the first is always included, so we calculate a modulo on the rest
                    / 3  # because of stride
                    + 1  # and we readd the first
                )  # if odd number of elements, we keep the floor

                # Here to adapt if forecast_horizon or train_length change
                self.assertTrue(
                    len(forecasts) == theorical_forecast_length,
                    f"Model {model_cls.__name__} does not return the right number of historical forecasts in the case "
                    f"of retrain=True and overlap_end=False and stride=3. "
                    f"Expected {theorical_forecast_length}, got {len(forecasts)}",
                )

                # last points only False
                forecasts = model.historical_forecasts(
                    series=self.ts_pass_val_range,
                    forecast_horizon=forecast_horizon,
                    train_length=train_length,
                    stride=1,
                    retrain=True,
                    overlap_end=False,
                    last_points_only=False,
                )

                theorical_forecast_length = (
                    self.ts_val_length
                    - max(
                        (bounds[0] + bounds[1]), train_length
                    )  # because we train we have enough data
                    - forecast_horizon  # because we have overlap_end = False
                    + 1  # because we include the first element
                )

                self.assertTrue(
                    len(forecasts) == theorical_forecast_length,
                    f"Model {model_cls} does not return the right number of historical forecasts in the case of "
                    f"retrain=True and overlap_end=False, and last_points_only=False. "
                    f"expected {theorical_forecast_length}, got {len(forecasts)}",
                )

                self.assertTrue(
                    len(forecasts[0]) == forecast_horizon,
                    f"Model {model_cls} does not return forecast_horizon points per historical forecast in the case of "
                    f"retrain=True and overlap_end=False, and last_points_only=False",
                )

        def test_regression_auto_start_multiple_no_cov(self):

            for model_cls, kwargs, bounds in models_reg_no_cov_cls_kwargs:
                model = model_cls(
                    **kwargs,
                )
                model.fit(self.ts_pass_train)

                forecasts = model.historical_forecasts(
                    series=[self.ts_pass_val, self.ts_pass_val],
                    forecast_horizon=10,
                    train_length=15,
                    stride=1,
                    retrain=True,
                    overlap_end=False,
                )

                self.assertTrue(
                    len(forecasts) == 2,
                    f"Model {model_cls} did not return a list of historical forecasts",
                )

                theorical_forecast_length = (
                    self.ts_val_length
                    - max(
                        (bounds[0] + bounds[1]), 15
                    )  # because we train we have enough data
                    - 10  # because we have overlap_end = False
                    + 1  # because we include the first element
                )

                self.assertTrue(
                    len(forecasts[0]) == len(forecasts[1]) == theorical_forecast_length,
                    f"Model {model_cls.__name__} does not return the right number of historical forecasts in the case "
                    f"of retrain=True and overlap_end=False, and a time index of type DateTimeIndex. "
                    f"Expected {theorical_forecast_length}, got {len(forecasts[0])} and {len(forecasts[1])}",
                )

        @pytest.mark.slow
        @unittest.skipUnless(
            TORCH_AVAILABLE,
            "Torch not available. auto start and multiple time series for torch models will be skipped.",
        )
        def test_torch_auto_start_multiple_no_cov(self):

            for model_cls, kwargs, bounds, _ in models_torch_cls_kwargs:
                model = model_cls(
                    random_state=0,
                    **kwargs,
                )
                model.fit(self.ts_pass_train)

                # check historical forecasts for several time series,
                # retrain True and overlap_end False
                forecasts = model.historical_forecasts(
                    series=[self.ts_pass_val, self.ts_pass_val],
                    forecast_horizon=10,
                    stride=1,
                    retrain=True,
                    overlap_end=False,
                )
                self.assertTrue(
                    len(forecasts) == 2,
                    f"Model {model_cls} did not return a list of historical forecasts",
                )

                # If retrain=True and overlap_end=False, as ts has 72 values, we can only forecast
                # 72-(input_chunk_length+output_chunk_length+1) - 10 + 1
                # indeed we start to predict after the first trainable point (input_chunk_length+output_chunk_length+1)
                # and we stop in this case (overlap_end=False) at the end_time (-10),
                # and the predictable point is the index -10 instead of index -1, so we
                # have to add 1 to -10.
                # Let's note that output_chunk_length is necessarily 1 for RNN.
                theorical_forecast_length = (
                    self.ts_val_length - (bounds[0] + bounds[1] + 1) - 10 + 1
                )
                self.assertTrue(
                    len(forecasts[0]) == len(forecasts[1]) == theorical_forecast_length,
                    f"Model {model_cls} does not return the right number of historical forecasts in the case of "
                    f"retrain=True and overlap_end=False. "
                    f"Expected {theorical_forecast_length}, got {len(forecasts[0])} and {len(forecasts[1])}",
                )

                model = model_cls(
                    random_state=0,
                    **kwargs,
                )

                model.fit(self.ts_pass_train)
                # check historical forecasts for several time series,
                # retrain True and overlap_end True
                forecasts = model.historical_forecasts(
                    series=[self.ts_pass_val, self.ts_pass_val],
                    forecast_horizon=10,
                    stride=1,
                    retrain=True,
                    overlap_end=True,
                )

                self.assertTrue(
                    len(forecasts) == 2,
                    f"Model {model_cls} did not return a list of historical forecasts",
                )

                # If retrain=True and overlap_end=True, as ts has 72 values, we can only forecast
                # 72-(input_chunk_length+output_chunk_length+1)
                # We are not limited thanks to overlap_end=True
                theorical_forecast_length = self.ts_val_length - (
                    bounds[0] + bounds[1] + 1
                )
                self.assertTrue(
                    len(forecasts[0]) == len(forecasts[1]) == theorical_forecast_length
                )

                model = model_cls(
                    random_state=0,
                    **kwargs,
                )
                model.fit(self.ts_pass_train)
                # check historical forecasts for several time series,
                # retrain False and overlap_end False
                forecasts = model.historical_forecasts(
                    series=[self.ts_pass_val, self.ts_pass_val],
                    forecast_horizon=10,
                    stride=1,
                    retrain=False,
                    overlap_end=False,
                )

                self.assertTrue(
                    len(forecasts) == 2,
                    f"Model {model_cls} did not return a list of historical forecasts",
                )

                # If retrain=False and overlap_end=False  as ts has 72 values, we can forecast
                # 72-input_chunk_length - 10 + 1 = 39 values
                self.assertTrue(
                    len(forecasts[0])
                    == len(forecasts[1])
                    == self.ts_val_length - bounds[0] - 10 + 1
                )

                model = model_cls(
                    random_state=0,
                    **kwargs,
                )
                model.fit(self.ts_pass_train)
                # check historical forecasts for several time series,
                # retrain False and overlap_end True
                forecasts = model.historical_forecasts(
                    series=[self.ts_pass_val, self.ts_pass_val],
                    forecast_horizon=10,
                    stride=1,
                    retrain=False,
                    overlap_end=True,
                )

                self.assertTrue(
                    len(forecasts) == 2,
                    f"Model {model_cls} did not return a list of historical forecasts",
                )

                # If retrain=False and overlap_end=False  as ts has 72 values, we can forecast
                # 72-input_chunk_length
                # We are not limited thanks to overlap_end=True
                self.assertTrue(
                    len(forecasts[0])
                    == len(forecasts[1])
                    == self.ts_val_length - bounds[0]
                )

        def test_regression_auto_start_multiple_with_cov(self):

            for model_cls, kwargs, bounds in models_reg_cov_cls_kwargs:
                model = model_cls(
                    random_state=0,
                    **kwargs,
                )

                forecasts = model.historical_forecasts(
                    series=[self.ts_pass_val, self.ts_pass_val],
                    past_covariates=[
                        self.ts_past_cov_valid_same_start,
                        self.ts_past_cov_valid_same_start,
                    ]
                    if "lags_past_covariates" in kwargs
                    else None,
                    future_covariates=[
                        self.ts_past_cov_valid_same_start,
                        self.ts_past_cov_valid_same_start,
                    ]
                    if "lags_future_covariates" in kwargs
                    else None,
                    forecast_horizon=10,
                    stride=1,
                    retrain=True,
                    overlap_end=False,
                )

                self.assertTrue(
                    len(forecasts) == 2,
                    f"Model {model_cls} did not return a list of historical forecasts",
                )

                theorical_forecast_length = (
                    self.ts_val_length - (bounds[0] + bounds[1] + 1) - 10 + 1
                )
                self.assertTrue(
                    len(forecasts[0]) == len(forecasts[1]) == theorical_forecast_length,
                    f"Model {model_cls} does not return the right number of historical forecasts in the case of "
                    f"retrain=True and overlap_end=False. "
                    f"Expected {theorical_forecast_length}, got {len(forecasts[0])} and {len(forecasts[1])}",
                )

        @pytest.mark.slow
        @unittest.skipUnless(
            TORCH_AVAILABLE,
            "Torch not available. auto start and multiple time series for torch models and covariates "
            "will be skipped.",
        )
        def test_torch_auto_start_with_cov(self):

            # Past covariates only
            for model_cls, kwargs, bounds, type in models_torch_cls_kwargs:

                if type == "DualCovariates":
                    continue

                model = model_cls(
                    random_state=0,
                    **kwargs,
                )
                model.fit(self.ts_pass_train, self.ts_past_cov_train)

                # same start
                forecasts = model.historical_forecasts(
                    series=[self.ts_pass_val, self.ts_pass_val],
                    past_covariates=[
                        self.ts_past_cov_valid_same_start,
                        self.ts_past_cov_valid_same_start,
                    ],
                    forecast_horizon=10,
                    stride=1,
                    retrain=True,
                    overlap_end=False,
                )

                self.assertTrue(
                    len(forecasts) == 2,
                    f"Model {model_cls} did not return a list of historical forecasts",
                )
                theorical_forecast_length = (
                    self.ts_val_length - (bounds[0] + bounds[1] + 1) - 10 + 1
                )
                self.assertTrue(
                    len(forecasts[0]) == theorical_forecast_length,
                    f"Model {model_cls} does not return the right number of historical forecasts in case "
                    f"of retrain=True and overlap_end=False and past_covariates with different start. "
                    f"Expected {theorical_forecast_length}, got {len(forecasts[0])} and {len(forecasts[1])}",
                )

                model = model_cls(
                    random_state=0,
                    **kwargs,
                )
                model.fit(self.ts_pass_train, past_covariates=self.ts_past_cov_train)

                # start before, after
                forecasts = model.historical_forecasts(
                    series=[self.ts_pass_val, self.ts_pass_val],
                    past_covariates=[
                        self.ts_past_cov_valid_aft_start,
                        self.ts_past_cov_valid_bef_start,
                    ],
                    forecast_horizon=10,
                    stride=1,
                    retrain=True,
                    overlap_end=False,
                )

                # we substract the shift of the past_cov_val ts (-5)
                theorical_forecast_length = (
                    self.ts_val_length - (bounds[0] + bounds[1]) - 10 - 5
                )
                self.assertTrue(
                    len(forecasts[0]) == theorical_forecast_length,
                    f"Model {model_cls} does not return the right number of historical forecasts in case "
                    f"of retrain=True and overlap_end=False and past_covariates with different start. "
                    f"Expected {theorical_forecast_length}, got {len(forecasts[0])} and {len(forecasts[1])}",
                )

                theorical_forecast_length = (
                    self.ts_val_length - (bounds[0] + bounds[1]) - 10
                )
                self.assertTrue(
                    len(forecasts[1])
                    == self.ts_val_length - (bounds[0] + bounds[1]) - 10,
                    f"Model {model_cls} does not return the right number of historical forecasts in case "
                    f"of retrain=True and overlap_end=False and past_covariates starting before. "
                    f"Expected {theorical_forecast_length}, got {len(forecasts[0])} and {len(forecasts[1])}",
                )
=======

class HistoricalforecastTestCase(DartsBaseTestClass):
    np.random.seed(42)
    if TORCH_AVAILABLE:
        torch.manual_seed(42)

    # real timeseries for functionality tests
    ts_val_length = 72
    ts_passengers = AirPassengersDataset().load()
    scaler = Scaler()
    ts_passengers = scaler.fit_transform(ts_passengers)
    ts_pass_train, ts_pass_val = (
        ts_passengers[:-ts_val_length],
        ts_passengers[-ts_val_length:],
    )

    # an additional noisy series
    ts_pass_train_1 = ts_pass_train + 0.01 * tg.gaussian_timeseries(
        length=len(ts_pass_train),
        freq=ts_pass_train.freq_str,
        start=ts_pass_train.start_time(),
    )
>>>>>>> 67278876

    ts_past_cov_train = tg.gaussian_timeseries(
        length=len(ts_pass_train),
        freq=ts_pass_train.freq_str,
        start=ts_pass_train.start_time(),
    )

    ts_fut_cov_train = tg.gaussian_timeseries(
        length=len(ts_pass_train),
        freq=ts_pass_train.freq_str,
        start=ts_pass_train.start_time(),
    )

    ts_past_cov_valid_same_start = tg.gaussian_timeseries(
        length=len(ts_pass_val),
        freq=ts_pass_val.freq_str,
        start=ts_pass_val.start_time(),
    )

<<<<<<< HEAD
                theorical_forecast_length = (
                    self.ts_val_length - (bounds[0] + bounds[1]) - 10 - 5 - 4
                )
                self.assertTrue(
                    len(forecasts[0]) == theorical_forecast_length,
                    f"Model {model_cls} does not return the right number of historical forecasts in case "
                    f"of retrain=True and overlap_end=False and past_covariates and future_covariates with "
                    f"different start. "
                    f"Expected {theorical_forecast_length}, got {len(forecasts[0])}",
                )
                theorical_forecast_length = (
                    self.ts_val_length - (bounds[0] + bounds[1]) - 10 - 2
                )
                self.assertTrue(
                    len(forecasts[1]) == theorical_forecast_length,
                    f"Model {model_cls} does not return the right number of historical forecasts in case "
                    f"of retrain=True and overlap_end=False and past_covariates with different start. "
                    f"Expected {theorical_forecast_length}, got {len(forecasts[1])}",
                )
=======
    ts_past_cov_valid_bef_start = tg.gaussian_timeseries(
        length=len(ts_pass_val) + 10,
        freq=ts_pass_val.freq_str,
        start=ts_pass_val.start_time() - 10 * ts_pass_val.freq,
    )
    ts_past_cov_valid_aft_start = tg.gaussian_timeseries(
        length=len(ts_pass_val) - 5,
        freq=ts_pass_val.freq_str,
        start=ts_pass_val.start_time() + 5 * ts_pass_val.freq,
    )

    ts_fut_cov_valid_same_start = tg.gaussian_timeseries(
        length=len(ts_pass_val),
        freq=ts_pass_val.freq_str,
        start=ts_pass_val.start_time(),
    )
>>>>>>> 67278876

    ts_fut_cov_valid_bef_start = tg.gaussian_timeseries(
        length=len(ts_pass_val) + 16,
        freq=ts_pass_val.freq_str,
        start=ts_pass_val.start_time() - 16 * ts_pass_val.freq,
    )
    ts_fut_cov_valid_aft_start = tg.gaussian_timeseries(
        length=len(ts_pass_val) - 7,
        freq=ts_pass_val.freq_str,
        start=ts_pass_val.start_time() + 7 * ts_pass_val.freq,
    )

    # RangeIndex timeseries
    ts_passengers_range = TimeSeries.from_values(ts_passengers.values())
    ts_pass_train_range, ts_pass_val_range = (
        ts_passengers_range[:-ts_val_length],
        ts_passengers_range[-ts_val_length:],
    )

    ts_past_cov_train_range = tg.gaussian_timeseries(
        length=len(ts_pass_train_range),
        freq=ts_pass_train_range.freq_str,
        start=ts_pass_train_range.start_time(),
    )

<<<<<<< HEAD
                theorical_forecast_length = (
                    self.ts_val_length - (bounds[0] + bounds[1]) - 10 - 9
                )
                self.assertTrue(
                    len(forecasts[0]) == theorical_forecast_length,
                    f"Model {model_cls} does not return the right number of historical forecasts in case "
                    f"of retrain=True and overlap_end=False and no past_covariates and future_covariates "
                    f"with different start. "
                    f"Expected {theorical_forecast_length}, got {len(forecasts[0])}",
                )

                theorical_forecast_length = (
                    self.ts_val_length - (bounds[0] + bounds[1]) - 10 - 2
                )
                self.assertTrue(
                    len(forecasts[1]) == theorical_forecast_length,
                    f"Model {model_cls} does not return the right number of historical forecasts in case "
                    f"of retrain=True and overlap_end=False and no past_covariates and future_covariates "
                    f"with different start. "
                    f"Expected {theorical_forecast_length}, got {len(forecasts[1])}",
=======
    # same starting point
    ts_past_cov_valid_range_same_start = tg.gaussian_timeseries(
        length=len(ts_pass_val_range),
        freq=ts_pass_val_range.freq_str,
        start=ts_pass_val_range.start_time(),
    )

    def test_historical_forecasts(self):

        train_length = 7
        forecast_horizon = 8
        # if no fit and retrain=false, should fit at fist iteration
        for model_cls, kwargs, bounds in models_reg_no_cov_cls_kwargs:
            model = model_cls(
                **kwargs,
            )

            # time index
            forecasts = model.historical_forecasts(
                series=self.ts_pass_val,
                forecast_horizon=forecast_horizon,
                stride=1,
                train_length=train_length,
                retrain=True,
                overlap_end=False,
            )

            theorical_forecast_length = (
                self.ts_val_length
                - max(
                    (bounds[0] + bounds[1]), train_length
                )  # because we train we have enough data
                - forecast_horizon  # because we have overlap_end = False
                + 1  # because we include the first element
            )

            self.assertTrue(
                len(forecasts) == theorical_forecast_length,
                f"Model {model_cls.__name__} does not return the right number of historical forecasts in the case "
                f"of retrain=True and overlap_end=False, and a time index of type DateTimeIndex. "
                f"Expected {theorical_forecast_length}, got {len(forecasts)}",
            )

            # range index
            forecasts = model.historical_forecasts(
                series=self.ts_pass_val_range,
                forecast_horizon=forecast_horizon,
                train_length=train_length,
                stride=1,
                retrain=True,
                overlap_end=False,
            )

            self.assertTrue(
                len(forecasts) == theorical_forecast_length,
                f"Model {model_cls.__name__} does not return the right number of historical forecasts in the case "
                f"of retrain=True, overlap_end=False, and a time index of type RangeIndex."
                f"Expected {theorical_forecast_length}, got {len(forecasts)}",
            )

            # stride 2
            forecasts = model.historical_forecasts(
                series=self.ts_pass_val_range,
                forecast_horizon=forecast_horizon,
                train_length=train_length,
                stride=2,
                retrain=True,
                overlap_end=False,
            )

            theorical_forecast_length = np.floor(
                (
                    (
                        self.ts_val_length
                        - max(
                            (bounds[0] + bounds[1]), train_length
                        )  # because we train we have enough data
                        - forecast_horizon  # because we have overlap_end = False
                        + 1  # because we include the first element
                    )
                    - 1
>>>>>>> 67278876
                )
                / 2
                + 1  # because of stride
            )  # if odd number of elements, we keep the floor

            self.assertTrue(
                len(forecasts) == theorical_forecast_length,
                f"Model {model_cls.__name__} does not return the right number of historical forecasts in the case "
                f"of retrain=True and overlap_end=False and stride=2. "
                f"Expected {theorical_forecast_length}, got {len(forecasts)}",
            )

            # stride 3
            forecasts = model.historical_forecasts(
                series=self.ts_pass_val_range,
                forecast_horizon=forecast_horizon,
                train_length=train_length,
                stride=3,
                retrain=True,
                overlap_end=False,
            )

            theorical_forecast_length = np.floor(
                (
                    (
                        self.ts_val_length
                        - max(
                            (bounds[0] + bounds[1]), train_length
                        )  # because we train we have enough data
                        - forecast_horizon  # because we have overlap_end = False
                        + 1  # because we include the first element
                    )
                    - 1
                )  # the first is always included, so we calculate a modulo on the rest
                / 3  # because of stride
                + 1  # and we readd the first
            )  # if odd number of elements, we keep the floor

            # Here to adapt if forecast_horizon or train_length change
            self.assertTrue(
                len(forecasts) == theorical_forecast_length,
                f"Model {model_cls.__name__} does not return the right number of historical forecasts in the case "
                f"of retrain=True and overlap_end=False and stride=3. "
                f"Expected {theorical_forecast_length}, got {len(forecasts)}",
            )

            # last points only False
            forecasts = model.historical_forecasts(
                series=self.ts_pass_val_range,
                forecast_horizon=forecast_horizon,
                train_length=train_length,
                stride=1,
                retrain=True,
                overlap_end=False,
                last_points_only=False,
            )

            theorical_forecast_length = (
                self.ts_val_length
                - max(
                    (bounds[0] + bounds[1]), train_length
                )  # because we train we have enough data
                - forecast_horizon  # because we have overlap_end = False
                + 1  # because we include the first element
            )

            self.assertTrue(
                len(forecasts) == theorical_forecast_length,
                f"Model {model_cls} does not return the right number of historical forecasts in the case of "
                f"retrain=True and overlap_end=False, and last_points_only=False. "
                f"expected {theorical_forecast_length}, got {len(forecasts)}",
            )

            self.assertTrue(
                len(forecasts[0]) == forecast_horizon,
                f"Model {model_cls} does not return forecast_horizon points per historical forecast in the case of "
                f"retrain=True and overlap_end=False, and last_points_only=False",
            )

    def test_regression_auto_start_multiple_no_cov(self):

        for model_cls, kwargs, bounds in models_reg_no_cov_cls_kwargs:
            model = model_cls(
                **kwargs,
            )
            model.fit(self.ts_pass_train)

            forecasts = model.historical_forecasts(
                series=[self.ts_pass_val, self.ts_pass_val],
                forecast_horizon=10,
                train_length=15,
                stride=1,
                retrain=True,
                overlap_end=False,
            )

            self.assertTrue(
                len(forecasts) == 2,
                f"Model {model_cls} did not return a list of historical forecasts",
            )

            theorical_forecast_length = (
                self.ts_val_length
                - max(
                    (bounds[0] + bounds[1]), 15
                )  # because we train we have enough data
                - 10  # because we have overlap_end = False
                + 1  # because we include the first element
            )

            self.assertTrue(
                len(forecasts[0]) == len(forecasts[1]) == theorical_forecast_length,
                f"Model {model_cls.__name__} does not return the right number of historical forecasts in the case "
                f"of retrain=True and overlap_end=False, and a time index of type DateTimeIndex. "
                f"Expected {theorical_forecast_length}, got {len(forecasts[0])} and {len(forecasts[1])}",
            )

    @pytest.mark.slow
    @unittest.skipUnless(
        TORCH_AVAILABLE,
        "Torch not available. auto start and multiple time series for torch models will be skipped.",
    )
    def test_torch_auto_start_multiple_no_cov(self):

        for model_cls, kwargs, bounds, _ in models_torch_cls_kwargs:
            model = model_cls(
                random_state=0,
                **kwargs,
            )
            model.fit(self.ts_pass_train)

            # check historical forecasts for several time series,
            # retrain True and overlap_end False
            forecasts = model.historical_forecasts(
                series=[self.ts_pass_val, self.ts_pass_val],
                forecast_horizon=10,
                stride=1,
                retrain=True,
                overlap_end=False,
            )
            self.assertTrue(
                len(forecasts) == 2,
                f"Model {model_cls} did not return a list of historical forecasts",
            )

            # If retrain=True and overlap_end=False, as ts has 72 values, we can only forecast
            # 72-(input_chunk_length+output_chunk_length+1) - 10 + 1
            # indeed we start to predict after the first trainable point (input_chunk_length+output_chunk_length+1)
            # and we stop in this case (overlap_end=False) at the end_time (-10),
            # and the predictable point is the index -10 instead of index -1, so we
            # have to add 1 to -10.
            # Let's note that output_chunk_length is necessarily 1 for RNN.
            theorical_forecast_length = (
                self.ts_val_length - (bounds[0] + bounds[1] + 1) - 10 + 1
            )
            self.assertTrue(
                len(forecasts[0]) == len(forecasts[1]) == theorical_forecast_length,
                f"Model {model_cls} does not return the right number of historical forecasts in the case of "
                f"retrain=True and overlap_end=False. "
                f"Expected {theorical_forecast_length}, got {len(forecasts[0])} and {len(forecasts[1])}",
            )

            model = model_cls(
                random_state=0,
                **kwargs,
            )

            model.fit(self.ts_pass_train)
            # check historical forecasts for several time series,
            # retrain True and overlap_end True
            forecasts = model.historical_forecasts(
                series=[self.ts_pass_val, self.ts_pass_val],
                forecast_horizon=10,
                stride=1,
                retrain=True,
                overlap_end=True,
            )

            self.assertTrue(
                len(forecasts) == 2,
                f"Model {model_cls} did not return a list of historical forecasts",
            )

            # If retrain=True and overlap_end=True, as ts has 72 values, we can only forecast
            # 72-(input_chunk_length+output_chunk_length+1)
            # We are not limited thanks to overlap_end=True
            theorical_forecast_length = self.ts_val_length - (bounds[0] + bounds[1] + 1)
            self.assertTrue(
                len(forecasts[0]) == len(forecasts[1]) == theorical_forecast_length
            )

            model = model_cls(
                random_state=0,
                **kwargs,
            )
            model.fit(self.ts_pass_train)
            # check historical forecasts for several time series,
            # retrain False and overlap_end False
            forecasts = model.historical_forecasts(
                series=[self.ts_pass_val, self.ts_pass_val],
                forecast_horizon=10,
                stride=1,
                retrain=False,
                overlap_end=False,
            )

            self.assertTrue(
                len(forecasts) == 2,
                f"Model {model_cls} did not return a list of historical forecasts",
            )

            # If retrain=False and overlap_end=False  as ts has 72 values, we can forecast
            # 72-input_chunk_length - 10 + 1 = 39 values
            self.assertTrue(
                len(forecasts[0])
                == len(forecasts[1])
                == self.ts_val_length - bounds[0] - 10 + 1
            )

            model = model_cls(
                random_state=0,
                **kwargs,
            )
            model.fit(self.ts_pass_train)
            # check historical forecasts for several time series,
            # retrain False and overlap_end True
            forecasts = model.historical_forecasts(
                series=[self.ts_pass_val, self.ts_pass_val],
                forecast_horizon=10,
                stride=1,
                retrain=False,
                overlap_end=True,
            )

            self.assertTrue(
                len(forecasts) == 2,
                f"Model {model_cls} did not return a list of historical forecasts",
            )

            # If retrain=False and overlap_end=False  as ts has 72 values, we can forecast
            # 72-input_chunk_length
            # We are not limited thanks to overlap_end=True
            self.assertTrue(
                len(forecasts[0]) == len(forecasts[1]) == self.ts_val_length - bounds[0]
            )

    def test_regression_auto_start_multiple_with_cov_retrain(self):

        forecast_hrz = 10

        for model_cls, kwargs, bounds in models_reg_cov_cls_kwargs:
            model = model_cls(
                random_state=0,
                **kwargs,
            )

            forecasts_retrain = model.historical_forecasts(
                series=[self.ts_pass_val, self.ts_pass_val],
                past_covariates=[
                    self.ts_past_cov_valid_same_start,
                    self.ts_past_cov_valid_same_start,
                ]
                if "lags_past_covariates" in kwargs
                else None,
                future_covariates=[
                    self.ts_past_cov_valid_same_start,
                    self.ts_past_cov_valid_same_start,
                ]
                if "lags_future_covariates" in kwargs
                else None,
                forecast_horizon=forecast_hrz,
                stride=1,
                retrain=True,
                overlap_end=False,
            )

            self.assertTrue(
                len(forecasts_retrain) == 2,
                f"Model {model_cls} did not return a list of historical forecasts",
            )

            (
                min_target_lag,
                max_target_lag,
                min_past_cov_lag,
                max_past_cov_lag,
                min_future_cov_lag,
                max_future_cov_lag,
            ) = model.extreme_lags

            past_lag = min(
                min_target_lag if min_target_lag else 0,
                min_past_cov_lag if min_past_cov_lag else 0,
                min_future_cov_lag if min_future_cov_lag else 0,
            )

            future_lag = (
                max_future_cov_lag
                if max_future_cov_lag is not None and max_future_cov_lag > 0
                else 0
            )

            # length input - biggest past lag - biggest future lag - forecast horizon - output_chunk_length
            theorical_retrain_forecast_length = len(self.ts_pass_val) - (
                -past_lag
                + future_lag
                + forecast_hrz
                + kwargs.get("output_chunk_length", 1)
            )

            self.assertTrue(
                len(forecasts_retrain[0])
                == len(forecasts_retrain[1])
                == theorical_retrain_forecast_length,
                f"Model {model_cls} does not return the right number of historical forecasts in the case of "
                f"retrain=True and overlap_end=False. "
                f"Expected {theorical_retrain_forecast_length}, got {len(forecasts_retrain[0])} "
                f"and {len(forecasts_retrain[1])}",
            )

            # start is shifted by biggest past lag + training timestamps (forecast horizon + output_chunk_length)
            expected_start = (
                self.ts_pass_val.start_time()
                + (-past_lag + forecast_hrz + kwargs.get("output_chunk_length", 1))
                * self.ts_pass_val.freq
            )
            self.assertEqual(forecasts_retrain[0].start_time(), expected_start)

            # end is shifted by the biggest future lag
            expected_end = (
                self.ts_pass_val.end_time() - future_lag * self.ts_pass_val.freq
            )
            self.assertEqual(forecasts_retrain[0].end_time(), expected_end)

    def test_regression_auto_start_multiple_with_cov_no_retrain(self):

        forecast_hrz = 10

        for model_cls, kwargs, bounds in models_reg_cov_cls_kwargs:
            model = model_cls(
                random_state=0,
                **kwargs,
            )

            model.fit(
                series=[self.ts_pass_val, self.ts_pass_val],
                past_covariates=[
                    self.ts_past_cov_valid_same_start,
                    self.ts_past_cov_valid_same_start,
                ]
                if "lags_past_covariates" in kwargs
                else None,
                future_covariates=[
                    self.ts_past_cov_valid_same_start,
                    self.ts_past_cov_valid_same_start,
                ]
                if "lags_future_covariates" in kwargs
                else None,
            )
            forecasts_no_retrain = model.historical_forecasts(
                series=[self.ts_pass_val, self.ts_pass_val],
                past_covariates=[
                    self.ts_past_cov_valid_same_start,
                    self.ts_past_cov_valid_same_start,
                ]
                if "lags_past_covariates" in kwargs
                else None,
                future_covariates=[
                    self.ts_past_cov_valid_same_start,
                    self.ts_past_cov_valid_same_start,
                ]
                if "lags_future_covariates" in kwargs
                else None,
                forecast_horizon=forecast_hrz,
                stride=1,
                retrain=False,
                overlap_end=False,
            )

            (
                min_target_lag,
                max_target_lag,
                min_past_cov_lag,
                max_past_cov_lag,
                min_future_cov_lag,
                max_future_cov_lag,
            ) = model.extreme_lags

            past_lag = min(
                min_target_lag if min_target_lag else 0,
                min_past_cov_lag if min_past_cov_lag else 0,
                min_future_cov_lag if min_future_cov_lag else 0,
            )

            future_lag = (
                max_future_cov_lag
                if max_future_cov_lag is not None and max_future_cov_lag > 0
                else 0
            )

            # start is shifted by the biggest past lag plus the forecast horizon
            expected_start = (
                self.ts_pass_val.start_time()
                + (-past_lag + forecast_hrz - 1) * self.ts_pass_val.freq
            )
            self.assertEqual(forecasts_no_retrain[0].start_time(), expected_start)

            # end is shifted by the biggest future lag
            expected_end = (
                self.ts_pass_val.end_time() - future_lag * self.ts_pass_val.freq
            )
            self.assertEqual(forecasts_no_retrain[0].end_time(), expected_end)

    @pytest.mark.slow
    @unittest.skipUnless(
        TORCH_AVAILABLE,
        "Torch not available. auto start and multiple time series for torch models and covariates "
        "will be skipped.",
    )
    def test_torch_auto_start_with_cov(self):

        # Past covariates only
        for model_cls, kwargs, bounds, type in models_torch_cls_kwargs:

            if type == "DualCovariates":
                continue

            model = model_cls(
                random_state=0,
                **kwargs,
            )
            model.fit(self.ts_pass_train, self.ts_past_cov_train)

            # same start
            forecasts = model.historical_forecasts(
                series=[self.ts_pass_val, self.ts_pass_val],
                past_covariates=[
                    self.ts_past_cov_valid_same_start,
                    self.ts_past_cov_valid_same_start,
                ],
                forecast_horizon=10,
                stride=1,
                retrain=True,
                overlap_end=False,
            )

            self.assertTrue(
                len(forecasts) == 2,
                f"Model {model_cls} did not return a list of historical forecasts",
            )
            theorical_forecast_length = (
                self.ts_val_length - (bounds[0] + bounds[1] + 1) - 10 + 1
            )
            self.assertTrue(
                len(forecasts[0]) == theorical_forecast_length,
                f"Model {model_cls} does not return the right number of historical forecasts in case "
                f"of retrain=True and overlap_end=False and past_covariates with different start. "
                f"Expected {theorical_forecast_length}, got {len(forecasts[0])} and {len(forecasts[1])}",
            )

            model = model_cls(
                random_state=0,
                **kwargs,
            )
            model.fit(self.ts_pass_train, past_covariates=self.ts_past_cov_train)

            # start before, after
            forecasts = model.historical_forecasts(
                series=[self.ts_pass_val, self.ts_pass_val],
                past_covariates=[
                    self.ts_past_cov_valid_aft_start,
                    self.ts_past_cov_valid_bef_start,
                ],
                forecast_horizon=10,
                stride=1,
                retrain=True,
                overlap_end=False,
            )

            # we substract the shift of the past_cov_val ts (-5)
            theorical_forecast_length = (
                self.ts_val_length - (bounds[0] + bounds[1]) - 10 - 5
            )
            self.assertTrue(
                len(forecasts[0]) == theorical_forecast_length,
                f"Model {model_cls} does not return the right number of historical forecasts in case "
                f"of retrain=True and overlap_end=False and past_covariates with different start. "
                f"Expected {theorical_forecast_length}, got {len(forecasts[0])} and {len(forecasts[1])}",
            )

            theorical_forecast_length = (
                self.ts_val_length - (bounds[0] + bounds[1]) - 10
            )
            self.assertTrue(
                len(forecasts[1]) == self.ts_val_length - (bounds[0] + bounds[1]) - 10,
                f"Model {model_cls} does not return the right number of historical forecasts in case "
                f"of retrain=True and overlap_end=False and past_covariates starting before. "
                f"Expected {theorical_forecast_length}, got {len(forecasts[0])} and {len(forecasts[1])}",
            )

        # Past and future covariates
        for model_cls, kwargs, bounds, type in models_torch_cls_kwargs:
            if not type == "MixedCovariates":
                continue

            model = model_cls(
                random_state=0,
                **kwargs,
            )
            model.fit(
                self.ts_pass_train,
                past_covariates=self.ts_past_cov_train,
                future_covariates=self.ts_fut_cov_train,
            )

            forecasts = model.historical_forecasts(
                series=[self.ts_pass_val, self.ts_pass_val],
                past_covariates=[
                    self.ts_past_cov_valid_aft_start,
                    self.ts_past_cov_valid_same_start,
                ],
                future_covariates=[
                    self.ts_fut_cov_valid_aft_start,
                    self.ts_fut_cov_valid_bef_start,
                ],
                forecast_horizon=10,
                stride=1,
                retrain=True,
                overlap_end=False,
            )

            theorical_forecast_length = (
                self.ts_val_length - (bounds[0] + bounds[1]) - 10 - 5 - 4
            )
            self.assertTrue(
                len(forecasts[0]) == theorical_forecast_length,
                f"Model {model_cls} does not return the right number of historical forecasts in case "
                f"of retrain=True and overlap_end=False and past_covariates and future_covariates with "
                f"different start. "
                f"Expected {theorical_forecast_length}, got {len(forecasts[0])}",
            )
            theorical_forecast_length = (
                self.ts_val_length - (bounds[0] + bounds[1]) - 10 - 2
            )
            self.assertTrue(
                len(forecasts[1]) == theorical_forecast_length,
                f"Model {model_cls} does not return the right number of historical forecasts in case "
                f"of retrain=True and overlap_end=False and past_covariates with different start. "
                f"Expected {theorical_forecast_length}, got {len(forecasts[1])}",
            )

        # Future covariates only
        for model_cls, kwargs, bounds, type in models_torch_cls_kwargs:
            # todo case of DualCovariates (RNN)
            if type == "PastCovariates" or type == "DualCovariates":
                continue

            model = model_cls(
                random_state=0,
                **kwargs,
            )
            model.fit(self.ts_pass_train, future_covariates=self.ts_fut_cov_train)

            # Only fut covariate
            forecasts = model.historical_forecasts(
                series=[self.ts_pass_val, self.ts_pass_val],
                future_covariates=[
                    self.ts_fut_cov_valid_aft_start,
                    self.ts_fut_cov_valid_bef_start,
                ],
                forecast_horizon=10,
                stride=1,
                retrain=True,
                overlap_end=False,
            )

            self.assertTrue(
                len(forecasts) == 2,
                f"Model {model_cls} did not return a list of historical forecasts",
            )

            theorical_forecast_length = (
                self.ts_val_length - (bounds[0] + bounds[1]) - 10 - 9
            )
            self.assertTrue(
                len(forecasts[0]) == theorical_forecast_length,
                f"Model {model_cls} does not return the right number of historical forecasts in case "
                f"of retrain=True and overlap_end=False and no past_covariates and future_covariates "
                f"with different start. "
                f"Expected {theorical_forecast_length}, got {len(forecasts[0])}",
            )

            theorical_forecast_length = (
                self.ts_val_length - (bounds[0] + bounds[1]) - 10 - 2
            )
            self.assertTrue(
                len(forecasts[1]) == theorical_forecast_length,
                f"Model {model_cls} does not return the right number of historical forecasts in case "
                f"of retrain=True and overlap_end=False and no past_covariates and future_covariates "
                f"with different start. "
                f"Expected {theorical_forecast_length}, got {len(forecasts[1])}",
            )

    def test_retrain(self):
        """test historical_forecasts for an untrained model with different retrain values."""

        def helper_hist_forecasts(retrain_val):
            model = LinearRegressionModel(lags=4, output_chunk_length=4)
            model.historical_forecasts(
                self.ts_passengers, start=0.9, retrain=retrain_val, verbose=False
            )

        def retrain_f_invalid(
            counter, pred_time, train_series, past_covariates, future_covariates
        ):
            return False

        def retrain_f_missing_arg(
            counter, train_series, past_covariates, future_covariates
        ):
            if len(train_series) % 2 == 0:
                return True
            else:
                return False

        def retrain_f_invalid_ouput_int(
            counter, pred_time, train_series, past_covariates, future_covariates
        ):
            return 1

        def retrain_f_invalid_ouput_str(
            counter, pred_time, train_series, past_covariates, future_covariates
        ):
            return "True"

        def retrain_f_valid(
            counter, pred_time, train_series, past_covariates, future_covariates
        ):
            # only retrain once in first iteration
            if pred_time == pd.Timestamp("1959-09-01 00:00:00"):
                return True
            else:
                return False

<<<<<<< HEAD
            def retrain_f_invalid(
                counter, pred_time, train_series, past_covariates, future_covariates
            ):
                return False

            def retrain_f_invalid_args(
                counter, train_series, past_covariates, future_covariates
            ):
                if len(train_series) % 2 == 0:
                    return True
                else:
                    return False

            def retrain_f_valid(
                counter, pred_time, train_series, past_covariates, future_covariates
            ):
                # only retrain once in first iteration
                if pred_time == pd.Timestamp("1959-09-01 00:00:00"):
                    return True
                else:
                    return False

            # test callable
            helper_hist_forecasts(retrain_f_valid)
            # always return False with not-trained model
            with pytest.raises(ValueError):
                helper_hist_forecasts(retrain_f_invalid)
            # missing the `pred_time` positional argument
            with pytest.raises(ValueError):
                helper_hist_forecasts(retrain_f_invalid_args)

            # test int
            with pytest.raises(ValueError):
                helper_hist_forecasts(0)
            helper_hist_forecasts(10)

            # test bool
            with pytest.raises(ValueError):
                helper_hist_forecasts(False)
            helper_hist_forecasts(True)
=======
        def retrain_f_delayed_true(
            counter, pred_time, train_series, past_covariates, future_covariates
        ):
            if counter > 1:
                return True
            else:
                return False

        # test callable
        helper_hist_forecasts(retrain_f_valid)
        # missing the `pred_time` positional argument
        expected_msg = "the Callable `retrain` must have a signature/arguments matching the following positional"
        with pytest.raises(ValueError) as error_msg:
            helper_hist_forecasts(retrain_f_missing_arg)
        self.assertTrue(str(error_msg.value).startswith(expected_msg))
        # returning a non-bool value (int)
        expected_msg = "Return value of `retrain` must be bool, received <class 'int'>"
        with pytest.raises(ValueError) as error_msg:
            helper_hist_forecasts(retrain_f_invalid_ouput_int)
        self.assertTrue(str(error_msg.value).startswith(expected_msg))
        # returning a non-bool value (str)
        expected_msg = "Return value of `retrain` must be bool, received <class 'str'>"
        with pytest.raises(ValueError) as error_msg:
            helper_hist_forecasts(retrain_f_invalid_ouput_str)
        self.assertTrue(str(error_msg.value).startswith(expected_msg))
        # predict fails but model could have been trained before the predict round
        expected_msg = "`retrain` is `False` in the first train iteration at prediction point (in time)"
        with pytest.raises(ValueError) as error_msg:
            helper_hist_forecasts(retrain_f_delayed_true)
        self.assertTrue(str(error_msg.value).startswith(expected_msg))
        # always returns False, treated slightly differenty than `retrain=False` and `retrain=0`
        with pytest.raises(ValueError) as error_msg:
            helper_hist_forecasts(retrain_f_invalid)
        self.assertTrue(str(error_msg.value).startswith(expected_msg))

        # test int
        helper_hist_forecasts(10)
        expected_msg = "Model has not been fit before the first predict iteration at prediction point (in time)"
        # `retrain=0` with not-trained model, encountering directly a predictable time index
        with pytest.raises(ValueError) as error_msg:
            helper_hist_forecasts(0)
        self.assertTrue(str(error_msg.value).startswith(expected_msg))

        # test bool
        helper_hist_forecasts(True)
        # `retrain=False` with not-trained model, encountering directly a predictable time index
        expected_msg = "Model has not been fit before the first predict iteration at prediction point (in time)"
        with pytest.raises(ValueError) as error_msg:
            helper_hist_forecasts(False)
        self.assertTrue(str(error_msg.value).startswith(expected_msg))
>>>>>>> 67278876
<|MERGE_RESOLUTION|>--- conflicted
+++ resolved
@@ -89,56 +89,6 @@
 
     NB_EPOCH = 1
 
-<<<<<<< HEAD
-    models_reg_no_cov_cls_kwargs = [
-        (LinearRegressionModel, {"lags": 4}, (4, 1)),
-        (CatBoostModel, {"lags": 4}, (4, 1)),
-        (LightGBMModel, {"lags": 4}, (4, 1)),
-    ]
-
-    models_reg_cov_cls_kwargs = [
-        # target + past covariates
-        (LinearRegressionModel, {"lags": 4, "lags_past_covariates": 6}, (6, 1)),
-        # target + past covariates + outputchunk > 3
-        (
-            LinearRegressionModel,
-            {"lags": 4, "lags_past_covariates": 6, "output_chunk_length": 4},
-            (6, 4),
-        ),
-        # target + future covariates
-        (LinearRegressionModel, {"lags": 4, "lags_future_covariates": [0, 1]}, (4, 2)),
-        # target + fut cov + output_chunk_length > 3
-        (
-            LinearRegressionModel,
-            {"lags": 2, "lags_future_covariates": [0, 1], "output_chunk_length": 6},
-            (3, 6),  # 3 = "0" of the fut cov + "-1" and "-2" from lags?
-        ),
-        # fut cov + output_chunk_length > 3
-        (
-            LinearRegressionModel,
-            {"lags_future_covariates": [0, 1], "output_chunk_length": 6},
-            (1, 6),  # 1 = "0" of fut cov?
-        ),
-        # past cov only
-        (LinearRegressionModel, {"lags_past_covariates": 6}, (6, 1)),
-        # fut cov only
-        (LinearRegressionModel, {"lags_future_covariates": [0, 1]}, (0, 2)),
-        # fut + past cov only
-        (
-            LinearRegressionModel,
-            {"lags_past_covariates": 6, "lags_future_covariates": [0, 1]},
-            (6, 2),
-        ),
-        # all
-        (
-            LinearRegressionModel,
-            {"lags": 3, "lags_past_covariates": 6, "lags_future_covariates": [0, 1]},
-            (6, 2),
-        ),
-    ]
-
-=======
->>>>>>> 67278876
     models_torch_cls_kwargs = [
         (
             BlockRNNModel,
@@ -246,549 +196,6 @@
         ),
     ]
 
-<<<<<<< HEAD
-    class HistoricalforecastTestCase(DartsBaseTestClass):
-        np.random.seed(42)
-        torch.manual_seed(42)
-
-        # real timeseries for functionality tests
-        ts_val_length = 72
-        ts_passengers = AirPassengersDataset().load()
-        scaler = Scaler()
-        ts_passengers = scaler.fit_transform(ts_passengers)
-        ts_pass_train, ts_pass_val = (
-            ts_passengers[:-ts_val_length],
-            ts_passengers[-ts_val_length:],
-        )
-
-        # an additional noisy series
-        ts_pass_train_1 = ts_pass_train + 0.01 * tg.gaussian_timeseries(
-            length=len(ts_pass_train),
-            freq=ts_pass_train.freq_str,
-            start=ts_pass_train.start_time(),
-        )
-
-        ts_past_cov_train = tg.gaussian_timeseries(
-            length=len(ts_pass_train),
-            freq=ts_pass_train.freq_str,
-            start=ts_pass_train.start_time(),
-        )
-
-        ts_fut_cov_train = tg.gaussian_timeseries(
-            length=len(ts_pass_train),
-            freq=ts_pass_train.freq_str,
-            start=ts_pass_train.start_time(),
-        )
-
-        ts_past_cov_valid_same_start = tg.gaussian_timeseries(
-            length=len(ts_pass_val),
-            freq=ts_pass_val.freq_str,
-            start=ts_pass_val.start_time(),
-        )
-
-        ts_past_cov_valid_bef_start = tg.gaussian_timeseries(
-            length=len(ts_pass_val) + 10,
-            freq=ts_pass_val.freq_str,
-            start=ts_pass_val.start_time() - 10 * ts_pass_val.freq,
-        )
-        ts_past_cov_valid_aft_start = tg.gaussian_timeseries(
-            length=len(ts_pass_val) - 5,
-            freq=ts_pass_val.freq_str,
-            start=ts_pass_val.start_time() + 5 * ts_pass_val.freq,
-        )
-
-        ts_fut_cov_valid_same_start = tg.gaussian_timeseries(
-            length=len(ts_pass_val),
-            freq=ts_pass_val.freq_str,
-            start=ts_pass_val.start_time(),
-        )
-
-        ts_fut_cov_valid_bef_start = tg.gaussian_timeseries(
-            length=len(ts_pass_val) + 16,
-            freq=ts_pass_val.freq_str,
-            start=ts_pass_val.start_time() - 16 * ts_pass_val.freq,
-        )
-        ts_fut_cov_valid_aft_start = tg.gaussian_timeseries(
-            length=len(ts_pass_val) - 7,
-            freq=ts_pass_val.freq_str,
-            start=ts_pass_val.start_time() + 7 * ts_pass_val.freq,
-        )
-
-        # RangeIndex timeseries
-        ts_passengers_range = TimeSeries.from_values(ts_passengers.values())
-        ts_pass_train_range, ts_pass_val_range = (
-            ts_passengers_range[:-ts_val_length],
-            ts_passengers_range[-ts_val_length:],
-        )
-
-        ts_past_cov_train_range = tg.gaussian_timeseries(
-            length=len(ts_pass_train_range),
-            freq=ts_pass_train_range.freq_str,
-            start=ts_pass_train_range.start_time(),
-        )
-
-        # same starting point
-        ts_past_cov_valid_range_same_start = tg.gaussian_timeseries(
-            length=len(ts_pass_val_range),
-            freq=ts_pass_val_range.freq_str,
-            start=ts_pass_val_range.start_time(),
-        )
-
-        def test_historical_forecasts(self):
-
-            train_length = 7
-            forecast_horizon = 8
-            # if no fit and retrain=false, should fit at fist iteration
-            for model_cls, kwargs, bounds in models_reg_no_cov_cls_kwargs:
-                model = model_cls(
-                    **kwargs,
-                )
-
-                # time index
-                forecasts = model.historical_forecasts(
-                    series=self.ts_pass_val,
-                    forecast_horizon=forecast_horizon,
-                    stride=1,
-                    train_length=train_length,
-                    retrain=True,
-                    overlap_end=False,
-                )
-
-                theorical_forecast_length = (
-                    self.ts_val_length
-                    - max(
-                        (bounds[0] + bounds[1]), train_length
-                    )  # because we train we have enough data
-                    - forecast_horizon  # because we have overlap_end = False
-                    + 1  # because we include the first element
-                )
-
-                self.assertTrue(
-                    len(forecasts) == theorical_forecast_length,
-                    f"Model {model_cls.__name__} does not return the right number of historical forecasts in the case "
-                    f"of retrain=True and overlap_end=False, and a time index of type DateTimeIndex. "
-                    f"Expected {theorical_forecast_length}, got {len(forecasts)}",
-                )
-
-                # range index
-                forecasts = model.historical_forecasts(
-                    series=self.ts_pass_val_range,
-                    forecast_horizon=forecast_horizon,
-                    train_length=train_length,
-                    stride=1,
-                    retrain=True,
-                    overlap_end=False,
-                )
-
-                self.assertTrue(
-                    len(forecasts) == theorical_forecast_length,
-                    f"Model {model_cls.__name__} does not return the right number of historical forecasts in the case "
-                    f"of retrain=True, overlap_end=False, and a time index of type RangeIndex."
-                    f"Expected {theorical_forecast_length}, got {len(forecasts)}",
-                )
-
-                # stride 2
-                forecasts = model.historical_forecasts(
-                    series=self.ts_pass_val_range,
-                    forecast_horizon=forecast_horizon,
-                    train_length=train_length,
-                    stride=2,
-                    retrain=True,
-                    overlap_end=False,
-                )
-
-                theorical_forecast_length = np.floor(
-                    (
-                        (
-                            self.ts_val_length
-                            - max(
-                                (bounds[0] + bounds[1]), train_length
-                            )  # because we train we have enough data
-                            - forecast_horizon  # because we have overlap_end = False
-                            + 1  # because we include the first element
-                        )
-                        - 1
-                    )
-                    / 2
-                    + 1  # because of stride
-                )  # if odd number of elements, we keep the floor
-
-                self.assertTrue(
-                    len(forecasts) == theorical_forecast_length,
-                    f"Model {model_cls.__name__} does not return the right number of historical forecasts in the case "
-                    f"of retrain=True and overlap_end=False and stride=2. "
-                    f"Expected {theorical_forecast_length}, got {len(forecasts)}",
-                )
-
-                # stride 3
-                forecasts = model.historical_forecasts(
-                    series=self.ts_pass_val_range,
-                    forecast_horizon=forecast_horizon,
-                    train_length=train_length,
-                    stride=3,
-                    retrain=True,
-                    overlap_end=False,
-                )
-
-                theorical_forecast_length = np.floor(
-                    (
-                        (
-                            self.ts_val_length
-                            - max(
-                                (bounds[0] + bounds[1]), train_length
-                            )  # because we train we have enough data
-                            - forecast_horizon  # because we have overlap_end = False
-                            + 1  # because we include the first element
-                        )
-                        - 1
-                    )  # the first is always included, so we calculate a modulo on the rest
-                    / 3  # because of stride
-                    + 1  # and we readd the first
-                )  # if odd number of elements, we keep the floor
-
-                # Here to adapt if forecast_horizon or train_length change
-                self.assertTrue(
-                    len(forecasts) == theorical_forecast_length,
-                    f"Model {model_cls.__name__} does not return the right number of historical forecasts in the case "
-                    f"of retrain=True and overlap_end=False and stride=3. "
-                    f"Expected {theorical_forecast_length}, got {len(forecasts)}",
-                )
-
-                # last points only False
-                forecasts = model.historical_forecasts(
-                    series=self.ts_pass_val_range,
-                    forecast_horizon=forecast_horizon,
-                    train_length=train_length,
-                    stride=1,
-                    retrain=True,
-                    overlap_end=False,
-                    last_points_only=False,
-                )
-
-                theorical_forecast_length = (
-                    self.ts_val_length
-                    - max(
-                        (bounds[0] + bounds[1]), train_length
-                    )  # because we train we have enough data
-                    - forecast_horizon  # because we have overlap_end = False
-                    + 1  # because we include the first element
-                )
-
-                self.assertTrue(
-                    len(forecasts) == theorical_forecast_length,
-                    f"Model {model_cls} does not return the right number of historical forecasts in the case of "
-                    f"retrain=True and overlap_end=False, and last_points_only=False. "
-                    f"expected {theorical_forecast_length}, got {len(forecasts)}",
-                )
-
-                self.assertTrue(
-                    len(forecasts[0]) == forecast_horizon,
-                    f"Model {model_cls} does not return forecast_horizon points per historical forecast in the case of "
-                    f"retrain=True and overlap_end=False, and last_points_only=False",
-                )
-
-        def test_regression_auto_start_multiple_no_cov(self):
-
-            for model_cls, kwargs, bounds in models_reg_no_cov_cls_kwargs:
-                model = model_cls(
-                    **kwargs,
-                )
-                model.fit(self.ts_pass_train)
-
-                forecasts = model.historical_forecasts(
-                    series=[self.ts_pass_val, self.ts_pass_val],
-                    forecast_horizon=10,
-                    train_length=15,
-                    stride=1,
-                    retrain=True,
-                    overlap_end=False,
-                )
-
-                self.assertTrue(
-                    len(forecasts) == 2,
-                    f"Model {model_cls} did not return a list of historical forecasts",
-                )
-
-                theorical_forecast_length = (
-                    self.ts_val_length
-                    - max(
-                        (bounds[0] + bounds[1]), 15
-                    )  # because we train we have enough data
-                    - 10  # because we have overlap_end = False
-                    + 1  # because we include the first element
-                )
-
-                self.assertTrue(
-                    len(forecasts[0]) == len(forecasts[1]) == theorical_forecast_length,
-                    f"Model {model_cls.__name__} does not return the right number of historical forecasts in the case "
-                    f"of retrain=True and overlap_end=False, and a time index of type DateTimeIndex. "
-                    f"Expected {theorical_forecast_length}, got {len(forecasts[0])} and {len(forecasts[1])}",
-                )
-
-        @pytest.mark.slow
-        @unittest.skipUnless(
-            TORCH_AVAILABLE,
-            "Torch not available. auto start and multiple time series for torch models will be skipped.",
-        )
-        def test_torch_auto_start_multiple_no_cov(self):
-
-            for model_cls, kwargs, bounds, _ in models_torch_cls_kwargs:
-                model = model_cls(
-                    random_state=0,
-                    **kwargs,
-                )
-                model.fit(self.ts_pass_train)
-
-                # check historical forecasts for several time series,
-                # retrain True and overlap_end False
-                forecasts = model.historical_forecasts(
-                    series=[self.ts_pass_val, self.ts_pass_val],
-                    forecast_horizon=10,
-                    stride=1,
-                    retrain=True,
-                    overlap_end=False,
-                )
-                self.assertTrue(
-                    len(forecasts) == 2,
-                    f"Model {model_cls} did not return a list of historical forecasts",
-                )
-
-                # If retrain=True and overlap_end=False, as ts has 72 values, we can only forecast
-                # 72-(input_chunk_length+output_chunk_length+1) - 10 + 1
-                # indeed we start to predict after the first trainable point (input_chunk_length+output_chunk_length+1)
-                # and we stop in this case (overlap_end=False) at the end_time (-10),
-                # and the predictable point is the index -10 instead of index -1, so we
-                # have to add 1 to -10.
-                # Let's note that output_chunk_length is necessarily 1 for RNN.
-                theorical_forecast_length = (
-                    self.ts_val_length - (bounds[0] + bounds[1] + 1) - 10 + 1
-                )
-                self.assertTrue(
-                    len(forecasts[0]) == len(forecasts[1]) == theorical_forecast_length,
-                    f"Model {model_cls} does not return the right number of historical forecasts in the case of "
-                    f"retrain=True and overlap_end=False. "
-                    f"Expected {theorical_forecast_length}, got {len(forecasts[0])} and {len(forecasts[1])}",
-                )
-
-                model = model_cls(
-                    random_state=0,
-                    **kwargs,
-                )
-
-                model.fit(self.ts_pass_train)
-                # check historical forecasts for several time series,
-                # retrain True and overlap_end True
-                forecasts = model.historical_forecasts(
-                    series=[self.ts_pass_val, self.ts_pass_val],
-                    forecast_horizon=10,
-                    stride=1,
-                    retrain=True,
-                    overlap_end=True,
-                )
-
-                self.assertTrue(
-                    len(forecasts) == 2,
-                    f"Model {model_cls} did not return a list of historical forecasts",
-                )
-
-                # If retrain=True and overlap_end=True, as ts has 72 values, we can only forecast
-                # 72-(input_chunk_length+output_chunk_length+1)
-                # We are not limited thanks to overlap_end=True
-                theorical_forecast_length = self.ts_val_length - (
-                    bounds[0] + bounds[1] + 1
-                )
-                self.assertTrue(
-                    len(forecasts[0]) == len(forecasts[1]) == theorical_forecast_length
-                )
-
-                model = model_cls(
-                    random_state=0,
-                    **kwargs,
-                )
-                model.fit(self.ts_pass_train)
-                # check historical forecasts for several time series,
-                # retrain False and overlap_end False
-                forecasts = model.historical_forecasts(
-                    series=[self.ts_pass_val, self.ts_pass_val],
-                    forecast_horizon=10,
-                    stride=1,
-                    retrain=False,
-                    overlap_end=False,
-                )
-
-                self.assertTrue(
-                    len(forecasts) == 2,
-                    f"Model {model_cls} did not return a list of historical forecasts",
-                )
-
-                # If retrain=False and overlap_end=False  as ts has 72 values, we can forecast
-                # 72-input_chunk_length - 10 + 1 = 39 values
-                self.assertTrue(
-                    len(forecasts[0])
-                    == len(forecasts[1])
-                    == self.ts_val_length - bounds[0] - 10 + 1
-                )
-
-                model = model_cls(
-                    random_state=0,
-                    **kwargs,
-                )
-                model.fit(self.ts_pass_train)
-                # check historical forecasts for several time series,
-                # retrain False and overlap_end True
-                forecasts = model.historical_forecasts(
-                    series=[self.ts_pass_val, self.ts_pass_val],
-                    forecast_horizon=10,
-                    stride=1,
-                    retrain=False,
-                    overlap_end=True,
-                )
-
-                self.assertTrue(
-                    len(forecasts) == 2,
-                    f"Model {model_cls} did not return a list of historical forecasts",
-                )
-
-                # If retrain=False and overlap_end=False  as ts has 72 values, we can forecast
-                # 72-input_chunk_length
-                # We are not limited thanks to overlap_end=True
-                self.assertTrue(
-                    len(forecasts[0])
-                    == len(forecasts[1])
-                    == self.ts_val_length - bounds[0]
-                )
-
-        def test_regression_auto_start_multiple_with_cov(self):
-
-            for model_cls, kwargs, bounds in models_reg_cov_cls_kwargs:
-                model = model_cls(
-                    random_state=0,
-                    **kwargs,
-                )
-
-                forecasts = model.historical_forecasts(
-                    series=[self.ts_pass_val, self.ts_pass_val],
-                    past_covariates=[
-                        self.ts_past_cov_valid_same_start,
-                        self.ts_past_cov_valid_same_start,
-                    ]
-                    if "lags_past_covariates" in kwargs
-                    else None,
-                    future_covariates=[
-                        self.ts_past_cov_valid_same_start,
-                        self.ts_past_cov_valid_same_start,
-                    ]
-                    if "lags_future_covariates" in kwargs
-                    else None,
-                    forecast_horizon=10,
-                    stride=1,
-                    retrain=True,
-                    overlap_end=False,
-                )
-
-                self.assertTrue(
-                    len(forecasts) == 2,
-                    f"Model {model_cls} did not return a list of historical forecasts",
-                )
-
-                theorical_forecast_length = (
-                    self.ts_val_length - (bounds[0] + bounds[1] + 1) - 10 + 1
-                )
-                self.assertTrue(
-                    len(forecasts[0]) == len(forecasts[1]) == theorical_forecast_length,
-                    f"Model {model_cls} does not return the right number of historical forecasts in the case of "
-                    f"retrain=True and overlap_end=False. "
-                    f"Expected {theorical_forecast_length}, got {len(forecasts[0])} and {len(forecasts[1])}",
-                )
-
-        @pytest.mark.slow
-        @unittest.skipUnless(
-            TORCH_AVAILABLE,
-            "Torch not available. auto start and multiple time series for torch models and covariates "
-            "will be skipped.",
-        )
-        def test_torch_auto_start_with_cov(self):
-
-            # Past covariates only
-            for model_cls, kwargs, bounds, type in models_torch_cls_kwargs:
-
-                if type == "DualCovariates":
-                    continue
-
-                model = model_cls(
-                    random_state=0,
-                    **kwargs,
-                )
-                model.fit(self.ts_pass_train, self.ts_past_cov_train)
-
-                # same start
-                forecasts = model.historical_forecasts(
-                    series=[self.ts_pass_val, self.ts_pass_val],
-                    past_covariates=[
-                        self.ts_past_cov_valid_same_start,
-                        self.ts_past_cov_valid_same_start,
-                    ],
-                    forecast_horizon=10,
-                    stride=1,
-                    retrain=True,
-                    overlap_end=False,
-                )
-
-                self.assertTrue(
-                    len(forecasts) == 2,
-                    f"Model {model_cls} did not return a list of historical forecasts",
-                )
-                theorical_forecast_length = (
-                    self.ts_val_length - (bounds[0] + bounds[1] + 1) - 10 + 1
-                )
-                self.assertTrue(
-                    len(forecasts[0]) == theorical_forecast_length,
-                    f"Model {model_cls} does not return the right number of historical forecasts in case "
-                    f"of retrain=True and overlap_end=False and past_covariates with different start. "
-                    f"Expected {theorical_forecast_length}, got {len(forecasts[0])} and {len(forecasts[1])}",
-                )
-
-                model = model_cls(
-                    random_state=0,
-                    **kwargs,
-                )
-                model.fit(self.ts_pass_train, past_covariates=self.ts_past_cov_train)
-
-                # start before, after
-                forecasts = model.historical_forecasts(
-                    series=[self.ts_pass_val, self.ts_pass_val],
-                    past_covariates=[
-                        self.ts_past_cov_valid_aft_start,
-                        self.ts_past_cov_valid_bef_start,
-                    ],
-                    forecast_horizon=10,
-                    stride=1,
-                    retrain=True,
-                    overlap_end=False,
-                )
-
-                # we substract the shift of the past_cov_val ts (-5)
-                theorical_forecast_length = (
-                    self.ts_val_length - (bounds[0] + bounds[1]) - 10 - 5
-                )
-                self.assertTrue(
-                    len(forecasts[0]) == theorical_forecast_length,
-                    f"Model {model_cls} does not return the right number of historical forecasts in case "
-                    f"of retrain=True and overlap_end=False and past_covariates with different start. "
-                    f"Expected {theorical_forecast_length}, got {len(forecasts[0])} and {len(forecasts[1])}",
-                )
-
-                theorical_forecast_length = (
-                    self.ts_val_length - (bounds[0] + bounds[1]) - 10
-                )
-                self.assertTrue(
-                    len(forecasts[1])
-                    == self.ts_val_length - (bounds[0] + bounds[1]) - 10,
-                    f"Model {model_cls} does not return the right number of historical forecasts in case "
-                    f"of retrain=True and overlap_end=False and past_covariates starting before. "
-                    f"Expected {theorical_forecast_length}, got {len(forecasts[0])} and {len(forecasts[1])}",
-                )
-=======
 
 class HistoricalforecastTestCase(DartsBaseTestClass):
     np.random.seed(42)
@@ -811,7 +218,6 @@
         freq=ts_pass_train.freq_str,
         start=ts_pass_train.start_time(),
     )
->>>>>>> 67278876
 
     ts_past_cov_train = tg.gaussian_timeseries(
         length=len(ts_pass_train),
@@ -831,27 +237,6 @@
         start=ts_pass_val.start_time(),
     )
 
-<<<<<<< HEAD
-                theorical_forecast_length = (
-                    self.ts_val_length - (bounds[0] + bounds[1]) - 10 - 5 - 4
-                )
-                self.assertTrue(
-                    len(forecasts[0]) == theorical_forecast_length,
-                    f"Model {model_cls} does not return the right number of historical forecasts in case "
-                    f"of retrain=True and overlap_end=False and past_covariates and future_covariates with "
-                    f"different start. "
-                    f"Expected {theorical_forecast_length}, got {len(forecasts[0])}",
-                )
-                theorical_forecast_length = (
-                    self.ts_val_length - (bounds[0] + bounds[1]) - 10 - 2
-                )
-                self.assertTrue(
-                    len(forecasts[1]) == theorical_forecast_length,
-                    f"Model {model_cls} does not return the right number of historical forecasts in case "
-                    f"of retrain=True and overlap_end=False and past_covariates with different start. "
-                    f"Expected {theorical_forecast_length}, got {len(forecasts[1])}",
-                )
-=======
     ts_past_cov_valid_bef_start = tg.gaussian_timeseries(
         length=len(ts_pass_val) + 10,
         freq=ts_pass_val.freq_str,
@@ -868,7 +253,6 @@
         freq=ts_pass_val.freq_str,
         start=ts_pass_val.start_time(),
     )
->>>>>>> 67278876
 
     ts_fut_cov_valid_bef_start = tg.gaussian_timeseries(
         length=len(ts_pass_val) + 16,
@@ -894,28 +278,6 @@
         start=ts_pass_train_range.start_time(),
     )
 
-<<<<<<< HEAD
-                theorical_forecast_length = (
-                    self.ts_val_length - (bounds[0] + bounds[1]) - 10 - 9
-                )
-                self.assertTrue(
-                    len(forecasts[0]) == theorical_forecast_length,
-                    f"Model {model_cls} does not return the right number of historical forecasts in case "
-                    f"of retrain=True and overlap_end=False and no past_covariates and future_covariates "
-                    f"with different start. "
-                    f"Expected {theorical_forecast_length}, got {len(forecasts[0])}",
-                )
-
-                theorical_forecast_length = (
-                    self.ts_val_length - (bounds[0] + bounds[1]) - 10 - 2
-                )
-                self.assertTrue(
-                    len(forecasts[1]) == theorical_forecast_length,
-                    f"Model {model_cls} does not return the right number of historical forecasts in case "
-                    f"of retrain=True and overlap_end=False and no past_covariates and future_covariates "
-                    f"with different start. "
-                    f"Expected {theorical_forecast_length}, got {len(forecasts[1])}",
-=======
     # same starting point
     ts_past_cov_valid_range_same_start = tg.gaussian_timeseries(
         length=len(ts_pass_val_range),
@@ -997,7 +359,6 @@
                         + 1  # because we include the first element
                     )
                     - 1
->>>>>>> 67278876
                 )
                 / 2
                 + 1  # because of stride
@@ -1642,48 +1003,6 @@
             else:
                 return False
 
-<<<<<<< HEAD
-            def retrain_f_invalid(
-                counter, pred_time, train_series, past_covariates, future_covariates
-            ):
-                return False
-
-            def retrain_f_invalid_args(
-                counter, train_series, past_covariates, future_covariates
-            ):
-                if len(train_series) % 2 == 0:
-                    return True
-                else:
-                    return False
-
-            def retrain_f_valid(
-                counter, pred_time, train_series, past_covariates, future_covariates
-            ):
-                # only retrain once in first iteration
-                if pred_time == pd.Timestamp("1959-09-01 00:00:00"):
-                    return True
-                else:
-                    return False
-
-            # test callable
-            helper_hist_forecasts(retrain_f_valid)
-            # always return False with not-trained model
-            with pytest.raises(ValueError):
-                helper_hist_forecasts(retrain_f_invalid)
-            # missing the `pred_time` positional argument
-            with pytest.raises(ValueError):
-                helper_hist_forecasts(retrain_f_invalid_args)
-
-            # test int
-            with pytest.raises(ValueError):
-                helper_hist_forecasts(0)
-            helper_hist_forecasts(10)
-
-            # test bool
-            with pytest.raises(ValueError):
-                helper_hist_forecasts(False)
-            helper_hist_forecasts(True)
-=======
         def retrain_f_delayed_true(
             counter, pred_time, train_series, past_covariates, future_covariates
         ):
@@ -1733,5 +1052,4 @@
         expected_msg = "Model has not been fit before the first predict iteration at prediction point (in time)"
         with pytest.raises(ValueError) as error_msg:
             helper_hist_forecasts(False)
-        self.assertTrue(str(error_msg.value).startswith(expected_msg))
->>>>>>> 67278876
+        self.assertTrue(str(error_msg.value).startswith(expected_msg))