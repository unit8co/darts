--- conflicted
+++ resolved
@@ -691,7 +691,6 @@
         target_series = series2seq(target_series)
         past_covs = series2seq(past_covs)
         future_covs = series2seq(future_covs)
-<<<<<<< HEAD
         # Form `X` blocks for each series - `target_series` assumed to always be non-`None`:
         expected_X = []
         for i, target in enumerate(target_series):
@@ -703,65 +702,6 @@
                 target_lag,
                 past_covs_lag if past_covs else None,
                 future_covs_lag if future_covs else None,
-=======
-        scovs_set = []
-        for s in target_series:
-            if s.has_static_covariates:
-                scovs_set.extend(s.static_covariates.columns.to_list())
-
-        all_target_width = target_series[0].n_components
-        scovs_width = (
-            len(set(scovs_set)) if scovs_set is not None else 0
-        ) * all_target_width
-        all_past_width = past_covs[0].n_components if past_covs is not None else 0
-        all_future_width = future_covs[0].n_components if future_covs is not None else 0
-
-        (
-            min_target_lag,
-            output_chunk_length,
-            min_past_cov_lag,
-            min_future_cov_lag,
-            max_future_cov_lag,
-        ) = reg_model.extreme_lags
-        max_past_lag = max(
-            abs(v)
-            for v in [min_target_lag, min_past_cov_lag, min_future_cov_lag]
-            if v is not None
-        )
-
-        len_target_features = [
-            len(ts) - max_past_lag - (output_chunk_length - 1) for ts in target_series
-        ]
-        len_past_cov_features = (
-            [(len(ps) - max_past_lag) for ps in past_covs]
-            if past_covs is not None
-            else None
-        )
-        len_future_cov_features = (
-            [
-                (
-                    len(fs)
-                    - max_past_lag
-                    - (max_future_cov_lag if max_future_cov_lag is not None else 0)
-                )
-                for fs in future_covs
-            ]
-            if future_covs is not None
-            else None
-        )
-
-        features_len = [
-            min(
-                [
-                    len_target_features[idx],
-                    len_past_cov_features[idx]
-                    if len_past_cov_features is not None
-                    else float("inf"),
-                    len_future_cov_features[idx]
-                    if len_future_cov_features is not None
-                    else float("inf"),
-                ]
->>>>>>> 5483e2fc
             )
             # Remove redundant sample dimension:
             X_i = X_i[:, :, 0]
