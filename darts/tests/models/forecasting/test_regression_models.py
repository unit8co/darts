import copy
import functools
import math
from unittest.mock import patch

import numpy as np
import pandas as pd
import pytest
from sklearn.ensemble import HistGradientBoostingRegressor, RandomForestRegressor
from sklearn.linear_model import LinearRegression

import darts
from darts import TimeSeries
from darts.dataprocessing.encoders import (
    FutureCyclicEncoder,
    PastDatetimeAttributeEncoder,
)
from darts.logging import get_logger
from darts.metrics import mae, rmse
from darts.models import (
    CatBoostModel,
    LightGBMModel,
    LinearRegressionModel,
    RandomForest,
    RegressionModel,
    XGBModel,
)
from darts.models.forecasting.forecasting_model import GlobalForecastingModel
from darts.tests.base_test_class import DartsBaseTestClass
from darts.utils import timeseries_generation as tg
from darts.utils.multioutput import MultiOutputRegressor

logger = get_logger(__name__)


def train_test_split(series, split_ts):
    """
    Splits all provided TimeSeries instances into train and test sets according to the provided timestamp.

    Parameters
    ----------
    features : TimeSeries
        Feature TimeSeries instances to be split.
    target : TimeSeries
        Target TimeSeries instance to be split.
    split_ts : TimeStamp
        Time stamp indicating split point.

    Returns
    -------
    TYPE
        4-tuple of the form (train_features, train_target, test_features, test_target)
    """
    if isinstance(series, TimeSeries):
        return series.split_after(split_ts)
    else:
        return list(zip(*[ts.split_after(split_ts) for ts in series]))


def dummy_timeseries(
    length,
    n_series=1,
    comps_target=1,
    comps_pcov=1,
    comps_fcov=1,
    multiseries_offset=0,
    pcov_offset=0,
    fcov_offset=0,
    comps_stride=100,
    type_stride=10000,
    series_stride=1000000,
    target_start_value=1,
    first_target_start_date=pd.Timestamp("2000-01-01"),
    freq="D",
    integer_index=False,
):

    targets, pcovs, fcovs = [], [], []
    for series_idx in range(n_series):

        target_start_date = (
            series_idx * multiseries_offset
            if integer_index
            else first_target_start_date
            + pd.Timedelta(series_idx * multiseries_offset, unit=freq)
        )
        pcov_start_date = (
            target_start_date + pcov_offset
            if integer_index
            else target_start_date + pd.Timedelta(pcov_offset, unit=freq)
        )
        fcov_start_date = (
            target_start_date + fcov_offset
            if integer_index
            else target_start_date + pd.Timedelta(fcov_offset, unit=freq)
        )

        target_start_val = target_start_value + series_stride * series_idx
        pcov_start_val = target_start_val + type_stride
        fcov_start_val = target_start_val + 2 * type_stride

        target_ts = None
        pcov_ts = None
        fcov_ts = None

        for idx in range(comps_target):
            start = target_start_val + idx * comps_stride
            curr_ts = tg.linear_timeseries(
                start_value=start,
                end_value=start + length - 1,
                start=target_start_date,
                length=length,
                freq=freq,
                column_name=f"{series_idx}-trgt-{idx}",
            )
            target_ts = target_ts.stack(curr_ts) if target_ts else curr_ts
        for idx in range(comps_pcov):
            start = pcov_start_val + idx * comps_stride
            curr_ts = tg.linear_timeseries(
                start_value=start,
                end_value=start + length - 1,
                start=pcov_start_date,
                length=length,
                freq=freq,
                column_name=f"{series_idx}-pcov-{idx}",
            )
            pcov_ts = pcov_ts.stack(curr_ts) if pcov_ts else curr_ts
        for idx in range(comps_fcov):
            start = fcov_start_val + idx * comps_stride
            curr_ts = tg.linear_timeseries(
                start_value=start,
                end_value=start + length - 1,
                start=fcov_start_date,
                length=length,
                freq=freq,
                column_name=f"{series_idx}-fcov-{idx}",
            )
            fcov_ts = fcov_ts.stack(curr_ts) if fcov_ts else curr_ts

        targets.append(target_ts)
        pcovs.append(pcov_ts)
        fcovs.append(fcov_ts)

    return targets, pcovs, fcovs


# helper function used to register LightGBMModel/LinearRegressionModel with likelihood
def partialclass(cls, *args, **kwargs):
    class NewCls(cls):
        __init__ = functools.partialmethod(cls.__init__, *args, **kwargs)

    return NewCls


class RegressionModelsTestCase(DartsBaseTestClass):

    np.random.seed(42)

    # default regression models
    models = [
        RandomForest,
        LinearRegressionModel,
        RegressionModel,
        LightGBMModel,
        CatBoostModel,
    ]

    # register likelihood regression models
    QuantileCatBoostModel = partialclass(
        CatBoostModel,
        likelihood="quantile",
        quantiles=[0.05, 0.5, 0.95],
        random_state=42,
    )
    PoissonCatBoostModel = partialclass(
        CatBoostModel,
        likelihood="poisson",
        random_state=42,
    )
    NormalCatBoostModel = partialclass(
        CatBoostModel,
        likelihood="gaussian",
        random_state=42,
    )
    QuantileLightGBMModel = partialclass(
        LightGBMModel,
        likelihood="quantile",
        quantiles=[0.05, 0.5, 0.95],
        random_state=42,
    )
    PoissonLightGBMModel = partialclass(
        LightGBMModel, likelihood="poisson", random_state=42
    )
    QuantileLinearRegressionModel = partialclass(
        LinearRegressionModel,
        likelihood="quantile",
        quantiles=[0.05, 0.5, 0.95],
        random_state=42,
    )
    PoissonLinearRegressionModel = partialclass(
        LinearRegressionModel, likelihood="poisson", random_state=42
    )
    PoissonXGBModel = partialclass(
        XGBModel,
        likelihood="poisson",
        random_state=42,
    )
    QuantileXGBModel = partialclass(
        XGBModel,
        likelihood="quantile",
        random_state=42,
    )
    # targets for poisson regression must be positive, so we exclude them for some tests
    models.extend(
        [
            QuantileLightGBMModel,
            QuantileLinearRegressionModel,
            QuantileCatBoostModel,
            PoissonLightGBMModel,
            PoissonLinearRegressionModel,
            PoissonCatBoostModel,
            NormalCatBoostModel,
            PoissonXGBModel,
            QuantileXGBModel,
        ]
    )

    lgbm_w_categorical_covariates = LightGBMModel(
        lags=1,
        lags_past_covariates=1,
        lags_future_covariates=[1],
        output_chunk_length=1,
        categorical_future_covariates=["fut_cov_promo_mechanism"],
        categorical_past_covariates=["past_cov_cat_dummy"],
        categorical_static_covariates=["product_id"],
    )

    univariate_accuracies = [
        0.03,  # RandomForest
        1e-13,  # LinearRegressionModel
        1e-13,  # RegressionModel
        0.3,  # LightGBMModel
        0.75,  # CatBoostModel
        0.5,  # QuantileLightGBMModel
        0.8,  # QuantileLinearRegressionModel
        1e-03,  # QuantileCatBoostModel
        0.4,  # PoissonLightGBMModel
        0.4,  # PoissonLinearRegressionModel
        1e-01,  # PoissonCatBoostModel
        1e-05,  # NormalCatBoostModel
        1e-01,  # PoissonXGBModel
        0.5,  # QuantileXGBModel
    ]
    multivariate_accuracies = [
        0.3,
        1e-13,
        1e-13,
        0.4,
        0.75,  # CatBoostModel
        0.4,  # QuantileLightGBMModel
        0.8,  # QuantileLinearRegressionModel
        1e-03,
        0.4,
        0.4,
        0.15,
        1e-05,
        0.15,
        0.4,
    ]
    multivariate_multiseries_accuracies = [
        0.05,  # RandomForest
        1e-13,  # LinearRegressionModel
        1e-13,  # RegressionModel
        0.05,  # LightGBMModel
        0.75,  # CatBoostModel
        0.4,  # QuantileLightGBMModel
        0.8,  # QuantileLinearRegressionModel
        1e-03,  # QuantileCatBoostModel
        0.4,  # PoissonLightGBMModel
        0.4,  # PoissonLinearRegressionModel
        1e-01,  # PoissonCatBoostModel
        1e-03,  # NormalCatBoostModel
        1e-01,  # PoissonXGBModel
        0.4,  # QuantileXGBModel
    ]

    # dummy feature and target TimeSeries instances
    target_series, past_covariates, future_covariates = dummy_timeseries(
        length=100,
        n_series=3,
        comps_target=3,
        comps_pcov=2,
        comps_fcov=1,
        multiseries_offset=10,
        pcov_offset=0,
        fcov_offset=0,
    )
    # shift sines to positive values for poisson regressors
    sine_univariate1 = tg.sine_timeseries(length=100) + 1.5
    sine_univariate2 = tg.sine_timeseries(length=100, value_phase=1.5705) + 1.5
    sine_univariate3 = tg.sine_timeseries(length=100, value_phase=0.78525) + 1.5
    sine_univariate4 = tg.sine_timeseries(length=100, value_phase=0.392625) + 1.5
    sine_univariate5 = tg.sine_timeseries(length=100, value_phase=0.1963125) + 1.5
    sine_univariate6 = tg.sine_timeseries(length=100, value_phase=0.09815625) + 1.5
    sine_multivariate1 = sine_univariate1.stack(sine_univariate2)
    sine_multivariate2 = sine_univariate2.stack(sine_univariate3)
    sine_multiseries1 = [sine_univariate1, sine_univariate2, sine_univariate3]
    sine_multiseries2 = [sine_univariate4, sine_univariate5, sine_univariate6]

    lags_1 = {"target": [-3, -2, -1], "past": [-4, -2], "future": [-5, 2]}

    @property
    def inputs_for_tests_categorical_covariates(self):
        """
        Returns TimeSeries objects that can be used for testing impact of categorical covariates.

        Details:
        - series is a univariate TimeSeries with daily frequency.
        - future_covariates are a TimeSeries with 2 components. The first component represents a "promotion"
            mechanism and has an impact on the target quantiy according to 'apply_promo_mechanism'. The second
            component contains random data that should have no impact on the target quantity. Note that altough the
            intention is to model the "promotion_mechnism" as a categorical variable, it is encoded as integers.
            This is required by LightGBM.
        - past_covariates are a TimeSeries with 2 components. It only contains dummy data and does not
            have any impact on the target series.
        """

        def _apply_promo_mechanism(promo_mechanism):
            if promo_mechanism == 0:
                return 0
            elif promo_mechanism == 1:
                return np.random.normal(25, 5)
            elif promo_mechanism == 2:
                return np.random.normal(5, 1)
            elif promo_mechanism == 3:
                return np.random.normal(6, 2)
            elif promo_mechanism == 4:
                return np.random.normal(50, 5)
            elif promo_mechanism == 5:
                return np.random.normal(2, 0.5)
            elif promo_mechanism == 6:
                return np.random.normal(-10, 3)
            elif promo_mechanism == 7:
                return np.random.normal(15, 3)
            elif promo_mechanism == 8:
                return np.random.normal(40, 7)
            elif promo_mechanism == 9:
                return 0
            elif promo_mechanism == 10:
                return np.random.normal(20, 3)

        date_range = pd.date_range(start="2020-01-01", end="2023-01-01", freq="D")
        df = (
            pd.DataFrame(
                {
                    "date": date_range,
                    "baseline": np.random.normal(100, 10, len(date_range)),
                    "fut_cov_promo_mechanism": np.random.randint(
                        0, 11, len(date_range)
                    ),
                    "fut_cov_dummy": np.random.normal(10, 2, len(date_range)),
                    "past_cov_dummy": np.random.normal(10, 2, len(date_range)),
                    "past_cov_cat_dummy": np.random.normal(10, 2, len(date_range)),
                }
            )
            .assign(
                target_qty=lambda _df: _df.baseline
                + _df.fut_cov_promo_mechanism.apply(_apply_promo_mechanism)
            )
            .drop(columns=["baseline"])
        )

        series = TimeSeries.from_dataframe(
            df,
            time_col="date",
            value_cols=["target_qty"],
            static_covariates=pd.DataFrame({"product_id": [1]}),
        )
        past_covariates = TimeSeries.from_dataframe(
            df, time_col="date", value_cols=["past_cov_dummy", "past_cov_cat_dummy"]
        )
        future_covariates = TimeSeries.from_dataframe(
            df, time_col="date", value_cols=["fut_cov_promo_mechanism", "fut_cov_dummy"]
        )

        return series, past_covariates, future_covariates

    def test_model_construction(self):
        multi_models_modes = [True, False]
        for mode in multi_models_modes:
            for model in self.models:
                # TESTING SINGLE INT
                # testing lags
                model_instance = model(lags=5, multi_models=mode)
                self.assertEqual(
                    model_instance.lags.get("target"), [-5, -4, -3, -2, -1]
                )
                # testing lags_past_covariates
                model_instance = model(
                    lags=None, lags_past_covariates=3, multi_models=mode
                )
                self.assertEqual(model_instance.lags.get("past"), [-3, -2, -1])
                # testing lags_future covariates
                model_instance = model(
                    lags=None, lags_future_covariates=(3, 5), multi_models=mode
                )
                self.assertEqual(
                    model_instance.lags.get("future"), [-3, -2, -1, 0, 1, 2, 3, 4]
                )

                # TESTING LIST of int
                # lags
                values = [-5, -3, -1]
                model_instance = model(lags=values, multi_models=mode)
                self.assertEqual(model_instance.lags.get("target"), values)
                # testing lags_past_covariates
                model_instance = model(lags_past_covariates=values, multi_models=mode)
                self.assertEqual(model_instance.lags.get("past"), values)
                # testing lags_future_covariates

                with self.assertRaises(ValueError):
                    model(multi_models=mode)
                with self.assertRaises(ValueError):
                    model(lags=0, multi_models=mode)
                with self.assertRaises(ValueError):
                    model(lags=[-1, 0], multi_models=mode)
                with self.assertRaises(ValueError):
                    model(lags=[3, 5], multi_models=mode)
                with self.assertRaises(ValueError):
                    model(lags=[-3, -5.0], multi_models=mode)
                with self.assertRaises(ValueError):
                    model(lags=-5, multi_models=mode)
                with self.assertRaises(ValueError):
                    model(lags=3.6, multi_models=mode)
                with self.assertRaises(ValueError):
                    model(lags=None, lags_past_covariates=False, multi_models=mode)
                with self.assertRaises(ValueError):
                    model(lags=None, multi_models=mode)
                with self.assertRaises(ValueError):
                    model(lags=5, lags_future_covariates=True, multi_models=mode)
                with self.assertRaises(ValueError):
                    model(lags=5, lags_future_covariates=(1, -3), multi_models=mode)
                with self.assertRaises(ValueError):
                    model(lags=5, lags_future_covariates=(1, 2, 3), multi_models=mode)
                with self.assertRaises(ValueError):
                    model(lags=5, lags_future_covariates=(1, True), multi_models=mode)
                with self.assertRaises(ValueError):
                    model(lags=5, lags_future_covariates=(1, 1.0), multi_models=mode)

    def test_training_data_creation(self):
        multi_models_modes = [True, False]
        for mode in multi_models_modes:
            # testing _get_training_data function
            model_instance = RegressionModel(
                lags=self.lags_1["target"],
                lags_past_covariates=self.lags_1["past"],
                lags_future_covariates=self.lags_1["future"],
                multi_models=mode,
            )

            max_samples_per_ts = 17

            training_samples, training_labels = model_instance._create_lagged_data(
                target_series=self.target_series,
                past_covariates=self.past_covariates,
                future_covariates=self.future_covariates,
                max_samples_per_ts=max_samples_per_ts,
            )

            # checking number of dimensions
            self.assertEqual(len(training_samples.shape), 2)  # samples, features
            self.assertEqual(
                len(training_labels.shape), 2
            )  # samples, components (multivariate)
            self.assertEqual(training_samples.shape[0], training_labels.shape[0])
            self.assertEqual(
                training_samples.shape[0], len(self.target_series) * max_samples_per_ts
            )
            self.assertEqual(
                training_samples.shape[1],
                len(self.lags_1["target"]) * self.target_series[0].width
                + len(self.lags_1["past"]) * self.past_covariates[0].width
                + len(self.lags_1["future"]) * self.future_covariates[0].width,
            )

            # check last sample
            self.assertListEqual(
                list(training_samples[0, :]),
                [
                    79.0,
                    179.0,
                    279.0,
                    80.0,
                    180.0,
                    280.0,
                    81.0,
                    181.0,
                    281.0,
                    10078.0,
                    10178.0,
                    10080.0,
                    10180.0,
                    20077.0,
                    20084.0,
                ],
            )
            self.assertListEqual(list(training_labels[0]), [82, 182, 282])

    def test_prediction_data_creation(self):
        multi_models_modes = [True, False]

        # assigning correct names to variables
        series = [ts[:-50] for ts in self.target_series]
        output_chunk_length = 5
        n = 12

        # prediction preprocessing start
        covariates = {
            "past": (self.past_covariates, self.lags_1.get("past")),
            "future": (self.future_covariates, self.lags_1.get("future")),
        }

        for mode in multi_models_modes:
            if mode:
                shift = 0
            else:
                shift = output_chunk_length - 1

            # dictionary containing covariate data over time span required for prediction
            covariate_matrices = {}
            # dictionary containing covariate lags relative to minimum covariate lag
            relative_cov_lags = {}
            # number of prediction steps given forecast horizon and output_chunk_length
            n_pred_steps = math.ceil(n / output_chunk_length)
            remaining_steps = n % output_chunk_length  # for multi_models = False
            for cov_type, (covs, lags) in covariates.items():
                if covs is not None:
                    relative_cov_lags[cov_type] = np.array(lags) - lags[0]
                    covariate_matrices[cov_type] = []
                    for idx, (ts, cov) in enumerate(zip(series, covs)):
                        first_pred_ts = ts.end_time() + 1 * ts.freq
                        last_pred_ts = (
                            (
                                first_pred_ts
                                + ((n_pred_steps - 1) * output_chunk_length) * ts.freq
                            )
                            if mode
                            else (first_pred_ts + (n - 1) * ts.freq)
                        )
                        first_req_ts = first_pred_ts + (lags[0] - shift) * ts.freq
                        last_req_ts = last_pred_ts + (lags[-1] - shift) * ts.freq

                        # not enough covariate data checks excluded, they are tested elsewhere

                        if cov.has_datetime_index:
                            covariate_matrices[cov_type].append(
                                cov.slice(first_req_ts, last_req_ts).values(copy=False)
                            )
                        else:
                            # include last_req_ts when slicing series with integer indices
                            covariate_matrices[cov_type].append(
                                cov[first_req_ts : last_req_ts + 1].values(copy=False)
                            )

                    covariate_matrices[cov_type] = np.stack(
                        covariate_matrices[cov_type]
                    )

            series_matrix = None
            if "target" in self.lags_1:
                series_matrix = np.stack(
                    [
                        ts.values(copy=False)[self.lags_1["target"][0] - shift :, :]
                        for ts in series
                    ]
                )
            # prediction preprocessing end
            self.assertTrue(
                all([lag >= 0 for lags in relative_cov_lags.values() for lag in lags])
            )

            if mode:
                # tests for multi_models = True
                self.assertEqual(
                    covariate_matrices["past"].shape,
                    (
                        len(series),
                        relative_cov_lags["past"][-1]
                        + (n_pred_steps - 1) * output_chunk_length
                        + 1,
                        covariates["past"][0][0].width,
                    ),
                )
                self.assertEqual(
                    covariate_matrices["future"].shape,
                    (
                        len(series),
                        relative_cov_lags["future"][-1]
                        + (n_pred_steps - 1) * output_chunk_length
                        + 1,
                        covariates["future"][0][0].width,
                    ),
                )
                self.assertEqual(
                    series_matrix.shape,
                    (len(series), -self.lags_1["target"][0], series[0].width),
                )
                self.assertListEqual(
                    list(covariate_matrices["past"][0, :, 0]),
                    [
                        10047.0,
                        10048.0,
                        10049.0,
                        10050.0,
                        10051.0,
                        10052.0,
                        10053.0,
                        10054.0,
                        10055.0,
                        10056.0,
                        10057.0,
                        10058.0,
                        10059.0,
                    ],
                )
                self.assertListEqual(
                    list(covariate_matrices["future"][0, :, 0]),
                    [
                        20046.0,
                        20047.0,
                        20048.0,
                        20049.0,
                        20050.0,
                        20051.0,
                        20052.0,
                        20053.0,
                        20054.0,
                        20055.0,
                        20056.0,
                        20057.0,
                        20058.0,
                        20059.0,
                        20060.0,
                        20061.0,
                        20062.0,
                        20063.0,
                    ],
                )
                self.assertListEqual(list(series_matrix[0, :, 0]), [48.0, 49.0, 50.0])
            else:
                # tests for multi_models = False
                self.assertEqual(
                    covariate_matrices["past"].shape,
                    (
                        len(series),
                        relative_cov_lags["past"][-1]
                        + (n_pred_steps - 1) * output_chunk_length
                        + (remaining_steps - 1)
                        + 1,
                        covariates["past"][0][0].width,
                    ),
                )
                self.assertEqual(
                    covariate_matrices["future"].shape,
                    (
                        len(series),
                        relative_cov_lags["future"][-1]
                        + (n_pred_steps - 1) * output_chunk_length
                        + (remaining_steps - 1)
                        + 1,
                        covariates["future"][0][0].width,
                    ),
                )
                self.assertEqual(
                    series_matrix.shape,
                    (len(series), -self.lags_1["target"][0] + shift, series[0].width),
                )
                self.assertListEqual(
                    list(covariate_matrices["past"][0, :, 0]),
                    [
                        10043.0,
                        10044.0,
                        10045.0,
                        10046.0,
                        10047.0,
                        10048.0,
                        10049.0,
                        10050.0,
                        10051.0,
                        10052.0,
                        10053.0,
                        10054.0,
                        10055.0,
                        10056.0,
                    ],
                )
                self.assertListEqual(
                    list(covariate_matrices["future"][0, :, 0]),
                    [
                        20042.0,
                        20043.0,
                        20044.0,
                        20045.0,
                        20046.0,
                        20047.0,
                        20048.0,
                        20049.0,
                        20050.0,
                        20051.0,
                        20052.0,
                        20053.0,
                        20054.0,
                        20055.0,
                        20056.0,
                        20057.0,
                        20058.0,
                        20059.0,
                        20060.0,
                    ],
                )
                self.assertListEqual(
                    list(series_matrix[0, :, 0]),
                    [44.0, 45.0, 46.0, 47.0, 48.0, 49.0, 50.0],
                )

    def test_optional_static_covariates(self):
        """adding static covariates to lagged data logic is tested in
        `darts.tests.utils.data.tabularization.test_add_static_covariates`
        """
        series = (
            tg.linear_timeseries(length=6)
            .with_static_covariates(pd.DataFrame({"a": [1]}))
            .astype(np.float32)
        )
        for model_cls in self.models:
            # training model with static covs and predicting without will raise an error
            model = model_cls(lags=4, use_static_covariates=True)
            model.fit(series)
            assert model.uses_static_covariates
            assert model._static_covariates_shape == series.static_covariates.shape
            with pytest.raises(ValueError):
                model.predict(n=2, series=series.with_static_covariates(None))

            # with `use_static_covariates=True`, all series must have static covs
            model = model_cls(lags=4, use_static_covariates=True)
            with pytest.raises(ValueError):
                model.fit([series, series.with_static_covariates(None)])

            # with `use_static_covariates=True`, all static covs must have same shape
            model = model_cls(lags=4, use_static_covariates=True)
            with pytest.raises(ValueError):
                model.fit(
                    [
                        series,
                        series.with_static_covariates(
                            pd.DataFrame({"a": [1], "b": [2]})
                        ),
                    ]
                )

<<<<<<< HEAD
        # no static covs - one series
        target_series = series_no_statics
        past_covs = None
        future_covs = None
        target_lag = [-1]
        past_covs_lag = None
        future_covs_lag = None
        output_chunk_length = 1
        reg_model = RegressionModel(
            lags=target_lag,
            lags_past_covariates=past_covs_lag,
            lags_future_covariates=future_covs_lag,
            output_chunk_length=output_chunk_length,
        )
        features = reg_model._create_lagged_data(
            target_series, past_covs, future_covs, max_samples_per_ts=None
        )[0]
        expected_X = self.helper_get_static_covs_expected_X(
            target_series,
            output_chunk_length,
            past_covs,
            future_covs,
            target_lag,
            past_covs_lag,
            future_covs_lag,
        )
        self.assertEqual(features.shape, expected_X.shape)
        self.assertTrue(np.allclose(features, expected_X))

        # static covs with different dims
        target_series = [series1, series2, series3]
        past_covs = None
        future_covs = None
        target_lag = [-1]
        past_covs_lag = None
        future_covs_lag = None
        output_chunk_length = 1
        reg_model = RegressionModel(
            lags=target_lag,
            lags_past_covariates=past_covs_lag,
            lags_future_covariates=future_covs_lag,
            output_chunk_length=output_chunk_length,
        )
        features = reg_model._create_lagged_data(
            target_series, past_covs, future_covs, max_samples_per_ts=None
        )[0]
        expected_X = self.helper_get_static_covs_expected_X(
            target_series,
            output_chunk_length,
            past_covs,
            future_covs,
            target_lag,
            past_covs_lag,
            future_covs_lag,
        )
        self.assertEqual(features.shape, expected_X.shape)
        self.assertTrue(np.allclose(features, expected_X))

        # no static covs at prediction but static covs at training - zeros
        # should be appended in place of static covariates here:
        reg_model.fit(target_series)
        pred_features = reg_model._create_lagged_data(
            series_no_statics, past_covs, future_covs, max_samples_per_ts=1
        )[0]
        expected_X_pred = self.helper_get_static_covs_expected_X(
            series_no_statics,
            output_chunk_length,
            past_covs,
            future_covs,
            target_lag,
            past_covs_lag,
            future_covs_lag,
        )
        # Take only last sample:
        expected_X_pred = expected_X_pred[-1, :].reshape(1, -1)
        # Number of static covs to add = difference in width between feature
        # matrix *with* static covs and feature matrix *without* static covs:
        scov_width = expected_X.shape[1] - expected_X_pred.shape[1]
        zeros_scovs = np.zeros((1, scov_width))
        expected_X_pred = np.concatenate([expected_X_pred, zeros_scovs], axis=1)
        self.assertEqual(pred_features.shape, expected_X_pred.shape)
        self.assertTrue(np.allclose(pred_features, expected_X_pred))

        # different sizes of past and future covariates + different lenghts of target series
        target_series = [series1, series2, series3]
        past_covs = [series2, series1, series3]
        future_covs = [series3, series3, series1]
        target_lag = [-2, -1]
        past_covs_lag = [-3]
        future_covs_lag = [-1, 3]
        output_chunk_length = 4
        reg_model = RegressionModel(
            lags=target_lag,
            lags_past_covariates=past_covs_lag,
            lags_future_covariates=future_covs_lag,
            output_chunk_length=output_chunk_length,
        )
        features = reg_model._create_lagged_data(
            target_series, past_covs, future_covs, max_samples_per_ts=None
        )[0]
        expected_X = self.helper_get_static_covs_expected_X(
            target_series,
            output_chunk_length,
            past_covs,
            future_covs,
            target_lag,
            past_covs_lag,
            future_covs_lag,
        )
        self.assertEqual(features.shape, expected_X.shape)
        self.assertTrue(np.allclose(features, expected_X))

        # outptut_chunk_length < max_future_cov_lag and len(target_series) = len(future_covs)
        target_series = [series1, series2, series3]
        past_covs = None
        future_covs = [series1, series2, series3]
        target_lag = [-1]
        past_covs_lag = None
        future_covs_lag = [-1, 3]
        output_chunk_length = 2
        reg_model = RegressionModel(
            lags=target_lag,
            lags_past_covariates=past_covs_lag,
            lags_future_covariates=future_covs_lag,
            output_chunk_length=output_chunk_length,
        )
        features = reg_model._create_lagged_data(
            target_series, past_covs, future_covs, max_samples_per_ts=None
        )[0]
        expected_X = self.helper_get_static_covs_expected_X(
            target_series,
            output_chunk_length,
            past_covs,
            future_covs,
            target_lag,
            past_covs_lag,
            future_covs_lag,
        )
        self.assertEqual(features.shape, expected_X.shape)
        self.assertTrue(np.allclose(features, expected_X))

        # single dimensional static covs - should only add single column:
        target_series = series4
        past_covs = None
        future_covs = None
        target_lag = [-1]
        past_covs_lag = None
        future_covs_lag = None
        output_chunk_length = 1
        reg_model = RegressionModel(
            lags=target_lag,
            lags_past_covariates=past_covs_lag,
            lags_future_covariates=future_covs_lag,
            output_chunk_length=output_chunk_length,
        )
        features = reg_model._create_lagged_data(
            target_series, past_covs, future_covs, max_samples_per_ts=None
        )[0]
        expected_X = self.helper_get_static_covs_expected_X(
            target_series,
            output_chunk_length,
            past_covs,
            future_covs,
            target_lag,
            past_covs_lag,
            future_covs_lag,
        )
        self.assertEqual(features.shape, expected_X.shape)
        self.assertTrue(np.allclose(features, expected_X))

        # single dimensional static covs (i.e. `series4`) alongside
        # multidimensional static covs (i.e. `series5`)
        target_series = [series1, series4]
        past_covs = None
        future_covs = None
        target_lag = [-1]
        past_covs_lag = None
        future_covs_lag = None
        output_chunk_length = 1
        reg_model = RegressionModel(
            lags=target_lag,
            lags_past_covariates=past_covs_lag,
            lags_future_covariates=future_covs_lag,
            output_chunk_length=output_chunk_length,
        )
        features = reg_model._create_lagged_data(
            target_series, past_covs, future_covs, max_samples_per_ts=None
        )[0]
        expected_X = self.helper_get_static_covs_expected_X(
            target_series,
            output_chunk_length,
            past_covs,
            future_covs,
            target_lag,
            past_covs_lag,
            future_covs_lag,
        )
        self.assertEqual(features.shape, expected_X.shape)
        self.assertTrue(np.allclose(features, expected_X))
=======
            # with `use_static_covariates=False`, static covariates are ignored and prediction works
            model = model_cls(lags=4, use_static_covariates=False)
            model.fit(series)
            assert not model.uses_static_covariates
            assert model._static_covariates_shape is None
            preds = model.predict(n=2, series=series.with_static_covariates(None))
            assert preds.static_covariates is None

            # with `use_static_covariates=False`, static covariates are ignored and prediction works
            model = model_cls(lags=4, use_static_covariates=False)
            model.fit(series.with_static_covariates(None))
            assert not model.uses_static_covariates
            assert model._static_covariates_shape is None
            preds = model.predict(n=2, series=series)
            assert preds.static_covariates.equals(series.static_covariates)

            # with `use_static_covariates=True`, static covariates are included
            model = model_cls(lags=4, use_static_covariates=True)
            model.fit([series, series])
            assert model.uses_static_covariates
            assert model._static_covariates_shape == series.static_covariates.shape
            preds = model.predict(n=2, series=[series, series])
            assert all(
                [p.static_covariates.equals(series.static_covariates) for p in preds]
            )
>>>>>>> 317f0927

    def test_static_cov_accuracy(self):
        """
        Tests that `RandomForest` regression model reproduces same behaviour as
        `examples/15-static-covariates.ipynb` notebook; see this notebook for
        futher details. Notebook is also hosted online at:
        https://unit8co.github.io/darts/examples/15-static-covariates.html
        """

        # given
        period = 20
        sine_series = tg.sine_timeseries(
            length=4 * period,
            value_frequency=1 / period,
            column_name="smooth",
            freq="h",
        )

        sine_vals = sine_series.values()
        linear_vals = np.expand_dims(np.linspace(1, -1, num=19), -1)

        sine_vals[21:40] = linear_vals
        sine_vals[61:80] = linear_vals
        irregular_series = TimeSeries.from_times_and_values(
            values=sine_vals, times=sine_series.time_index, columns=["irregular"]
        )

        # no static covs
        train_series_no_cov = [sine_series, irregular_series]

        # categorical static covs
        sine_series_st_cat = sine_series.with_static_covariates(
            pd.DataFrame(data={"curve_type": [0]})
        )
        irregular_series_st_cat = irregular_series.with_static_covariates(
            pd.DataFrame(data={"curve_type": [1]})
        )
        train_series_static_cov = [sine_series_st_cat, irregular_series_st_cat]

        # when
        fitting_series = [series[:60] for series in train_series_no_cov]
        model_no_static_cov = RandomForest(lags=period // 2, bootstrap=False)
        model_no_static_cov.fit(fitting_series)
        pred_no_static_cov = model_no_static_cov.predict(
            n=period, series=fitting_series
        )

        fitting_series = [series[:60] for series in train_series_static_cov]
        model_static_cov = RandomForest(lags=period // 2, bootstrap=False)
        model_static_cov.fit(fitting_series)
        pred_static_cov = model_static_cov.predict(n=period, series=fitting_series)

        # then
        for series, ps_no_st, ps_st_cat in zip(
            train_series_static_cov, pred_no_static_cov, pred_static_cov
        ):
            rmses = [rmse(series, ps) for ps in [ps_no_st, ps_st_cat]]
            self.assertLess(rmses[1], rmses[0])

        # given series of different sizes in input
        train_series_no_cov = [sine_series[period:], irregular_series]
        train_series_static_cov = [sine_series_st_cat[period:], irregular_series_st_cat]

        fitting_series = [
            train_series_no_cov[0][: (60 - period)],
            train_series_no_cov[1][:60],
        ]
        model_no_static_cov = RandomForest(lags=period // 2, bootstrap=False)
        model_no_static_cov.fit(fitting_series)
        pred_no_static_cov = model_no_static_cov.predict(
            n=period, series=fitting_series
        )
        # multiple series with different components names ("smooth" and "irregular"),
        # triggers creation of generic feature names
        expected_features_in = [
            f"comp0_target_lag{str(-i)}" for i in range(period // 2, 0, -1)
        ]

        self.assertEqual(
            model_no_static_cov.model.lagged_features_name_, expected_features_in
        )
        self.assertEqual(
            len(model_no_static_cov.model.feature_importances_),
            len(expected_features_in),
        )

        fitting_series = [
            train_series_static_cov[0][: (60 - period)],
            train_series_static_cov[1][:60],
        ]
        model_static_cov = RandomForest(lags=period // 2, bootstrap=False)
        model_static_cov.fit(fitting_series)

        # multiple univariates series with different names with same static cov
        expected_features_in = [
            f"comp0_target_lag{str(-i)}" for i in range(period // 2, 0, -1)
        ] + ["curve_type"]

        self.assertEqual(
            model_static_cov.model.lagged_features_name_, expected_features_in
        )
        self.assertEqual(
            len(model_static_cov.model.feature_importances_),
            len(expected_features_in),
        )

        pred_static_cov = model_static_cov.predict(n=period, series=fitting_series)

        # then
        for series, ps_no_st, ps_st_cat in zip(
            train_series_static_cov, pred_no_static_cov, pred_static_cov
        ):
            rmses = [rmse(series, ps) for ps in [ps_no_st, ps_st_cat]]
            self.assertLess(rmses[1], rmses[0])

    def test_models_runnability(self):
        train_y, test_y = self.sine_univariate1.split_before(0.7)
        multi_models_modes = [True, False]
        for mode in multi_models_modes:
            for model in self.models:
                # testing past covariates
                with self.assertRaises(ValueError):
                    # testing lags_past_covariates None but past_covariates during training
                    model_instance = model(
                        lags=4, lags_past_covariates=None, multi_models=mode
                    )
                    model_instance.fit(
                        series=self.sine_univariate1,
                        past_covariates=self.sine_multivariate1,
                    )

                with self.assertRaises(ValueError):
                    # testing lags_past_covariates but no past_covariates during fit
                    model_instance = model(
                        lags=4, lags_past_covariates=3, multi_models=mode
                    )
                    model_instance.fit(series=self.sine_univariate1)

                # testing future_covariates
                with self.assertRaises(ValueError):
                    # testing lags_future_covariates None but future_covariates during training
                    model_instance = model(
                        lags=4, lags_future_covariates=None, multi_models=mode
                    )
                    model_instance.fit(
                        series=self.sine_univariate1,
                        future_covariates=self.sine_multivariate1,
                    )

                with self.assertRaises(ValueError):
                    # testing lags_covariate but no covariate during fit
                    model_instance = model(
                        lags=4, lags_future_covariates=3, multi_models=mode
                    )
                    model_instance.fit(series=self.sine_univariate1)

                # testing input_dim
                model_instance = model(
                    lags=4, lags_past_covariates=2, multi_models=mode
                )
                model_instance.fit(
                    series=train_y,
                    past_covariates=self.sine_univariate1.stack(self.sine_univariate1),
                )

                self.assertEqual(
                    model_instance.input_dim, {"target": 1, "past": 2, "future": None}
                )

                with self.assertRaises(ValueError):
                    prediction = model_instance.predict(n=len(test_y) + 2)

                # while it should work with n = 1
                prediction = model_instance.predict(n=1)
                self.assertEqual(len(prediction), 1)

    @pytest.mark.slow
    def test_fit(self):
        multi_models_modes = [True, False]
        for mode in multi_models_modes:
            for model in self.models:

                # test fitting both on univariate and multivariate timeseries
                for series in [self.sine_univariate1, self.sine_multivariate2]:
                    with self.assertRaises(ValueError):
                        model_instance = model(
                            lags=4, lags_past_covariates=4, multi_models=mode
                        )
                        model_instance.fit(
                            series=series, past_covariates=self.sine_multivariate1
                        )
                        model_instance.predict(n=10)

                    model_instance = model(lags=12, multi_models=mode)
                    model_instance.fit(series=series)
                    self.assertEqual(model_instance.lags.get("past"), None)

                    model_instance = model(
                        lags=12, lags_past_covariates=12, multi_models=mode
                    )
                    model_instance.fit(
                        series=series, past_covariates=self.sine_multivariate1
                    )
                    self.assertEqual(len(model_instance.lags.get("past")), 12)

                    model_instance = model(
                        lags=12, lags_future_covariates=(0, 1), multi_models=mode
                    )
                    model_instance.fit(
                        series=series, future_covariates=self.sine_multivariate1
                    )
                    self.assertEqual(len(model_instance.lags.get("future")), 1)

                    model_instance = model(
                        lags=12, lags_past_covariates=[-1, -4, -6], multi_models=mode
                    )
                    model_instance.fit(
                        series=series, past_covariates=self.sine_multivariate1
                    )
                    self.assertEqual(len(model_instance.lags.get("past")), 3)

                    model_instance = model(
                        lags=12,
                        lags_past_covariates=[-1, -4, -6],
                        lags_future_covariates=[-2, 0],
                        multi_models=mode,
                    )
                    model_instance.fit(
                        series=series,
                        past_covariates=self.sine_multivariate1,
                        future_covariates=self.sine_multivariate1,
                    )
                    self.assertEqual(len(model_instance.lags.get("past")), 3)

    def helper_test_models_accuracy(self, series, past_covariates, min_rmse_model):
        # for every model, test whether it predicts the target with a minimum r2 score of `min_rmse`
        train_series, test_series = train_test_split(series, 70)
        train_past_covariates, _ = train_test_split(past_covariates, 70)

        multi_models_modes = [True, False]
        for mode in multi_models_modes:
            for output_chunk_length in [1, 5]:
                for idx, model in enumerate(self.models):
                    model_instance = model(
                        lags=12,
                        lags_past_covariates=2,
                        output_chunk_length=output_chunk_length,
                        multi_models=mode,
                    )
                    model_instance.fit(
                        series=train_series, past_covariates=train_past_covariates
                    )
                    prediction = model_instance.predict(
                        n=len(test_series),
                        series=train_series,
                        past_covariates=past_covariates,
                    )
                    current_rmse = rmse(prediction, test_series)
                    # in case of multi-series take mean rmse
                    mean_rmse = np.mean(current_rmse)
                    self.assertTrue(
                        mean_rmse <= min_rmse_model[idx],
                        f"{str(model_instance)} model was not able to predict data as well as expected. "
                        f"A mean rmse score of {mean_rmse} was recorded.",
                    )

    def test_models_accuracy_univariate(self):
        # for every model, and different output_chunk_lengths test whether it predicts the univariate time series
        # as well as expected, accuracies are defined at the top of the class
        self.helper_test_models_accuracy(
            self.sine_univariate1,
            self.sine_univariate2,
            self.univariate_accuracies,
        )

    def test_models_accuracy_multivariate(self):
        # for every model, and different output_chunk_lengths test whether it predicts the multivariate time series
        # as well as expected, accuracies are defined at the top of the class
        self.helper_test_models_accuracy(
            self.sine_multivariate1,
            self.sine_multivariate2,
            self.multivariate_accuracies,
        )

    def test_models_accuracy_multiseries_multivariate(self):
        # for every model, and different output_chunk_lengths test whether it predicts the multiseries, multivariate
        # time series as well as expected, accuracies are defined at the top of the class
        self.helper_test_models_accuracy(
            self.sine_multiseries1,
            self.sine_multiseries2,
            self.multivariate_multiseries_accuracies,
        )

    def test_min_train_series_length(self):
        mutli_models_modes = [True, False]
        for mode in mutli_models_modes:
            model = LightGBMModel(lags=4, multi_models=mode)
            min_train_series_length_expected = (
                -model.lags["target"][0] + model.output_chunk_length + 1
            )
            self.assertEqual(
                min_train_series_length_expected, model.min_train_series_length
            )
            model = CatBoostModel(lags=2, multi_models=mode)
            min_train_series_length_expected = (
                -model.lags["target"][0] + model.output_chunk_length + 1
            )
            self.assertEqual(
                min_train_series_length_expected, model.min_train_series_length
            )
            model = LightGBMModel(lags=[-4, -3, -2], multi_models=mode)
            min_train_series_length_expected = (
                -model.lags["target"][0] + model.output_chunk_length + 1
            )
            self.assertEqual(
                min_train_series_length_expected, model.min_train_series_length
            )
            model = XGBModel(lags=[-4, -3, -2], multi_models=mode)
            min_train_series_length_expected = (
                -model.lags["target"][0] + model.output_chunk_length + 1
            )
            self.assertEqual(
                min_train_series_length_expected, model.min_train_series_length
            )

    def test_historical_forecast(self):
        mutli_models_modes = [True, False]
        for mode in mutli_models_modes:
            model = self.models[1](lags=5, multi_models=mode)
            result = model.historical_forecasts(
                series=self.sine_univariate1,
                future_covariates=None,
                start=0.8,
                forecast_horizon=1,
                stride=1,
                retrain=True,
                overlap_end=False,
                last_points_only=True,
                verbose=False,
            )
            self.assertEqual(len(result), 21)

            model = self.models[1](lags=5, lags_past_covariates=5, multi_models=mode)
            result = model.historical_forecasts(
                series=self.sine_univariate1,
                past_covariates=self.sine_multivariate1,
                start=0.8,
                forecast_horizon=1,
                stride=1,
                retrain=True,
                overlap_end=False,
                last_points_only=True,
                verbose=False,
            )
            self.assertEqual(len(result), 21)

            model = self.models[1](
                lags=5, lags_past_covariates=5, output_chunk_length=5, multi_models=mode
            )
            result = model.historical_forecasts(
                series=self.sine_univariate1,
                past_covariates=self.sine_multivariate1,
                start=0.8,
                forecast_horizon=1,
                stride=1,
                retrain=True,
                overlap_end=False,
                last_points_only=True,
                verbose=False,
            )
            self.assertEqual(len(result), 21)

    def test_multioutput_wrapper(self):
        lags = 4
        models = [
            (RegressionModel(lags=lags), True),
            (RegressionModel(lags=lags, model=LinearRegression()), True),
            (RegressionModel(lags=lags, model=RandomForestRegressor()), True),
            (
                RegressionModel(lags=lags, model=HistGradientBoostingRegressor()),
                False,
            ),
        ]

        for model, supports_multioutput_natively in models:
            model.fit(series=self.sine_multivariate1)
            if supports_multioutput_natively:
                self.assertFalse(isinstance(model.model, MultiOutputRegressor))
            else:
                self.assertIsInstance(model.model, MultiOutputRegressor)

    def test_multioutput_validation(self):

        lags = 4

        models = [
            LightGBMModel(lags=lags, output_chunk_length=1, multi_models=True),
            LightGBMModel(lags=lags, output_chunk_length=1, multi_models=False),
            LightGBMModel(lags=lags, output_chunk_length=2, multi_models=True),
            LightGBMModel(lags=lags, output_chunk_length=2, multi_models=False),
            CatBoostModel(lags=lags, output_chunk_length=1, multi_models=True),
            CatBoostModel(lags=lags, output_chunk_length=1, multi_models=False),
            CatBoostModel(lags=lags, output_chunk_length=2, multi_models=True),
            CatBoostModel(lags=lags, output_chunk_length=2, multi_models=False),
            XGBModel(lags=lags, output_chunk_length=1, multi_models=True),
            XGBModel(lags=lags, output_chunk_length=1, multi_models=False),
            XGBModel(lags=lags, output_chunk_length=2, multi_models=True),
            XGBModel(lags=lags, output_chunk_length=2, multi_models=False),
        ]

        train, val = self.sine_univariate1.split_after(0.6)

        for model in models:
            model.fit(series=train, val_series=val)
            if model.output_chunk_length > 1 and model.multi_models:
                self.assertIsInstance(model.model, MultiOutputRegressor)

    def test_regression_model(self):
        multi_models_modes = [True, False]
        for mode in multi_models_modes:
            lags = 4
            models = [
                RegressionModel(lags=lags, multi_models=mode),
                RegressionModel(lags=lags, model=LinearRegression(), multi_models=mode),
                RegressionModel(
                    lags=lags, model=RandomForestRegressor(), multi_models=mode
                ),
                RegressionModel(
                    lags=lags, model=HistGradientBoostingRegressor(), multi_models=mode
                ),
            ]

            for model in models:
                model.fit(series=self.sine_univariate1)
                self.assertEqual(len(model.lags.get("target")), lags)
                model.predict(n=10)

    def test_multiple_ts(self):
        multi_models_modes = [True, False]
        for mode in multi_models_modes:
            lags = 4
            lags_past_covariates = 3
            model = RegressionModel(
                lags=lags, lags_past_covariates=lags_past_covariates, multi_models=mode
            )

            target_series = tg.linear_timeseries(start_value=0, end_value=49, length=50)
            past_covariates = tg.linear_timeseries(
                start_value=100, end_value=149, length=50
            )
            past_covariates = past_covariates.stack(
                tg.linear_timeseries(start_value=400, end_value=449, length=50)
            )

            target_train, target_test = target_series.split_after(0.7)
            past_covariates_train, past_covariates_test = past_covariates.split_after(
                0.7
            )
            model.fit(
                series=[target_train, target_train + 0.5],
                past_covariates=[past_covariates_train, past_covariates_train + 0.5],
            )

            predictions = model.predict(
                10,
                series=[target_train, target_train + 0.5],
                past_covariates=[past_covariates, past_covariates + 0.5],
            )

            self.assertEqual(
                len(predictions[0]), 10, f"Found {len(predictions)} instead"
            )

            # multiple TS, both future and past covariates, checking that both covariates lead to better results than
            # using a single one (target series = past_cov + future_cov + noise)
            np.random.seed(42)

            linear_ts_1 = tg.linear_timeseries(start_value=10, end_value=59, length=50)
            linear_ts_2 = tg.linear_timeseries(start_value=40, end_value=89, length=50)

            past_covariates = tg.sine_timeseries(length=50) * 10
            future_covariates = (
                tg.sine_timeseries(length=50, value_frequency=0.015) * 50
            )

            target_series_1 = linear_ts_1 + 4 * past_covariates + 2 * future_covariates
            target_series_2 = linear_ts_2 + 4 * past_covariates + 2 * future_covariates

            target_series_1_noise = (
                linear_ts_1
                + 4 * past_covariates
                + 2 * future_covariates
                + tg.gaussian_timeseries(std=7, length=50)
            )

            target_series_2_noise = (
                linear_ts_2
                + 4 * past_covariates
                + 2 * future_covariates
                + tg.gaussian_timeseries(std=7, length=50)
            )

            target_train_1, target_test_1 = target_series_1.split_after(0.7)
            target_train_2, target_test_2 = target_series_2.split_after(0.7)

            (
                target_train_1_noise,
                target_test_1_noise,
            ) = target_series_1_noise.split_after(0.7)
            (
                target_train_2_noise,
                target_test_2_noise,
            ) = target_series_2_noise.split_after(0.7)

            # testing improved denoise with multiple TS

            # test 1: with single TS, 2 covariates should be better than one
            model = RegressionModel(lags=3, lags_past_covariates=5, multi_models=mode)
            model.fit([target_train_1_noise], [past_covariates])

            prediction_past_only = model.predict(
                n=len(target_test_1),
                series=[target_train_1_noise, target_train_2_noise],
                past_covariates=[past_covariates] * 2,
            )

            model = RegressionModel(
                lags=3,
                lags_past_covariates=5,
                lags_future_covariates=(5, 0),
                multi_models=mode,
            )
            model.fit([target_train_1_noise], [past_covariates], [future_covariates])
            prediction_past_and_future = model.predict(
                n=len(target_test_1),
                series=[target_train_1_noise, target_train_2_noise],
                past_covariates=[past_covariates] * 2,
                future_covariates=[future_covariates] * 2,
            )

            error_past_only = rmse(
                [target_test_1, target_test_2],
                prediction_past_only,
                inter_reduction=np.mean,
            )
            error_both = rmse(
                [target_test_1, target_test_2],
                prediction_past_and_future,
                inter_reduction=np.mean,
            )

            self.assertGreater(error_past_only, error_both)
            # test 2: with both covariates, 2 TS should learn more than one (with little noise)
            model = RegressionModel(
                lags=3,
                lags_past_covariates=5,
                lags_future_covariates=(5, 0),
                multi_models=mode,
            )
            model.fit(
                [target_train_1_noise, target_train_2_noise],
                [past_covariates] * 2,
                [future_covariates] * 2,
            )
            prediction_past_and_future_multi_ts = model.predict(
                n=len(target_test_1),
                series=[target_train_1_noise, target_train_2_noise],
                past_covariates=[past_covariates] * 2,
                future_covariates=[future_covariates] * 2,
            )
            error_both_multi_ts = rmse(
                [target_test_1, target_test_2],
                prediction_past_and_future_multi_ts,
                inter_reduction=np.mean,
            )

            self.assertGreater(error_both, error_both_multi_ts)

    def test_only_future_covariates(self):
        multi_models_modes = [True, False]
        for mode in multi_models_modes:
            model = RegressionModel(lags_future_covariates=[-2], multi_models=mode)

            target_series = tg.linear_timeseries(start_value=0, end_value=49, length=50)
            covariates = tg.linear_timeseries(start_value=100, end_value=149, length=50)
            covariates = covariates.stack(
                tg.linear_timeseries(start_value=400, end_value=449, length=50)
            )

            target_train, target_test = target_series.split_after(0.7)
            covariates_train, covariates_test = covariates.split_after(0.7)
            model.fit(
                series=[target_train, target_train + 0.5],
                future_covariates=[covariates_train, covariates_train + 0.5],
            )

            predictions = model.predict(
                10,
                series=[target_train, target_train + 0.5],
                future_covariates=[covariates, covariates + 0.5],
            )

            self.assertEqual(
                len(predictions[0]), 10, f"Found {len(predictions[0])} instead"
            )

    def test_not_enough_covariates(self):
        multi_models_modes = [True, False]
        for mode in multi_models_modes:
            target_series = tg.linear_timeseries(
                start_value=0, end_value=100, length=50
            )
            past_covariates = tg.linear_timeseries(
                start_value=100, end_value=200, length=50
            )
            future_covariates = tg.linear_timeseries(
                start_value=200, end_value=300, length=50
            )

            model = RegressionModel(
                lags_past_covariates=[-10],
                lags_future_covariates=[-5, 5],
                output_chunk_length=7,
                multi_models=mode,
            )
            model.fit(
                series=target_series,
                past_covariates=past_covariates,
                future_covariates=future_covariates,
                max_samples_per_ts=1,
            )

            n = 10
            # output_chunk_length, required past_offset, required future_offset
            test_cases = [
                (1, 0, 13),
                (5, -4, 9),
                (7, -6, 7),
                (
                    12,
                    -9,
                    4,
                ),  # output_chunk_length > n -> covariate requirements are capped
            ]

            for (output_chunk_length, req_past_offset, req_future_offset) in test_cases:
                model = RegressionModel(
                    lags_past_covariates=[-10],
                    lags_future_covariates=[-4, 3],
                    output_chunk_length=output_chunk_length,
                    multi_models=mode,
                )
                model.fit(
                    series=target_series,
                    past_covariates=past_covariates,
                    future_covariates=future_covariates,
                )

                # check that given the required offsets no ValueError is raised
                model.predict(
                    n,
                    series=target_series[:-25],
                    past_covariates=past_covariates[: -25 + req_past_offset],
                    future_covariates=future_covariates[: -25 + req_future_offset],
                )
                # check that one less past covariate time step causes ValueError
                with self.assertRaises(ValueError):
                    model.predict(
                        n,
                        series=target_series[:-25],
                        past_covariates=past_covariates[: -26 + req_past_offset],
                        future_covariates=future_covariates[: -25 + req_future_offset],
                    )
                # check that one less future covariate time step causes ValueError
                with self.assertRaises(ValueError):
                    model.predict(
                        n,
                        series=target_series[:-25],
                        past_covariates=past_covariates[: -25 + req_past_offset],
                        future_covariates=future_covariates[: -26 + req_future_offset],
                    )

    @patch.object(darts.models.forecasting.lgbm.lgb.LGBMRegressor, "fit")
    def test_gradient_boosted_model_with_eval_set(self, lgb_fit_patch):
        """Test whether these evaluation set parameters are passed to LGBRegressor"""
        model = LightGBMModel(lags=4, lags_past_covariates=2)
        model.fit(
            series=self.sine_univariate1,
            past_covariates=self.sine_multivariate1,
            val_series=self.sine_univariate1,
            val_past_covariates=self.sine_multivariate1,
            early_stopping_rounds=2,
        )

        lgb_fit_patch.assert_called_once()
        assert lgb_fit_patch.call_args[1]["eval_set"] is not None
        assert lgb_fit_patch.call_args[1]["early_stopping_rounds"] == 2

    @patch.object(darts.models.forecasting.xgboost.xgb.XGBRegressor, "fit")
    def test_xgboost_with_eval_set(self, xgb_fit_patch):
        model = XGBModel(lags=4, lags_past_covariates=2)
        model.fit(
            series=self.sine_univariate1,
            past_covariates=self.sine_multivariate1,
            val_series=self.sine_univariate1,
            val_past_covariates=self.sine_multivariate1,
            early_stopping_rounds=2,
        )

        xgb_fit_patch.assert_called_once()
        assert xgb_fit_patch.call_args[1]["eval_set"] is not None
        assert xgb_fit_patch.call_args[1]["early_stopping_rounds"] == 2

    def test_integer_indexed_series(self):
        values_target = np.random.rand(30)
        values_past_cov = np.random.rand(30)
        values_future_cov = np.random.rand(30)

        idx1 = pd.RangeIndex(start=0, stop=30, step=1)
        idx2 = pd.RangeIndex(start=10, stop=70, step=2)

        multi_models_mode = [True, False]
        for mode in multi_models_mode:
            preds = []

            for idx in [idx1, idx2]:
                target = TimeSeries.from_times_and_values(idx, values_target)
                past_cov = TimeSeries.from_times_and_values(idx, values_past_cov)
                future_cov = TimeSeries.from_times_and_values(idx, values_future_cov)

                train, _ = target[:20], target[20:]

                model = LinearRegressionModel(
                    lags=[-2, -1],
                    lags_past_covariates=[-2, -1],
                    lags_future_covariates=[0],
                    multi_models=mode,
                )
                model.fit(
                    series=train, past_covariates=past_cov, future_covariates=future_cov
                )

                preds.append(model.predict(n=10))

            # the predicted values should not depend on the time axis
            np.testing.assert_equal(preds[0].values(), preds[1].values())

            # the time axis returned by the second model should be as expected
            self.assertTrue(
                all(preds[1].time_index == pd.RangeIndex(start=50, stop=70, step=2))
            )

    def test_encoders(self):
        max_past_lag = -4
        max_future_lag = 4
        # target
        t1 = tg.linear_timeseries(
            start=pd.Timestamp("2000-01-01"), end=pd.Timestamp("2000-12-01"), freq="MS"
        )
        t2 = tg.linear_timeseries(
            start=pd.Timestamp("2001-01-01"), end=pd.Timestamp("2001-12-01"), freq="MS"
        )
        ts = [t1, t2]

        # past and future covariates longer than target
        n_comp = 2
        covs = TimeSeries.from_times_and_values(
            tg.generate_index(
                start=pd.Timestamp("1999-01-01"),
                end=pd.Timestamp("2002-12-01"),
                freq="MS",
            ),
            values=np.random.randn(48, n_comp),
        )
        pc = [covs, covs]
        fc = [covs, covs]
        examples = ["past", "future", "mixed"]
        covariates_examples = {
            "past": {"past_covariates": pc},
            "future": {"future_covariates": fc},
            "mixed": {"past_covariates": pc, "future_covariates": fc},
        }
        encoder_examples = {
            "past": {"datetime_attribute": {"past": ["hour"]}},
            "future": {"cyclic": {"future": ["hour"]}},
            "mixed": {
                "datetime_attribute": {"past": ["hour"]},
                "cyclic": {"future": ["hour"]},
            },
        }

        multi_models_mode = [True, False]
        for mode in multi_models_mode:
            for ocl in [1, 2]:
                for model_cls in [
                    RegressionModel,
                    LinearRegressionModel,
                    LightGBMModel,
                    XGBModel,
                ]:
                    model_pc_valid0 = model_cls(
                        lags=2,
                        add_encoders=encoder_examples["past"],
                        multi_models=mode,
                        output_chunk_length=ocl,
                    )
                    model_fc_valid0 = model_cls(
                        lags=2,
                        add_encoders=encoder_examples["future"],
                        multi_models=mode,
                        output_chunk_length=ocl,
                    )
                    model_mixed_valid0 = model_cls(
                        lags=2,
                        add_encoders=encoder_examples["mixed"],
                        multi_models=mode,
                        output_chunk_length=ocl,
                    )

                    # encoders will not generate covariates without lags
                    for model in [model_pc_valid0, model_fc_valid0, model_mixed_valid0]:
                        model.fit(ts)
                        assert not model.encoders.encoding_available
                        _ = model.predict(n=1, series=ts)
                        _ = model.predict(n=3, series=ts)

                    model_pc_valid0 = model_cls(
                        lags_past_covariates=[-2],
                        add_encoders=encoder_examples["past"],
                        multi_models=mode,
                        output_chunk_length=ocl,
                    )
                    model_fc_valid0 = model_cls(
                        lags_future_covariates=[-1, 0],
                        add_encoders=encoder_examples["future"],
                        multi_models=mode,
                        output_chunk_length=ocl,
                    )
                    model_mixed_valid0 = model_cls(
                        lags_past_covariates=[-2, -1],
                        lags_future_covariates=[-3, 3],
                        add_encoders=encoder_examples["mixed"],
                        multi_models=mode,
                        output_chunk_length=ocl,
                    )
                    # check that fit/predict works with model internal covariate requirement checks
                    for model in [model_pc_valid0, model_fc_valid0, model_mixed_valid0]:
                        model.fit(ts)
                        assert model.encoders.encoding_available
                        _ = model.predict(n=1, series=ts)
                        _ = model.predict(n=3, series=ts)

                    model_pc_valid1 = model_cls(
                        lags=2,
                        lags_past_covariates=[max_past_lag, -1],
                        add_encoders=encoder_examples["past"],
                        multi_models=mode,
                        output_chunk_length=ocl,
                    )
                    model_fc_valid1 = model_cls(
                        lags=2,
                        lags_future_covariates=[0, max_future_lag],
                        add_encoders=encoder_examples["future"],
                        multi_models=mode,
                        output_chunk_length=ocl,
                    )
                    model_mixed_valid1 = model_cls(
                        lags=2,
                        lags_past_covariates=[max_past_lag, -1],
                        lags_future_covariates=[0, max_future_lag],
                        add_encoders=encoder_examples["mixed"],
                        multi_models=mode,
                        output_chunk_length=ocl,
                    )

                    for model, ex in zip(
                        [model_pc_valid1, model_fc_valid1, model_mixed_valid1], examples
                    ):
                        covariates = covariates_examples[ex]
                        # don't pass covariates, let them be generated by encoders. Test single target series input
                        model_copy = copy.deepcopy(model)
                        model_copy.fit(ts[0])
                        assert model_copy.encoders.encoding_available
                        self.helper_test_encoders_settings(model_copy, ex)
                        _ = model_copy.predict(n=1, series=ts)
                        self.helper_compare_encoded_covs_with_ref(
                            model_copy, ts, covariates, n=1, ocl=ocl, multi_model=mode
                        )

                        _ = model_copy.predict(n=3, series=ts)
                        self.helper_compare_encoded_covs_with_ref(
                            model_copy, ts, covariates, n=3, ocl=ocl, multi_model=mode
                        )

                        _ = model_copy.predict(n=8, series=ts)
                        self.helper_compare_encoded_covs_with_ref(
                            model_copy, ts, covariates, n=8, ocl=ocl, multi_model=mode
                        )

                        # manually pass covariates, let encoders add more
                        model.fit(ts, **covariates)
                        assert model.encoders.encoding_available
                        self.helper_test_encoders_settings(model, ex)
                        _ = model.predict(n=1, series=ts, **covariates)
                        _ = model.predict(n=3, series=ts, **covariates)
                        _ = model.predict(n=8, series=ts, **covariates)

    @staticmethod
    def helper_compare_encoded_covs_with_ref(
        model, ts, covariates, n, ocl, multi_model
    ):
        """checks that covariates generated by encoders fulfill the requirements compared to some
        reference covariates:
        What has to match:
        - the types should match, i.e., past and / or future covariates
        - same number of covariate TimeSeries in the list/sequence
        - generated/encoded covariates at training time must have the same start time as reference
        - generated/encoded covariates at prediction time must have the same end time as reference
        """

        def generate_expected_times(ts, n_predict=0) -> dict:
            """generates expected start and end times for the corresponding covariates."""
            freq = ts[0].freq

            def to_ts(dt):
                return pd.Timestamp(dt)

            def train_start_end(start_base, end_base):
                start = to_ts(start_base) - int(not multi_model) * (ocl - 1) * freq
                if not n_predict:
                    end = to_ts(end_base) - (ocl - 1) * freq
                else:
                    end = to_ts(end_base) + freq * max(n_predict - ocl, 0)
                return start, end

            if not n_predict:
                # expected train start, and end
                pc1_start, pc1_end = train_start_end("1999-11-01", "2000-11-01")
                pc2_start, pc2_end = train_start_end("2000-11-01", "2001-11-01")
                fc1_start, fc1_end = train_start_end("2000-03-01", "2001-04-01")
                fc2_start, fc2_end = train_start_end("2001-03-01", "2002-04-01")
            else:
                # expected inference start, and end
                pc1_start, pc1_end = train_start_end("2000-09-01", "2000-12-01")
                pc2_start, pc2_end = train_start_end("2001-09-01", "2001-12-01")
                fc1_start, fc1_end = train_start_end("2001-01-01", "2001-05-01")
                fc2_start, fc2_end = train_start_end("2002-01-01", "2002-05-01")

            times = {
                "pc_start": [pc1_start, pc2_start],
                "pc_end": [pc1_end, pc2_end],
                "fc_start": [fc1_start, fc2_start],
                "fc_end": [fc1_end, fc2_end],
            }
            return times

        covs_reference = (
            covariates.get("past_covariates"),
            covariates.get("future_covariates"),
        )
        covs_generated_train = model.encoders.encode_train(target=ts)
        covs_generated_infer = model.encoders.encode_inference(n=n, target=ts)

        refer_past, refer_future = covs_reference[0], covs_reference[1]
        train_past, train_future = covs_generated_train[0], covs_generated_train[1]
        infer_past, infer_future = covs_generated_infer[0], covs_generated_infer[1]

        t_train = generate_expected_times(ts)
        t_infer = generate_expected_times(ts, n_predict=n)
        if train_past is None:
            assert infer_past is None and refer_past is None
        else:
            assert all(
                [isinstance(el, list) for el in [train_past, infer_past, refer_past]]
            )
            assert len(train_past) == len(infer_past) == len(refer_past)
            assert all(
                [
                    t_p.start_time() == tp_s
                    for t_p, tp_s in zip(train_past, t_train["pc_start"])
                ]
            )
            assert all(
                [
                    t_p.end_time() == tp_e
                    for t_p, tp_e in zip(train_past, t_train["pc_end"])
                ]
            )
            assert all(
                [
                    i_p.start_time() == ip_s
                    for i_p, ip_s in zip(infer_past, t_infer["pc_start"])
                ]
            )
            assert all(
                [
                    i_p.end_time() == ip_e
                    for i_p, ip_e in zip(infer_past, t_infer["pc_end"])
                ]
            )

        if train_future is None:
            assert infer_future is None and refer_future is None
        else:
            assert all(
                [
                    isinstance(el, list)
                    for el in [train_future, infer_future, refer_future]
                ]
            )
            assert len(train_future) == len(infer_future) == len(refer_future)
            assert all(
                [
                    t_f.start_time() == tf_s
                    for t_f, tf_s in zip(train_future, t_train["fc_start"])
                ]
            )
            assert all(
                [
                    t_f.end_time() == tf_e
                    for t_f, tf_e in zip(train_future, t_train["fc_end"])
                ]
            )
            assert all(
                [
                    i_f.start_time() == if_s
                    for i_f, if_s in zip(infer_future, t_infer["fc_start"])
                ]
            )
            assert all(
                [
                    i_f.end_time() == if_e
                    for i_f, if_e in zip(infer_future, t_infer["fc_end"])
                ]
            )

    @staticmethod
    def helper_test_encoders_settings(model, example: str):
        if example == "past":
            assert model.encoders.takes_past_covariates
            assert len(model.encoders.past_encoders) == 1
            assert isinstance(
                model.encoders.past_encoders[0], PastDatetimeAttributeEncoder
            )
            assert not model.encoders.takes_future_covariates
            assert len(model.encoders.future_encoders) == 0
        elif example == "future":
            assert not model.encoders.takes_past_covariates
            assert len(model.encoders.past_encoders) == 0
            assert model.encoders.takes_future_covariates
            assert len(model.encoders.future_encoders) == 1
            assert isinstance(model.encoders.future_encoders[0], FutureCyclicEncoder)
        else:  # "mixed"
            assert model.encoders.takes_past_covariates
            assert len(model.encoders.past_encoders) == 1
            assert isinstance(
                model.encoders.past_encoders[0], PastDatetimeAttributeEncoder
            )
            assert model.encoders.takes_future_covariates
            assert len(model.encoders.future_encoders) == 1
            assert isinstance(model.encoders.future_encoders[0], FutureCyclicEncoder)

    @patch.object(darts.models.forecasting.catboost_model.CatBoostRegressor, "fit")
    def test_catboost_model_with_eval_set(self, lgb_fit_patch):
        """Test whether these evaluation set parameters are passed to CatBoostRegressor"""
        model = CatBoostModel(lags=4, lags_past_covariates=2)
        model.fit(
            series=self.sine_univariate1,
            past_covariates=self.sine_multivariate1,
            val_series=self.sine_univariate1,
            val_past_covariates=self.sine_multivariate1,
            early_stopping_rounds=2,
        )

        lgb_fit_patch.assert_called_once()

        assert lgb_fit_patch.call_args[1]["eval_set"] is not None
        assert lgb_fit_patch.call_args[1]["early_stopping_rounds"] == 2

    def test_quality_forecast_with_categorical_covariates(self):
        """Test case: two time series, a full sine wave series and a sine wave series
        with some irregularities every other period. Only models which use categorical
        static covariates should be able to recognize the underlying curve type when input for prediction is only a
        sine wave
        See the test case in section 6 from
        https://github.com/unit8co/darts/blob/master/examples/15-static-covariates.ipynb

        """
        # full sine wave series
        period = 20
        sine_series = tg.sine_timeseries(
            length=4 * period,
            value_frequency=1 / period,
            column_name="smooth",
            freq="h",
        ).with_static_covariates(pd.DataFrame(data={"curve_type": [1]}))

        # irregular sine wave series with linear ramp every other period
        sine_vals = sine_series.values()
        linear_vals = np.expand_dims(np.linspace(1, -1, num=19), -1)
        sine_vals[21:40] = linear_vals
        sine_vals[61:80] = linear_vals
        irregular_series = TimeSeries.from_times_and_values(
            values=sine_vals, times=sine_series.time_index, columns=["irregular"]
        ).with_static_covariates(pd.DataFrame(data={"curve_type": [0]}))

        def fit_predict(model, train_series, predict_series):
            """perform model training and prediction"""
            model.fit(train_series)
            return model.predict(n=int(period / 2), series=predict_series)

        def get_model_params():
            """generate model parameters"""
            return {
                "lags": int(period / 2),
                "output_chunk_length": int(period / 2),
            }

        # test case without using categorical static covariates
        train_series_no_cat = [
            sine_series.with_static_covariates(None),
            irregular_series.with_static_covariates(None),
        ]
        # test case using categorical static covariates
        train_series_cat = [sine_series, irregular_series]
        for model_no_cat, model_cat in zip(
            [LightGBMModel(**get_model_params())],
            [
                LightGBMModel(
                    categorical_static_covariates=["curve_type"], **get_model_params()
                ),
            ],
        ):
            preds_no_cat = fit_predict(
                model_no_cat,
                train_series_no_cat,
                predict_series=[series[:60] for series in train_series_no_cat],
            )
            preds_cat = fit_predict(
                model_cat,
                train_series_cat,
                predict_series=[series[:60] for series in train_series_cat],
            )

            # categorical covariates make model aware of the underlying curve type -> improves rmse
            rmses_no_cat = rmse(train_series_cat, preds_no_cat)
            rmses_cat = rmse(train_series_cat, preds_cat)
            assert all(
                [
                    rmse_no_cat > rmse_cat
                    for rmse_no_cat, rmse_cat in zip(rmses_no_cat, rmses_cat)
                ]
            )

    def test_fit_with_categorical_features_raises_error(self):
        (
            series,
            past_covariates,
            future_covariates,
        ) = self.inputs_for_tests_categorical_covariates
        model_incorrect_pastcov = LightGBMModel(
            lags=1,
            lags_past_covariates=1,
            output_chunk_length=1,
            categorical_past_covariates=["does_not_exist", "past_cov_cat_dummy"],
            categorical_static_covariates=["product_id"],
        )
        model_incorrect_statcov = LightGBMModel(
            lags=1,
            lags_past_covariates=1,
            output_chunk_length=1,
            categorical_past_covariates=[
                "past_cov_cat_dummy",
            ],
            categorical_static_covariates=["does_not_exist"],
        )
        model_incorrect_futcov = LightGBMModel(
            lags=1,
            lags_past_covariates=1,
            output_chunk_length=1,
            categorical_future_covariates=["does_not_exist"],
        )

        for model in [
            model_incorrect_pastcov,
            model_incorrect_statcov,
            model_incorrect_futcov,
        ]:
            with self.assertRaises(ValueError):
                model.fit(
                    series=series,
                    past_covariates=past_covariates,
                    future_covariates=future_covariates,
                )

    def test_get_categorical_features_helper(self):
        """Test helper function responsible for retrieving indices of categorical features"""
        (
            series,
            past_covariates,
            future_covariates,
        ) = self.inputs_for_tests_categorical_covariates
        (
            indices,
            column_names,
        ) = self.lgbm_w_categorical_covariates._get_categorical_features(
            series=series,
            past_covariates=past_covariates,
            future_covariates=future_covariates,
        )
        self.assertEqual(indices, [2, 3, 5])
        self.assertEqual(
            column_names,
            [
                "past_cov_past_cov_cat_dummy_lag-1",
                "fut_cov_fut_cov_promo_mechanism_lag1",
                "product_id",
            ],
        )

    @patch.object(darts.models.forecasting.lgbm.lgb.LGBMRegressor, "fit")
    def test_lgbm_categorical_features_passed_to_fit_correctly(self, lgb_fit_patch):
        """Test whether the categorical features are passed to LightGBMRegressor"""
        (
            series,
            past_covariates,
            future_covariates,
        ) = self.inputs_for_tests_categorical_covariates
        self.lgbm_w_categorical_covariates.fit(
            series=series,
            past_covariates=past_covariates,
            future_covariates=future_covariates,
        )

        # Check that mocked super.fit() method was called with correct categorical_feature argument
        args, kwargs = lgb_fit_patch.call_args
        (
            cat_param_name,
            cat_param_default,
        ) = self.lgbm_w_categorical_covariates._categorical_fit_param
        self.assertEqual(
            kwargs[cat_param_name],
            [2, 3, 5],
        )


class ProbabilisticRegressionModelsTestCase(DartsBaseTestClass):
    models_cls_kwargs_errs = [
        (
            LightGBMModel,
            {
                "lags": 2,
                "likelihood": "quantile",
                "random_state": 42,
                "multi_models": True,
            },
            0.4,
        ),
        (
            LightGBMModel,
            {
                "lags": 2,
                "likelihood": "quantile",
                "quantiles": [0.1, 0.3, 0.5, 0.7, 0.9],
                "random_state": 42,
                "multi_models": True,
            },
            0.4,
        ),
        (
            LightGBMModel,
            {
                "lags": 2,
                "likelihood": "poisson",
                "random_state": 42,
                "multi_models": True,
            },
            0.6,
        ),
        (
            CatBoostModel,
            {
                "lags": 2,
                "likelihood": "quantile",
                "random_state": 42,
                "multi_models": True,
            },
            0.05,
        ),
        (
            CatBoostModel,
            {
                "lags": 2,
                "likelihood": "quantile",
                "quantiles": [0.1, 0.3, 0.5, 0.7, 0.9],
                "random_state": 42,
                "multi_models": True,
            },
            0.05,
        ),
        (
            CatBoostModel,
            {
                "lags": 2,
                "likelihood": "poisson",
                "random_state": 42,
                "multi_models": True,
            },
            0.6,
        ),
        (
            CatBoostModel,
            {
                "lags": 2,
                "likelihood": "gaussian",
                "random_state": 42,
                "multi_models": True,
            },
            0.05,
        ),
        (
            LinearRegressionModel,
            {
                "lags": 2,
                "likelihood": "quantile",
                "random_state": 42,
                "multi_models": True,
            },
            0.6,
        ),
        (
            LinearRegressionModel,
            {
                "lags": 2,
                "likelihood": "poisson",
                "random_state": 42,
                "multi_models": True,
            },
            0.6,
        ),
        (
            XGBModel,
            {
                "lags": 2,
                "likelihood": "poisson",
                "random_state": 42,
                "multi_models": True,
            },
            0.6,
        ),
        (
            XGBModel,
            {
                "lags": 2,
                "likelihood": "quantile",
                "quantiles": [0.1, 0.3, 0.5, 0.7, 0.9],
                "random_state": 42,
                "multi_models": True,
            },
            0.4,
        ),
    ]

    constant_ts = tg.constant_timeseries(length=200, value=0.5)
    constant_noisy_ts = constant_ts + tg.gaussian_timeseries(length=200, std=0.1)
    constant_multivar_ts = constant_ts.stack(constant_ts)
    constant_noisy_multivar_ts = constant_noisy_ts.stack(constant_noisy_ts)
    num_samples = 5

    @pytest.mark.slow
    def test_fit_predict_determinism(self):
        multi_models_modes = [False, True]
        for mode in multi_models_modes:
            for model_cls, model_kwargs, _ in self.models_cls_kwargs_errs:
                # whether the first predictions of two models initiated with the same random state are the same
                model_kwargs["multi_models"] = mode
                model = model_cls(**model_kwargs)
                model.fit(self.constant_noisy_multivar_ts)
                pred1 = model.predict(n=10, num_samples=2).values()

                model = model_cls(**model_kwargs)
                model.fit(self.constant_noisy_multivar_ts)
                pred2 = model.predict(n=10, num_samples=2).values()

                self.assertTrue((pred1 == pred2).all())

                # test whether the next prediction of the same model is different
                pred3 = model.predict(n=10, num_samples=2).values()
                self.assertTrue((pred2 != pred3).any())

    @pytest.mark.slow
    def test_probabilistic_forecast_accuracy(self):
        multi_models_modes = [True, False]
        for mode in multi_models_modes:
            for model_cls, model_kwargs, err in self.models_cls_kwargs_errs:
                model_kwargs["multi_models"] = mode
                self.helper_test_probabilistic_forecast_accuracy(
                    model_cls,
                    model_kwargs,
                    err,
                    self.constant_ts,
                    self.constant_noisy_ts,
                )
                if issubclass(model_cls, GlobalForecastingModel):
                    self.helper_test_probabilistic_forecast_accuracy(
                        model_cls,
                        model_kwargs,
                        err,
                        self.constant_multivar_ts,
                        self.constant_noisy_multivar_ts,
                    )

    def helper_test_probabilistic_forecast_accuracy(
        self, model_cls, model_kwargs, err, ts, noisy_ts
    ):
        model = model_cls(**model_kwargs)
        model.fit(noisy_ts[:100])
        pred = model.predict(n=100, num_samples=100)

        # test accuracy of the median prediction compared to the noiseless ts
        mae_err_median = mae(ts[100:], pred)
        self.assertLess(mae_err_median, err)

        # test accuracy for increasing quantiles between 0.7 and 1 (it should ~decrease, mae should ~increase)
        tested_quantiles = [0.7, 0.8, 0.9, 0.99]
        mae_err = mae_err_median
        for quantile in tested_quantiles:
            new_mae = mae(ts[100:], pred.quantile_timeseries(quantile=quantile))
            self.assertLess(mae_err, new_mae + 0.1)
            mae_err = new_mae

        # test accuracy for decreasing quantiles between 0.3 and 0 (it should ~decrease, mae should ~increase)
        tested_quantiles = [0.3, 0.2, 0.1, 0.01]
        mae_err = mae_err_median
        for quantile in tested_quantiles:
            new_mae = mae(ts[100:], pred.quantile_timeseries(quantile=quantile))
            self.assertLess(mae_err, new_mae + 0.1)
            mae_err = new_mae<|MERGE_RESOLUTION|>--- conflicted
+++ resolved
@@ -758,207 +758,6 @@
                     ]
                 )
 
-<<<<<<< HEAD
-        # no static covs - one series
-        target_series = series_no_statics
-        past_covs = None
-        future_covs = None
-        target_lag = [-1]
-        past_covs_lag = None
-        future_covs_lag = None
-        output_chunk_length = 1
-        reg_model = RegressionModel(
-            lags=target_lag,
-            lags_past_covariates=past_covs_lag,
-            lags_future_covariates=future_covs_lag,
-            output_chunk_length=output_chunk_length,
-        )
-        features = reg_model._create_lagged_data(
-            target_series, past_covs, future_covs, max_samples_per_ts=None
-        )[0]
-        expected_X = self.helper_get_static_covs_expected_X(
-            target_series,
-            output_chunk_length,
-            past_covs,
-            future_covs,
-            target_lag,
-            past_covs_lag,
-            future_covs_lag,
-        )
-        self.assertEqual(features.shape, expected_X.shape)
-        self.assertTrue(np.allclose(features, expected_X))
-
-        # static covs with different dims
-        target_series = [series1, series2, series3]
-        past_covs = None
-        future_covs = None
-        target_lag = [-1]
-        past_covs_lag = None
-        future_covs_lag = None
-        output_chunk_length = 1
-        reg_model = RegressionModel(
-            lags=target_lag,
-            lags_past_covariates=past_covs_lag,
-            lags_future_covariates=future_covs_lag,
-            output_chunk_length=output_chunk_length,
-        )
-        features = reg_model._create_lagged_data(
-            target_series, past_covs, future_covs, max_samples_per_ts=None
-        )[0]
-        expected_X = self.helper_get_static_covs_expected_X(
-            target_series,
-            output_chunk_length,
-            past_covs,
-            future_covs,
-            target_lag,
-            past_covs_lag,
-            future_covs_lag,
-        )
-        self.assertEqual(features.shape, expected_X.shape)
-        self.assertTrue(np.allclose(features, expected_X))
-
-        # no static covs at prediction but static covs at training - zeros
-        # should be appended in place of static covariates here:
-        reg_model.fit(target_series)
-        pred_features = reg_model._create_lagged_data(
-            series_no_statics, past_covs, future_covs, max_samples_per_ts=1
-        )[0]
-        expected_X_pred = self.helper_get_static_covs_expected_X(
-            series_no_statics,
-            output_chunk_length,
-            past_covs,
-            future_covs,
-            target_lag,
-            past_covs_lag,
-            future_covs_lag,
-        )
-        # Take only last sample:
-        expected_X_pred = expected_X_pred[-1, :].reshape(1, -1)
-        # Number of static covs to add = difference in width between feature
-        # matrix *with* static covs and feature matrix *without* static covs:
-        scov_width = expected_X.shape[1] - expected_X_pred.shape[1]
-        zeros_scovs = np.zeros((1, scov_width))
-        expected_X_pred = np.concatenate([expected_X_pred, zeros_scovs], axis=1)
-        self.assertEqual(pred_features.shape, expected_X_pred.shape)
-        self.assertTrue(np.allclose(pred_features, expected_X_pred))
-
-        # different sizes of past and future covariates + different lenghts of target series
-        target_series = [series1, series2, series3]
-        past_covs = [series2, series1, series3]
-        future_covs = [series3, series3, series1]
-        target_lag = [-2, -1]
-        past_covs_lag = [-3]
-        future_covs_lag = [-1, 3]
-        output_chunk_length = 4
-        reg_model = RegressionModel(
-            lags=target_lag,
-            lags_past_covariates=past_covs_lag,
-            lags_future_covariates=future_covs_lag,
-            output_chunk_length=output_chunk_length,
-        )
-        features = reg_model._create_lagged_data(
-            target_series, past_covs, future_covs, max_samples_per_ts=None
-        )[0]
-        expected_X = self.helper_get_static_covs_expected_X(
-            target_series,
-            output_chunk_length,
-            past_covs,
-            future_covs,
-            target_lag,
-            past_covs_lag,
-            future_covs_lag,
-        )
-        self.assertEqual(features.shape, expected_X.shape)
-        self.assertTrue(np.allclose(features, expected_X))
-
-        # outptut_chunk_length < max_future_cov_lag and len(target_series) = len(future_covs)
-        target_series = [series1, series2, series3]
-        past_covs = None
-        future_covs = [series1, series2, series3]
-        target_lag = [-1]
-        past_covs_lag = None
-        future_covs_lag = [-1, 3]
-        output_chunk_length = 2
-        reg_model = RegressionModel(
-            lags=target_lag,
-            lags_past_covariates=past_covs_lag,
-            lags_future_covariates=future_covs_lag,
-            output_chunk_length=output_chunk_length,
-        )
-        features = reg_model._create_lagged_data(
-            target_series, past_covs, future_covs, max_samples_per_ts=None
-        )[0]
-        expected_X = self.helper_get_static_covs_expected_X(
-            target_series,
-            output_chunk_length,
-            past_covs,
-            future_covs,
-            target_lag,
-            past_covs_lag,
-            future_covs_lag,
-        )
-        self.assertEqual(features.shape, expected_X.shape)
-        self.assertTrue(np.allclose(features, expected_X))
-
-        # single dimensional static covs - should only add single column:
-        target_series = series4
-        past_covs = None
-        future_covs = None
-        target_lag = [-1]
-        past_covs_lag = None
-        future_covs_lag = None
-        output_chunk_length = 1
-        reg_model = RegressionModel(
-            lags=target_lag,
-            lags_past_covariates=past_covs_lag,
-            lags_future_covariates=future_covs_lag,
-            output_chunk_length=output_chunk_length,
-        )
-        features = reg_model._create_lagged_data(
-            target_series, past_covs, future_covs, max_samples_per_ts=None
-        )[0]
-        expected_X = self.helper_get_static_covs_expected_X(
-            target_series,
-            output_chunk_length,
-            past_covs,
-            future_covs,
-            target_lag,
-            past_covs_lag,
-            future_covs_lag,
-        )
-        self.assertEqual(features.shape, expected_X.shape)
-        self.assertTrue(np.allclose(features, expected_X))
-
-        # single dimensional static covs (i.e. `series4`) alongside
-        # multidimensional static covs (i.e. `series5`)
-        target_series = [series1, series4]
-        past_covs = None
-        future_covs = None
-        target_lag = [-1]
-        past_covs_lag = None
-        future_covs_lag = None
-        output_chunk_length = 1
-        reg_model = RegressionModel(
-            lags=target_lag,
-            lags_past_covariates=past_covs_lag,
-            lags_future_covariates=future_covs_lag,
-            output_chunk_length=output_chunk_length,
-        )
-        features = reg_model._create_lagged_data(
-            target_series, past_covs, future_covs, max_samples_per_ts=None
-        )[0]
-        expected_X = self.helper_get_static_covs_expected_X(
-            target_series,
-            output_chunk_length,
-            past_covs,
-            future_covs,
-            target_lag,
-            past_covs_lag,
-            future_covs_lag,
-        )
-        self.assertEqual(features.shape, expected_X.shape)
-        self.assertTrue(np.allclose(features, expected_X))
-=======
             # with `use_static_covariates=False`, static covariates are ignored and prediction works
             model = model_cls(lags=4, use_static_covariates=False)
             model.fit(series)
@@ -984,7 +783,6 @@
             assert all(
                 [p.static_covariates.equals(series.static_covariates) for p in preds]
             )
->>>>>>> 317f0927
 
     def test_static_cov_accuracy(self):
         """
