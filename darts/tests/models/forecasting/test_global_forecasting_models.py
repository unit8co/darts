import copy
import os
from copy import deepcopy
from itertools import product
from unittest.mock import ANY, patch

import numpy as np
import pandas as pd
import pytest

from darts.dataprocessing.transformers import Scaler
from darts.datasets import AirPassengersDataset
from darts.metrics import mape
from darts.tests.conftest import TORCH_AVAILABLE, tfm_kwargs
from darts.utils import timeseries_generation as tg
from darts.utils.timeseries_generation import linear_timeseries

if not TORCH_AVAILABLE:
    pytest.skip(
        f"Torch not available. {__name__} tests will be skipped.",
        allow_module_level=True,
    )
import torch

from darts.models import (
    BlockRNNModel,
    DLinearModel,
    GlobalNaiveAggregate,
    GlobalNaiveDrift,
    GlobalNaiveSeasonal,
    LinearRegressionModel,
    NBEATSModel,
    NLinearModel,
    RNNModel,
    TCNModel,
    TFTModel,
    TiDEModel,
    TransformerModel,
    TSMixerModel,
)
from darts.models.forecasting.torch_forecasting_model import (
    DualCovariatesTorchModel,
    MixedCovariatesTorchModel,
    PastCovariatesTorchModel,
    TorchForecastingModel,
)
from darts.utils.likelihood_models import GaussianLikelihood

IN_LEN = 24
OUT_LEN = 12
models_cls_kwargs_errs = [
    (
        BlockRNNModel,
        {
            "model": "RNN",
            "hidden_dim": 10,
            "n_rnn_layers": 1,
            "batch_size": 32,
            "n_epochs": 10,
            "pl_trainer_kwargs": tfm_kwargs["pl_trainer_kwargs"],
        },
        110.0,
    ),
    (
        RNNModel,
        {
            "model": "RNN",
            "training_length": IN_LEN + OUT_LEN,
            "hidden_dim": 10,
            "batch_size": 32,
            "n_epochs": 10,
            "pl_trainer_kwargs": tfm_kwargs["pl_trainer_kwargs"],
        },
        150.0,
    ),
    (
        RNNModel,
        {
            "training_length": IN_LEN + OUT_LEN,
            "n_epochs": 10,
            "likelihood": GaussianLikelihood(),
            "pl_trainer_kwargs": tfm_kwargs["pl_trainer_kwargs"],
        },
        80.0,
    ),
    (
        TCNModel,
        {
            "n_epochs": 10,
            "batch_size": 32,
            "pl_trainer_kwargs": tfm_kwargs["pl_trainer_kwargs"],
        },
        60.0,
    ),
    (
        TransformerModel,
        {
            "d_model": 16,
            "nhead": 2,
            "num_encoder_layers": 2,
            "num_decoder_layers": 2,
            "dim_feedforward": 16,
            "batch_size": 32,
            "n_epochs": 10,
            "pl_trainer_kwargs": tfm_kwargs["pl_trainer_kwargs"],
        },
        60.0,
    ),
    (
        NBEATSModel,
        {
            "num_stacks": 4,
            "num_blocks": 1,
            "num_layers": 2,
            "layer_widths": 12,
            "n_epochs": 10,
            "pl_trainer_kwargs": tfm_kwargs["pl_trainer_kwargs"],
        },
        140.0,
    ),
    (
        TFTModel,
        {
            "hidden_size": 16,
            "lstm_layers": 1,
            "num_attention_heads": 4,
            "add_relative_index": True,
            "n_epochs": 10,
            "pl_trainer_kwargs": tfm_kwargs["pl_trainer_kwargs"],
        },
        70.0,
    ),
    (
        NLinearModel,
        {
            "n_epochs": 10,
            "pl_trainer_kwargs": tfm_kwargs["pl_trainer_kwargs"],
        },
        50.0,
    ),
    (
        DLinearModel,
        {
            "n_epochs": 10,
            "pl_trainer_kwargs": tfm_kwargs["pl_trainer_kwargs"],
        },
        55.0,
    ),
    (
        TiDEModel,
        {
            "n_epochs": 10,
            "pl_trainer_kwargs": tfm_kwargs["pl_trainer_kwargs"],
        },
        40.0,
    ),
    (
        TSMixerModel,
        {
            "n_epochs": 10,
            "pl_trainer_kwargs": tfm_kwargs["pl_trainer_kwargs"],
        },
        60.0,
    ),
    (
        GlobalNaiveAggregate,
        {
            "pl_trainer_kwargs": tfm_kwargs["pl_trainer_kwargs"],
        },
        22,
    ),
    (
        GlobalNaiveDrift,
        {
            "pl_trainer_kwargs": tfm_kwargs["pl_trainer_kwargs"],
        },
        17,
    ),
    (
        GlobalNaiveSeasonal,
        {
            "pl_trainer_kwargs": tfm_kwargs["pl_trainer_kwargs"],
        },
        39,
    ),
]


class TestGlobalForecastingModels:
    # forecasting horizon used in runnability tests
    forecasting_horizon = 12

    np.random.seed(42)
    torch.manual_seed(42)

    # some arbitrary static covariates
    static_covariates = pd.DataFrame([[0.0, 1.0]], columns=["st1", "st2"])

    # real timeseries for functionality tests
    ts_passengers = (
        AirPassengersDataset().load().with_static_covariates(static_covariates)
    )
    scaler = Scaler()
    ts_passengers = scaler.fit_transform(ts_passengers)
    ts_pass_train, ts_pass_val = ts_passengers[:-36], ts_passengers[-36:]
    ts_passangers_mock_cov = linear_timeseries(
        length=2 * len(ts_passengers),
        start=ts_passengers.start_time(),
        freq=ts_passengers.freq_str,
    )
    # an additional noisy series
    ts_pass_train_1 = ts_pass_train + 0.01 * tg.gaussian_timeseries(
        length=len(ts_pass_train),
        freq=ts_pass_train.freq_str,
        start=ts_pass_train.start_time(),
    )

    # an additional time series serving as covariates
    year_series = tg.datetime_attribute_timeseries(ts_passengers, attribute="year")
    month_series = tg.datetime_attribute_timeseries(ts_passengers, attribute="month")
    scaler_dt = Scaler()
    time_covariates = scaler_dt.fit_transform(year_series.stack(month_series))
    time_covariates_train, time_covariates_val = (
        time_covariates[:-36],
        time_covariates[-36:],
    )

    # an artificial time series that is highly dependent on covariates
    ts_length = 400
    split_ratio = 0.6
    sine_1_ts = tg.sine_timeseries(length=ts_length)
    sine_2_ts = tg.sine_timeseries(length=ts_length, value_frequency=0.05)
    sine_3_ts = tg.sine_timeseries(
        length=ts_length, value_frequency=0.003, value_amplitude=5
    )
    linear_ts = tg.linear_timeseries(length=ts_length, start_value=3, end_value=8)

    covariates = sine_3_ts.stack(sine_2_ts).stack(linear_ts)
    covariates_past, _ = covariates.split_after(split_ratio)

    target = sine_1_ts + sine_2_ts + linear_ts + sine_3_ts
    target_past, target_future = target.split_after(split_ratio)

    # various ts with different static covariates representations
    ts_w_static_cov = tg.linear_timeseries(length=80).with_static_covariates(
        pd.Series([1, 2])
    )
    ts_shared_static_cov = ts_w_static_cov.stack(tg.sine_timeseries(length=80))
    ts_comps_static_cov = ts_shared_static_cov.with_static_covariates(
        pd.DataFrame([[0, 1], [2, 3]], columns=["st1", "st2"])
    )

    @pytest.mark.parametrize("config", models_cls_kwargs_errs)
    def test_save_model_parameters(self, config):
        # model creation parameters were saved before. check if re-created model has same params as original
        model_cls, kwargs, err = config
        model = model_cls(
            input_chunk_length=IN_LEN, output_chunk_length=OUT_LEN, **kwargs
        )
        assert model._model_params, model.untrained_model()._model_params

    @pytest.mark.parametrize(
        "model",
        [
            RNNModel(
                input_chunk_length=4,
                hidden_dim=10,
                batch_size=32,
                n_epochs=10,
                **tfm_kwargs,
            ),
            TCNModel(
                input_chunk_length=4,
                output_chunk_length=3,
                n_epochs=10,
                batch_size=32,
                **tfm_kwargs,
            ),
            GlobalNaiveSeasonal(
                input_chunk_length=4,
                output_chunk_length=3,
                **tfm_kwargs,
            ),
            LinearRegressionModel(
                lags=12,
                lags_past_covariates=[-1, -2, -3],
                lags_future_covariates=[1, 2, 3],
            ),
        ],
    )
    def test_save_load_model(self, tmpdir_fn, model):
        # check if save and load methods work and if loaded model creates same forecasts as original model
        model_path_str = type(model).__name__
        model_clean_path_str = type(model).__name__ + "_clean"

        full_model_path_str = os.path.join(tmpdir_fn, model_path_str)
        full_model_clean_path_str = os.path.join(tmpdir_fn, model_clean_path_str)

        cov_kwargs = (
            {
                "past_covariates": self.ts_passangers_mock_cov,
                "future_covariates": self.ts_passangers_mock_cov,
            }
            if model.supports_future_covariates and model.supports_past_covariates
            else {}
        )

        model.fit(series=self.ts_pass_train, **cov_kwargs)

        model_prediction = model.predict(
            self.forecasting_horizon, self.ts_pass_train, **cov_kwargs
        )

        # test save
        model.save()
        model.save(full_model_path_str)

        temp_training_series = model.training_series.copy()
        temp_future_cov = copy.copy(model.future_covariate_series)
        temp_past_cov = copy.copy(model.past_covariate_series)

        model.save(full_model_clean_path_str, clean=True)
        # No side effect to drop the training series
        assert temp_training_series == model.training_series
        assert temp_future_cov == model.future_covariate_series
        assert temp_past_cov == model.past_covariate_series

        # test load
        loaded_model = type(model).load(full_model_path_str)
<<<<<<< HEAD
        loaded_model_clean_str = type(model).load(full_model_clean_path_str)
=======
        if isinstance(model, TorchForecastingModel):
            load_kwargs = {"pl_trainer_kwargs": {"accelerator": "cpu"}}
        else:
            load_kwargs = {}
        loaded_model_clean_str = type(model).load(
            full_model_clean_path_str, **load_kwargs
        )
>>>>>>> 2000b35e

        assert (
            loaded_model.predict(
                self.forecasting_horizon, self.ts_pass_train, **cov_kwargs
            )
            == model_prediction
        )

        # Training data is not stored in the clean model
        assert loaded_model_clean_str.training_series is None

        # The serie to predict need to be provided at prediction time
        with pytest.raises(ValueError) as err:
            loaded_model_clean_str.predict(self.forecasting_horizon)
        assert str(err.value) == (
            "Input `series` must be provided. This is the result either from fitting on multiple series, "
            "from not having fit the model yet, or from loading a model saved with `clean=True`."
        )

        # When the serie to predict is provided, the prediction is the same
        assert model_prediction == loaded_model_clean_str.predict(
            self.forecasting_horizon, series=self.ts_pass_train, **cov_kwargs
        )

    @pytest.mark.parametrize("config", models_cls_kwargs_errs)
    def test_single_ts(self, config):
        model_cls, kwargs, err = config
        model = model_cls(
            input_chunk_length=IN_LEN,
            output_chunk_length=OUT_LEN,
            random_state=0,
            **kwargs,
        )
        model.fit(self.ts_pass_train)
        pred = model.predict(n=36)
        mape_err = mape(self.ts_pass_val, pred)
        assert mape_err < err, (
            f"Model {model_cls} produces errors too high (one time "
            f"series). Error = {mape_err}"
        )
        assert pred.static_covariates.equals(self.ts_passengers.static_covariates)

    @pytest.mark.parametrize("config", models_cls_kwargs_errs)
    def test_multi_ts(self, config):
        model_cls, kwargs, err = config
        model = model_cls(
            input_chunk_length=IN_LEN,
            output_chunk_length=OUT_LEN,
            random_state=0,
            **kwargs,
        )
        model.fit([self.ts_pass_train, self.ts_pass_train_1])
        with pytest.raises(ValueError):
            # when model is fit from >1 series, one must provide a series in argument
            model.predict(n=1)
        pred = model.predict(n=36, series=self.ts_pass_train)
        mape_err = mape(self.ts_pass_val, pred)
        assert mape_err < err, (
            f"Model {model_cls} produces errors too high (several time "
            f"series). Error = {mape_err}"
        )

        # check prediction for several time series
        pred_list = model.predict(
            n=36, series=[self.ts_pass_train, self.ts_pass_train_1]
        )
        assert len(pred_list) == 2, (
            f"Model {model_cls} did not return a list of prediction"
        )
        for pred in pred_list:
            mape_err = mape(self.ts_pass_val, pred)
            assert mape_err < err, (
                f"Model {model_cls} produces errors too high (several time series 2). "
                f"Error = {mape_err}"
            )

    @pytest.mark.parametrize("config", models_cls_kwargs_errs)
    def test_covariates(self, config):
        model_cls, kwargs, err = config
        model = model_cls(
            input_chunk_length=IN_LEN,
            output_chunk_length=OUT_LEN,
            random_state=0,
            **kwargs,
        )

        # Here we rely on the fact that all non-Dual models currently are Past models
        if model.supports_future_covariates:
            cov_name = "future_covariates"
            is_past = False
        elif model.supports_past_covariates:
            cov_name = "past_covariates"
            is_past = True
        else:
            cov_name = None
            is_past = None

        covariates = [self.time_covariates_train, self.time_covariates_train]
        if cov_name is not None:
            cov_kwargs = {cov_name: covariates}
            cov_kwargs_train = {cov_name: self.time_covariates_train}
            cov_kwargs_notrain = {cov_name: self.time_covariates}
        else:
            cov_kwargs = {}
            cov_kwargs_train = {}
            cov_kwargs_notrain = {}

        model.fit(series=[self.ts_pass_train, self.ts_pass_train_1], **cov_kwargs)

        if cov_name is None:
            with pytest.raises(ValueError):
                model.untrained_model().fit(
                    series=[self.ts_pass_train, self.ts_pass_train_1],
                    past_covariates=covariates,
                )
            with pytest.raises(ValueError):
                model.untrained_model().fit(
                    series=[self.ts_pass_train, self.ts_pass_train_1],
                    future_covariates=covariates,
                )
        with pytest.raises(ValueError):
            # when model is fit from >1 series, one must provide a series in argument
            model.predict(n=1)

        if cov_name is not None:
            with pytest.raises(ValueError):
                # when model is fit using multiple covariates, covariates are required at prediction time
                model.predict(n=1, series=self.ts_pass_train)

            with pytest.raises(ValueError):
                # when model is fit using covariates, n cannot be greater than output_chunk_length...
                # (for short covariates)
                # past covariates model can predict up until output_chunk_length
                # with train future covariates we cannot predict at all after end of series
                model.predict(
                    n=13 if is_past else 1,
                    series=self.ts_pass_train,
                    **cov_kwargs_train,
                )
        else:
            # model does not support covariates
            with pytest.raises(ValueError):
                model.predict(
                    n=1,
                    series=self.ts_pass_train,
                    past_covariates=self.time_covariates,
                )
            with pytest.raises(ValueError):
                model.predict(
                    n=1,
                    series=self.ts_pass_train,
                    future_covariates=self.time_covariates,
                )

        # ... unless future covariates are provided
        _ = model.predict(n=13, series=self.ts_pass_train, **cov_kwargs_notrain)

        pred = model.predict(n=12, series=self.ts_pass_train, **cov_kwargs_notrain)
        mape_err = mape(self.ts_pass_val, pred)
        assert mape_err < err, (
            f"Model {model_cls} produces errors too high (several time "
            f"series with covariates). Error = {mape_err}"
        )

        # when model is fit using 1 training and 1 covariate series, time series args are optional
        if model.supports_probabilistic_prediction:
            return
        model = model_cls(
            input_chunk_length=IN_LEN, output_chunk_length=OUT_LEN, **kwargs
        )
        model.fit(series=self.ts_pass_train, **cov_kwargs_train)
        if is_past or is_past is None:
            # without covariates or with past covariates from train we can predict up until output_chunk_length
            pred1 = model.predict(OUT_LEN)
            pred2 = model.predict(OUT_LEN, series=self.ts_pass_train)
            pred3 = model.predict(OUT_LEN, **cov_kwargs_train)
            pred4 = model.predict(
                OUT_LEN, **cov_kwargs_train, series=self.ts_pass_train
            )

            if is_past is None:
                # without covariates we can predict any horizon
                _ = model.predict(OUT_LEN + 1)
        else:
            # with future covariates we need additional time steps to predict
            with pytest.raises(ValueError):
                _ = model.predict(1)
            with pytest.raises(ValueError):
                _ = model.predict(1, series=self.ts_pass_train)
            with pytest.raises(ValueError):
                _ = model.predict(1, **cov_kwargs_train)
            with pytest.raises(ValueError):
                _ = model.predict(1, **cov_kwargs_train, series=self.ts_pass_train)

            pred1 = model.predict(OUT_LEN, **cov_kwargs_notrain)
            pred2 = model.predict(
                OUT_LEN, series=self.ts_pass_train, **cov_kwargs_notrain
            )
            pred3 = model.predict(OUT_LEN, **cov_kwargs_notrain)
            pred4 = model.predict(
                OUT_LEN, **cov_kwargs_notrain, series=self.ts_pass_train
            )

        assert pred1 == pred2
        assert pred1 == pred3
        assert pred1 == pred4

    def test_future_covariates(self):
        # models with future covariates should produce better predictions over a long forecasting horizon
        # than a model trained with no covariates

        model = TCNModel(
            input_chunk_length=50,
            output_chunk_length=5,
            n_epochs=20,
            random_state=0,
            **tfm_kwargs,
        )
        model.fit(series=self.target_past)
        long_pred_no_cov = model.predict(n=160)

        model = TCNModel(
            input_chunk_length=50,
            output_chunk_length=5,
            n_epochs=20,
            random_state=0,
            **tfm_kwargs,
        )
        model.fit(series=self.target_past, past_covariates=self.covariates_past)
        long_pred_with_cov = model.predict(n=160, past_covariates=self.covariates)
        assert mape(self.target_future, long_pred_no_cov) > mape(
            self.target_future, long_pred_with_cov
        ), "Models with future covariates should produce better predictions."

        # block models can predict up to self.output_chunk_length points beyond the last future covariate...
        model.predict(n=165, past_covariates=self.covariates)

        # ... not more
        with pytest.raises(ValueError):
            model.predict(n=166, series=self.ts_pass_train)

        # recurrent models can only predict data points for time steps where future covariates are available
        model = RNNModel(12, n_epochs=1, **tfm_kwargs)
        model.fit(series=self.target_past, future_covariates=self.covariates_past)
        model.predict(n=160, future_covariates=self.covariates)
        with pytest.raises(ValueError):
            model.predict(n=161, future_covariates=self.covariates)

    @pytest.mark.parametrize(
        "model_cls,ts",
        product(
            [TFTModel, DLinearModel, NLinearModel, TiDEModel, TSMixerModel],
            [ts_w_static_cov, ts_shared_static_cov, ts_comps_static_cov],
        ),
    )
    def test_use_static_covariates(self, model_cls, ts):
        """
        Check that both static covariates representations are supported (component-specific and shared)
        for both uni- and multivariate series when fitting the model.
        Also check that the static covariates are present in the forecasted series
        """
        model = model_cls(
            input_chunk_length=IN_LEN,
            output_chunk_length=OUT_LEN,
            random_state=0,
            use_static_covariates=True,
            n_epochs=1,
            **tfm_kwargs,
        )
        # must provide mandatory future_covariates to TFTModel
        model.fit(
            series=ts,
            future_covariates=(
                self.sine_1_ts if model.supports_future_covariates else None
            ),
        )
        pred = model.predict(OUT_LEN)
        assert pred.static_covariates.equals(ts.static_covariates)

    def test_batch_predictions(self):
        # predicting multiple time series at once needs to work for arbitrary batch sizes
        # univariate case
        targets_univar = [
            self.target_past,
            self.target_past[:60],
            self.target_past[:80],
        ]
        self._batch_prediction_test_helper_function(targets_univar)

        # multivariate case
        targets_multivar = [tgt.stack(tgt) for tgt in targets_univar]
        self._batch_prediction_test_helper_function(targets_multivar)

    def _batch_prediction_test_helper_function(self, targets):
        epsilon = 1e-4
        model = TCNModel(
            input_chunk_length=50,
            output_chunk_length=10,
            n_epochs=10,
            random_state=0,
            **tfm_kwargs,
        )
        model.fit(series=targets[0], past_covariates=self.covariates_past)
        preds_default = model.predict(
            n=160,
            series=targets,
            past_covariates=[self.covariates] * len(targets),
            batch_size=None,
        )

        # make batch size large enough to test stacking samples
        for batch_size in range(1, 4 * len(targets)):
            preds = model.predict(
                n=160,
                series=targets,
                past_covariates=[self.covariates] * len(targets),
                batch_size=batch_size,
            )
            for i in range(len(targets)):
                assert sum(sum((preds[i] - preds_default[i]).values())) < epsilon

    def test_predict_from_dataset_unsupported_input(self):
        # an exception should be thrown if an unsupported type is passed
        unsupported_type = "unsupported_type"
        # just need to test this with one model
        model_cls, kwargs, err = models_cls_kwargs_errs[0]
        model = model_cls(
            input_chunk_length=IN_LEN, output_chunk_length=OUT_LEN, **kwargs
        )
        model.fit([self.ts_pass_train, self.ts_pass_train_1])

        with pytest.raises(ValueError):
            model.predict_from_dataset(n=1, input_series_dataset=unsupported_type)

    @pytest.mark.parametrize("config", models_cls_kwargs_errs)
    def test_prediction_with_different_n(self, config):
        # test model predictions for n < out_len, n == out_len and n > out_len
        model_cls, kwargs, err = config
        model = model_cls(
            input_chunk_length=IN_LEN, output_chunk_length=OUT_LEN, **kwargs
        )
        assert isinstance(
            model,
            (
                PastCovariatesTorchModel,
                DualCovariatesTorchModel,
                MixedCovariatesTorchModel,
            ),
        ), "unit test not yet defined for the given {X}CovariatesTorchModel."

        if model.supports_past_covariates and model.supports_future_covariates:
            past_covs, future_covs = None, self.covariates
        elif model.supports_past_covariates:
            past_covs, future_covs = self.covariates, None
        elif model.supports_future_covariates:
            past_covs, future_covs = None, self.covariates
        else:
            past_covs, future_covs = None, None

        model.fit(
            self.target_past,
            past_covariates=past_covs,
            future_covariates=future_covs,
            epochs=1,
        )

        # test prediction for n < out_len, n == out_len and n > out_len
        for n in [OUT_LEN - 1, OUT_LEN, 2 * OUT_LEN - 1]:
            pred = model.predict(
                n=n, past_covariates=past_covs, future_covariates=future_covs
            )
            assert len(pred) == n

    @pytest.mark.parametrize("config", models_cls_kwargs_errs)
    def test_same_result_with_different_n_jobs(self, config):
        model_cls, kwargs, err = config
        model = model_cls(
            input_chunk_length=IN_LEN, output_chunk_length=OUT_LEN, **kwargs
        )

        multiple_ts = [self.ts_pass_train] * 10

        model.fit(multiple_ts)

        # safe random state for two successive identical predictions
        if model.supports_probabilistic_prediction:
            random_state = deepcopy(model._random_instance)
        else:
            random_state = None

        pred1 = model.predict(n=36, series=multiple_ts, n_jobs=1)

        if random_state is not None:
            model._random_instance = random_state

        pred2 = model.predict(
            n=36, series=multiple_ts, n_jobs=-1
        )  # assuming > 1 core available in the machine
        assert pred1 == pred2, (
            "Model {} produces different predictions with different number of jobs"
        )

    @patch(
        "darts.models.forecasting.torch_forecasting_model.TorchForecastingModel._init_trainer"
    )
    @pytest.mark.parametrize("config", models_cls_kwargs_errs)
    def test_fit_with_constr_epochs(self, init_trainer, config):
        model_cls, kwargs, err = config
        model = model_cls(
            input_chunk_length=IN_LEN, output_chunk_length=OUT_LEN, **kwargs
        )
        if not model._requires_training:
            return
        multiple_ts = [self.ts_pass_train] * 10
        model.fit(multiple_ts)

        init_trainer.assert_called_with(
            max_epochs=kwargs["n_epochs"], trainer_params=ANY
        )

    @patch(
        "darts.models.forecasting.torch_forecasting_model.TorchForecastingModel._init_trainer"
    )
    @pytest.mark.parametrize("config", models_cls_kwargs_errs)
    def test_fit_with_fit_epochs(self, init_trainer, config):
        model_cls, kwargs, err = config
        model = model_cls(
            input_chunk_length=IN_LEN, output_chunk_length=OUT_LEN, **kwargs
        )
        multiple_ts = [self.ts_pass_train] * 10
        epochs = 3

        model.fit(multiple_ts, epochs=epochs)
        init_trainer.assert_called_with(max_epochs=epochs, trainer_params=ANY)

        model.total_epochs = epochs
        # continue training
        model.fit(multiple_ts, epochs=epochs)
        init_trainer.assert_called_with(max_epochs=epochs, trainer_params=ANY)

    @patch(
        "darts.models.forecasting.torch_forecasting_model.TorchForecastingModel._init_trainer"
    )
    @pytest.mark.parametrize("config", models_cls_kwargs_errs)
    def test_fit_from_dataset_with_epochs(self, init_trainer, config):
        model_cls, kwargs, err = config
        model = model_cls(
            input_chunk_length=IN_LEN, output_chunk_length=OUT_LEN, **kwargs
        )
        multiple_ts = [self.ts_pass_train] * 10
        train_dataset = model._build_train_dataset(
            multiple_ts,
            past_covariates=None,
            future_covariates=None,
            sample_weight=None,
            max_samples_per_ts=None,
        )
        epochs = 3

        model.fit_from_dataset(train_dataset, epochs=epochs)
        init_trainer.assert_called_with(max_epochs=epochs, trainer_params=ANY)

        # continue training
        model.fit_from_dataset(train_dataset, epochs=epochs)
        init_trainer.assert_called_with(max_epochs=epochs, trainer_params=ANY)

    @pytest.mark.parametrize("config", models_cls_kwargs_errs)
    def test_predit_after_fit_from_dataset(self, config):
        model_cls, kwargs, _ = config
        model = model_cls(
            input_chunk_length=IN_LEN, output_chunk_length=OUT_LEN, **kwargs
        )

        multiple_ts = [self.ts_pass_train] * 2
        train_dataset = model._build_train_dataset(
            multiple_ts,
            past_covariates=None,
            future_covariates=None,
            sample_weight=None,
            max_samples_per_ts=None,
        )
        model.fit_from_dataset(train_dataset, epochs=1)

        # test predict() works after fit_from_dataset()
        model.predict(n=1, series=multiple_ts[0])

    def test_sample_smaller_than_batch_size(self):
        """
        Checking that the TorchForecastingModels do not crash even if the number of available samples for training
        is strictly lower than the selected batch_size
        """
        # TS with 50 timestamps. TorchForecastingModels will use the SequentialDataset for producing training
        # samples, which means we will have 50 - 22 - 2 + 1 = 27 samples, which is < 32 (batch_size). The model
        # should still train on those samples and not crash in any way
        ts = linear_timeseries(start_value=0, end_value=1, length=50)

        model = RNNModel(
            input_chunk_length=20,
            output_chunk_length=2,
            n_epochs=2,
            batch_size=32,
            **tfm_kwargs,
        )
        model.fit(ts)

    def test_max_samples_per_ts(self):
        """
        Checking that we can fit TorchForecastingModels with max_samples_per_ts, without crash
        """

        ts = linear_timeseries(start_value=0, end_value=1, length=50)

        model = RNNModel(
            input_chunk_length=20,
            output_chunk_length=2,
            n_epochs=2,
            batch_size=32,
            **tfm_kwargs,
        )

        model.fit(ts, max_samples_per_ts=5)

    def test_residuals(self):
        """
        Torch models should not fail when computing residuals on a series
        long enough to accommodate at least one training sample.
        """
        ts = linear_timeseries(start_value=0, end_value=1, length=38)

        model = NBEATSModel(
            input_chunk_length=24,
            output_chunk_length=12,
            num_stacks=2,
            num_blocks=1,
            num_layers=1,
            layer_widths=2,
            n_epochs=2,
            **tfm_kwargs,
        )

        res = model.residuals(ts)
        assert len(res) == 38 - (24 + 12)<|MERGE_RESOLUTION|>--- conflicted
+++ resolved
@@ -327,9 +327,6 @@
 
         # test load
         loaded_model = type(model).load(full_model_path_str)
-<<<<<<< HEAD
-        loaded_model_clean_str = type(model).load(full_model_clean_path_str)
-=======
         if isinstance(model, TorchForecastingModel):
             load_kwargs = {"pl_trainer_kwargs": {"accelerator": "cpu"}}
         else:
@@ -337,7 +334,6 @@
         loaded_model_clean_str = type(model).load(
             full_model_clean_path_str, **load_kwargs
         )
->>>>>>> 2000b35e
 
         assert (
             loaded_model.predict(
