from unittest.mock import ANY, patch

import numpy as np
<<<<<<< HEAD
from copy import deepcopy
from unittest.mock import patch, ANY
=======
>>>>>>> 38cc6712

from darts.dataprocessing.transformers import Scaler
from darts.datasets import AirPassengersDataset
from darts.logging import get_logger
from darts.metrics import mape
from darts.tests.base_test_class import DartsBaseTestClass
from darts.utils import timeseries_generation as tg
from darts.utils.timeseries_generation import linear_timeseries

logger = get_logger(__name__)

try:
    import torch

    from darts.models import (
        BlockRNNModel,
        NBEATSModel,
        RNNModel,
        TCNModel,
        TFTModel,
        TransformerModel,
    )
    from darts.models.forecasting.torch_forecasting_model import (
        DualCovariatesTorchModel,
        MixedCovariatesTorchModel,
        PastCovariatesTorchModel,
    )
    from darts.utils.likelihood_models import GaussianLikelihood

    TORCH_AVAILABLE = True
except ImportError:
    logger.warning("Torch not installed - will be skipping Torch models tests")
    TORCH_AVAILABLE = False


if TORCH_AVAILABLE:
    IN_LEN = 24
    OUT_LEN = 12
    models_cls_kwargs_errs = [
        (
            BlockRNNModel,
            {
                "model": "RNN",
                "hidden_size": 10,
                "n_rnn_layers": 1,
                "batch_size": 32,
                "n_epochs": 10,
            },
            180.0,
        ),
        (
            RNNModel,
            {"model": "RNN", "hidden_dim": 10, "batch_size": 32, "n_epochs": 10},
            180.0,
        ),
        (
            RNNModel,
            {"training_length": 12, "n_epochs": 10, "likelihood": GaussianLikelihood()},
            80.0,
        ),
        (TCNModel, {"n_epochs": 10, "batch_size": 32}, 240.0),
        (
            TransformerModel,
            {
                "d_model": 16,
                "nhead": 2,
                "num_encoder_layers": 2,
                "num_decoder_layers": 2,
                "dim_feedforward": 16,
                "batch_size": 32,
                "n_epochs": 10,
            },
            180.0,
        ),
        (
            NBEATSModel,
            {
                "num_stacks": 4,
                "num_blocks": 1,
                "num_layers": 2,
                "layer_widths": 12,
                "n_epochs": 10,
            },
            180.0,
        ),
        (
            TFTModel,
            {
                "hidden_size": 16,
                "lstm_layers": 1,
                "num_attention_heads": 4,
                "add_relative_index": True,
                "n_epochs": 10,
            },
            100.0,
        ),
    ]

    class GlobalForecastingModelsTestCase(DartsBaseTestClass):
        # forecasting horizon used in runnability tests
        forecasting_horizon = 12

        np.random.seed(42)
        torch.manual_seed(42)

        # real timeseries for functionality tests
        ts_passengers = AirPassengersDataset().load()
        scaler = Scaler()
        ts_passengers = scaler.fit_transform(ts_passengers)
        ts_pass_train, ts_pass_val = ts_passengers[:-36], ts_passengers[-36:]

        # an additional noisy series
        ts_pass_train_1 = ts_pass_train + 0.01 * tg.gaussian_timeseries(
            length=len(ts_pass_train),
            freq=ts_pass_train.freq_str,
            start=ts_pass_train.start_time(),
        )

        # an additional time series serving as covariates
        year_series = tg.datetime_attribute_timeseries(ts_passengers, attribute="year")
        month_series = tg.datetime_attribute_timeseries(
            ts_passengers, attribute="month"
        )
        scaler_dt = Scaler()
        time_covariates = scaler_dt.fit_transform(year_series.stack(month_series))
        time_covariates_train, time_covariates_val = (
            time_covariates[:-36],
            time_covariates[-36:],
        )

        # an artificial time series that is highly dependent on covariates
        ts_length = 400
        split_ratio = 0.6
        sine_1_ts = tg.sine_timeseries(length=ts_length)
        sine_2_ts = tg.sine_timeseries(length=ts_length, value_frequency=0.05)
        sine_3_ts = tg.sine_timeseries(
            length=ts_length, value_frequency=0.003, value_amplitude=5
        )
        linear_ts = tg.linear_timeseries(length=ts_length, start_value=3, end_value=8)

        covariates = sine_3_ts.stack(sine_2_ts).stack(linear_ts)
        covariates_past, _ = covariates.split_after(split_ratio)

        target = sine_1_ts + sine_2_ts + linear_ts + sine_3_ts
        target_past, target_future = target.split_after(split_ratio)

        def test_save_model_parameters(self):
            # model creation parameters were saved before. check if re-created model has same params as original
            for model_cls, kwargs, err in models_cls_kwargs_errs:
                model = model_cls(
                    input_chunk_length=IN_LEN, output_chunk_length=OUT_LEN, **kwargs
                )
                self.assertTrue(
                    model._model_params, model.untrained_model()._model_params
                )

        def test_single_ts(self):
            for model_cls, kwargs, err in models_cls_kwargs_errs:
                model = model_cls(
                    input_chunk_length=IN_LEN,
                    output_chunk_length=OUT_LEN,
                    random_state=0,
                    **kwargs,
                )
                model.fit(self.ts_pass_train)
                pred = model.predict(n=36)
                mape_err = mape(self.ts_pass_val, pred)
                self.assertTrue(
                    mape_err < err,
                    "Model {} produces errors too high (one time "
                    "series). Error = {}".format(model_cls, mape_err),
                )

        def test_multi_ts(self):
            for model_cls, kwargs, err in models_cls_kwargs_errs:
                model = model_cls(
                    input_chunk_length=IN_LEN,
                    output_chunk_length=OUT_LEN,
                    random_state=0,
                    **kwargs,
                )
                model.fit([self.ts_pass_train, self.ts_pass_train_1])
                with self.assertRaises(ValueError):
                    # when model is fit from >1 series, one must provide a series in argument
                    model.predict(n=1)
                pred = model.predict(n=36, series=self.ts_pass_train)
                mape_err = mape(self.ts_pass_val, pred)
                self.assertTrue(
                    mape_err < err,
                    "Model {} produces errors too high (several time "
                    "series). Error = {}".format(model_cls, mape_err),
                )

                # check prediction for several time series
                pred_list = model.predict(
                    n=36, series=[self.ts_pass_train, self.ts_pass_train_1]
                )
                self.assertTrue(
                    len(pred_list) == 2,
                    f"Model {model_cls} did not return a list of prediction",
                )
                for pred in pred_list:
                    mape_err = mape(self.ts_pass_val, pred)
                    self.assertTrue(
                        mape_err < err,
                        "Model {} produces errors too high (several time series 2). "
                        "Error = {}".format(model_cls, mape_err),
                    )

        def test_covariates(self):
            for model_cls, kwargs, err in models_cls_kwargs_errs:
                model = model_cls(
                    input_chunk_length=IN_LEN,
                    output_chunk_length=OUT_LEN,
                    random_state=0,
                    **kwargs,
                )

                # Here we rely on the fact that all non-Dual models currently are Past models
                cov_name = (
                    "future_covariates"
                    if isinstance(model, DualCovariatesTorchModel)
                    else "past_covariates"
                )
                cov_kwargs = {
                    cov_name: [self.time_covariates_train, self.time_covariates_train]
                }
                model.fit(
                    series=[self.ts_pass_train, self.ts_pass_train_1], **cov_kwargs
                )
                with self.assertRaises(ValueError):
                    # when model is fit from >1 series, one must provide a series in argument
                    model.predict(n=1)

                with self.assertRaises(ValueError):
                    # when model is fit using multiple covariates, covariates are required at prediction time
                    model.predict(n=1, series=self.ts_pass_train)

                cov_kwargs_train = {cov_name: self.time_covariates_train}
                cov_kwargs_notrain = {cov_name: self.time_covariates}
                with self.assertRaises(ValueError):
                    # when model is fit using covariates, n cannot be greater than output_chunk_length...
                    model.predict(n=13, series=self.ts_pass_train, **cov_kwargs_train)

                # ... unless future covariates are provided
                pred = model.predict(
                    n=13, series=self.ts_pass_train, **cov_kwargs_notrain
                )

                pred = model.predict(
                    n=12, series=self.ts_pass_train, **cov_kwargs_notrain
                )
                mape_err = mape(self.ts_pass_val, pred)
                self.assertTrue(
                    mape_err < err,
                    "Model {} produces errors too high (several time "
                    "series with covariates). Error = {}".format(model_cls, mape_err),
                )

                # when model is fit using 1 training and 1 covariate series, time series args are optional
                if model._is_probabilistic:
                    continue
                model = model_cls(
                    input_chunk_length=IN_LEN, output_chunk_length=OUT_LEN, **kwargs
                )
                model.fit(series=self.ts_pass_train, **cov_kwargs_train)
                pred1 = model.predict(1)
                pred2 = model.predict(1, series=self.ts_pass_train)
                pred3 = model.predict(1, **cov_kwargs_train)
                pred4 = model.predict(1, **cov_kwargs_train, series=self.ts_pass_train)
                self.assertEqual(pred1, pred2)
                self.assertEqual(pred1, pred3)
                self.assertEqual(pred1, pred4)

        def test_future_covariates(self):
            # models with future covariates should produce better predictions over a long forecasting horizon
            # than a model trained with no covariates
            model = TCNModel(
                input_chunk_length=50,
                output_chunk_length=5,
                n_epochs=20,
                random_state=0,
            )

            model.fit(series=self.target_past)
            long_pred_no_cov = model.predict(n=160)

            model = TCNModel(
                input_chunk_length=50,
                output_chunk_length=5,
                n_epochs=20,
                random_state=0,
            )
            model.fit(series=self.target_past, past_covariates=self.covariates_past)
            long_pred_with_cov = model.predict(n=160, past_covariates=self.covariates)
            self.assertTrue(
                mape(self.target_future, long_pred_no_cov)
                > mape(self.target_future, long_pred_with_cov),
                "Models with future covariates should produce better predictions.",
            )

            # block models can predict up to self.output_chunk_length points beyond the last future covariate...
            model.predict(n=165, past_covariates=self.covariates)

            # ... not more
            with self.assertRaises(ValueError):
                model.predict(n=166, series=self.ts_pass_train)

            # recurrent models can only predict data points for time steps where future covariates are available
            model = RNNModel(12, n_epochs=1)
            model.fit(series=self.target_past, future_covariates=self.covariates_past)
            model.predict(n=160, future_covariates=self.covariates)
            with self.assertRaises(ValueError):
                model.predict(n=161, future_covariates=self.covariates)

        def test_batch_predictions(self):
            # predicting multiple time series at once needs to work for arbitrary batch sizes
            # univariate case
            targets_univar = [
                self.target_past,
                self.target_past[:60],
                self.target_past[:80],
            ]
            self._batch_prediction_test_helper_function(targets_univar)

            # multivariate case
            targets_multivar = [tgt.stack(tgt) for tgt in targets_univar]
            self._batch_prediction_test_helper_function(targets_multivar)

        def _batch_prediction_test_helper_function(self, targets):
            epsilon = 1e-4
            model = TCNModel(
                input_chunk_length=50,
                output_chunk_length=10,
                n_epochs=10,
                random_state=0,
            )
            model.fit(series=targets[0], past_covariates=self.covariates_past)
            preds_default = model.predict(
                n=160,
                series=targets,
                past_covariates=[self.covariates] * len(targets),
                batch_size=None,
            )

            # make batch size large enough to test stacking samples
            for batch_size in range(1, 4 * len(targets)):
                preds = model.predict(
                    n=160,
                    series=targets,
                    past_covariates=[self.covariates] * len(targets),
                    batch_size=batch_size,
                )
                for i in range(len(targets)):
                    self.assertLess(
                        sum(sum((preds[i] - preds_default[i]).values())), epsilon
                    )

        def test_predict_from_dataset_unsupported_input(self):
            # an exception should be thrown if an unsupported type is passed
            unsupported_type = "unsupported_type"
            # just need to test this with one model
            model_cls, kwargs, err = models_cls_kwargs_errs[0]
            model = model_cls(
                input_chunk_length=IN_LEN, output_chunk_length=OUT_LEN, **kwargs
            )
            model.fit([self.ts_pass_train, self.ts_pass_train_1])

            with self.assertRaises(ValueError):
                model.predict_from_dataset(n=1, input_series_dataset=unsupported_type)

        def test_prediction_with_different_n(self):
            # test model predictions for n < out_len, n == out_len and n > out_len
            for model_cls, kwargs, err in models_cls_kwargs_errs:
                model = model_cls(
                    input_chunk_length=IN_LEN, output_chunk_length=OUT_LEN, **kwargs
                )
                self.assertTrue(
                    isinstance(
                        model,
                        (
                            PastCovariatesTorchModel,
                            DualCovariatesTorchModel,
                            MixedCovariatesTorchModel,
                        ),
                    ),
                    "unit test not yet defined for the given {X}CovariatesTorchModel.",
                )

                if isinstance(model, PastCovariatesTorchModel):
                    past_covs, future_covs = self.covariates, None
                elif isinstance(model, DualCovariatesTorchModel):
                    past_covs, future_covs = None, self.covariates
                else:
                    past_covs, future_covs = self.covariates, self.covariates

                model.fit(
                    self.target_past,
                    past_covariates=past_covs,
                    future_covariates=future_covs,
                    epochs=1,
                )

                # test prediction for n < out_len, n == out_len and n > out_len
                for n in [OUT_LEN - 1, OUT_LEN, 2 * OUT_LEN - 1]:
                    pred = model.predict(
                        n=n, past_covariates=past_covs, future_covariates=future_covs
                    )
                    self.assertEqual(len(pred), n)

        def test_same_result_with_different_n_jobs(self):
            for model_cls, kwargs, err in models_cls_kwargs_errs:
                model = model_cls(
                    input_chunk_length=IN_LEN, output_chunk_length=OUT_LEN, **kwargs
                )

                multiple_ts = [self.ts_pass_train] * 10

                model.fit(multiple_ts)

                # safe random state for two successive identical predictions
                if model._is_probabilistic():
                    random_state = deepcopy(model._random_instance)
                else:
                    random_state = None

                pred1 = model.predict(n=36, series=multiple_ts, n_jobs=1)

                if random_state is not None:
                    model._random_instance = random_state

                pred2 = model.predict(
                    n=36, series=multiple_ts, n_jobs=-1
                )  # assuming > 1 core available in the machine
                self.assertEqual(
                    pred1,
                    pred2,
                    "Model {} produces different predictions with different number of jobs",
                )

        @patch(
            "darts.models.forecasting.torch_forecasting_model.TorchForecastingModel._init_trainer"
        )
        def test_fit_with_constr_epochs(self, init_trainer):
            for model_cls, kwargs, err in models_cls_kwargs_errs:
                model = model_cls(
                    input_chunk_length=IN_LEN, output_chunk_length=OUT_LEN, **kwargs
                )
                multiple_ts = [self.ts_pass_train] * 10
                model.fit(multiple_ts)

                init_trainer.assert_called_with(
                    max_epochs=kwargs["n_epochs"], trainer_params=ANY
                )

        @patch(
            "darts.models.forecasting.torch_forecasting_model.TorchForecastingModel._init_trainer"
        )
        def test_fit_with_fit_epochs(self, init_trainer):
            for model_cls, kwargs, err in models_cls_kwargs_errs:
                model = model_cls(
                    input_chunk_length=IN_LEN, output_chunk_length=OUT_LEN, **kwargs
                )
                multiple_ts = [self.ts_pass_train] * 10
                epochs = 42

                model.fit(multiple_ts, epochs=epochs)
                init_trainer.assert_called_with(max_epochs=epochs, trainer_params=ANY)

                model.total_epochs = epochs
                # continue training
                model.fit(multiple_ts, epochs=epochs)
                init_trainer.assert_called_with(max_epochs=epochs, trainer_params=ANY)

        @patch(
            "darts.models.forecasting.torch_forecasting_model.TorchForecastingModel._init_trainer"
        )
        def test_fit_from_dataset_with_epochs(self, init_trainer):
            for model_cls, kwargs, err in models_cls_kwargs_errs:
                model = model_cls(
                    input_chunk_length=IN_LEN, output_chunk_length=OUT_LEN, **kwargs
                )
                multiple_ts = [self.ts_pass_train] * 10
                train_dataset = model._build_train_dataset(
                    multiple_ts,
                    past_covariates=None,
                    future_covariates=None,
                    max_samples_per_ts=None,
                )
                epochs = 42

                model.fit_from_dataset(train_dataset, epochs=epochs)
                init_trainer.assert_called_with(max_epochs=epochs, trainer_params=ANY)

                # continue training
                model.fit_from_dataset(train_dataset, epochs=epochs)
                init_trainer.assert_called_with(max_epochs=epochs, trainer_params=ANY)

        def test_sample_smaller_than_batch_size(self):
            """
            Checking that the TorchForecastingModels do not crash even if the number of available samples for training
            is strictly lower than the selected batch_size
            """
            # TS with 50 timestamps. TorchForecastingModels will use the SequentialDataset for producing training
            # samples, which means we will have 50 - 22 - 2 + 1 = 27 samples, which is < 32 (batch_size). The model
            # should still train on those samples and not crash in any way
            ts = linear_timeseries(start_value=0, end_value=1, length=50)

            model = RNNModel(
                input_chunk_length=20, output_chunk_length=2, n_epochs=2, batch_size=32
            )
            model.fit(ts)

        def test_max_samples_per_ts(self):
            """
            Checking that we can fit TorchForecastingModels with max_samples_per_ts, without crash
            """

            ts = linear_timeseries(start_value=0, end_value=1, length=50)

            model = RNNModel(
                input_chunk_length=20, output_chunk_length=2, n_epochs=2, batch_size=32
            )

            model.fit(ts, max_samples_per_ts=5)

        def test_residuals(self):
            """
            Torch models should not fail when computing residuals on a series
            long enough to accomodate at least one training sample.
            """
            ts = linear_timeseries(start_value=0, end_value=1, length=38)

            model = NBEATSModel(
                input_chunk_length=24,
                output_chunk_length=12,
                num_stacks=2,
                num_blocks=1,
                num_layers=1,
                layer_widths=2,
                n_epochs=2,
            )

            model.residuals(ts)<|MERGE_RESOLUTION|>--- conflicted
+++ resolved
@@ -1,11 +1,7 @@
+from copy import deepcopy
 from unittest.mock import ANY, patch
 
 import numpy as np
-<<<<<<< HEAD
-from copy import deepcopy
-from unittest.mock import patch, ANY
-=======
->>>>>>> 38cc6712
 
 from darts.dataprocessing.transformers import Scaler
 from darts.datasets import AirPassengersDataset
