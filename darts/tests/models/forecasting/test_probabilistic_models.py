--- conflicted
+++ resolved
@@ -98,22 +98,12 @@
         0.04,
     ),
     (
-<<<<<<< HEAD
-        StatsForecastAutoTBATS,
-        {
-            "season_length": 1,
-            "use_trend": False,
-            "use_damped_trend": False,
-            "use_boxcox": True,
-            "use_arma_errors": False,
-=======
         ConformalNaiveModel,
         {
             "model": conformal_forecaster,
             "cal_length": 1,
             "random_state": 42,
             "quantiles": [0.1, 0.5, 0.9],
->>>>>>> 441a58a2
         },
         0.04,
         0.04,
