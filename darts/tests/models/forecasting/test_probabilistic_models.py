import itertools
import platform

import numpy as np
import pytest

from darts import TimeSeries
from darts.logging import get_logger
from darts.metrics import mae
from darts.models import (
    ARIMA,
<<<<<<< HEAD
    # BATS,
    # TBATS,
=======
    TBATS,
>>>>>>> f5d9055e
    CatBoostModel,
    ConformalNaiveModel,
    ExponentialSmoothing,
    LightGBMModel,
    LinearRegressionModel,
    XGBModel,
)
from darts.tests.conftest import TORCH_AVAILABLE, tfm_kwargs
from darts.utils import timeseries_generation as tg
from darts.utils.utils import NotImportedModule

logger = get_logger(__name__)

if TORCH_AVAILABLE:
    import torch

    from darts.models import (
        BlockRNNModel,
        DLinearModel,
        NBEATSModel,
        RNNModel,
        TCNModel,
        TFTModel,
        TiDEModel,
        TransformerModel,
        TSMixerModel,
    )
    from darts.models.forecasting.torch_forecasting_model import TorchForecastingModel
    from darts.utils.likelihood_models.torch import (
        BernoulliLikelihood,
        BetaLikelihood,
        CauchyLikelihood,
        ContinuousBernoulliLikelihood,
        DirichletLikelihood,
        ExponentialLikelihood,
        GammaLikelihood,
        GaussianLikelihood,
        GeometricLikelihood,
        GumbelLikelihood,
        HalfNormalLikelihood,
        LaplaceLikelihood,
        LogNormalLikelihood,
        NegativeBinomialLikelihood,
        PoissonLikelihood,
        QuantileRegression,
        WeibullLikelihood,
    )

lgbm_available = not isinstance(LightGBMModel, NotImportedModule)
cb_available = not isinstance(CatBoostModel, NotImportedModule)

# conformal models require a fitted base model
# in tests below, the model is re-trained for new input series.
# using a fake trained model should allow the same API with conformal models
conformal_forecaster = LinearRegressionModel(lags=10, output_chunk_length=5)
conformal_forecaster._fit_called = True

# model_cls, model_kwargs, err_univariate, err_multivariate
models_cls_kwargs_errs = [
    (ExponentialSmoothing, {}, 0.3, None),
    (ARIMA, {"p": 1, "d": 0, "q": 1, "random_state": 42}, 0.03, None),
<<<<<<< HEAD
    # (
    #     BATS,
    #     {
    #         "use_trend": False,
    #         "use_damped_trend": False,
    #         "use_box_cox": True,
    #         "use_arma_errors": False,
    #         "random_state": 42,
    #     },
    #     0.04,
    #     None,
    # ),
    # (
    #     TBATS,
    #     {
    #         "use_trend": False,
    #         "use_damped_trend": False,
    #         "use_box_cox": True,
    #         "use_arma_errors": False,
    #         "random_state": 42,
    #     },
    #     0.04,
    #     0.04,
    # ),
=======
    (
        TBATS,
        {
            "season_length": 12,
            "use_trend": False,
            "use_damped_trend": False,
            "use_boxcox": True,
            "use_arma_errors": False,
            "random_state": 42,
        },
        0.04,
        0.04,
    ),
>>>>>>> f5d9055e
    (
        ConformalNaiveModel,
        {
            "model": conformal_forecaster,
            "cal_length": 1,
            "random_state": 42,
            "quantiles": [0.1, 0.5, 0.9],
        },
        0.04,
        0.04,
    ),
]

xgb_test_params = {
    "n_estimators": 1,
    "max_depth": 1,
    "max_leaves": 1,
}
lgbm_test_params = {
    "n_estimators": 1,
    "max_depth": 1,
    "num_leaves": 2,
    "verbosity": -1,
}
cb_test_params = {
    "iterations": 1,
    "depth": 1,
    "verbose": -1,
}

if TORCH_AVAILABLE:
    models_cls_kwargs_errs += [
        (
            RNNModel,
            {
                "input_chunk_length": 2,
                "training_length": 10,
                "n_epochs": 20,
                "random_state": 0,
                "likelihood": GaussianLikelihood(),
                **tfm_kwargs,
            },
            0.02,
            0.04,
        ),
        (
            TCNModel,
            {
                "input_chunk_length": 10,
                "output_chunk_length": 5,
                "n_epochs": 60,
                "random_state": 0,
                "likelihood": GaussianLikelihood(),
                **tfm_kwargs,
            },
            0.06,
            0.06,
        ),
        (
            BlockRNNModel,
            {
                "input_chunk_length": 10,
                "output_chunk_length": 5,
                "n_epochs": 20,
                "random_state": 0,
                "likelihood": GaussianLikelihood(),
                **tfm_kwargs,
            },
            0.03,
            0.04,
        ),
        (
            TransformerModel,
            {
                "input_chunk_length": 10,
                "output_chunk_length": 5,
                "n_epochs": 20,
                "random_state": 0,
                "likelihood": GaussianLikelihood(),
                **tfm_kwargs,
            },
            0.03,
            0.04,
        ),
        (
            NBEATSModel,
            {
                "input_chunk_length": 10,
                "output_chunk_length": 5,
                "n_epochs": 10,
                "random_state": 0,
                "likelihood": GaussianLikelihood(),
                **tfm_kwargs,
            },
            0.15,
            0.26,
        ),
        (
            TFTModel,
            {
                "input_chunk_length": 10,
                "output_chunk_length": 5,
                "n_epochs": 10,
                "random_state": 0,
                "add_relative_index": True,
                "likelihood": GaussianLikelihood(),
                **tfm_kwargs,
            },
            0.02,
            0.1,
        ),
        (
            TiDEModel,
            {
                "input_chunk_length": 10,
                "output_chunk_length": 5,
                "n_epochs": 10,
                "random_state": 0,
                "likelihood": GaussianLikelihood(),
                **tfm_kwargs,
            },
            0.06,
            0.1,
        ),
        (
            TSMixerModel,
            {
                "input_chunk_length": 10,
                "output_chunk_length": 5,
                "n_epochs": 100,
                "random_state": 0,
                "num_blocks": 1,
                "hidden_size": 32,
                "dropout": 0.2,
                "ff_size": 32,
                "batch_size": 8,
                "likelihood": GaussianLikelihood(),
                **tfm_kwargs,
            },
            0.06,
            0.1,
        ),
    ]


@pytest.mark.slow
class TestProbabilisticModels:
    np.random.seed(0)

    constant_ts = tg.constant_timeseries(length=200, value=0.5)
    constant_noisy_ts = constant_ts + tg.gaussian_timeseries(length=200, std=0.1)
    constant_multivar_ts = constant_ts.stack(constant_ts)
    constant_noisy_multivar_ts = constant_noisy_ts.stack(constant_noisy_ts)
    num_samples = 5

    constant_noisy_ts_short = constant_noisy_ts[:30]

    @pytest.mark.slow
    @pytest.mark.parametrize("config", models_cls_kwargs_errs)
    def test_fit_predict_determinism(self, config):
        model_cls, model_kwargs, _, _ = config
        if TORCH_AVAILABLE and issubclass(model_cls, TorchForecastingModel):
            fit_kwargs = {"epochs": 1, "max_samples_per_ts": 3}
        else:
            fit_kwargs = {}
        # whether the first predictions of two models initiated with the same random state are the same
        model = model_cls(**model_kwargs)
        model.fit(self.constant_noisy_ts_short, **fit_kwargs)
        pred1 = model.predict(n=10, num_samples=2).values()

        model = model_cls(**model_kwargs)
        model.fit(self.constant_noisy_ts_short, **fit_kwargs)
        pred2 = model.predict(n=10, num_samples=2).values()

        assert (pred1 == pred2).all()

        # test whether the next prediction of the same model is different
        pred3 = model.predict(n=10, num_samples=2).values()
        assert (pred2 != pred3).any()

    @pytest.mark.parametrize("config", models_cls_kwargs_errs)
    def test_probabilistic_forecast_accuracy_univariate(self, config):
        """Test on univariate series"""
        model_cls, model_kwargs, err, _ = config
        model = model_cls(**model_kwargs)
        self.helper_test_probabilistic_forecast_accuracy(
            model, err, self.constant_ts, self.constant_noisy_ts
        )

    @pytest.mark.parametrize("config", models_cls_kwargs_errs)
    def test_probabilistic_forecast_accuracy_multivariate(self, config):
        """Test on multivariate series, when supported"""
        model_cls, model_kwargs, _, err = config
        model = model_cls(**model_kwargs)
        if model.supports_multivariate:
            self.helper_test_probabilistic_forecast_accuracy(
                model,
                err,
                self.constant_multivar_ts,
                self.constant_noisy_multivar_ts,
            )

    def helper_test_probabilistic_forecast_accuracy(self, model, err, ts, noisy_ts):
        model.fit(noisy_ts[:100])
        pred = model.predict(n=50, num_samples=100)

        # test accuracy of the median prediction compared to the noiseless ts
        mae_err_median = mae(ts[100:], pred)
        assert mae_err_median < err

        # test accuracy for increasing quantiles between 0.7 and 1 (it should ~decrease, mae should ~increase)
        tested_quantiles = [0.7, 0.8, 0.9, 0.99]
        mae_err = mae_err_median
        for quantile in tested_quantiles:
            new_mae = mae(ts[100:], pred.quantile_timeseries(quantile=quantile))
            assert mae_err < new_mae + 0.1
            mae_err = new_mae

        # test accuracy for decreasing quantiles between 0.3 and 0 (it should ~decrease, mae should ~increase)
        tested_quantiles = [0.3, 0.2, 0.1, 0.01]
        mae_err = mae_err_median
        for quantile in tested_quantiles:
            new_mae = mae(ts[100:], pred.quantile_timeseries(quantile=quantile))
            assert mae_err < new_mae + 0.1
            mae_err = new_mae

    @pytest.mark.slow
    @pytest.mark.parametrize(
        "config",
        itertools.product(
            [(LinearRegressionModel, False, {}), (XGBModel, False, xgb_test_params)]
            + ([(LightGBMModel, False, lgbm_test_params)] if lgbm_available else [])
            + ([(CatBoostModel, True, cb_test_params)] if cb_available else []),
            [1, 3],  # n components
            [
                "quantile",
                "poisson",
                "gaussian",
            ],  # likelihood
            [True, False],  # multi models
            [1, 2],  # horizon
        ),
    )
    def test_predict_likelihood_parameters_regression_models(self, config):
        """
        Check that the shape of the predicted likelihood parameters match expectations, for both
        univariate and multivariate series.

        Note: values are not tested as it would be too time consuming
        """
        (
            (model_cls, supports_gaussian, model_kwargs),
            n_comp,
            likelihood,
            multi_models,
            horizon,
        ) = config

        seed = 142857
        n_times, n_samples = 100, 1
        lkl = {"kwargs": {"likelihood": likelihood}}

        if likelihood == "quantile":
            lkl["kwargs"]["quantiles"] = [0.05, 0.50, 0.95]
            lkl["ts"] = TimeSeries.from_values(
                np.random.normal(loc=0, scale=1, size=(n_times, n_comp, n_samples))
            )
            lkl["expected"] = np.array([-1.67, 0, 1.67])
        elif likelihood == "poisson":
            lkl["ts"] = TimeSeries.from_values(
                np.random.poisson(lam=4, size=(n_times, n_comp, n_samples))
            )
            lkl["expected"] = np.array([4])
        elif likelihood == "gaussian":
            if not supports_gaussian:
                return

            lkl["ts"] = TimeSeries.from_values(
                np.random.normal(loc=10, scale=3, size=(n_times, n_comp, n_samples))
            )
            lkl["expected"] = np.array([10, 3])
        else:
            assert False, f"unknown likelihood {likelihood}"

        model = model_cls(
            lags=3,
            output_chunk_length=2,
            random_state=seed,
            **lkl["kwargs"],
            multi_models=multi_models,
            **model_kwargs,
        )
        model.fit(lkl["ts"])
        pred_lkl_params = model.predict(
            n=horizon, num_samples=1, predict_likelihood_parameters=True
        )
        if n_comp == 1:
            assert lkl["expected"].shape == pred_lkl_params.values()[0].shape, (
                "The shape of the predicted likelihood parameters do not match expectation "
                "for univariate series."
            )
        else:
            assert (
                horizon,
                len(lkl["expected"]) * n_comp,
                1,
            ) == pred_lkl_params.all_values().shape, (
                "The shape of the predicted likelihood parameters do not match expectation "
                "for multivariate series."
            )

    """ More likelihood tests
    """
    if TORCH_AVAILABLE:
        runs_on_m1 = platform.processor() == "arm"
        np.random.seed(42)
        torch.manual_seed(42)

        real_series = TimeSeries.from_values(np.random.randn(100, 2) + [0, 5])
        vals = real_series.all_values()

        real_pos_series = TimeSeries.from_values(np.where(vals > 0, vals, -vals))
        discrete_pos_series = TimeSeries.from_values(
            np.random.randint(low=0, high=11, size=(100, 2))
        )
        binary_series = TimeSeries.from_values(
            np.random.randint(low=0, high=2, size=(100, 2))
        )
        bounded_series = TimeSeries.from_values(np.random.beta(2, 5, size=(100, 2)))
        simplex_series = bounded_series["0"].stack(1.0 - bounded_series["0"])

        lkl_series = [
            (GaussianLikelihood(), real_series, 0.17, 3),
            (PoissonLikelihood(), discrete_pos_series, 2, 2),
            (NegativeBinomialLikelihood(), discrete_pos_series, 0.5, 0.5),
            (BernoulliLikelihood(), binary_series, 0.15, 0.15),
            (GammaLikelihood(), real_pos_series, 0.3, 0.3),
            (GumbelLikelihood(), real_series, 0.2, 3),
            (LaplaceLikelihood(), real_series, 0.3, 4),
            (BetaLikelihood(), bounded_series, 0.1, 0.1),
            (ExponentialLikelihood(), real_pos_series, 0.3, 2),
            (DirichletLikelihood(), simplex_series, 0.3, 0.3),
            (GeometricLikelihood(), discrete_pos_series, 1, 1),
            (CauchyLikelihood(), real_series, 3, 11),
            (ContinuousBernoulliLikelihood(), bounded_series, 0.1, 0.1),
            (HalfNormalLikelihood(), real_pos_series, 0.3, 8),
            (LogNormalLikelihood(), real_pos_series, 0.3, 1),
            (WeibullLikelihood(), real_pos_series, 0.2, 2.5),
            (QuantileRegression(), real_series, 0.2, 1),
        ]

        @pytest.mark.parametrize("lkl_config", lkl_series)
        def test_likelihoods_and_resulting_mean_forecasts(self, lkl_config):
            def _get_avgs(series):
                return np.mean(series.all_values()[:, 0, :]), np.mean(
                    series.all_values()[:, 1, :]
                )

            lkl, series, diff1, diff2 = lkl_config
            seed = 142857
            torch.manual_seed(seed=seed)
            kwargs = {
                "likelihood": lkl,
                "n_epochs": 50,
                "random_state": seed,
                **tfm_kwargs,
            }

            model = RNNModel(input_chunk_length=5, **kwargs)
            model.fit(series)
            pred = model.predict(n=50, num_samples=50)

            avgs_orig, avgs_pred = _get_avgs(series), _get_avgs(pred)
            assert abs(avgs_orig[0] - avgs_pred[0]) < diff1, (
                "The difference between the mean forecast and the mean series is larger "
                f"than expected on component 0 for distribution {lkl}"
            )
            assert abs(avgs_orig[1] - avgs_pred[1]) < diff2, (
                "The difference between the mean forecast and the mean series is larger "
                f"than expected on component 1 for distribution {lkl}"
            )

        @pytest.mark.parametrize(
            "lkl_config",
            [  # tuple of (likelihood, likelihood params)
                (GaussianLikelihood(), [10, 1]),
                (PoissonLikelihood(), [5]),
                (DirichletLikelihood(), [torch.Tensor([0.3, 0.3, 0.3])]),
                (
                    QuantileRegression([0.05, 0.5, 0.95]),
                    [-1.67, 0, 1.67],
                ),
                (NegativeBinomialLikelihood(), [2, 0.5]),
                (BernoulliLikelihood(), [0.8]),
                (GammaLikelihood(), [2.0, 2.0]),
                (GumbelLikelihood(), [3.0, 4.0]),
                (LaplaceLikelihood(), [0, 1]),
                (BetaLikelihood(), [0.5, 0.5]),
                (ExponentialLikelihood(), [1.0]),
                (GeometricLikelihood(), [0.3]),
                (ContinuousBernoulliLikelihood(), [0.4]),
                (HalfNormalLikelihood(), [1]),
                (LogNormalLikelihood(), [0, 0.25]),
                (WeibullLikelihood(), [1, 1.5]),
            ]
            + ([(CauchyLikelihood(), [0, 1])] if not runs_on_m1 else []),
        )
        def test_predict_likelihood_parameters_univariate_torch_models(
            self, lkl_config
        ):
            """Checking convergence of model for each metric is too time consuming, making sure that the dimensions
            of the predictions contain the proper elements for univariate input.
            """
            lkl, lkl_params = lkl_config
            # fix seed to avoid values outside of distribution's support
            seed = 142857
            torch.manual_seed(seed=seed)
            kwargs = {
                "likelihood": lkl,
                "n_epochs": 1,
                "random_state": seed,
                **tfm_kwargs,
            }

            n_times = 5
            n_comp = 1
            n_samples = 1
            # QuantileRegression is not distribution
            if isinstance(lkl, QuantileRegression):
                values = np.random.normal(
                    loc=0, scale=1, size=(n_times, n_comp, n_samples)
                )
            else:
                values = lkl._distr_from_params(lkl_params).sample((
                    n_times,
                    n_comp,
                    n_samples,
                ))

                # Dirichlet must be handled slightly differently since its multivariate
                if isinstance(lkl, DirichletLikelihood):
                    values = torch.swapaxes(values, 1, 3)
                    values = torch.squeeze(values, 3)
                    lkl_params = lkl_params[0]

            ts = TimeSeries.from_values(
                values, columns=[f"dummy_{i}" for i in range(values.shape[1])]
            )

            # [DualCovariatesModule, PastCovariatesModule, MixedCovariatesModule]
            models = [
                RNNModel(4, "RNN", training_length=4, **kwargs),
                NBEATSModel(4, 1, **kwargs),
                DLinearModel(4, 1, **kwargs),
            ]

            true_lkl_params = np.array(lkl_params)
            for model in models:
                # univariate
                model.fit(ts)
                pred_lkl_params = model.predict(
                    n=1, num_samples=1, predict_likelihood_parameters=True
                )

                # check the dimensions, values require too much training
                assert pred_lkl_params.values().shape[1] == len(true_lkl_params)

        @pytest.mark.parametrize(
            "lkl_config",
            [
                (
                    GaussianLikelihood(),
                    [10, 1],
                    ["dummy_0_mu", "dummy_0_sigma", "dummy_1_mu", "dummy_1_sigma"],
                ),
                (PoissonLikelihood(), [5], ["dummy_0_lambda", "dummy_1_lambda"]),
                (
                    QuantileRegression([0.05, 0.5, 0.95]),
                    [-1.67, 0, 1.67],
                    [
                        "dummy_0_q0.05",
                        "dummy_0_q0.50",
                        "dummy_0_q0.95",
                        "dummy_1_q0.05",
                        "dummy_1_q0.50",
                        "dummy_1_q0.95",
                    ],
                ),
            ],
        )
        def test_predict_likelihood_parameters_multivariate_torch_models(
            self, lkl_config
        ):
            """Checking convergence of model for each metric is too time consuming, making sure that the dimensions
            of the predictions contain the proper elements for multivariate inputs.
            """
            lkl, lkl_params, comp_names = lkl_config
            # fix seed to avoid values outside of distribution's support

            seed = 142857
            torch.manual_seed(seed=seed)
            kwargs = {
                "likelihood": lkl,
                "n_epochs": 1,
                "random_state": seed,
                **tfm_kwargs,
            }

            n_times = 5
            n_comp = 2
            n_samples = 1
            if isinstance(lkl, QuantileRegression):
                values = np.random.normal(
                    loc=0, scale=1, size=(n_times, n_comp, n_samples)
                )
            else:
                values = lkl._distr_from_params(lkl_params).sample((
                    n_times,
                    n_comp,
                    n_samples,
                ))
            ts = TimeSeries.from_values(
                values, columns=[f"dummy_{i}" for i in range(values.shape[1])]
            )

            # [DualCovariatesModule, PastCovariatesModule, MixedCovariatesModule]
            models = [
                RNNModel(4, "RNN", training_length=4, **kwargs),
                TCNModel(4, 1, **kwargs),
                DLinearModel(4, 1, **kwargs),
            ]

            for model in models:
                model.fit(ts)
                pred_lkl_params = model.predict(
                    n=1, num_samples=1, predict_likelihood_parameters=True
                )
                # check the dimensions
                assert pred_lkl_params.values().shape[1] == n_comp * len(lkl_params)
                # check the component names
                assert list(pred_lkl_params.components) == comp_names, (
                    f"Components names are not matching; expected {comp_names} "
                    f"but received {list(pred_lkl_params.components)}"
                )

        def test_predict_likelihood_parameters_wrong_args(self):
            # deterministic model
            model = DLinearModel(
                input_chunk_length=4,
                output_chunk_length=4,
                n_epochs=1,
                **tfm_kwargs,
            )
            model.fit(self.constant_noisy_ts)
            with pytest.raises(ValueError):
                model.predict(n=1, predict_likelihood_parameters=True)

            model = DLinearModel(
                input_chunk_length=4,
                output_chunk_length=4,
                n_epochs=1,
                likelihood=GaussianLikelihood(),
                **tfm_kwargs,
            )
            model.fit(self.constant_noisy_ts)
            # num_samples > 1
            with pytest.raises(ValueError):
                model.predict(n=1, num_samples=2, predict_likelihood_parameters=True)
            # n > output_chunk_length
            with pytest.raises(ValueError):
                model.predict(n=5, num_samples=1, predict_likelihood_parameters=True)
            model.predict(n=4, num_samples=1, predict_likelihood_parameters=True)

        def test_stochastic_inputs(self):
            model = RNNModel(input_chunk_length=5, **tfm_kwargs)
            model.fit(self.constant_ts, epochs=2)

            # build a stochastic series
            target_vals = self.constant_ts.values()
            stochastic_vals = np.random.normal(
                loc=target_vals, scale=1.0, size=(len(self.constant_ts), 100)
            )
            stochastic_vals = np.expand_dims(stochastic_vals, axis=1)
            stochastic_series = TimeSeries.from_times_and_values(
                self.constant_ts.time_index, stochastic_vals
            )

            # A deterministic model forecasting a stochastic series
            # should return stochastic samples
            preds = [model.predict(series=stochastic_series, n=10) for _ in range(2)]

            # random samples should differ
            assert not np.array_equal(preds[0].values(), preds[1].values())<|MERGE_RESOLUTION|>--- conflicted
+++ resolved
@@ -9,12 +9,7 @@
 from darts.metrics import mae
 from darts.models import (
     ARIMA,
-<<<<<<< HEAD
-    # BATS,
-    # TBATS,
-=======
     TBATS,
->>>>>>> f5d9055e
     CatBoostModel,
     ConformalNaiveModel,
     ExponentialSmoothing,
@@ -76,32 +71,6 @@
 models_cls_kwargs_errs = [
     (ExponentialSmoothing, {}, 0.3, None),
     (ARIMA, {"p": 1, "d": 0, "q": 1, "random_state": 42}, 0.03, None),
-<<<<<<< HEAD
-    # (
-    #     BATS,
-    #     {
-    #         "use_trend": False,
-    #         "use_damped_trend": False,
-    #         "use_box_cox": True,
-    #         "use_arma_errors": False,
-    #         "random_state": 42,
-    #     },
-    #     0.04,
-    #     None,
-    # ),
-    # (
-    #     TBATS,
-    #     {
-    #         "use_trend": False,
-    #         "use_damped_trend": False,
-    #         "use_box_cox": True,
-    #         "use_arma_errors": False,
-    #         "random_state": 42,
-    #     },
-    #     0.04,
-    #     0.04,
-    # ),
-=======
     (
         TBATS,
         {
@@ -115,7 +84,6 @@
         0.04,
         0.04,
     ),
->>>>>>> f5d9055e
     (
         ConformalNaiveModel,
         {
