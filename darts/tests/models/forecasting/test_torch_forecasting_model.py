--- conflicted
+++ resolved
@@ -818,7 +818,6 @@
                 f"respectively {retrained_mape} and {original_mape}",
             )
 
-<<<<<<< HEAD
         def test_multi_steps_pipeline(self):
             ts_training, ts_val = self.series.split_before(75)
             pretrain_model_name = "pre-train"
@@ -868,7 +867,7 @@
                 best=True,
             )
             model.predict(4, series=ts_training)
-=======
+
         def test_load_from_checkpoint_w_custom_loss(self):
             model_name = "pretraining_custom_loss"
             # model with a custom loss
@@ -925,7 +924,6 @@
                 isinstance(loaded_model.model.train_metrics, MetricCollection)
             )
             self.assertEqual(len(loaded_model.model.train_metrics), 1)
->>>>>>> 31da6d39
 
         def test_optimizers(self):
 
