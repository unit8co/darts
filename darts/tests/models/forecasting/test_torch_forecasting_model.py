import os
import shutil
import tempfile
from unittest.mock import patch

import numpy as np
import pandas as pd
import pytest

from darts import TimeSeries
from darts.logging import get_logger
from darts.metrics import mape
from darts.tests.base_test_class import DartsBaseTestClass

logger = get_logger(__name__)

try:
    import torch
    from pytorch_lightning.tuner.lr_finder import _LRFinder
    from torchmetrics import (
        MeanAbsoluteError,
        MeanAbsolutePercentageError,
        MetricCollection,
    )

    from darts.models.forecasting.rnn_model import RNNModel
    from darts.utils.likelihood_models import GaussianLikelihood

    TORCH_AVAILABLE = True
except ImportError:
    logger.warning("Torch not available. RNN tests will be skipped.")
    TORCH_AVAILABLE = False

if TORCH_AVAILABLE:

    class TestTorchForecastingModel(DartsBaseTestClass):
        def setUp(self):
            self.temp_work_dir = tempfile.mkdtemp(prefix="darts")

            times = pd.date_range("20130101", "20130410")
            pd_series = pd.Series(range(100), index=times)
            self.series = TimeSeries.from_series(pd_series)

            df = pd.DataFrame({"var1": range(100), "var2": range(100)}, index=times)
            self.multivariate_series = TimeSeries.from_dataframe(df)

        def tearDown(self):
            shutil.rmtree(self.temp_work_dir)

        def test_save_model_parameters(self):
            # check if re-created model has same params as original
            model = RNNModel(12, "RNN", 10, 10)
            self.assertTrue(model._model_params, model.untrained_model()._model_params)

        @patch(
            "darts.models.forecasting.torch_forecasting_model.TorchForecastingModel.save"
        )
        def test_suppress_automatic_save(self, patch_save_model):
            model_name = "test_model"
            model1 = RNNModel(
                12,
                "RNN",
                10,
                10,
                model_name=model_name,
                work_dir=self.temp_work_dir,
                save_checkpoints=False,
            )
            model2 = RNNModel(
                12,
                "RNN",
                10,
                10,
                model_name=model_name,
                work_dir=self.temp_work_dir,
                force_reset=True,
                save_checkpoints=False,
            )

            model1.fit(self.series, epochs=1)
            model2.fit(self.series, epochs=1)

            model1.predict(n=1)
            model2.predict(n=2)

            patch_save_model.assert_not_called()

            model1.save(path=os.path.join(self.temp_work_dir, model_name))
            patch_save_model.assert_called()

        def test_manual_save_and_load(self):
            """validate manual save with automatic save files by comparing output between the two"""

            model_dir = os.path.join(self.temp_work_dir)
            manual_name = "test_save_manual"
            auto_name = "test_save_automatic"
            model_manual_save = RNNModel(
                12,
                "RNN",
                10,
                10,
                model_name=manual_name,
                work_dir=self.temp_work_dir,
                save_checkpoints=False,
                random_state=42,
            )
            model_auto_save = RNNModel(
                12,
                "RNN",
                10,
                10,
                model_name=auto_name,
                work_dir=self.temp_work_dir,
                save_checkpoints=True,
                random_state=42,
            )

            # save model without training
            no_training_ckpt = "no_training.pth.tar"
            no_training_ckpt_path = os.path.join(model_dir, no_training_ckpt)
            model_manual_save.save(no_training_ckpt_path)
            # check that model object file was created
            self.assertTrue(os.path.exists(no_training_ckpt_path))
            # check that the PyTorch Ligthning ckpt does not exist
            self.assertFalse(os.path.exists(no_training_ckpt_path + ".ckpt"))
            # informative exception about `fit()` not called
            with self.assertRaises(
                ValueError,
                msg="The model must be fit before calling predict(). "
                "For global models, if predict() is called without specifying a series, "
                "the model must have been fit on a single training series.",
            ):
                no_train_model = RNNModel.load(no_training_ckpt_path)
                no_train_model.predict(n=4)

            model_manual_save.fit(self.series, epochs=1)
            model_auto_save.fit(self.series, epochs=1)

            # check that file was not created with manual save
            self.assertFalse(
                os.path.exists(os.path.join(model_dir, manual_name, "checkpoints"))
            )
            # check that file was created with automatic save
            self.assertTrue(
                os.path.exists(os.path.join(model_dir, auto_name, "checkpoints"))
            )

            # create manually saved model checkpoints folder
            checkpoint_path_manual = os.path.join(model_dir, manual_name)
            os.mkdir(checkpoint_path_manual)

            checkpoint_file_name = "checkpoint_0.pth.tar"
            model_path_manual = os.path.join(
                checkpoint_path_manual, checkpoint_file_name
            )
            checkpoint_file_name_cpkt = "checkpoint_0.pth.tar.ckpt"
            model_path_manual_ckpt = os.path.join(
                checkpoint_path_manual, checkpoint_file_name_cpkt
            )

            # save manually saved model
            model_manual_save.save(model_path_manual)
            self.assertTrue(os.path.exists(model_path_manual))

            # check that the PTL checkpoint path is also there
            self.assertTrue(os.path.exists(model_path_manual_ckpt))

            # load manual save model and compare with automatic model results
            model_manual_save = RNNModel.load(model_path_manual, map_location="cpu")
            model_manual_save.to_cpu()
            self.assertEqual(
                model_manual_save.predict(n=4), model_auto_save.predict(n=4)
            )

            # load automatically saved model with manual load() and load_from_checkpoint()
            model_auto_save1 = RNNModel.load_from_checkpoint(
                model_name=auto_name,
                work_dir=self.temp_work_dir,
                best=False,
                map_location="cpu",
            )
            model_auto_save1.to_cpu()
            # compare loaded checkpoint with manual save
            self.assertEqual(
                model_manual_save.predict(n=4), model_auto_save1.predict(n=4)
            )

            # save() model directly after load_from_checkpoint()
            checkpoint_file_name_2 = "checkpoint_1.pth.tar"
            checkpoint_file_name_cpkt_2 = checkpoint_file_name_2 + ".ckpt"

            model_path_manual_2 = os.path.join(
                checkpoint_path_manual, checkpoint_file_name_2
            )
            model_path_manual_ckpt_2 = os.path.join(
                checkpoint_path_manual, checkpoint_file_name_cpkt_2
            )
            model_auto_save2 = RNNModel.load_from_checkpoint(
                model_name=auto_name,
                work_dir=self.temp_work_dir,
                best=False,
                map_location="cpu",
            )
            # save model directly after loading, model has no trainer
            model_auto_save2.save(model_path_manual_2)

            # assert original .ckpt checkpoint was correctly copied
            self.assertTrue(os.path.exists(model_path_manual_ckpt_2))

            model_chained_load_save = RNNModel.load(
                model_path_manual_2, map_location="cpu"
            )

            # compare chained load_from_checkpoint() save() with manual save
            self.assertEqual(
                model_chained_load_save.predict(n=4), model_manual_save.predict(n=4)
            )

        def test_create_instance_new_model_no_name_set(self):
            RNNModel(12, "RNN", 10, 10, work_dir=self.temp_work_dir)
            # no exception is raised
            RNNModel(12, "RNN", 10, 10, work_dir=self.temp_work_dir)
            # no exception is raised

        def test_create_instance_existing_model_with_name_no_fit(self):
            model_name = "test_model"
            RNNModel(
                12, "RNN", 10, 10, work_dir=self.temp_work_dir, model_name=model_name
            )
            # no exception is raised

            RNNModel(
                12, "RNN", 10, 10, work_dir=self.temp_work_dir, model_name=model_name
            )
            # no exception is raised

        @patch(
            "darts.models.forecasting.torch_forecasting_model.TorchForecastingModel.reset_model"
        )
        def test_create_instance_existing_model_with_name_force(
            self, patch_reset_model
        ):
            model_name = "test_model"
            RNNModel(
                12, "RNN", 10, 10, work_dir=self.temp_work_dir, model_name=model_name
            )
            # no exception is raised
            # since no fit, there is no data stored for the model, hence `force_reset` does noting

            RNNModel(
                12,
                "RNN",
                10,
                10,
                work_dir=self.temp_work_dir,
                model_name=model_name,
                force_reset=True,
            )
            patch_reset_model.assert_not_called()

        @patch(
            "darts.models.forecasting.torch_forecasting_model.TorchForecastingModel.reset_model"
        )
        def test_create_instance_existing_model_with_name_force_fit_with_reset(
            self, patch_reset_model
        ):
            model_name = "test_model"
            model1 = RNNModel(
                12,
                "RNN",
                10,
                10,
                work_dir=self.temp_work_dir,
                model_name=model_name,
                save_checkpoints=True,
            )
            # no exception is raised

            model1.fit(self.series, epochs=1)

            RNNModel(
                12,
                "RNN",
                10,
                10,
                work_dir=self.temp_work_dir,
                model_name=model_name,
                save_checkpoints=True,
                force_reset=True,
            )
            patch_reset_model.assert_called_once()

        # TODO for PTL: currently we (have to (?)) create a mew PTL trainer object every time fit() is called which
        #  resets some of the model's attributes such as epoch and step counts. We have check whether there is another
        #  way of doing this.

        # n_epochs=20, fit|epochs=None, epochs_trained=0 - train for 20 epochs
        def test_train_from_0_n_epochs_20_no_fit_epochs(self):
            model1 = RNNModel(
                12, "RNN", 10, 10, n_epochs=20, work_dir=self.temp_work_dir
            )

            model1.fit(self.series)

            self.assertEqual(20, model1.epochs_trained)

        # n_epochs = 20, fit|epochs=None, epochs_trained=20 - train for another 20 epochs
        def test_train_from_20_n_epochs_40_no_fit_epochs(self):
            model1 = RNNModel(
                12, "RNN", 10, 10, n_epochs=20, work_dir=self.temp_work_dir
            )

            model1.fit(self.series)
            self.assertEqual(20, model1.epochs_trained)

            model1.fit(self.series)
            self.assertEqual(20, model1.epochs_trained)

        # n_epochs = 20, fit|epochs=None, epochs_trained=10 - train for another 20 epochs
        def test_train_from_10_n_epochs_20_no_fit_epochs(self):
            model1 = RNNModel(
                12, "RNN", 10, 10, n_epochs=20, work_dir=self.temp_work_dir
            )

            # simulate the case that user interrupted training with Ctrl-C after 10 epochs
            model1.fit(self.series, epochs=10)
            self.assertEqual(10, model1.epochs_trained)

            model1.fit(self.series)
            self.assertEqual(20, model1.epochs_trained)

        # n_epochs = 20, fit|epochs=15, epochs_trained=10 - train for 15 epochs
        def test_train_from_10_n_epochs_20_fit_15_epochs(self):
            model1 = RNNModel(
                12, "RNN", 10, 10, n_epochs=20, work_dir=self.temp_work_dir
            )

            # simulate the case that user interrupted training with Ctrl-C after 10 epochs
            model1.fit(self.series, epochs=10)
            self.assertEqual(10, model1.epochs_trained)

            model1.fit(self.series, epochs=15)
            self.assertEqual(15, model1.epochs_trained)

<<<<<<< HEAD
        def test_resume_training_from_checkpoint(self):
            model = RNNModel(
                12,
                "RNN",
                10,
                10,
                n_epochs=10,
                work_dir=self.temp_work_dir,
                save_checkpoints=True,
                model_name="test_rnn",
                force_reset=True,
            )

            model.fit(self.series)
            self.assertEqual(10, model.epochs_trained)

            model_from_checkpoint = RNNModel.load_from_checkpoint(
                "test_rnn", work_dir=self.temp_work_dir, best=False
            )
            # epochs_trained is reset to 0 when loading from checkpoint
            self.assertEqual(0, model_from_checkpoint.epochs_trained)

            model_from_checkpoint.fit(self.series, epochs=5)
            self.assertEqual(15, model_from_checkpoint.epochs_trained)
=======
        def test_load_weights_from_checkpoint(self):
            ts_training = self.series[:90]
            ts_test = self.series[90:]
            original_model_name = "original"
            retrained_model_name = "retrained"
            # original model, checkpoints are saved
            model = RNNModel(
                12,
                "RNN",
                5,
                1,
                n_epochs=5,
                work_dir=self.temp_work_dir,
                save_checkpoints=True,
                model_name=original_model_name,
                random_state=1,
            )
            model.fit(ts_training)
            original_preds = model.predict(10)
            original_mape = mape(original_preds, ts_test)

            # load last checkpoint of original model, train it for 2 additional epochs
            model_rt = RNNModel(
                12,
                "RNN",
                5,
                1,
                n_epochs=5,
                work_dir=self.temp_work_dir,
                model_name=retrained_model_name,
                random_state=1,
            )
            model_rt.load_weights_from_checkpoint(
                model_name=original_model_name, work_dir=self.temp_work_dir, best=False
            )

            # must indicate series otherwise self.training_series must be saved in checkpoint
            loaded_preds = model_rt.predict(10, ts_training)
            # save/load checkpoint should produce identical predictions
            self.assertEqual(original_preds, loaded_preds)

            model_rt.fit(ts_training)
            retrained_preds = model_rt.predict(10)
            retrained_mape = mape(retrained_preds, ts_test)
            self.assertTrue(
                retrained_mape < original_mape,
                f"Retrained model has a greater error (mape) than the original model, "
                f"respectively {retrained_mape} and {original_mape}",
            )

            # raise Exception when trying to load ckpt weights in different architecture
            with self.assertRaises(ValueError):
                model_rt = RNNModel(
                    12,
                    "RNN",
                    10,  # loaded model has only 5 hidden_layers
                    5,
                )
                model_rt.load_weights_from_checkpoint(
                    model_name=original_model_name,
                    work_dir=self.temp_work_dir,
                    best=False,
                )

            # raise Exception when trying to pass `weights_only`=True to `torch.load()`
            with self.assertRaises(ValueError):
                model_rt = RNNModel(
                    12,
                    "RNN",
                    5,
                    5,
                )
                model_rt.load_weights_from_checkpoint(
                    model_name=original_model_name,
                    work_dir=self.temp_work_dir,
                    best=False,
                    weights_only=True,
                )

        def test_load_weights(self):
            ts_training = self.series[:90]
            ts_test = self.series[90:]
            original_model_name = "original"
            retrained_model_name = "retrained"
            # original model, checkpoints are saved
            model = RNNModel(
                12,
                "RNN",
                5,
                1,
                n_epochs=5,
                work_dir=self.temp_work_dir,
                save_checkpoints=False,
                model_name=original_model_name,
                random_state=1,
            )
            model.fit(ts_training)
            path_manual_save = os.path.join(self.temp_work_dir, "RNN_manual_save.pt")
            model.save(path_manual_save)
            original_preds = model.predict(10)
            original_mape = mape(original_preds, ts_test)

            # load last checkpoint of original model, train it for 2 additional epochs
            model_rt = RNNModel(
                12,
                "RNN",
                5,
                1,
                n_epochs=5,
                work_dir=self.temp_work_dir,
                model_name=retrained_model_name,
                random_state=1,
            )
            model_rt.load_weights(path=path_manual_save)

            # must indicate series otherwise self.training_series must be saved in checkpoint
            loaded_preds = model_rt.predict(10, ts_training)
            # save/load checkpoint should produce identical predictions
            self.assertEqual(original_preds, loaded_preds)

            model_rt.fit(ts_training)
            retrained_preds = model_rt.predict(10)
            retrained_mape = mape(retrained_preds, ts_test)
            self.assertTrue(
                retrained_mape < original_mape,
                f"Retrained model has a greater mape error than the original model, "
                f"respectively {retrained_mape} and {original_mape}",
            )
>>>>>>> 69e83dc5

        def test_optimizers(self):

            optimizers = [
                (torch.optim.Adam, {"lr": 0.001}),
                (torch.optim.SGD, {"lr": 0.001}),
            ]

            for optim_cls, optim_kwargs in optimizers:
                model = RNNModel(
                    12,
                    "RNN",
                    10,
                    10,
                    optimizer_cls=optim_cls,
                    optimizer_kwargs=optim_kwargs,
                )
                # should not raise an error
                model.fit(self.series, epochs=1)

        def test_lr_schedulers(self):

            lr_schedulers = [
                (torch.optim.lr_scheduler.StepLR, {"step_size": 10}),
                (
                    torch.optim.lr_scheduler.ReduceLROnPlateau,
                    {"threshold": 0.001, "monitor": "train_loss"},
                ),
                (torch.optim.lr_scheduler.ExponentialLR, {"gamma": 0.09}),
            ]

            for lr_scheduler_cls, lr_scheduler_kwargs in lr_schedulers:
                model = RNNModel(
                    12,
                    "RNN",
                    10,
                    10,
                    lr_scheduler_cls=lr_scheduler_cls,
                    lr_scheduler_kwargs=lr_scheduler_kwargs,
                )
                # should not raise an error
                model.fit(self.series, epochs=1)

        def test_wrong_model_creation_params(self):
            valid_kwarg = {"pl_trainer_kwargs": {}}
            invalid_kwarg = {"some_invalid_kwarg": None}

            # valid params should not raise an error
            _ = RNNModel(12, "RNN", 10, 10, **valid_kwarg)

            # invalid params should raise an error
            with self.assertRaises(ValueError):
                _ = RNNModel(12, "RNN", 10, 10, **invalid_kwarg)

        def test_metrics(self):
            metric = MeanAbsolutePercentageError()
            metric_collection = MetricCollection(
                [MeanAbsolutePercentageError(), MeanAbsoluteError()]
            )

            # test single metric
            model = RNNModel(12, "RNN", 10, 10, n_epochs=1, torch_metrics=metric)
            model.fit(self.series)

            # test metric collection
            model = RNNModel(
                12, "RNN", 10, 10, n_epochs=1, torch_metrics=metric_collection
            )
            model.fit(self.series)

            # test multivariate series
            model = RNNModel(12, "RNN", 10, 10, n_epochs=1, torch_metrics=metric)
            model.fit(self.multivariate_series)

        def test_metrics_w_likelihood(self):
            metric = MeanAbsolutePercentageError()
            metric_collection = MetricCollection(
                [MeanAbsolutePercentageError(), MeanAbsoluteError()]
            )

            # test single metric
            model = RNNModel(
                12,
                "RNN",
                10,
                10,
                n_epochs=1,
                likelihood=GaussianLikelihood(),
                torch_metrics=metric,
            )
            model.fit(self.series)

            # test metric collection
            model = RNNModel(
                12,
                "RNN",
                10,
                10,
                n_epochs=1,
                likelihood=GaussianLikelihood(),
                torch_metrics=metric_collection,
            )
            model.fit(self.series)

            # test multivariate series
            model = RNNModel(
                12,
                "RNN",
                10,
                10,
                n_epochs=1,
                likelihood=GaussianLikelihood(),
                torch_metrics=metric_collection,
            )
            model.fit(self.multivariate_series)

        def test_invalid_metrics(self):
            torch_metrics = ["invalid"]
            with self.assertRaises(AttributeError):
                model = RNNModel(
                    12, "RNN", 10, 10, n_epochs=1, torch_metrics=torch_metrics
                )
                model.fit(self.series)

        @pytest.mark.slow
        def test_lr_find(self):
            train_series, val_series = self.series[:-40], self.series[-40:]
            model = RNNModel(12, "RNN", 10, 10, random_state=42)
            # find the learning rate
            res = model.lr_find(series=train_series, val_series=val_series, epochs=50)
            assert isinstance(res, _LRFinder)
            assert res.suggestion() is not None
            # verify that learning rate finder bypasses the `fit` logic
            assert model.model is None
            assert not model._fit_called
            # cannot predict with an untrained model
            with pytest.raises(ValueError):
                model.predict(n=3, series=self.series)

            # check that results are reproducible
            model = RNNModel(12, "RNN", 10, 10, random_state=42)
            res2 = model.lr_find(series=train_series, val_series=val_series, epochs=50)
            assert res.suggestion() == res2.suggestion()

            # check that suggested learning rate is better than the worst
            lr_worst = res.results["lr"][np.argmax(res.results["loss"])]
            lr_suggested = res.suggestion()
            scores = {}
            for lr, lr_name in zip([lr_worst, lr_suggested], ["worst", "suggested"]):
                model = RNNModel(
                    12,
                    "RNN",
                    10,
                    10,
                    n_epochs=10,
                    random_state=42,
                    optimizer_cls=torch.optim.Adam,
                    optimizer_kwargs={"lr": lr},
                )
                model.fit(train_series)
                scores[lr_name] = mape(
                    val_series, model.predict(len(val_series), series=train_series)
                )
            assert scores["worst"] > scores["suggested"]<|MERGE_RESOLUTION|>--- conflicted
+++ resolved
@@ -342,32 +342,6 @@
             model1.fit(self.series, epochs=15)
             self.assertEqual(15, model1.epochs_trained)
 
-<<<<<<< HEAD
-        def test_resume_training_from_checkpoint(self):
-            model = RNNModel(
-                12,
-                "RNN",
-                10,
-                10,
-                n_epochs=10,
-                work_dir=self.temp_work_dir,
-                save_checkpoints=True,
-                model_name="test_rnn",
-                force_reset=True,
-            )
-
-            model.fit(self.series)
-            self.assertEqual(10, model.epochs_trained)
-
-            model_from_checkpoint = RNNModel.load_from_checkpoint(
-                "test_rnn", work_dir=self.temp_work_dir, best=False
-            )
-            # epochs_trained is reset to 0 when loading from checkpoint
-            self.assertEqual(0, model_from_checkpoint.epochs_trained)
-
-            model_from_checkpoint.fit(self.series, epochs=5)
-            self.assertEqual(15, model_from_checkpoint.epochs_trained)
-=======
         def test_load_weights_from_checkpoint(self):
             ts_training = self.series[:90]
             ts_test = self.series[90:]
@@ -496,7 +470,31 @@
                 f"Retrained model has a greater mape error than the original model, "
                 f"respectively {retrained_mape} and {original_mape}",
             )
->>>>>>> 69e83dc5
+
+        def test_resume_training_from_checkpoint(self):
+            model = RNNModel(
+                12,
+                "RNN",
+                10,
+                10,
+                n_epochs=10,
+                work_dir=self.temp_work_dir,
+                save_checkpoints=True,
+                model_name="test_rnn",
+                force_reset=True,
+            )
+
+            model.fit(self.series)
+            self.assertEqual(10, model.epochs_trained)
+
+            model_from_checkpoint = RNNModel.load_from_checkpoint(
+                "test_rnn", work_dir=self.temp_work_dir, best=False
+            )
+            # epochs_trained is reset to 0 when loading from checkpoint
+            self.assertEqual(0, model_from_checkpoint.epochs_trained)
+
+            model_from_checkpoint.fit(self.series, epochs=5)
+            self.assertEqual(15, model_from_checkpoint.epochs_trained)
 
         def test_optimizers(self):
 
