from itertools import product

import numpy as np
import pandas as pd
import pytest

from darts import concatenate
from darts.logging import get_logger
from darts.metrics import rmse
from darts.tests.conftest import tfm_kwargs
from darts.utils import timeseries_generation as tg

logger = get_logger(__name__)

try:
    import torch

    from darts.models.forecasting.dlinear import DLinearModel
    from darts.models.forecasting.nlinear import NLinearModel
    from darts.utils.likelihood_models import GaussianLikelihood

    TORCH_AVAILABLE = True

except ImportError:
    logger.warning("Torch not available. Dlinear and NLinear tests will be skipped.")
    TORCH_AVAILABLE = False

if TORCH_AVAILABLE:

    class TestDlinearNlinearModels:
        np.random.seed(42)
        torch.manual_seed(42)

        def test_creation(self):
            with pytest.raises(ValueError):
                DLinearModel(
                    input_chunk_length=1,
                    output_chunk_length=1,
                    normalize=True,
                    likelihood=GaussianLikelihood(),
                )

            with pytest.raises(ValueError):
                NLinearModel(
                    input_chunk_length=1,
                    output_chunk_length=1,
                    normalize=True,
                    likelihood=GaussianLikelihood(),
                )

        def test_fit(self):
            large_ts = tg.constant_timeseries(length=100, value=1000)
            small_ts = tg.constant_timeseries(length=100, value=10)

            for (model_cls, kwargs) in [
                (DLinearModel, {"kernel_size": 5}),
                (DLinearModel, {"kernel_size": 6}),
                (NLinearModel, {}),
            ]:
                # Test basic fit and predict
                model = model_cls(
                    input_chunk_length=1,
                    output_chunk_length=1,
                    n_epochs=10,
                    random_state=42,
                    **kwargs,
                    **tfm_kwargs
                )
                model.fit(large_ts[:98])
                pred = model.predict(n=2).values()[0]

                # Test whether model trained on one series is better than one trained on another
                model2 = model_cls(
                    input_chunk_length=1,
                    output_chunk_length=1,
                    n_epochs=10,
                    random_state=42,
                    **tfm_kwargs
                )
                model2.fit(small_ts[:98])
                pred2 = model2.predict(n=2).values()[0]
                assert abs(pred2 - 10) < abs(pred - 10)

                # test short predict
                pred3 = model2.predict(n=1)
                assert len(pred3) == 1

        def test_logtensorboard(self, tmpdir_module):
            ts = tg.constant_timeseries(length=50, value=10)

            for model_cls in [DLinearModel, NLinearModel]:
                # Test basic fit and predict
                model = model_cls(
                    input_chunk_length=1,
                    output_chunk_length=1,
                    n_epochs=1,
                    log_tensorboard=True,
                    work_dir=tmpdir_module,
                    pl_trainer_kwargs={
                        "log_every_n_steps": 1,
                        **tfm_kwargs["pl_trainer_kwargs"],
                    },
                )
                model.fit(ts)
                model.predict(n=2)

        def test_shared_weights(self):
            ts = tg.constant_timeseries(length=50, value=10).stack(
                tg.gaussian_timeseries(length=50)
            )

            for model_cls in [DLinearModel, NLinearModel]:
                # Test basic fit and predict
                model_shared = model_cls(
                    input_chunk_length=5,
                    output_chunk_length=1,
                    n_epochs=2,
                    const_init=False,
                    shared_weights=True,
                    random_state=42,
                    **tfm_kwargs
                )
                model_not_shared = model_cls(
                    input_chunk_length=5,
                    output_chunk_length=1,
                    n_epochs=2,
                    const_init=False,
                    shared_weights=False,
                    random_state=42,
                    **tfm_kwargs
                )
                model_shared.fit(ts)
                model_not_shared.fit(ts)
                pred_shared = model_shared.predict(n=2)
                pred_not_shared = model_not_shared.predict(n=2)
                assert np.any(
                    np.not_equal(pred_shared.values(), pred_not_shared.values())
                )

        def test_multivariate_and_covariates(self):
            np.random.seed(42)
            torch.manual_seed(42)
            # test on multiple multivariate series with future and static covariates

            def _create_multiv_series(f1, f2, n1, n2, nf1, nf2):
                bases = [
                    tg.sine_timeseries(
                        length=400, value_frequency=f, value_amplitude=1.0
                    )
                    for f in (f1, f2)
                ]
                noises = [tg.gaussian_timeseries(length=400, std=n) for n in (n1, n2)]
                noise_modulators = [
                    tg.sine_timeseries(length=400, value_frequency=nf)
                    + tg.constant_timeseries(length=400, value=1) / 2
                    for nf in (nf1, nf2)
                ]
                noises = [noises[i] * noise_modulators[i] for i in range(len(noises))]

                target = concatenate(
                    [bases[i] + noises[i] for i in range(len(bases))], axis="component"
                )

                target = target.with_static_covariates(
                    pd.DataFrame([[f1, n1, nf1], [f2, n2, nf2]])
                )

                return target, concatenate(noise_modulators, axis="component")

            def _eval_model(
                train1,
                train2,
                val1,
                val2,
                fut_cov1,
                fut_cov2,
                past_cov1=None,
                past_cov2=None,
                val_past_cov1=None,
                val_past_cov2=None,
                cls=DLinearModel,
                lkl=None,
                **kwargs
            ):
                model = cls(
                    input_chunk_length=50,
                    output_chunk_length=10,
                    shared_weights=False,
                    const_init=True,
                    likelihood=lkl,
                    random_state=42,
<<<<<<< HEAD
                    **kwargs
=======
                    **tfm_kwargs
>>>>>>> fecb99df
                )

                model.fit(
                    [train1, train2],
                    past_covariates=[past_cov1, past_cov2]
                    if past_cov1 is not None
                    else None,
                    val_past_covariates=[val_past_cov1, val_past_cov2]
                    if val_past_cov1 is not None
                    else None,
                    future_covariates=[fut_cov1, fut_cov2]
                    if fut_cov1 is not None
                    else None,
                    epochs=10,
                )

                pred1, pred2 = model.predict(
                    series=[train1, train2],
                    future_covariates=[fut_cov1, fut_cov2]
                    if fut_cov1 is not None
                    else None,
                    past_covariates=[fut_cov1, fut_cov2]
                    if past_cov1 is not None
                    else None,
                    n=len(val1),
                    num_samples=500 if lkl is not None else 1,
                )

                return rmse(val1, pred1), rmse(val2, pred2)

            series1, fut_cov1 = _create_multiv_series(0.05, 0.07, 0.2, 0.4, 0.02, 0.03)
            series2, fut_cov2 = _create_multiv_series(0.04, 0.03, 0.4, 0.1, 0.02, 0.04)

            train1, val1 = series1.split_after(0.7)
            train2, val2 = series2.split_after(0.7)
            past_cov1 = train1.copy()
            past_cov2 = train2.copy()
            val_past_cov1 = val1.copy()
            val_past_cov2 = val2.copy()

            for model, lkl in product(
                [DLinearModel, NLinearModel], [None, GaussianLikelihood()]
            ):

                e1, e2 = _eval_model(
                    train1, train2, val1, val2, fut_cov1, fut_cov2, cls=model, lkl=lkl
                )
                assert e1 <= 0.34
                assert e2 <= 0.28

                e1, e2 = _eval_model(
                    train1.with_static_covariates(None),
                    train2.with_static_covariates(None),
                    val1,
                    val2,
                    fut_cov1,
                    fut_cov2,
                    cls=model,
                    lkl=lkl,
                )
                assert e1 <= 0.32
                assert e2 <= 0.28

                e1, e2 = _eval_model(
                    train1, train2, val1, val2, None, None, cls=model, lkl=lkl
                )
                assert e1 <= 0.40
                assert e2 <= 0.34

                e1, e2 = _eval_model(
                    train1.with_static_covariates(None),
                    train2.with_static_covariates(None),
                    val1,
                    val2,
                    None,
                    None,
                    cls=model,
                    lkl=lkl,
                )
                assert e1 <= 0.40
                assert e2 <= 0.34

            e1, e2 = _eval_model(
                train1,
                train2,
                val1,
                val2,
                fut_cov1,
                fut_cov2,
                past_cov1=past_cov1,
                past_cov2=past_cov2,
                val_past_cov1=val_past_cov1,
                val_past_cov2=val_past_cov2,
                cls=NLinearModel,
                lkl=None,
                normalize=True,
            )
            # can only fit models with past/future covariates when shared_weights=False
            for model in [DLinearModel, NLinearModel]:
                for shared_weights in [True, False]:
                    model_instance = model(
                        5, 5, shared_weights=shared_weights, **tfm_kwargs
                    )
                    assert model_instance.supports_past_covariates == (
                        not shared_weights
                    )
                    assert model_instance.supports_future_covariates == (
                        not shared_weights
                    )
                    if shared_weights:
                        with pytest.raises(ValueError):
                            model_instance.fit(series1, future_covariates=fut_cov1)

        def test_optional_static_covariates(self):
            series = tg.sine_timeseries(length=20).with_static_covariates(
                pd.DataFrame({"a": [1]})
            )
            for model_cls in [NLinearModel, DLinearModel]:
                # training model with static covs and predicting without will raise an error
                model = model_cls(
                    input_chunk_length=12,
                    output_chunk_length=6,
                    use_static_covariates=True,
                    n_epochs=1,
                    **tfm_kwargs
                )
                model.fit(series)
                with pytest.raises(ValueError):
                    model.predict(n=2, series=series.with_static_covariates(None))

                # with `use_static_covariates=False`, static covariates are ignored and prediction works
                model = model_cls(
                    input_chunk_length=12,
                    output_chunk_length=6,
                    use_static_covariates=False,
                    n_epochs=1,
                    **tfm_kwargs
                )
                model.fit(series)
                preds = model.predict(n=2, series=series.with_static_covariates(None))
                assert preds.static_covariates is None

                # with `use_static_covariates=False`, static covariates are ignored and prediction works
                model = model_cls(
                    input_chunk_length=12,
                    output_chunk_length=6,
                    use_static_covariates=False,
                    n_epochs=1,
                    **tfm_kwargs
                )
                model.fit(series.with_static_covariates(None))
                preds = model.predict(n=2, series=series)
                assert preds.static_covariates.equals(series.static_covariates)<|MERGE_RESOLUTION|>--- conflicted
+++ resolved
@@ -189,11 +189,7 @@
                     const_init=True,
                     likelihood=lkl,
                     random_state=42,
-<<<<<<< HEAD
-                    **kwargs
-=======
-                    **tfm_kwargs
->>>>>>> fecb99df
+                    **tfm_kwargs
                 )
 
                 model.fit(
