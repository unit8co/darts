--- conflicted
+++ resolved
@@ -322,17 +322,12 @@
         n = 3
 
         target = self.ts_gaussian[:-3]
-<<<<<<< HEAD
-        future_covariates = self.ts_gaussian
 
         # encoder must be named function for pickling
         def extract_dayofweek(index):
             return index.dayofweek
 
         add_encoders = {"custom": {"future": [extract_dayofweek]}}
-=======
-        add_encoders = {"custom": {"future": [lambda x: x.dayofweek]}}
->>>>>>> 60969685
 
         series = (
             target
