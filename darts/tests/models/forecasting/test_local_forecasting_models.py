--- conflicted
+++ resolved
@@ -1,11 +1,8 @@
-<<<<<<< HEAD
 from typing import Callable
 from unittest.mock import Mock, patch
-=======
 import os
 import shutil
 import tempfile
->>>>>>> f9530054
 
 import numpy as np
 import pandas as pd
