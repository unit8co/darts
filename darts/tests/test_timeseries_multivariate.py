import numpy as np
import pandas as pd
import pytest

from darts import TimeSeries
from darts.tests.test_timeseries import TestTimeSeries


class TestTimeSeriesMultivariate:

    times1 = pd.date_range("20130101", "20130110")
    times2 = pd.date_range("20130206", "20130215")
    dataframe1 = pd.DataFrame(
        {"0": range(10), "1": range(5, 15), "2": range(10, 20)}, index=times1
    )
    dataframe2 = pd.DataFrame(
        {"0": np.arange(1, 11), "1": np.arange(1, 11) * 3, "2": np.arange(1, 11) * 5},
        index=times1,
    )
    dataframe3 = pd.DataFrame(
        {
            "0": np.arange(1, 11),
            "1": np.arange(11, 21),
        },
        index=times2,
    )
    dataframe4 = pd.DataFrame(
        {
            "0": [1, 1, np.nan, 1, 1, 1, 1, 1, 1, 1],
            "1": [1, 1, np.nan, 1, 1, np.nan, np.nan, 1, 1, 1],
            "2": [1, 1, np.nan, 1, 1, np.nan, np.nan, np.nan, np.nan, 1],
        },
        index=times2,
    )
    series1 = TimeSeries.from_dataframe(dataframe1)
    series2 = TimeSeries.from_dataframe(dataframe2)
    series3 = TimeSeries.from_dataframe(dataframe3)
    series4 = TimeSeries.from_dataframe(dataframe4)

    def test_creation(self):
        series_test = TimeSeries.from_dataframe(self.dataframe1)
        assert np.all(series_test.pd_dataframe().values == self.dataframe1.values)

        # Series cannot be lower than three without passing frequency as argument to constructor
        with pytest.raises(ValueError):
            TimeSeries(self.dataframe1.iloc[:2, :])
        TimeSeries.from_dataframe(self.dataframe1.iloc[:2, :], freq="D")

    def test_eq(self):
        seriesA = TimeSeries.from_dataframe(self.dataframe1)
        assert self.series1 == seriesA
        assert not (self.series1 != seriesA)

        # with different dates
        dataframeB = self.dataframe1.copy()
        dataframeB.index = pd.date_range("20130102", "20130111")
        seriesB = TimeSeries.from_dataframe(dataframeB)
        assert not (self.series1 == seriesB)

        # with one different value
        dataframeC = self.dataframe1.copy()
        dataframeC.iloc[2, 2] = 0
        seriesC = TimeSeries.from_dataframe(dataframeC)
        assert not (self.series1 == seriesC)

    def test_rescale(self):
        with pytest.raises(ValueError):
            self.series1.rescale_with_value(1)

        seriesA = self.series2.rescale_with_value(0)
        assert np.all(seriesA.values() == 0).all()

        seriesB = self.series2.rescale_with_value(1)
        assert seriesB == TimeSeries.from_dataframe(
            pd.DataFrame(
                {
                    "0": np.arange(1, 11),
                    "1": np.arange(1, 11),
                    "2": np.arange(1, 11),
                },
                index=self.dataframe2.index,
            ).astype(float)
        )

    def test_slice(self):
        TestTimeSeries.helper_test_slice(self, self.series1)

    def test_split(self):
        TestTimeSeries.helper_test_split(self, self.series1)

    def test_drop(self):
        TestTimeSeries.helper_test_drop(self, self.series1)

    def test_intersect(self):
        TestTimeSeries.helper_test_intersect(self, self.series1)

    def test_shift(self):
        TestTimeSeries.helper_test_shift(self, self.series1)

    def test_append(self):
        TestTimeSeries.helper_test_append(self, self.series1)

    def test_append_values(self):
        TestTimeSeries.helper_test_append_values(self, self.series1)

    def test_prepend(self):
        TestTimeSeries.helper_test_prepend(self, self.series1)

    def test_prepend_values(self):
        TestTimeSeries.helper_test_prepend_values(self, self.series1)

    def test_strip(self):
        dataframe1 = pd.DataFrame(
            {
                "0": 2 * [np.nan] + list(range(7)) + [np.nan],
                "1": [np.nan] + list(range(7)) + 2 * [np.nan],
            },
            index=self.times1,
        )
        series1 = TimeSeries.from_dataframe(dataframe1)

<<<<<<< HEAD
        self.assertTrue((series1.strip().time_index == self.times1[1:-1]).all())
        self.assertTrue(
            (series1.strip(how="any").time_index == self.times1[2:-2]).all()
        )
=======
        assert (series1.strip().time_index == self.times1[1:-1]).all()
>>>>>>> ea37dc97

    """
    Testing new multivariate methods.
    """

    def test_stack(self):
        with pytest.raises(ValueError):
            self.series1.stack(self.series3)
        seriesA = self.series1.stack(self.series2)
        dataframeA = pd.concat([self.dataframe1, self.dataframe2], axis=1)
        dataframeA.columns = [
            "0",
            "1",
            "2",
            "0_1",
            "1_1",
            "2_1",
        ]  # the names to expect after stacking
        assert (seriesA.pd_dataframe() == dataframeA).all().all()
        assert seriesA.values().shape == (
            len(self.dataframe1),
            len(self.dataframe1.columns) + len(self.dataframe2.columns),
        )

    def test_univariate_component(self):
        with pytest.raises(IndexError):
            self.series1.univariate_component(-5)
        with pytest.raises(IndexError):
            self.series1.univariate_component(3)
        seriesA = self.series1.univariate_component(1)
        assert seriesA == TimeSeries.from_times_and_values(
            self.times1, range(5, 15), columns=["1"]
        )
        seriesB = (
            self.series1.univariate_component(0)
            .stack(seriesA)
            .stack(self.series1.univariate_component(2))
        )
        assert self.series1 == seriesB

    def test_add_datetime_attribute(self):
        seriesA = self.series1.add_datetime_attribute("day")
        assert seriesA.width == self.series1.width + 1
        assert set(
            seriesA.pd_dataframe().iloc[:, seriesA.width - 1].values.flatten()
        ) == set(range(1, 11))
        seriesB = self.series3.add_datetime_attribute("day", True)
        assert seriesB.width == self.series3.width + 31
        assert set(
            seriesB.pd_dataframe().iloc[:, self.series3.width :].values.flatten()
        ) == {0, 1}
        seriesC = self.series1.add_datetime_attribute("month", True)
        assert seriesC.width == self.series1.width + 12
        seriesD = TimeSeries.from_times_and_values(
            pd.date_range("20130206", "20130430"), range(84)
        )
        seriesD = seriesD.add_datetime_attribute("month", True)
        assert seriesD.width == 13
        assert sum(seriesD.values().flatten()) == sum(range(84)) + 84
        assert sum(seriesD.values()[:, 1 + 3]) == 30
        assert sum(seriesD.values()[:, 1 + 1]) == 23

        # test cyclic
        times_month = pd.date_range("20130101", "20140610")

        seriesE = TimeSeries.from_times_and_values(
            times_month, np.repeat(0.1, len(times_month))
        )
        seriesF = seriesE.add_datetime_attribute("day", cyclic=True)

        values_sin = seriesF.values()[:, 1]
        values_cos = seriesF.values()[:, 2]

        assert np.allclose(np.add(np.square(values_sin), np.square(values_cos)), 1)

        df = seriesF.pd_dataframe()
        df = df[df.index.day == 1]
        assert np.allclose(df["day_sin"].values, 0.2, atol=0.03)
        assert np.allclose(df["day_cos"].values, 0.97, atol=0.03)

    def test_add_holidays(self):
        times = pd.date_range(start=pd.Timestamp("20201201"), periods=30, freq="D")
        seriesA = TimeSeries.from_times_and_values(times, range(len(times)))

        # testing for christmas and non-holiday in US
        seriesA = seriesA.add_holidays("US")
        last_column = seriesA.pd_dataframe().iloc[:, seriesA.width - 1]
        assert last_column.at[pd.Timestamp("20201225")] == 1
        assert last_column.at[pd.Timestamp("20201210")] == 0
        assert last_column.at[pd.Timestamp("20201226")] == 0

        # testing for christmas and non-holiday in PL
        seriesA = seriesA.add_holidays("PL")
        last_column = seriesA.pd_dataframe().iloc[:, seriesA.width - 1]
        assert last_column.at[pd.Timestamp("20201225")] == 1
        assert last_column.at[pd.Timestamp("20201210")] == 0
        assert last_column.at[pd.Timestamp("20201226")] == 1
        assert seriesA.width == 3

        # testing hourly time series
        times = pd.date_range(start=pd.Timestamp("20201224"), periods=50, freq="H")
        seriesB = TimeSeries.from_times_and_values(times, range(len(times)))
        seriesB = seriesB.add_holidays("US")
        last_column = seriesB.pd_dataframe().iloc[:, seriesB.width - 1]
        assert last_column.at[pd.Timestamp("2020-12-25 01:00:00")] == 1
        assert last_column.at[pd.Timestamp("2020-12-24 23:00:00")] == 0

    def test_assert_univariate(self):
        with pytest.raises(AssertionError):
            self.series1._assert_univariate()
        self.series1.univariate_component(0)._assert_univariate()

    def test_first_last_values(self):
        assert self.series1.first_values().tolist() == [0, 5, 10]
        assert self.series3.last_values().tolist() == [10, 20]
        assert self.series1.univariate_component(1).first_values().tolist() == [5]
        assert self.series3.univariate_component(1).last_values().tolist() == [20]

    def test_drop_column(self):
        # testing dropping a single column
        seriesA = self.series1.drop_columns("0")
        assert "0" not in seriesA.columns.values
        assert seriesA.columns.tolist() == ["1", "2"]
        assert len(seriesA.columns) == 2

        # testing dropping multiple columns
        seriesB = self.series1.drop_columns(["0", "1"])
        assert "2" in seriesB.columns.values
        assert len(seriesB.columns) == 1

    def test_gaps(self):
        gaps1_all = self.series1.gaps(mode="all")
        assert gaps1_all.empty
        gaps1_any = self.series1.gaps(mode="any")
        assert gaps1_any.empty

        gaps4_all = self.series4.gaps(mode="all")
        assert (
            gaps4_all["gap_start"] == pd.DatetimeIndex([pd.Timestamp("20130208")])
        ).all()
        assert (
            gaps4_all["gap_end"] == pd.DatetimeIndex([pd.Timestamp("20130208")])
        ).all()
        assert gaps4_all["gap_size"].values.tolist() == [1]

        gaps4_any = self.series4.gaps(mode="any")
        assert (
            gaps4_any["gap_start"]
            == pd.DatetimeIndex([pd.Timestamp("20130208"), pd.Timestamp("20130211")])
        ).all()
        assert (
            gaps4_any["gap_end"]
            == pd.DatetimeIndex([pd.Timestamp("20130208"), pd.Timestamp("20130214")])
        ).all()
        assert gaps4_any["gap_size"].values.tolist() == [1, 4]<|MERGE_RESOLUTION|>--- conflicted
+++ resolved
@@ -119,14 +119,8 @@
         )
         series1 = TimeSeries.from_dataframe(dataframe1)
 
-<<<<<<< HEAD
-        self.assertTrue((series1.strip().time_index == self.times1[1:-1]).all())
-        self.assertTrue(
-            (series1.strip(how="any").time_index == self.times1[2:-2]).all()
-        )
-=======
         assert (series1.strip().time_index == self.times1[1:-1]).all()
->>>>>>> ea37dc97
+        assert (series1.strip(how="any").time_index == self.times1[2:-2]).all()
 
     """
     Testing new multivariate methods.
