--- conflicted
+++ resolved
@@ -142,26 +142,16 @@
         test_case.assertEqual(seriesD.start_time(), pd.Timestamp('20130106'))
         test_case.assertEqual(seriesD.end_time(), pd.Timestamp('20130110'))
 
-<<<<<<< HEAD
-        # No intersect or too small intersect
-        with test_case.assertRaises(ValueError):
-            test_series.slice_intersect(TimeSeries.from_series(pd.Series(range(6, 13),
-                                                               index=pd.date_range('20130116', '20130122'))))
-        with test_case.assertRaises(ValueError):
-            test_series.slice_intersect(TimeSeries.from_series(pd.Series(range(9, 13),
-                                                               index=pd.date_range('20130109', '20130112'))))
-=======
         # Small intersect
-        seriesE = self.series1.slice_intersect(TimeSeries.from_series(
+        seriesE = test_series.slice_intersect(TimeSeries.from_series(
             pd.Series(range(9, 13), index=pd.date_range('20130109', '20130112')))
         )
-        self.assertEqual(len(seriesE), 2)
+        test_case.assertEqual(len(seriesE), 2)
 
         # No intersect
-        with self.assertRaises(ValueError):
-            self.series1.slice_intersect(TimeSeries(pd.Series(range(6, 13),
-                                                    index=pd.date_range('20130116', '20130122'))))
->>>>>>> 8c9cbf0a
+        with test_case.assertRaises(ValueError):
+            test_series.slice_intersect(TimeSeries(pd.Series(range(6, 13),
+                                        index=pd.date_range('20130116', '20130122'))))
 
     def test_rescale(self):
         with self.assertRaises(ValueError):
@@ -202,17 +192,13 @@
         with test_case.assertRaises(OverflowError):
             seriesM.shift(1e+4)
 
-<<<<<<< HEAD
-    @staticmethod
-    def helper_test_append(test_case, test_series: TimeSeries):
-=======
         seriesD = TimeSeries.from_times_and_values(pd.date_range('20130101', '20130101'), range(1),
                                                    freq='D')
         seriesE = seriesD.shift(1)
-        self.assertEqual(seriesE.time_index()[0], pd.Timestamp('20130102'))
-
-    def test_append(self):
->>>>>>> 8c9cbf0a
+        test_case.assertEqual(seriesE.time_index()[0], pd.Timestamp('20130102'))
+
+    @staticmethod
+    def helper_test_append(test_case, test_series: TimeSeries):
         # reconstruct series
         seriesA, seriesB = test_series.split_after(pd.Timestamp('20130106'))
         test_case.assertEqual(seriesA.append(seriesB), test_series)
