--- conflicted
+++ resolved
@@ -30,16 +30,6 @@
     pd_series1 = pd.Series(range(10), index=times)
     pd_series2 = pd.Series(range(5, 15), index=times)
     pd_series3 = pd.Series(range(15, 25), index=times)
-
-    # times = times[:6].union(times[8:])[::-1]
-    # times.name = "hello"
-    # values = pd.concat([pd_series1[:6], pd_series1[8:]]).values[::-1]
-    # series1: TimeSeries = TimeSeries.from_times_and_values(
-    #     values=values,
-    #     times=times,
-    #     fill_missing_dates=True,
-    #     # freq="D"
-    # )
     series1: TimeSeries = TimeSeries.from_series(pd_series1)
     series2: TimeSeries = TimeSeries.from_series(pd_series2)
     series3: TimeSeries = TimeSeries.from_series(pd_series3)
@@ -2170,7 +2160,43 @@
         with pytest.raises(ValueError):
             ts.to_csv("test.csv")
 
-<<<<<<< HEAD
+    @pytest.mark.parametrize("config", [True, False])
+    def test_schema(self, config):
+        if config:
+            times = pd.date_range("2000-01-01", periods=3, freq="2d", name="idx_test")
+        else:
+            times = pd.RangeIndex(start=0, stop=2 * 3, step=2, name="idx_test")
+
+        values = np.zeros((len(times), 2, 1))
+        components = pd.Index(["a", "b"])
+        static_covariates = pd.DataFrame({"sc1": [0.5]})
+        hierarchy = {"a": ["b"]}
+        metadata = {"metadata": "test"}
+        ts = TimeSeries.from_times_and_values(
+            times=times,
+            values=values,
+            columns=components,
+            static_covariates=static_covariates,
+            hierarchy=hierarchy,
+            metadata=metadata,
+        )
+
+        schema_expected = {
+            "time_freq": ts.freq,
+            "time_name": ts.time_index.name,
+            "columns": ts.components,
+            "static_covariates": ts.static_covariates,
+            "hierarchy": ts.hierarchy,
+            "metadata": ts.metadata,
+        }
+        schema_actual = ts.schema(copy=True)
+
+        for k, v_exp in schema_expected.items():
+            if isinstance(v_exp, (pd.DataFrame, pd.Index)):
+                assert schema_actual[k].equals(v_exp)
+            else:
+                assert schema_actual[k] == v_exp
+
     def test_mutability(self):
         shape = (5, 3, 2)
         n = 5 * 3 * 2
@@ -2213,53 +2239,6 @@
         # original values are the same
         assert np.array_equal(vals, np.arange(n).reshape(shape))
         assert ts == ts_copy
-
-        # mutable values
-        vals_ = ts.all_values(copy=False)
-        vals_[:] = 0.0
-        assert (vals_ == 0.0).all()
-        assert (ts.all_values() == 0.0).all()
-        # original values are updated
-        assert (vals == 0.0).all()
-        assert ts != ts_copy
-=======
-    @pytest.mark.parametrize("config", [True, False])
-    def test_schema(self, config):
-        if config:
-            times = pd.date_range("2000-01-01", periods=3, freq="2d", name="idx_test")
-        else:
-            times = pd.RangeIndex(start=0, stop=2 * 3, step=2, name="idx_test")
-
-        values = np.zeros((len(times), 2, 1))
-        components = pd.Index(["a", "b"])
-        static_covariates = pd.DataFrame({"sc1": [0.5]})
-        hierarchy = {"a": ["b"]}
-        metadata = {"metadata": "test"}
-        ts = TimeSeries.from_times_and_values(
-            times=times,
-            values=values,
-            columns=components,
-            static_covariates=static_covariates,
-            hierarchy=hierarchy,
-            metadata=metadata,
-        )
-
-        schema_expected = {
-            "time_freq": ts.freq,
-            "time_name": ts.time_index.name,
-            "columns": ts.components,
-            "static_covariates": ts.static_covariates,
-            "hierarchy": ts.hierarchy,
-            "metadata": ts.metadata,
-        }
-        schema_actual = ts.schema(copy=True)
-
-        for k, v_exp in schema_expected.items():
-            if isinstance(v_exp, (pd.DataFrame, pd.Index)):
-                assert schema_actual[k].equals(v_exp)
-            else:
-                assert schema_actual[k] == v_exp
->>>>>>> abda9fc7
 
 
 class TestTimeSeriesConcatenate:
