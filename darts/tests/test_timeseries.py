import math
from tempfile import NamedTemporaryFile
from unittest.mock import patch

import numpy as np
import pandas as pd
import xarray as xr
<<<<<<< HEAD
=======
from tempfile import NamedTemporaryFile
from unittest.mock import patch
from scipy.stats import skew, kurtosis
>>>>>>> b51b3afd

from darts import TimeSeries, concatenate
from darts.tests.base_test_class import DartsBaseTestClass
from darts.utils.timeseries_generation import constant_timeseries, linear_timeseries


class TimeSeriesTestCase(DartsBaseTestClass):

    times = pd.date_range("20130101", "20130110", freq="D")
    pd_series1 = pd.Series(range(10), index=times)
    pd_series2 = pd.Series(range(5, 15), index=times)
    pd_series3 = pd.Series(range(15, 25), index=times)
    series1: TimeSeries = TimeSeries.from_series(pd_series1)
    series2: TimeSeries = TimeSeries.from_series(pd_series2)
    series3: TimeSeries = TimeSeries.from_series(pd_series2)

    def test_creation(self):
        series_test = TimeSeries.from_series(self.pd_series1)
        self.assertTrue(series_test.pd_series().equals(self.pd_series1.astype(float)))

        # Creation with a well formed array:
        ar = xr.DataArray(
            np.random.randn(10, 2, 3),
            dims=("time", "component", "sample"),
            coords={"time": self.times, "component": ["a", "b"]},
            name="time series",
        )
        ts = TimeSeries(ar)
        self.assertTrue(ts.is_stochastic)

        ar = xr.DataArray(
            np.random.randn(10, 2, 1),
            dims=("time", "component", "sample"),
            coords={"time": pd.RangeIndex(0, 10, 1), "component": ["a", "b"]},
            name="time series",
        )
        ts = TimeSeries(ar)
        self.assertTrue(ts.is_deterministic)

        # creation with ill-formed arrays
        with self.assertRaises(ValueError):
            ar2 = xr.DataArray(
                np.random.randn(10, 2, 1),
                dims=("time", "wrong", "sample"),
                coords={"time": self.times, "wrong": ["a", "b"]},
                name="time series",
            )
            _ = TimeSeries(ar2)

        with self.assertRaises(ValueError):
            # duplicated column names
            ar3 = xr.DataArray(
                np.random.randn(10, 2, 1),
                dims=("time", "component", "sample"),
                coords={"time": self.times, "component": ["a", "a"]},
                name="time series",
            )
            _ = TimeSeries(ar3)

        # creation using from_xarray()
        ar = xr.DataArray(
            np.random.randn(10, 2, 1),
            dims=("time", "component", "sample"),
            coords={"time": self.times, "component": ["a", "b"]},
            name="time series",
        )
        _ = TimeSeries.from_xarray(ar)

    def test_integer_indexing(self):
        # sanity checks for the integer-indexed series
        range_indexed_data = np.random.randn(
            50,
        )
        series_int: TimeSeries = TimeSeries.from_values(range_indexed_data)

        self.assertTrue(series_int[0].values().item() == range_indexed_data[0])
        self.assertTrue(series_int[10].values().item() == range_indexed_data[10])

        self.assertTrue(
            np.all(series_int[10:20].univariate_values() == range_indexed_data[10:20])
        )
        self.assertTrue(
            np.all(series_int[10:].univariate_values() == range_indexed_data[10:])
        )

        self.assertTrue(
            np.all(
                series_int[pd.RangeIndex(start=10, stop=40, step=1)].univariate_values()
                == range_indexed_data[10:40]
            )
        )

    def test_column_names(self):
        # test the column names resolution
        columns_before = [
            ["0", "1", "2"],
            ["v", "v", "x"],
            ["v", "v", "x", "v"],
            ["0", "0_1", "0"],
            ["0", "0_1", "0", "0_1_1"],
        ]
        columns_after = [
            ["0", "1", "2"],
            ["v", "v_1", "x"],
            ["v", "v_1", "x", "v_2"],
            ["0", "0_1", "0_1_1"],
            ["0", "0_1", "0_1_1", "0_1_1_1"],
        ]
        for cs_before, cs_after in zip(columns_before, columns_after):
            ar = xr.DataArray(
                np.random.randn(10, len(cs_before), 2),
                dims=("time", "component", "sample"),
                coords={"time": self.times, "component": cs_before},
            )
            ts = TimeSeries.from_xarray(ar)
            self.assertEqual(ts.columns.tolist(), cs_after)

    def test_quantiles(self):
        values = np.random.rand(10, 2, 1000)
        ar = xr.DataArray(
            values,
            dims=("time", "component", "sample"),
            coords={"time": self.times, "component": ["a", "b"]},
        )
        ts = TimeSeries(ar)

        for q in [0.01, 0.1, 0.5, 0.95]:
            q_ts = ts.quantile_timeseries(quantile=q)
            self.assertTrue(
                (abs(q_ts.values() - np.quantile(values, q=q, axis=2)) < 1e-3).all()
            )

    def test_alt_creation(self):
        with self.assertRaises(ValueError):
            # Series cannot be lower than three without passing frequency as argument to constructor,
            # if fill_missing_dates is True (otherwise it works)
            index = pd.date_range("20130101", "20130102")
            TimeSeries.from_times_and_values(
                index, self.pd_series1.values[:2], fill_missing_dates=True
            )
        with self.assertRaises(ValueError):
            # all arrays must have same length
            TimeSeries.from_times_and_values(
                self.pd_series1.index, self.pd_series1.values[:-1]
            )

        # test if reordering is correct
        rand_perm = np.random.permutation(range(1, 11))
        index = pd.to_datetime([f"201301{i:02d}" for i in rand_perm])
        series_test = TimeSeries.from_times_and_values(
            index, self.pd_series1.values[rand_perm - 1]
        )

        self.assertTrue(series_test.start_time() == pd.to_datetime("20130101"))
        self.assertTrue(series_test.end_time() == pd.to_datetime("20130110"))
        self.assertTrue(all(series_test.pd_series().values == self.pd_series1.values))
        self.assertTrue(series_test.freq == self.series1.freq)

    # TODO test over to_dataframe when multiple features choice is decided

    def test_eq(self):
        seriesA: TimeSeries = TimeSeries.from_series(self.pd_series1)
        self.assertTrue(self.series1 == seriesA)
        self.assertFalse(self.series1 != seriesA)

        # with different dates
        seriesC = TimeSeries.from_series(
            pd.Series(range(10), index=pd.date_range("20130102", "20130111"))
        )
        self.assertFalse(self.series1 == seriesC)

    def test_dates(self):
        self.assertEqual(self.series1.start_time(), pd.Timestamp("20130101"))
        self.assertEqual(self.series1.end_time(), pd.Timestamp("20130110"))
        self.assertEqual(self.series1.duration, pd.Timedelta(days=9))

    @staticmethod
    def helper_test_slice(test_case, test_series: TimeSeries):
        # base case
        seriesA = test_series.slice(pd.Timestamp("20130104"), pd.Timestamp("20130107"))
        test_case.assertEqual(seriesA.start_time(), pd.Timestamp("20130104"))
        test_case.assertEqual(seriesA.end_time(), pd.Timestamp("20130107"))

        # time stamp not in series
        seriesB = test_series.slice(
            pd.Timestamp("20130104 12:00:00"), pd.Timestamp("20130107")
        )
        test_case.assertEqual(seriesB.start_time(), pd.Timestamp("20130105"))
        test_case.assertEqual(seriesB.end_time(), pd.Timestamp("20130107"))

        # end timestamp after series
        seriesC = test_series.slice(pd.Timestamp("20130108"), pd.Timestamp("20130201"))
        test_case.assertEqual(seriesC.start_time(), pd.Timestamp("20130108"))
        test_case.assertEqual(seriesC.end_time(), pd.Timestamp("20130110"))

        # n points, base case
        seriesD = test_series.slice_n_points_after(pd.Timestamp("20130102"), n=3)
        test_case.assertEqual(seriesD.start_time(), pd.Timestamp("20130102"))
        test_case.assertTrue(len(seriesD.values()) == 3)
        test_case.assertEqual(seriesD.end_time(), pd.Timestamp("20130104"))

        seriesE = test_series.slice_n_points_after(
            pd.Timestamp("20130107 12:00:10"), n=10
        )
        test_case.assertEqual(seriesE.start_time(), pd.Timestamp("20130108"))
        test_case.assertEqual(seriesE.end_time(), pd.Timestamp("20130110"))

        seriesF = test_series.slice_n_points_before(pd.Timestamp("20130105"), n=3)
        test_case.assertEqual(seriesF.end_time(), pd.Timestamp("20130105"))
        test_case.assertTrue(len(seriesF.values()) == 3)
        test_case.assertEqual(seriesF.start_time(), pd.Timestamp("20130103"))

        seriesG = test_series.slice_n_points_before(
            pd.Timestamp("20130107 12:00:10"), n=10
        )
        test_case.assertEqual(seriesG.start_time(), pd.Timestamp("20130101"))
        test_case.assertEqual(seriesG.end_time(), pd.Timestamp("20130107"))

    @staticmethod
    def helper_test_split(test_case, test_series: TimeSeries):
        seriesA, seriesB = test_series.split_after(pd.Timestamp("20130104"))
        test_case.assertEqual(seriesA.end_time(), pd.Timestamp("20130104"))
        test_case.assertEqual(seriesB.start_time(), pd.Timestamp("20130105"))

        seriesC, seriesD = test_series.split_before(pd.Timestamp("20130104"))
        test_case.assertEqual(seriesC.end_time(), pd.Timestamp("20130103"))
        test_case.assertEqual(seriesD.start_time(), pd.Timestamp("20130104"))

        seriesE, seriesF = test_series.split_after(0.7)
        test_case.assertEqual(len(seriesE), round(0.7 * len(test_series)))
        test_case.assertEqual(len(seriesF), round(0.3 * len(test_series)))

        seriesG, seriesH = test_series.split_before(0.7)
        test_case.assertEqual(len(seriesG), round(0.7 * len(test_series)) - 1)
        test_case.assertEqual(len(seriesH), round(0.3 * len(test_series)) + 1)

        seriesI, seriesJ = test_series.split_after(5)
        test_case.assertEqual(len(seriesI), 6)
        test_case.assertEqual(len(seriesJ), len(test_series) - 6)

        seriesK, seriesL = test_series.split_before(5)
        test_case.assertEqual(len(seriesK), 5)
        test_case.assertEqual(len(seriesL), len(test_series) - 5)

        test_case.assertEqual(test_series.freq_str, seriesA.freq_str)
        test_case.assertEqual(test_series.freq_str, seriesC.freq_str)
        test_case.assertEqual(test_series.freq_str, seriesE.freq_str)
        test_case.assertEqual(test_series.freq_str, seriesG.freq_str)
        test_case.assertEqual(test_series.freq_str, seriesI.freq_str)
        test_case.assertEqual(test_series.freq_str, seriesK.freq_str)

        # Test split points outside of range
        for value in [-5, 1.1, pd.Timestamp("21300104")]:
            with test_case.assertRaises(ValueError):
                test_series.split_before(value)

    @staticmethod
    def helper_test_drop(test_case, test_series: TimeSeries):
        seriesA = test_series.drop_after(pd.Timestamp("20130105"))
        test_case.assertEqual(
            seriesA.end_time(), pd.Timestamp("20130105") - test_series.freq
        )
        test_case.assertTrue(np.all(seriesA.time_index < pd.Timestamp("20130105")))

        seriesB = test_series.drop_before(pd.Timestamp("20130105"))
        test_case.assertEqual(
            seriesB.start_time(), pd.Timestamp("20130105") + test_series.freq
        )
        test_case.assertTrue(np.all(seriesB.time_index > pd.Timestamp("20130105")))

        test_case.assertEqual(test_series.freq_str, seriesA.freq_str)
        test_case.assertEqual(test_series.freq_str, seriesB.freq_str)

    @staticmethod
    def helper_test_intersect(test_case, test_series: TimeSeries):
        seriesA = TimeSeries.from_series(
            pd.Series(range(2, 8), index=pd.date_range("20130102", "20130107"))
        )

        seriesB = test_series.slice_intersect(seriesA)
        test_case.assertEqual(seriesB.start_time(), pd.Timestamp("20130102"))
        test_case.assertEqual(seriesB.end_time(), pd.Timestamp("20130107"))

        # Outside of range
        seriesD = test_series.slice_intersect(
            TimeSeries.from_series(
                pd.Series(range(6, 13), index=pd.date_range("20130106", "20130112"))
            )
        )
        test_case.assertEqual(seriesD.start_time(), pd.Timestamp("20130106"))
        test_case.assertEqual(seriesD.end_time(), pd.Timestamp("20130110"))

        # Small intersect
        seriesE = test_series.slice_intersect(
            TimeSeries.from_series(
                pd.Series(range(9, 13), index=pd.date_range("20130109", "20130112"))
            )
        )
        test_case.assertEqual(len(seriesE), 2)

        # No intersect
        with test_case.assertRaises(ValueError):
            test_series.slice_intersect(
                TimeSeries(
                    pd.Series(range(6, 13), index=pd.date_range("20130116", "20130122"))
                )
            )

    def test_rescale(self):
        with self.assertRaises(ValueError):
            self.series1.rescale_with_value(1)

        seriesA = self.series3.rescale_with_value(0)
        self.assertTrue(np.all(seriesA.values() == 0))

        seriesB = self.series3.rescale_with_value(-5)
        self.assertTrue(self.series3 * -1.0 == seriesB)

        seriesC = self.series3.rescale_with_value(1)
        self.assertTrue(self.series3 * 0.2 == seriesC)

        seriesD = self.series3.rescale_with_value(
            1e20
        )  # TODO: test will fail if value > 1e24 due to num imprecision
        self.assertTrue(self.series3 * 0.2e20 == seriesD)

    @staticmethod
    def helper_test_shift(test_case, test_series: TimeSeries):
        seriesA = test_case.series1.shift(0)
        test_case.assertTrue(seriesA == test_case.series1)

        seriesB = test_series.shift(1)
        test_case.assertTrue(
            seriesB.time_index.equals(
                test_series.time_index[1:].append(
                    pd.DatetimeIndex([test_series.time_index[-1] + test_series.freq])
                )
            )
        )

        seriesC = test_series.shift(-1)
        test_case.assertTrue(
            seriesC.time_index.equals(
                pd.DatetimeIndex([test_series.time_index[0] - test_series.freq]).append(
                    test_series.time_index[:-1]
                )
            )
        )

        with test_case.assertRaises(OverflowError):
            test_series.shift(1e6)

        seriesM = TimeSeries.from_times_and_values(
            pd.date_range("20130101", "20130601", freq="m"), range(5)
        )
        with test_case.assertRaises(OverflowError):
            seriesM.shift(1e4)

        seriesD = TimeSeries.from_times_and_values(
            pd.date_range("20130101", "20130101"), range(1), freq="D"
        )
        seriesE = seriesD.shift(1)
        test_case.assertEqual(seriesE.time_index[0], pd.Timestamp("20130102"))

        seriesF = TimeSeries.from_times_and_values(pd.RangeIndex(2, 10), range(8))

        seriesG = seriesF.shift(4)
        test_case.assertEqual(seriesG.time_index[0], 6)

    @staticmethod
    def helper_test_append(test_case, test_series: TimeSeries):
        # reconstruct series
        seriesA, seriesB = test_series.split_after(pd.Timestamp("20130106"))
        test_case.assertEqual(seriesA.append(seriesB), test_series)
        test_case.assertEqual(seriesA.append(seriesB).freq, test_series.freq)

        # Creating a gap is not allowed
        seriesC = test_series.drop_before(pd.Timestamp("20130108"))
        with test_case.assertRaises(ValueError):
            seriesA.append(seriesC)

        # Changing frequence is not allowed
        seriesM = TimeSeries.from_times_and_values(
            pd.date_range("20130107", "20130507", freq="30D"), range(5)
        )
        with test_case.assertRaises(ValueError):
            seriesA.append(seriesM)

    def test_slice(self):
        TimeSeriesTestCase.helper_test_slice(self, self.series1)

    def test_split(self):
        TimeSeriesTestCase.helper_test_split(self, self.series1)

    def test_drop(self):
        TimeSeriesTestCase.helper_test_drop(self, self.series1)

    def test_intersect(self):
        TimeSeriesTestCase.helper_test_intersect(self, self.series1)

    def test_shift(self):
        TimeSeriesTestCase.helper_test_shift(self, self.series1)

    def test_append(self):
        TimeSeriesTestCase.helper_test_append(self, self.series1)

    def test_with_values(self):
        vals = np.random.rand(5, 10, 3)
        series = TimeSeries.from_values(vals)
        series2 = series.with_values(vals + 1)
        series3 = series2.with_values(series2.all_values() - 1)

        # values should work
        np.testing.assert_allclose(series3.all_values(), series.all_values())
        np.testing.assert_allclose(series2.all_values(), vals + 1)

        # should fail if shape is not the same:
        with self.assertRaises(ValueError):
            series.with_values(np.random.rand(5, 10, 2))

    def test_diff(self):
        diff1 = TimeSeries.from_dataframe(self.series1.pd_dataframe().diff())
        diff2 = TimeSeries.from_dataframe(diff1.pd_dataframe().diff())
        diff1_no_na = TimeSeries.from_dataframe(diff1.pd_dataframe().dropna())
        diff2_no_na = TimeSeries.from_dataframe(diff2.pd_dataframe().dropna())

        diff_shift2 = TimeSeries.from_dataframe(
            self.series1.pd_dataframe().diff(periods=2)
        )
        diff_shift2_no_na = TimeSeries.from_dataframe(
            self.series1.pd_dataframe().diff(periods=2).dropna()
        )

        diff2_shift2 = TimeSeries.from_dataframe(
            diff_shift2.pd_dataframe().diff(periods=2)
        )

        with self.assertRaises(ValueError):
            self.series1.diff(n=0)
        with self.assertRaises(ValueError):
            self.series1.diff(n=-5)
        with self.assertRaises(ValueError):
            self.series1.diff(n=0.2)
        with self.assertRaises(ValueError):
            self.series1.diff(periods=0.2)

        self.assertEqual(self.series1.diff(), diff1_no_na)
        self.assertEqual(self.series1.diff(n=2, dropna=True), diff2_no_na)
        self.assertEqual(self.series1.diff(dropna=False), diff1)
        self.assertEqual(self.series1.diff(n=2, dropna=0), diff2)
        self.assertEqual(self.series1.diff(periods=2, dropna=True), diff_shift2_no_na)
        self.assertEqual(self.series1.diff(n=2, periods=2, dropna=False), diff2_shift2)

    def test_ops(self):
        seriesA = TimeSeries.from_series(
            pd.Series([2 for _ in range(10)], index=self.pd_series1.index)
        )
        targetAdd = TimeSeries.from_series(
            pd.Series(range(2, 12), index=self.pd_series1.index)
        )
        targetSub = TimeSeries.from_series(
            pd.Series(range(-2, 8), index=self.pd_series1.index)
        )
        targetMul = TimeSeries.from_series(
            pd.Series(range(0, 20, 2), index=self.pd_series1.index)
        )
        targetDiv = TimeSeries.from_series(
            pd.Series([i / 2 for i in range(10)], index=self.pd_series1.index)
        )
        targetPow = TimeSeries.from_series(
            pd.Series([float(i ** 2) for i in range(10)], index=self.pd_series1.index)
        )

        self.assertEqual(self.series1 + seriesA, targetAdd)
        self.assertEqual(self.series1 + 2, targetAdd)
        self.assertEqual(2 + self.series1, targetAdd)
        self.assertEqual(self.series1 - seriesA, targetSub)
        self.assertEqual(self.series1 - 2, targetSub)
        self.assertEqual(self.series1 * seriesA, targetMul)
        self.assertEqual(self.series1 * 2, targetMul)
        self.assertEqual(2 * self.series1, targetMul)
        self.assertEqual(self.series1 / seriesA, targetDiv)
        self.assertEqual(self.series1 / 2, targetDiv)
        self.assertEqual(self.series1 ** 2, targetPow)

        with self.assertRaises(ZeroDivisionError):
            # Cannot divide by a TimeSeries with a value 0.
            self.series1 / self.series1

        with self.assertRaises(ZeroDivisionError):
            # Cannot divide by 0.
            self.series1 / 0

    def test_getitem(self):
        seriesA: TimeSeries = self.series1.drop_after(pd.Timestamp("20130105"))
        self.assertEqual(self.series1[pd.date_range("20130101", " 20130104")], seriesA)
        self.assertEqual(self.series1[:4], seriesA)
        self.assertTrue(
            self.series1[pd.Timestamp("20130101")]
            == TimeSeries.from_dataframe(
                self.series1.pd_dataframe()[:1], freq=self.series1.freq
            )
        )
        self.assertEqual(
            self.series1[pd.Timestamp("20130101") : pd.Timestamp("20130104")], seriesA
        )

        with self.assertRaises(KeyError):
            self.series1[pd.date_range("19990101", "19990201")]

        with self.assertRaises(KeyError):
            self.series1["19990101"]

        with self.assertRaises(IndexError):
            self.series1[::-1]

    def test_fill_missing_dates(self):
        with self.assertRaises(ValueError):
            # Series cannot have date holes without automatic filling
            range_ = pd.date_range("20130101", "20130104").append(
                pd.date_range("20130106", "20130110")
            )
            TimeSeries.from_series(
                pd.Series(range(9), index=range_), fill_missing_dates=False
            )

        with self.assertRaises(ValueError):
            # Main series should have explicit frequency in case of date holes
            range_ = pd.date_range("20130101", "20130104").append(
                pd.date_range("20130106", "20130110", freq="2D")
            )
            TimeSeries.from_series(
                pd.Series(range(7), index=range_), fill_missing_dates=True
            )

        range_ = pd.date_range("20130101", "20130104").append(
            pd.date_range("20130106", "20130110")
        )
        series_test = TimeSeries.from_series(
            pd.Series(range(9), index=range_), fill_missing_dates=True
        )
        self.assertEqual(series_test.freq_str, "D")

        range_ = pd.date_range("20130101", "20130104", freq="2D").append(
            pd.date_range("20130107", "20130111", freq="2D")
        )
        series_test = TimeSeries.from_series(
            pd.Series(range(5), index=range_), fill_missing_dates=True
        )
        self.assertEqual(series_test.freq_str, "2D")
        self.assertEqual(series_test.start_time(), range_[0])
        self.assertEqual(series_test.end_time(), range_[-1])
        self.assertTrue(math.isnan(series_test.pd_series().get("20130105")))

        # ------ test infer frequency for all offset aliases from ------
        # https://pandas.pydata.org/pandas-docs/stable/user_guide/timeseries.html#offset-aliases
        offset_aliases = [
            "B",
            "C",
            "D",
            "W",
            "M",
            "SM",
            "BM",
            "CBM",
            "MS",
            "SMS",
            "BMS",
            "CBMS",
            "Q",
            "BQ",
            "QS",
            "BQS",
            "A",
            "Y",
            "BA",
            "BY",
            "AS",
            "YS",
            "BAS",
            "BYS",
            "BH",
            "H",
            "T",
            "min",
            "S",
            "L",
            "U",
            "us",
            "N",
        ]
        # fill_missing_dates will find multiple inferred frequencies (i.e. for 'B' it finds {'B', 'D'}) -> good
        offset_aliases_raise = [
            "B",
            "C",
            "SM",
            "BM",
            "CBM",
            "SMS",
            "BMS",
            "CBMS",
            "BQ",
            "BA",
            "BY",
            "BAS",
            "BYS",
            "BH",
            "BQS",
        ]
        # frequency cannot be inferred for these types (finds '15D' instead of 'SM')
        offset_not_supported = ["SM", "SMS"]

        ts_length = 25
        for offset_alias in offset_aliases:
            if offset_alias in offset_not_supported:
                continue

            # test with the initial full DataFrame
            df_full = pd.DataFrame(
                data={
                    "date": pd.date_range(
                        start=pd.to_datetime("01-04-1960"),
                        periods=ts_length,
                        freq=offset_alias,
                    ),
                    "value": np.arange(0, ts_length, 1),
                }
            )
            # test fill dates with DataFrame including holes
            df_holes = pd.concat([df_full[:4], df_full[5:7], df_full[9:]])

            series_target = TimeSeries.from_dataframe(df_full, time_col="date")
            for df, df_name in zip([df_full, df_holes], ["full", "holes"]):

                # fill_missing_dates will find multiple inferred frequencies (i.e. for 'B' it finds {'B', 'D'})
                if offset_alias in offset_aliases_raise:
                    with self.assertRaises(ValueError):
                        _ = TimeSeries.from_dataframe(
                            df, time_col="date", fill_missing_dates=True
                        )
                    continue

                # test with different arguments
                series_out_freq1 = TimeSeries.from_dataframe(
                    df, time_col="date", fill_missing_dates=True, freq=offset_alias
                )
                series_out_freq2 = TimeSeries.from_dataframe(
                    df, time_col="date", freq=offset_alias
                )
                series_out_fill = TimeSeries.from_dataframe(
                    df, time_col="date", fill_missing_dates=True
                )

                for series in [series_out_freq1, series_out_freq2, series_out_fill]:
                    if df_name == "full":
                        self.assertTrue(series == series_target)
                    self.assertTrue(series.time_index.equals(series_target.time_index))

    def test_fillna_value(self):
        range_ = pd.date_range("20130101", "20130108", freq="D")

        pd_series_nan = pd.Series([np.nan] * len(range_), index=range_)
        pd_series_1 = pd.Series([1] * len(range_), index=range_)
        pd_series_holes = pd.concat([pd_series_1[:2], pd_series_nan[3:]])

        series_nan = TimeSeries.from_series(pd_series_nan)
        series_1 = TimeSeries.from_series(pd_series_1)
        series_holes = TimeSeries.from_series(pd_series_holes, fill_missing_dates=True)

        series_nan_fillna = TimeSeries.from_series(pd_series_nan, fillna_value=1.0)
        series_1_fillna = TimeSeries.from_series(pd_series_nan, fillna_value=1.0)
        series_holes_fillna = TimeSeries.from_series(
            pd_series_holes, fill_missing_dates=True, fillna_value=1.0
        )

        for series_with_nan in [series_nan, series_holes]:
            self.assertTrue(np.isnan(series_with_nan.all_values(copy=False)).any())
        for series_no_nan in [
            series_1,
            series_nan_fillna,
            series_1_fillna,
            series_holes_fillna,
        ]:
            self.assertTrue(not np.isnan(series_no_nan.all_values(copy=False)).any())
            self.assertTrue(series_1 == series_no_nan)

    def test_resample_timeseries(self):
        times = pd.date_range("20130101", "20130110")
        pd_series = pd.Series(range(10), index=times)
        timeseries = TimeSeries.from_series(pd_series)

        resampled_timeseries = timeseries.resample("H")
        self.assertEqual(resampled_timeseries.freq_str, "H")
        self.assertEqual(
            resampled_timeseries.pd_series().at[pd.Timestamp("20130101020000")], 0
        )
        self.assertEqual(
            resampled_timeseries.pd_series().at[pd.Timestamp("20130102020000")], 1
        )
        self.assertEqual(
            resampled_timeseries.pd_series().at[pd.Timestamp("20130109090000")], 8
        )

        resampled_timeseries = timeseries.resample("2D")
        self.assertEqual(resampled_timeseries.freq_str, "2D")
        self.assertEqual(
            resampled_timeseries.pd_series().at[pd.Timestamp("20130101")], 0
        )
        with self.assertRaises(KeyError):
            resampled_timeseries.pd_series().at[pd.Timestamp("20130102")]

        self.assertEqual(
            resampled_timeseries.pd_series().at[pd.Timestamp("20130109")], 8
        )

    def test_short_series_creation(self):
        # test missing freq argument error when filling missing dates on short time series
        with self.assertRaises(ValueError):
            TimeSeries.from_times_and_values(
                pd.date_range("20130101", "20130102"), range(2), fill_missing_dates=True
            )
        # test empty pandas series error
        with self.assertRaises(ValueError):
            TimeSeries.from_series(pd.Series(dtype="object"), freq="D")
        # frequency should be ignored when fill_missing_dates is False
        seriesA = TimeSeries.from_times_and_values(
            pd.date_range("20130101", "20130105"),
            range(5),
            fill_missing_dates=False,
            freq="M",
        )
        self.assertEqual(seriesA.freq, "D")
        # test successful instantiation of TimeSeries with length 2
        TimeSeries.from_times_and_values(
            pd.date_range("20130101", "20130102"), range(2), freq="D"
        )

    def test_from_csv(self):
        data_dict = {"Time": pd.date_range(start="20180501", end="20200301", freq="MS")}
        data_dict["Values1"] = np.random.uniform(
            low=-10, high=10, size=len(data_dict["Time"])
        )
        data_dict["Values2"] = np.random.uniform(
            low=0, high=1, size=len(data_dict["Time"])
        )

        data_pd1 = pd.DataFrame(data_dict)

        f1 = NamedTemporaryFile()
        f2 = NamedTemporaryFile()

        # testing two separators to check later if the arguments are passed to the `pd.read_csv`
        data_pd1.to_csv(f1.name, sep=",", index=False)
        data_pd1.to_csv(f2.name, sep=".", index=False)

        # it should be possible to read data given either file object or file path
        f1.seek(0)
        data_darts1 = TimeSeries.from_csv(
            filepath_or_buffer=f1, time_col="Time", sep=","
        )
        data_darts2 = TimeSeries.from_csv(
            filepath_or_buffer=f2.name, time_col="Time", sep="."
        )

        self.assertEqual(data_darts1, data_darts2)

    def test_index_creation(self):
        times = pd.date_range(start="20210312", periods=15, freq="MS")
        values1 = np.random.uniform(low=-10, high=10, size=len(times))
        values2 = np.random.uniform(low=0, high=1, size=len(times))

        df1 = pd.DataFrame({"V1": values1, "V2": values2})
        df2 = pd.DataFrame({"V1": values1, "V2": values2}, index=times)
        df3 = pd.DataFrame({"V1": values1, "V2": values2, "Time": times})
        series1 = pd.Series(values1)
        series2 = pd.Series(values1, index=times)

        ts1 = TimeSeries.from_dataframe(df1)
        self.assertTrue(ts1.has_range_index)

        ts2 = TimeSeries.from_dataframe(df2)
        self.assertTrue(ts2.has_datetime_index)

        ts3 = TimeSeries.from_dataframe(df3, time_col="Time")
        self.assertTrue(ts3.has_datetime_index)

        ts4 = TimeSeries.from_series(series1)
        self.assertTrue(ts4.has_range_index)

        ts5 = TimeSeries.from_series(series2)
        self.assertTrue(ts5.has_datetime_index)

        ts6 = TimeSeries.from_times_and_values(times=times, values=values1)
        self.assertTrue(ts6.has_datetime_index)

        ts7 = TimeSeries.from_times_and_values(times=times, values=df1)
        self.assertTrue(ts7.has_datetime_index)

        ts8 = TimeSeries.from_values(values1)
        self.assertTrue(ts8.has_range_index)

    def test_short_series_slice(self):
        seriesA, seriesB = self.series1.split_after(pd.Timestamp("20130108"))
        self.assertEqual(len(seriesA), 8)
        self.assertEqual(len(seriesB), 2)
        seriesA, seriesB = self.series1.split_after(pd.Timestamp("20130109"))
        self.assertEqual(len(seriesA), 9)
        self.assertEqual(len(seriesB), 1)
        self.assertEqual(seriesB.time_index[0], self.series1.time_index[-1])
        seriesA, seriesB = self.series1.split_before(pd.Timestamp("20130103"))
        self.assertEqual(len(seriesA), 2)
        self.assertEqual(len(seriesB), 8)
        seriesA, seriesB = self.series1.split_before(pd.Timestamp("20130102"))
        self.assertEqual(len(seriesA), 1)
        self.assertEqual(len(seriesB), 9)
        self.assertEqual(seriesA.time_index[-1], self.series1.time_index[0])
        seriesC = self.series1.slice(pd.Timestamp("20130105"), pd.Timestamp("20130105"))
        self.assertEqual(len(seriesC), 1)

    def test_map(self):
        fn = np.sin  # noqa: E731
        series = TimeSeries.from_times_and_values(
            pd.date_range("20000101", "20000110"), np.random.randn(10, 3)
        )

        df_0 = series.pd_dataframe()
        df_2 = series.pd_dataframe()
        df_01 = series.pd_dataframe()
        df_012 = series.pd_dataframe()

        df_0[["0"]] = df_0[["0"]].applymap(fn)
        df_2[["2"]] = df_2[["2"]].applymap(fn)
        df_01[["0", "1"]] = df_01[["0", "1"]].applymap(fn)
        df_012 = df_012.applymap(fn)

        series_0 = TimeSeries.from_dataframe(df_0, freq="D")
        series_2 = TimeSeries.from_dataframe(df_2, freq="D")
        series_01 = TimeSeries.from_dataframe(df_01, freq="D")
        series_012 = TimeSeries.from_dataframe(df_012, freq="D")

        self.assertEqual(series_0["0"], series["0"].map(fn))
        self.assertEqual(series_2["2"], series["2"].map(fn))
        self.assertEqual(series_01[["0", "1"]], series[["0", "1"]].map(fn))
        self.assertEqual(series_012, series[["0", "1", "2"]].map(fn))
        self.assertEqual(series_012, series.map(fn))

        self.assertNotEqual(series_01, series[["0", "1"]].map(fn))

    def test_map_with_timestamp(self):
        series = linear_timeseries(
            start_value=1,
            length=12,
            freq="MS",
            start=pd.Timestamp("2000-01-01"),
            end_value=12,
        )  # noqa: E501
        zeroes = constant_timeseries(
            value=0.0, length=12, freq="MS", start=pd.Timestamp("2000-01-01")
        )
        zeroes = zeroes.with_columns_renamed("constant", "linear")

        def function(ts, x):
            return x - ts.month

        new_series = series.map(function)
        self.assertEqual(new_series, zeroes)

    def test_map_wrong_fn(self):
        series = linear_timeseries(
            start_value=1,
            length=12,
            freq="MS",
            start=pd.Timestamp("2000-01-01"),
            end_value=12,
        )  # noqa: E501

        def add(x, y, z):
            return x + y + z

        with self.assertRaises(ValueError):
            series.map(add)

        ufunc_add = np.frompyfunc(add, 3, 1)

        with self.assertRaises(ValueError):
            series.map(ufunc_add)

    def test_gaps(self):
        times1 = pd.date_range("20130101", "20130110")
        times2 = pd.date_range("20120101", "20210301", freq="Q")
        times3 = pd.date_range("20120101", "20210301", freq="AS")
        times4 = pd.date_range("20120101", "20210301", freq="2MS")

        pd_series1 = pd.Series(
            [1, 1] + 3 * [np.nan] + [1, 1, 1] + [np.nan] * 2, index=times1
        )
        pd_series2 = pd.Series(
            [1, 1] + 3 * [np.nan] + [1, 1] + [np.nan] * 3, index=times1
        )
        pd_series3 = pd.Series([np.nan] * 10, index=times1)
        pd_series4 = pd.Series(
            [1] * 5 + 3 * [np.nan] + [1] * 18 + 7 * [np.nan] + [1, 1] + [np.nan],
            index=times2,
        )
        pd_series5 = pd.Series(
            [1] * 3 + 2 * [np.nan] + [1] + 2 * [np.nan] + [1, 1], index=times3
        )
        pd_series6 = pd.Series(
            [1] * 10 + 1 * [np.nan] + [1] * 13 + 5 * [np.nan] + [1] * 18 + 9 * [np.nan],
            index=times4,
        )

        series1 = TimeSeries.from_series(pd_series1)
        series2 = TimeSeries.from_series(pd_series2)
        series3 = TimeSeries.from_series(pd_series3)
        series4 = TimeSeries.from_series(pd_series4)
        series5 = TimeSeries.from_series(pd_series5)
        series6 = TimeSeries.from_series(pd_series6)

        gaps1 = series1.gaps()
        self.assertTrue(
            (
                gaps1["gap_start"]
                == pd.DatetimeIndex(
                    [pd.Timestamp("20130103"), pd.Timestamp("20130109")]
                )
            ).all()
        )
        self.assertTrue(
            (
                gaps1["gap_end"]
                == pd.DatetimeIndex(
                    [pd.Timestamp("20130105"), pd.Timestamp("20130110")]
                )
            ).all()
        )
        self.assertEqual(gaps1["gap_size"].values.tolist(), [3, 2])
        gaps2 = series2.gaps()
        self.assertEqual(gaps2["gap_size"].values.tolist(), [3, 3])
        gaps3 = series3.gaps()
        self.assertEqual(gaps3["gap_size"].values.tolist(), [10])
        gaps4 = series4.gaps()
        self.assertEqual(gaps4["gap_size"].values.tolist(), [3, 7, 1])
        gaps5 = series5.gaps()
        self.assertEqual(gaps5["gap_size"].values.tolist(), [2, 2])
        self.assertTrue(
            (
                gaps5["gap_start"]
                == pd.DatetimeIndex(
                    [pd.Timestamp("20150101"), pd.Timestamp("20180101")]
                )
            ).all()
        )
        self.assertTrue(
            (
                gaps5["gap_end"]
                == pd.DatetimeIndex(
                    [pd.Timestamp("20160101"), pd.Timestamp("20190101")]
                )
            ).all()
        )
        gaps6 = series6.gaps()
        self.assertEqual(gaps6["gap_size"].values.tolist(), [1, 5, 9])
        self.assertTrue(
            (
                gaps6["gap_start"]
                == pd.DatetimeIndex(
                    [
                        pd.Timestamp("20130901"),
                        pd.Timestamp("20160101"),
                        pd.Timestamp("20191101"),
                    ]
                )
            ).all()
        )
        self.assertTrue(
            (
                gaps6["gap_end"]
                == pd.DatetimeIndex(
                    [
                        pd.Timestamp("20130901"),
                        pd.Timestamp("20160901"),
                        pd.Timestamp("20210301"),
                    ]
                )
            ).all()
        )

    def test_longest_contiguous_slice(self):
        times = pd.date_range("20130101", "20130111")
        pd_series1 = pd.Series(
            [1, 1] + 3 * [np.nan] + [1, 1, 1] + [np.nan] * 2 + [1], index=times
        )
        series1 = TimeSeries.from_series(pd_series1)

        self.assertEqual(len(series1.longest_contiguous_slice()), 3)
        self.assertEqual(len(series1.longest_contiguous_slice(2)), 6)

    def test_with_columns_renamed(self):
        series1 = linear_timeseries(
            start_value=1,
            length=12,
            freq="MS",
            start=pd.Timestamp("2000-01-01"),
            end_value=12,
        ).stack(
            linear_timeseries(
                start_value=1,
                length=12,
                freq="MS",
                start=pd.Timestamp("2000-01-01"),
                end_value=12,
            )
        )

        series1 = series1.with_columns_renamed(
            ["linear", "linear_1"], ["linear1", "linear2"]
        )
        self.assertEqual(["linear1", "linear2"], series1.columns.to_list())

        with self.assertRaises(ValueError):
            series1.with_columns_renamed(
                ["linear1", "linear2"], ["linear1", "linear3", "linear4"]
            )

        #  Linear7 doesn't exist
        with self.assertRaises(ValueError):
            series1.with_columns_renamed("linear7", "linear5")

    def test_to_csv_probabilistic_ts(self):
        samples = [
            linear_timeseries(start_value=val, length=10) for val in [10, 20, 30]
        ]
        ts = concatenate(samples, axis=2)
        with self.assertRaises(AssertionError):
            ts.to_csv("blah.csv")

    @patch("darts.timeseries.TimeSeries.pd_dataframe")
    def test_to_csv_deterministic(self, pddf_mock):
        ts = TimeSeries(
            xr.DataArray(
                np.random.rand(10, 10, 1),
                [
                    ("time", pd.date_range("2000-01-01", periods=10)),
                    ("component", ["comp_" + str(i) for i in range(10)]),
                    ("sample", [0]),
                ],
            )
        )

        ts.to_csv("test.csv")
        pddf_mock.assert_called_once()

    @patch("darts.timeseries.TimeSeries.pd_dataframe")
    def test_to_csv_stochastic(self, pddf_mock):
        ts = TimeSeries(
            xr.DataArray(
                np.random.rand(10, 10, 10),
                [
                    ("time", pd.date_range("2000-01-01", periods=10)),
                    ("component", ["comp_" + str(i) for i in range(10)]),
                    ("sample", range(10)),
                ],
            )
        )

        with self.assertRaises(AssertionError):
            ts.to_csv("test.csv")


class TimeSeriesConcatenateTestCase(DartsBaseTestClass):

    #
    # COMPONENT AXIS TESTS
    #

    def test_concatenate_component_sunny_day(self):
        samples = [
            linear_timeseries(
                start_value=10, length=10, start=pd.Timestamp("2000-01-01"), freq="D"
            ),
            linear_timeseries(
                start_value=20, length=10, start=pd.Timestamp("2000-01-01"), freq="D"
            ),
            linear_timeseries(
                start_value=30, length=10, start=pd.Timestamp("2000-01-01"), freq="D"
            ),
        ]

        ts = concatenate(samples, axis="component")
        self.assertEqual((10, 3, 1), ts._xa.shape)

    def test_concatenate_component_different_time_axes_no_force(self):
        samples = [
            linear_timeseries(
                start_value=10, length=10, start=pd.Timestamp("2000-01-01"), freq="D"
            ),
            linear_timeseries(
                start_value=20, length=10, start=pd.Timestamp("2000-01-11"), freq="D"
            ),
            linear_timeseries(
                start_value=30, length=10, start=pd.Timestamp("2000-02-11"), freq="D"
            ),
        ]

        with self.assertRaises(ValueError):
            concatenate(samples, axis="component")

    def test_concatenate_component_different_time_axes_with_force(self):
        samples = [
            linear_timeseries(
                start_value=10, length=10, start=pd.Timestamp("2000-01-01"), freq="D"
            ),
            linear_timeseries(
                start_value=20, length=10, start=pd.Timestamp("2000-01-11"), freq="D"
            ),
            linear_timeseries(
                start_value=30, length=10, start=pd.Timestamp("2000-02-11"), freq="D"
            ),
        ]

        ts = concatenate(samples, axis="component", ignore_time_axis=True)
        self.assertEqual((10, 3, 1), ts._xa.shape)
        self.assertEqual(pd.Timestamp("2000-01-01"), ts.start_time())
        self.assertEqual(pd.Timestamp("2000-01-10"), ts.end_time())

    def test_concatenate_component_different_time_axes_with_force_uneven_series(self):
        samples = [
            linear_timeseries(
                start_value=10, length=10, start=pd.Timestamp("2000-01-01"), freq="D"
            ),
            linear_timeseries(
                start_value=20, length=10, start=pd.Timestamp("2000-01-11"), freq="D"
            ),
            linear_timeseries(
                start_value=30, length=20, start=pd.Timestamp("2000-02-11"), freq="D"
            ),
        ]

        with self.assertRaises(ValueError):
            concatenate(samples, axis="component", ignore_time_axis=True)

    #
    # SAMPLE AXIS TESTS
    #

    def test_concatenate_sample_sunny_day(self):
        samples = [
            linear_timeseries(
                start_value=10, length=10, start=pd.Timestamp("2000-01-01"), freq="D"
            ),
            linear_timeseries(
                start_value=20, length=10, start=pd.Timestamp("2000-01-01"), freq="D"
            ),
            linear_timeseries(
                start_value=30, length=10, start=pd.Timestamp("2000-01-01"), freq="D"
            ),
        ]

        ts = concatenate(samples, axis="sample")
        self.assertEqual((10, 1, 3), ts._xa.shape)

    #
    # TIME AXIS TESTS
    #

    def test_concatenate_time_sunny_day(self):
        samples = [
            linear_timeseries(
                start_value=10, length=10, start=pd.Timestamp("2000-01-01"), freq="D"
            ),
            linear_timeseries(
                start_value=20, length=10, start=pd.Timestamp("2000-01-11"), freq="D"
            ),
            linear_timeseries(
                start_value=30, length=10, start=pd.Timestamp("2000-01-21"), freq="D"
            ),
        ]

        ts = concatenate(samples, axis="time")
        self.assertEqual((30, 1, 1), ts._xa.shape)
        self.assertEqual(pd.Timestamp("2000-01-01"), ts.start_time())
        self.assertEqual(pd.Timestamp("2000-01-30"), ts.end_time())

    def test_concatenate_time_same_time_no_force(self):
        samples = [
            linear_timeseries(
                start_value=10, length=10, start=pd.Timestamp("2000-01-01"), freq="D"
            ),
            linear_timeseries(
                start_value=20, length=10, start=pd.Timestamp("2000-01-01"), freq="D"
            ),
            linear_timeseries(
                start_value=30, length=10, start=pd.Timestamp("2000-01-01"), freq="D"
            ),
        ]

        with self.assertRaises(ValueError):
            concatenate(samples, axis="time")

    def test_concatenate_time_same_time_force(self):
        samples = [
            linear_timeseries(
                start_value=10, length=10, start=pd.Timestamp("2000-01-01"), freq="D"
            ),
            linear_timeseries(
                start_value=20, length=10, start=pd.Timestamp("2000-01-01"), freq="D"
            ),
            linear_timeseries(
                start_value=30, length=10, start=pd.Timestamp("2000-01-01"), freq="D"
            ),
        ]

        ts = concatenate(samples, axis="time", ignore_time_axis=True)
        self.assertEqual((30, 1, 1), ts._xa.shape)
        self.assertEqual(pd.Timestamp("2000-01-01"), ts.start_time())
        self.assertEqual(pd.Timestamp("2000-01-30"), ts.end_time())

    def test_concatenate_time_different_time_axes_no_force(self):
        samples = [
            linear_timeseries(
                start_value=10, length=10, start=pd.Timestamp("2000-01-01"), freq="D"
            ),
            linear_timeseries(
                start_value=20, length=10, start=pd.Timestamp("2000-01-12"), freq="D"
            ),
            linear_timeseries(
                start_value=30, length=10, start=pd.Timestamp("2000-01-18"), freq="D"
            ),
        ]

        with self.assertRaises(ValueError):
            concatenate(samples, axis="time")

    def test_concatenate_time_different_time_axes_force(self):
        samples = [
            linear_timeseries(
                start_value=10, length=10, start=pd.Timestamp("2000-01-01"), freq="D"
            ),
            linear_timeseries(
                start_value=20, length=10, start=pd.Timestamp("2000-01-13"), freq="D"
            ),
            linear_timeseries(
                start_value=30, length=10, start=pd.Timestamp("2000-01-19"), freq="D"
            ),
        ]

        ts = concatenate(samples, axis="time", ignore_time_axis=True)
        self.assertEqual((30, 1, 1), ts._xa.shape)
        self.assertEqual(pd.Timestamp("2000-01-01"), ts.start_time())
        self.assertEqual(pd.Timestamp("2000-01-30"), ts.end_time())

    def test_concatenate_time_different_time_axes_no_force_2_day_freq(self):
        samples = [
            linear_timeseries(
                start_value=10, length=10, start=pd.Timestamp("2000-01-01"), freq="2D"
            ),
            linear_timeseries(
                start_value=20, length=10, start=pd.Timestamp("2000-01-21"), freq="2D"
            ),
            linear_timeseries(
                start_value=30, length=10, start=pd.Timestamp("2000-02-10"), freq="2D"
            ),
        ]

        ts = concatenate(samples, axis="time")
        self.assertEqual((30, 1, 1), ts._xa.shape)
        self.assertEqual(pd.Timestamp("2000-01-01"), ts.start_time())
        self.assertEqual(pd.Timestamp("2000-02-28"), ts.end_time())
        self.assertEqual("2D", ts.freq)

    def test_concatenate_timeseries_method(self):
        ts1 = linear_timeseries(
            start_value=10, length=10, start=pd.Timestamp("2000-01-01"), freq="D"
        )
        ts2 = linear_timeseries(
            start_value=20, length=10, start=pd.Timestamp("2000-01-11"), freq="D"
        )

        result_ts = ts1.concatenate(ts2, axis="time")
        self.assertEqual((20, 1, 1), result_ts._xa.shape)
        self.assertEqual(pd.Timestamp("2000-01-01"), result_ts.start_time())
        self.assertEqual(pd.Timestamp("2000-01-20"), result_ts.end_time())
        self.assertEqual("D", result_ts.freq)


class TimeSeriesHeadTailTestCase(DartsBaseTestClass):

    ts = TimeSeries(
        xr.DataArray(
            np.random.rand(10, 10, 10),
            [
                ("time", pd.date_range("2000-01-01", periods=10)),
                ("component", ["comp_" + str(i) for i in range(10)]),
                ("sample", range(10)),
            ],
        )
    )

    def test_head_sunny_day_time_axis(self):
        result = self.ts.head()
        self.assertEqual(5, result.n_timesteps)
        self.assertEqual(pd.Timestamp("2000-01-05"), result.end_time())

    def test_head_sunny_day_component_axis(self):
        result = self.ts.head(axis=1)
        self.assertEqual(5, result.n_components)
        self.assertEqual(
            ["comp_0", "comp_1", "comp_2", "comp_3", "comp_4"],
            result._xa.coords["component"].values.tolist(),
        )

    def test_tail_sunny_day_time_axis(self):
        result = self.ts.tail()
        self.assertEqual(5, result.n_timesteps)
        self.assertEqual(pd.Timestamp("2000-01-06"), result.start_time())

    def test_tail_sunny_day_component_axis(self):
        result = self.ts.tail(axis=1)
        self.assertEqual(5, result.n_components)
        self.assertEqual(
            ["comp_5", "comp_6", "comp_7", "comp_8", "comp_9"],
            result._xa.coords["component"].values.tolist(),
        )

    def test_head_sunny_day_sample_axis(self):
        result = self.ts.tail(axis=2)
        self.assertEqual(5, result.n_samples)
        self.assertEqual(
            list(range(5, 10)), result._xa.coords["sample"].values.tolist()
        )

    def test_head_overshot_time_axis(self):
        result = self.ts.head(20)
        self.assertEqual(10, result.n_timesteps)
        self.assertEqual(pd.Timestamp("2000-01-10"), result.end_time())

    def test_head_overshot_component_axis(self):
        result = self.ts.head(20, axis="component")
        self.assertEqual(10, result.n_components)

    def test_head_overshot_sample_axis(self):
        result = self.ts.head(20, axis="sample")
        self.assertEqual(10, result.n_samples)

    def test_tail_overshot_time_axis(self):
        result = self.ts.tail(20)
        self.assertEqual(10, result.n_timesteps)
        self.assertEqual(pd.Timestamp("2000-01-01"), result.start_time())

    def test_tail_overshot_component_axis(self):
        result = self.ts.tail(20, axis="component")
        self.assertEqual(10, result.n_components)

    def test_tail_overshot_sample_axis(self):
        result = self.ts.tail(20, axis="sample")
        self.assertEqual(10, result.n_samples)


class TimeSeriesFromDataFrameTestCase(DartsBaseTestClass):
    def test_from_dataframe_sunny_day(self):
        data_dict = {"Time": pd.date_range(start="20180501", end="20200301", freq="MS")}
        data_dict["Values1"] = np.random.uniform(
            low=-10, high=10, size=len(data_dict["Time"])
        )
        data_dict["Values2"] = np.random.uniform(
            low=0, high=1, size=len(data_dict["Time"])
        )

        data_pd1 = pd.DataFrame(data_dict)
        data_pd2 = data_pd1.copy()
        data_pd2["Time"] = data_pd2["Time"].apply(lambda date: str(date))
        data_pd3 = data_pd1.set_index("Time")

        data_darts1 = TimeSeries.from_dataframe(df=data_pd1, time_col="Time")
        data_darts2 = TimeSeries.from_dataframe(df=data_pd2, time_col="Time")
        data_darts3 = TimeSeries.from_dataframe(df=data_pd3)

        self.assertEqual(data_darts1, data_darts2)
        self.assertEqual(data_darts1, data_darts3)

    def test_time_col_convert_string_integers(self):
        expected = np.random.randint(1, 100000, 10, int)
        data_dict = {"Time": expected.astype(str)}
        data_dict["Values1"] = np.random.uniform(
            low=-10, high=10, size=len(data_dict["Time"])
        )
        df = pd.DataFrame(data_dict)
        ts = TimeSeries.from_dataframe(df=df, time_col="Time")

        self.assertEqual(set(ts.time_index.values.tolist()), set(expected))
        self.assertEqual(ts.time_index.dtype, int)
        self.assertEqual(ts.time_index.name, "Time")

    def test_time_col_convert_integers(self):
        expected = np.random.randint(1, 100000, 10, int)
        data_dict = {"Time": expected}
        data_dict["Values1"] = np.random.uniform(
            low=-10, high=10, size=len(data_dict["Time"])
        )
        df = pd.DataFrame(data_dict)
        ts = TimeSeries.from_dataframe(df=df, time_col="Time")

        self.assertEqual(set(ts.time_index.values.tolist()), set(expected))
        self.assertEqual(ts.time_index.dtype, int)
        self.assertEqual(ts.time_index.name, "Time")

    def test_time_col_convert_datetime(self):
        expected = pd.date_range(start="20180501", end="20200301", freq="MS")
        data_dict = {"Time": expected}
        data_dict["Values1"] = np.random.uniform(
            low=-10, high=10, size=len(data_dict["Time"])
        )
        df = pd.DataFrame(data_dict)
        ts = TimeSeries.from_dataframe(df=df, time_col="Time")

        self.assertEqual(ts.time_index.dtype, "datetime64[ns]")
        self.assertEqual(ts.time_index.name, "Time")

    def test_time_col_convert_datetime_strings(self):
        expected = pd.date_range(start="20180501", end="20200301", freq="MS")
        data_dict = {"Time": expected.values.astype(str)}
        data_dict["Values1"] = np.random.uniform(
            low=-10, high=10, size=len(data_dict["Time"])
        )
        df = pd.DataFrame(data_dict)
        ts = TimeSeries.from_dataframe(df=df, time_col="Time")

        self.assertEqual(ts.time_index.dtype, "datetime64[ns]")
        self.assertEqual(ts.time_index.name, "Time")

    def test_time_col_convert_garbage(self):
        expected = [
            "2312312asdfdw",
            "asdfsdf432sdf",
            "sfsdfsvf3435",
            "cdsfs45234",
            "vsdgert43534f",
        ]
        data_dict = {"Time": expected}
        data_dict["Values1"] = np.random.uniform(
            low=-10, high=10, size=len(data_dict["Time"])
        )
        df = pd.DataFrame(data_dict)

        with self.assertRaises(AttributeError):
            TimeSeries.from_dataframe(df=df, time_col="Time")


class SimpleStatisticsTestCase(DartsBaseTestClass):

    times = pd.date_range("20130101", "20130110", freq="D")
    values = np.random.rand(10, 2, 100)
    ar = xr.DataArray(
        values,
        dims=("time", "component", "sample"),
        coords={"time": times, "component": ["a", "b"]},
    )
    ts = TimeSeries(ar)

    def test_mean(self):
        for axis in range(3):
            new_ts = self.ts.mean(axis=axis)
            # check values
            self.assertTrue(
                np.isclose(
                    new_ts._xa.values, self.values.mean(axis=axis, keepdims=True)
                ).all()
            )

    def test_var(self):
        for ddof in range(5):
            new_ts = self.ts.var(ddof=ddof)
            # check values
            self.assertTrue(
                np.isclose(new_ts.values(), self.values.var(ddof=ddof, axis=2)).all()
            )

    def test_std(self):
        for ddof in range(5):
            new_ts = self.ts.std(ddof=ddof)
            # check values
            self.assertTrue(
                np.isclose(new_ts.values(), self.values.std(ddof=ddof, axis=2)).all()
            )

    def test_skew(self):
        for bias in [True, False]:
            new_ts = self.ts.skew(bias=bias)
            # check values
            self.assertTrue(
                np.isclose(new_ts.values(), skew(self.values, axis=2, bias=bias)).all()
            )

    def test_kurtosis(self):
        for bias in [True, False]:
            for fisher in [True, False]:
                new_ts = self.ts.kurtosis(bias=bias, fisher=fisher)
                # check values
                self.assertTrue(
                    np.isclose(
                        new_ts.values(),
                        kurtosis(self.values, axis=2, bias=bias, fisher=fisher),
                    ).all()
                )

    def test_min(self):
        for axis in range(3):
            new_ts = self.ts.min(axis=axis)
            # check values
            self.assertTrue(
                np.isclose(
                    new_ts._xa.values, self.values.min(axis=axis, keepdims=True)
                ).all()
            )

    def test_max(self):
        for axis in range(3):
            new_ts = self.ts.max(axis=axis)
            # check values
            self.assertTrue(
                np.isclose(
                    new_ts._xa.values, self.values.max(axis=axis, keepdims=True)
                ).all()
            )

    def test_sum(self):
        for axis in range(3):
            new_ts = self.ts.sum(axis=axis)
            # check values
            self.assertTrue(
                np.isclose(
                    new_ts._xa.values, self.values.sum(axis=axis, keepdims=True)
                ).all()
            )

    def test_median(self):
        for axis in range(3):
            new_ts = self.ts.median(axis=axis)
            # check values
            self.assertTrue(
                np.isclose(
                    new_ts._xa.values, np.median(self.values, axis=axis, keepdims=True)
                ).all()
            )

    def test_quantile(self):
        for method in ["linear", "inverted_cdf"]:
            for q in [0.01, 0.1, 0.5, 0.95]:
                new_ts = self.ts.quantile(quantile=q, method=method)
                # check values
                self.assertTrue(
                    np.isclose(
                        new_ts.values(),
                        np.quantile(self.values, q=q, method=method, axis=2),
                    ).all()
                )<|MERGE_RESOLUTION|>--- conflicted
+++ resolved
@@ -5,12 +5,7 @@
 import numpy as np
 import pandas as pd
 import xarray as xr
-<<<<<<< HEAD
-=======
-from tempfile import NamedTemporaryFile
-from unittest.mock import patch
 from scipy.stats import skew, kurtosis
->>>>>>> b51b3afd
 
 from darts import TimeSeries, concatenate
 from darts.tests.base_test_class import DartsBaseTestClass
