--- conflicted
+++ resolved
@@ -12,12 +12,7 @@
 logger = get_logger(__name__)
 
 try:
-<<<<<<< HEAD
-    from ..models import RNNModel
-
-=======
     from ..models import BlockRNNModel
->>>>>>> 8c36269f
     TORCH_AVAILABLE = True
 except ImportError:
     logger.warning("Torch not available. Some tests will be skipped.")
@@ -86,17 +81,8 @@
     if TORCH_AVAILABLE:
 
         def test_torch_models_retrain(self):
-<<<<<<< HEAD
-            model1 = RNNModel(
-                input_chunk_length=12, output_chunk_length=1, random_state=0, n_epochs=2
-            )
-            model2 = RNNModel(
-                input_chunk_length=12, output_chunk_length=1, random_state=0, n_epochs=2
-            )
-=======
             model1 = BlockRNNModel(input_chunk_length=12, output_chunk_length=1, random_state=0, n_epochs=2)
             model2 = BlockRNNModel(input_chunk_length=12, output_chunk_length=1, random_state=0, n_epochs=2)
->>>>>>> 8c36269f
 
             ensemble = RegressionEnsembleModel([model1], 5)
             ensemble.fit(self.combined)
@@ -107,10 +93,4 @@
             model2.fit(self.combined)
             forecast2 = model2.predict(10)
 
-<<<<<<< HEAD
-            self.assertAlmostEqual(
-                sum(forecast1.values() - forecast2.values())[0], 0.0, places=3
-            )
-=======
-            self.assertAlmostEqual(sum(forecast1.values() - forecast2.values())[0], 0., places=2)
->>>>>>> 8c36269f
+            self.assertAlmostEqual(sum(forecast1.values() - forecast2.values())[0], 0., places=2)