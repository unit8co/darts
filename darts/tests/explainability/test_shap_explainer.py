import copy
from datetime import date, timedelta

import matplotlib.pyplot as plt
import numpy as np
import pandas as pd
import pytest
import shap
import sklearn
from dateutil.relativedelta import relativedelta
from numpy.testing import assert_array_equal
from sklearn.preprocessing import MinMaxScaler

from darts import TimeSeries
from darts.dataprocessing.transformers import Scaler
from darts.explainability.explainability_result import ShapExplainabilityResult
from darts.explainability.shap_explainer import ShapExplainer
from darts.models import (
    CatBoostModel,
    ExponentialSmoothing,
    LightGBMModel,
    LinearRegressionModel,
    NotImportedModule,
    RegressionModel,
    XGBModel,
)

lgbm_available = not isinstance(LightGBMModel, NotImportedModule)
cb_available = not isinstance(CatBoostModel, NotImportedModule)


<<<<<<< HEAD
def extract_year(index):
    """Return year of time index entry, normalized"""
    return (index.year - 1950) / 50


class ShapExplainerTestCase(DartsBaseTestClass):
=======
class TestShapExplainer:
>>>>>>> 60969685
    np.random.seed(42)

    scaler = MinMaxScaler(feature_range=(-1, 1))
    add_encoders = {
        "cyclic": {"past": ["month", "day"]},
        "datetime_attribute": {"future": ["hour", "dayofweek"]},
        "position": {"past": ["relative"], "future": ["relative"]},
        "custom": {"past": [extract_year]},
        "transformer": Scaler(scaler),
    }

    date_start = date(2012, 12, 12)
    date_end = date(2014, 6, 5)
    days = pd.date_range(date_start, date_end, freq="d")
    N = len(days)
    eps_1 = np.random.normal(0, 1, N).astype("float32")
    eps_2 = np.random.normal(0, 1, N).astype("float32")

    x_1 = np.zeros(N).astype("float32")
    x_2 = np.zeros(N).astype("float32")
    x_3 = np.zeros(N).astype("float32")

    days_past_cov = pd.date_range(
        date_start, date_start + timedelta(days=N - 2), freq="d"
    )

    past_cov_1 = np.random.normal(0, 1, N - 1).astype("float32")
    past_cov_2 = np.random.normal(0, 1, N - 1).astype("float32")
    past_cov_3 = np.random.normal(0, 1, N - 1).astype("float32")

    fut_cov_1 = np.random.normal(0, 1, N).astype("float32")
    fut_cov_2 = np.random.normal(0, 1, N).astype("float32")

    x_1[0] = eps_1[0]
    x_1[1] = eps_1[1]
    x_2[2] = eps_1[2]

    x_2[0] = eps_2[0]
    x_2[1] = eps_2[1]

    K_1 = 0.5
    K_2 = -0.25
    K_3 = 0.5
    K_4 = 0.9
    K_5 = -0.75
    K_6 = 0.75
    K_7 = 0.9

    # Multivariates Ex.2 independants
    for i in range(2, len(x_1)):
        x_1[i] = (
            K_1 * x_1[i - 1] + K_2 * past_cov_1[i - 2] + K_3 * fut_cov_1[i] + eps_1[i]
        )

    for i in range(1, len(x_2)):
        x_2[i] = (
            +K_4 * x_2[i - 1] + K_5 * past_cov_2[i - 1] + K_6 * fut_cov_2[i] + eps_2[i]
        )

    for i in range(2, len(x_3)):
        x_3[i] = K_7 * x_1[i - 1] + x_2[i - 2]

    target_ts = TimeSeries.from_times_and_values(
        days, np.concatenate([x_1.reshape(-1, 1), x_2.reshape(-1, 1)], axis=1)
    ).with_columns_renamed(["0", "1"], ["price", "power"])

    target_ts_with_static_covs = TimeSeries.from_times_and_values(
        days,
        x_1.reshape(-1, 1),
        static_covariates=pd.DataFrame({"type": [0], "state": [1]}),
    ).with_columns_renamed(["0"], ["price"])
    target_ts_with_multi_component_static_covs = TimeSeries.from_times_and_values(
        days,
        np.concatenate([x_1.reshape(-1, 1), x_2.reshape(-1, 1)], axis=1),
        static_covariates=pd.DataFrame({"type": [0, 1], "state": [2, 3]}),
    ).with_columns_renamed(["0", "1"], ["price", "power"])
    target_ts_multiple_series_with_different_static_covs = [
        TimeSeries.from_times_and_values(
            days, x_1.reshape(-1, 1), static_covariates=pd.DataFrame({"type": [0]})
        ).with_columns_renamed(["0"], ["price"]),
        TimeSeries.from_times_and_values(
            days, x_2.reshape(-1, 1), static_covariates=pd.DataFrame({"state": [1]})
        ).with_columns_renamed(["0"], ["price"]),
    ]

    past_cov_ts = TimeSeries.from_times_and_values(
        days_past_cov,
        np.concatenate(
            [
                past_cov_1.reshape(-1, 1),
                past_cov_2.reshape(-1, 1),
                past_cov_3.reshape(-1, 1),
            ],
            axis=1,
        ),
    )

    fut_cov_ts = TimeSeries.from_times_and_values(
        days,
        np.concatenate([fut_cov_1.reshape(-1, 1), fut_cov_2.reshape(-1, 1)], axis=1),
    )

    def test_creation(self):
        model_cls = LightGBMModel if lgbm_available else XGBModel
        # Model should be fitted first
        m = model_cls(
            lags=4,
            lags_past_covariates=[-1, -2, -3],
            lags_future_covariates=[0],
            output_chunk_length=4,
            add_encoders=self.add_encoders,
        )
        with pytest.raises(ValueError):
            ShapExplainer(m, self.target_ts, self.past_cov_ts, self.fut_cov_ts)

        # Model should be a RegressionModel
        m = ExponentialSmoothing()
        m.fit(self.target_ts["price"])
        with pytest.raises(ValueError):
            ShapExplainer(m)

        # For now, multi_models=False not allowed
        m = LinearRegressionModel(lags=1, output_chunk_length=2, multi_models=False)
        m.fit(
            series=self.target_ts,
        )
        with pytest.raises(ValueError):
            ShapExplainer(
                m,
                self.target_ts,
            )

        m = model_cls(
            lags=4,
            lags_past_covariates=[-1, -2, -3],
            lags_future_covariates=[0],
            output_chunk_length=4,
            add_encoders=self.add_encoders,
        )

        m.fit(
            series=self.target_ts,
            past_covariates=self.past_cov_ts,
            future_covariates=self.fut_cov_ts,
        )

        # Should have the same number of target, past and futures in the respective lists
        with pytest.raises(ValueError):
            ShapExplainer(
                m,
                [self.target_ts, self.target_ts],
                self.past_cov_ts,
                self.fut_cov_ts,
            )

        # Missing a future covariate if you choose to use a new background
        with pytest.raises(ValueError):
            ShapExplainer(
                m, self.target_ts, background_past_covariates=self.past_cov_ts
            )

        # Missing a past covariate if you choose to use a new background
        with pytest.raises(ValueError):
            ShapExplainer(
                m, self.target_ts, background_future_covariates=self.fut_cov_ts
            )

        # Good type of explainers
        shap_explain = ShapExplainer(m)
        assert isinstance(
            shap_explain.explainers.explainers[0][0], shap.explainers.Tree
        )

        # Linear model - also not a MultiOutputRegressor
        m = LinearRegressionModel(
            lags=1,
            lags_past_covariates=[-1, -2, -3],
            lags_future_covariates=[0],
            output_chunk_length=2,
        )
        m.fit(
            series=self.target_ts,
            past_covariates=self.past_cov_ts,
            future_covariates=self.fut_cov_ts,
        )
        shap_explain = ShapExplainer(m)
        assert isinstance(shap_explain.explainers.explainers, shap.explainers.Linear)

        # ExtraTreesRegressor - also not a MultiOutputRegressor
        m = RegressionModel(
            lags=4,
            lags_past_covariates=[-1, -2, -3],
            lags_future_covariates=[0],
            output_chunk_length=2,
            model=sklearn.tree.ExtraTreeRegressor(),
        )
        m.fit(
            series=self.target_ts,
            past_covariates=self.past_cov_ts,
            future_covariates=self.fut_cov_ts,
        )
        shap_explain = ShapExplainer(m)
        assert isinstance(shap_explain.explainers.explainers, shap.explainers.Tree)

        # No past or future covariates
        m = LinearRegressionModel(
            lags=1,
            output_chunk_length=2,
        )
        m.fit(
            series=self.target_ts,
        )

        shap_explain = ShapExplainer(m)
        assert isinstance(shap_explain.explainers.explainers, shap.explainers.Linear)

        # CatBoost
        model_cls = CatBoostModel if cb_available else XGBModel
        m = model_cls(
            lags=4,
            lags_past_covariates=[-1, -2, -6],
            lags_future_covariates=[0],
            output_chunk_length=4,
        )
        m.fit(
            series=self.target_ts,
            past_covariates=self.past_cov_ts,
            future_covariates=self.fut_cov_ts,
        )
        shap_explain = ShapExplainer(m)
        assert isinstance(
            shap_explain.explainers.explainers[0][0], shap.explainers.Tree
        )

        # Bad choice of shap explainer
        with pytest.raises(ValueError):
            ShapExplainer(m, shap_method="bad_choice")

    def test_explain(self):
        model_cls = LightGBMModel if lgbm_available else XGBModel
        m = model_cls(
            lags=4,
            lags_past_covariates=[-1, -2, -3],
            lags_future_covariates=[0],
            output_chunk_length=4,
            add_encoders=self.add_encoders,
        )
        m.fit(
            series=self.target_ts,
            past_covariates=self.past_cov_ts,
            future_covariates=self.fut_cov_ts,
        )

        shap_explain = ShapExplainer(m)
        with pytest.raises(ValueError):
            _ = shap_explain.explain(horizons=[1, 5])  # horizon > output_chunk_length
        with pytest.raises(ValueError):
            _ = shap_explain.explain(
                horizons=[1, 2], target_components=["test"]
            )  # wrong name

        results = shap_explain.explain()
        with pytest.raises(ValueError):
            results.get_explanation(horizon=5, component="price")
        with pytest.raises(ValueError):
            results.get_feature_values(horizon=5, component="price")
        with pytest.raises(ValueError):
            results.get_shap_explanation_object(horizon=5, component="price")
        with pytest.raises(ValueError):
            results.get_explanation(horizon=1, component="test")
        with pytest.raises(ValueError):
            results.get_feature_values(horizon=1, component="test")
        with pytest.raises(ValueError):
            results.get_shap_explanation_object(horizon=1, component="test")

        results = shap_explain.explain(horizons=[1, 3], target_components=["power"])
        with pytest.raises(ValueError):
            results.get_explanation(horizon=2, component="power")
        with pytest.raises(ValueError):
            results.get_feature_values(horizon=2, component="power")
        with pytest.raises(ValueError):
            results.get_shap_explanation_object(horizon=2, component="power")
        with pytest.raises(ValueError):
            results.get_explanation(horizon=1, component="test")
        with pytest.raises(ValueError):
            results.get_feature_values(horizon=1, component="test")
        with pytest.raises(ValueError):
            results.get_shap_explanation_object(horizon=1, component="test")

        explanation = results.get_explanation(horizon=1, component="power")
        assert len(explanation) == 537
        feature_vals = results.get_feature_values(horizon=1, component="power")
        assert len(feature_vals) == 537

        # list of foregrounds: encoders have to be corrected first.
        results = shap_explain.explain(
            foreground_series=[self.target_ts, self.target_ts[:100]],
            foreground_past_covariates=[self.past_cov_ts, self.past_cov_ts[:40]],
            foreground_future_covariates=[self.fut_cov_ts, self.fut_cov_ts[:40]],
        )
        ts_res = results.get_explanation(horizon=2, component="power")
        assert len(ts_res) == 2
        feature_vals = results.get_feature_values(horizon=2, component="power")
        assert len(feature_vals) == 2

        # explain with a new foreground, minimum required. We should obtain one
        # timeseries with only one time element
        results = shap_explain.explain(
            foreground_series=self.target_ts[-5:],
            foreground_past_covariates=self.past_cov_ts[-4:],
            foreground_future_covariates=self.fut_cov_ts[-1],
        )

        ts_res = results.get_explanation(horizon=2, component="power")
        assert len(ts_res) == 1
        assert ts_res.time_index[-1] == pd.Timestamp(2014, 6, 5)
        feature_vals = results.get_feature_values(horizon=2, component="power")
        assert len(feature_vals) == 1
        assert feature_vals.time_index[-1] == pd.Timestamp(2014, 6, 5)

        with pytest.raises(ValueError):
            results.get_explanation(horizon=5, component="price")
        with pytest.raises(ValueError):
            results.get_feature_values(horizon=5, component="price")
        with pytest.raises(ValueError):
            results.get_explanation(horizon=1, component="test")
        with pytest.raises(ValueError):
            results.get_feature_values(horizon=1, component="test")

        # right instance
        assert isinstance(results, ShapExplainabilityResult)

        components_list = [
            "price_target_lag-4",
            "power_target_lag-4",
            "price_target_lag-3",
            "power_target_lag-3",
            "price_target_lag-2",
            "power_target_lag-2",
            "price_target_lag-1",
            "power_target_lag-1",
            "0_past_cov_lag-3",
            "1_past_cov_lag-3",
            "2_past_cov_lag-3",
            "darts_enc_pc_cyc_month_sin_past_cov_lag-3",
            "darts_enc_pc_cyc_month_cos_past_cov_lag-3",
            "darts_enc_pc_cyc_day_sin_past_cov_lag-3",
            "darts_enc_pc_cyc_day_cos_past_cov_lag-3",
            "darts_enc_pc_pos_relative_past_cov_lag-3",
            "darts_enc_pc_cus_custom_past_cov_lag-3",
            "0_past_cov_lag-2",
            "1_past_cov_lag-2",
            "2_past_cov_lag-2",
            "darts_enc_pc_cyc_month_sin_past_cov_lag-2",
            "darts_enc_pc_cyc_month_cos_past_cov_lag-2",
            "darts_enc_pc_cyc_day_sin_past_cov_lag-2",
            "darts_enc_pc_cyc_day_cos_past_cov_lag-2",
            "darts_enc_pc_pos_relative_past_cov_lag-2",
            "darts_enc_pc_cus_custom_past_cov_lag-2",
            "0_past_cov_lag-1",
            "1_past_cov_lag-1",
            "2_past_cov_lag-1",
            "darts_enc_pc_cyc_month_sin_past_cov_lag-1",
            "darts_enc_pc_cyc_month_cos_past_cov_lag-1",
            "darts_enc_pc_cyc_day_sin_past_cov_lag-1",
            "darts_enc_pc_cyc_day_cos_past_cov_lag-1",
            "darts_enc_pc_pos_relative_past_cov_lag-1",
            "darts_enc_pc_cus_custom_past_cov_lag-1",
            "0_fut_cov_lag0",
            "1_fut_cov_lag0",
            "hour_fut_cov_lag0",
            "dayofweek_fut_cov_lag0",
            "relative_idx_fut_cov_lag0",
        ]

        results = shap_explain.explain()

        # all the features explained are here, in the right order
        assert [
            results.get_explanation(i, "price").components.to_list() == components_list
            for i in range(1, 5)
        ]

        # No past or future covariates
        m = LinearRegressionModel(
            lags=1,
            output_chunk_length=2,
        )
        m.fit(
            series=self.target_ts,
        )
        shap_explain = ShapExplainer(m)

        assert isinstance(shap_explain.explain(), ShapExplainabilityResult)

    def test_explain_with_lags_future_covariates_series_of_same_length_as_target(self):
        model_cls = LightGBMModel if lgbm_available else XGBModel
        model = model_cls(
            lags=4,
            lags_past_covariates=[-1, -2, -3],
            lags_future_covariates=[2],
            output_chunk_length=1,
        )

        model.fit(
            series=self.target_ts,
            past_covariates=self.past_cov_ts,
            future_covariates=self.fut_cov_ts,
        )

        shap_explain = ShapExplainer(model)
        explanation_results = shap_explain.explain()
        for component in ["power", "price"]:
            explanation = explanation_results.get_explanation(
                horizon=1, component=component
            )

            # The fut_cov_ts have the same length as the target_ts. Hence, if we pass lags_future_covariates this means
            # that the last prediction can be made max(lags_future_covariates) time periods before the end of the
            # series (in this case 2 time periods).
            assert explanation.end_time() == self.target_ts.end_time() - relativedelta(
                days=2
            )

    def test_explain_with_lags_future_covariates_series_extending_into_future(self):
        # Constructing future covariates TimeSeries that extends further into the future than the target series
        date_start = date(2012, 12, 12)
        date_end = date(2014, 6, 7)
        days = pd.date_range(date_start, date_end, freq="d")
        fut_cov = np.random.normal(0, 1, len(days)).astype("float32")
        fut_cov_ts = TimeSeries.from_times_and_values(days, fut_cov.reshape(-1, 1))

        model_cls = LightGBMModel if lgbm_available else XGBModel
        model = model_cls(
            lags=4,
            lags_past_covariates=[-1, -2, -3],
            lags_future_covariates=[2],
            output_chunk_length=1,
        )

        model.fit(
            series=self.target_ts,
            past_covariates=self.past_cov_ts,
            future_covariates=fut_cov_ts,
        )

        shap_explain = ShapExplainer(model)
        explanation_results = shap_explain.explain()
        for component in ["power", "price"]:
            explanation = explanation_results.get_explanation(
                horizon=1, component=component
            )

            # The fut_cov_ts extends further into the future than the target_ts. Hence, at prediction time we know the
            # values of lagged future covariates and we thus no longer expect the end_time() of the explanation
            # TimeSeries to differ from the end_time() of the target TimeSeries
            assert explanation.end_time() == self.target_ts.end_time()

    def test_explain_with_lags_covariates_series_older_timestamps_than_target(self):
        # Constructing covariates TimeSeries with older timestamps than target
        date_start = date(2012, 12, 10)
        date_end = date(2014, 6, 5)
        days = pd.date_range(date_start, date_end, freq="d")
        fut_cov = np.random.normal(0, 1, len(days)).astype("float32")
        fut_cov_ts = TimeSeries.from_times_and_values(days, fut_cov.reshape(-1, 1))
        past_cov = np.random.normal(0, 1, len(days)).astype("float32")
        past_cov_ts = TimeSeries.from_times_and_values(days, past_cov.reshape(-1, 1))

        model_cls = LightGBMModel if lgbm_available else XGBModel
        model = model_cls(
            lags=None,
            lags_past_covariates=[-1, -2],
            lags_future_covariates=[-1, -2],
            output_chunk_length=1,
        )

        model.fit(
            series=self.target_ts,
            past_covariates=past_cov_ts,
            future_covariates=fut_cov_ts,
        )

        shap_explain = ShapExplainer(model)
        explanation_results = shap_explain.explain()
        for component in ["power", "price"]:
            explanation = explanation_results.get_explanation(
                horizon=1, component=component
            )

            # The covariates series (past and future) start two time periods earlier than the target series. This in
            # combination with the LightGBM configuration (lags=None and 'largest' covariates lags equal to -2) means
            # that at the start of the target series we have sufficient information to explain the prediction.
            assert explanation.start_time() == self.target_ts.start_time()

    def test_plot(self):
        model_cls = LightGBMModel if lgbm_available else XGBModel
        m_0 = model_cls(
            lags=4,
            lags_past_covariates=[-1, -2, -3],
            lags_future_covariates=[0],
            output_chunk_length=4,
            add_encoders=self.add_encoders,
        )
        m_0.fit(
            series=self.target_ts,
            past_covariates=self.past_cov_ts,
            future_covariates=self.fut_cov_ts,
        )

        shap_explain = ShapExplainer(m_0)

        # We need at least 5 points for force_plot
        with pytest.raises(ValueError):
            shap_explain.force_plot_from_ts(
                self.target_ts[100:104],
                self.past_cov_ts[100:104],
                self.fut_cov_ts[100:104],
                2,
                "power",
            )

        fplot = shap_explain.force_plot_from_ts(
            self.target_ts[100:105],
            self.past_cov_ts[100:105],
            self.fut_cov_ts[100:105],
            2,
            "power",
        )
        assert isinstance(fplot, shap.plots._force.BaseVisualizer)
        plt.close()

        # no component name -> multivariate error
        with pytest.raises(ValueError):
            shap_explain.force_plot_from_ts(
                self.target_ts[100:108],
                self.past_cov_ts[100:108],
                self.fut_cov_ts[100:108],
                1,
            )

        # fake component
        with pytest.raises(ValueError):
            shap_explain.force_plot_from_ts(
                self.target_ts[100:108],
                self.past_cov_ts[100:108],
                self.fut_cov_ts[100:108],
                2,
                "fake",
            )

        # horizon 0
        with pytest.raises(ValueError):
            shap_explain.force_plot_from_ts(
                self.target_ts[100:108],
                self.past_cov_ts[100:108],
                self.fut_cov_ts[100:108],
                0,
                "power",
            )

        # Wrong component name
        with pytest.raises(ValueError):
            shap_explain.summary_plot(horizons=[1], target_components=["test"])

        # Wrong horizon
        with pytest.raises(ValueError):
            shap_explain.summary_plot(horizons=[0], target_components=["test"])
        with pytest.raises(ValueError):
            shap_explain.summary_plot(horizons=[10], target_components=["test"])

        # No past or future covariates
        m = LinearRegressionModel(
            lags=1,
            output_chunk_length=2,
        )
        m.fit(
            series=self.target_ts,
        )

        shap_explain = ShapExplainer(m)
        fplot = shap_explain.force_plot_from_ts(
            foreground_series=self.target_ts[100:105],
            horizon=1,
            target_component="power",
        )
        assert isinstance(fplot, shap.plots._force.BaseVisualizer)
        plt.close()

    def test_feature_values_align_with_input(self):
        model_cls = LightGBMModel if lgbm_available else XGBModel
        model = model_cls(
            lags=4,
            output_chunk_length=1,
        )
        model.fit(
            series=self.target_ts,
        )
        shap_explain = ShapExplainer(model)
        explanation_results = shap_explain.explain()
        df = pd.merge(
            self.target_ts.pd_dataframe(),
            explanation_results.get_feature_values(
                horizon=1, component="price"
            ).pd_dataframe(),
            how="left",
            left_index=True,
            right_index=True,
        )
        df[["price_shift_4", "power_shift_4"]] = df[["price", "power"]].shift(4)

        assert_array_equal(
            df[["price_shift_4", "power_shift_4"]].values,
            df[["price_target_lag-4", "power_target_lag-4"]].values,
        )

    def test_feature_values_align_with_raw_output_shap(self):
        model_cls = LightGBMModel if lgbm_available else XGBModel
        model = model_cls(
            lags=4,
            output_chunk_length=1,
        )
        model.fit(
            series=self.target_ts,
        )
        shap_explain = ShapExplainer(model)
        explanation_results = shap_explain.explain()

        feature_values = explanation_results.get_feature_values(
            horizon=1, component="price"
        )
        comparison = explanation_results.get_shap_explanation_object(
            horizon=1, component="price"
        ).data

        assert_array_equal(feature_values.values(), comparison)
        assert (
            feature_values.values().shape
            == explanation_results.get_explanation(horizon=1, component="price")
            .values()
            .shape
        ), "The shape of the feature values should be the same as the shap values"

    def test_shap_explanation_object_validity(self):
        model_cls = LightGBMModel if lgbm_available else XGBModel
        model = model_cls(
            lags=4,
            lags_past_covariates=2,
            lags_future_covariates=[1],
            output_chunk_length=1,
        )
        model.fit(
            series=self.target_ts,
            past_covariates=self.past_cov_ts,
            future_covariates=self.fut_cov_ts,
        )
        shap_explain = ShapExplainer(model)
        explanation_results = shap_explain.explain()

        assert isinstance(
            explanation_results.get_shap_explanation_object(
                horizon=1, component="power"
            ),
            shap.Explanation,
        )

    def test_shap_selected_components(self):
        model_cls = LightGBMModel if lgbm_available else XGBModel
        model = model_cls(
            lags=4,
            lags_past_covariates=2,
            lags_future_covariates=[1],
            output_chunk_length=1,
        )
        model.fit(
            series=self.target_ts,
            past_covariates=self.past_cov_ts,
            future_covariates=self.fut_cov_ts,
        )
        shap_explain = ShapExplainer(model)
        explanation_results = shap_explain.explain()
        # check that explain() with selected components gives identical results
        for comp in self.target_ts.components:
            explanation_comp = shap_explain.explain(target_components=[comp])
            assert explanation_comp.available_components == [comp]
            assert explanation_comp.available_horizons == [1]
            # explained forecasts
            fc_res_tmp = copy.deepcopy(explanation_results.explained_forecasts)
            fc_res_tmp[1] = {str(comp): fc_res_tmp[1][comp]}
            assert explanation_comp.explained_forecasts == fc_res_tmp

            # feature values
            fv_res_tmp = copy.deepcopy(explanation_results.feature_values)
            fv_res_tmp[1] = {str(comp): fv_res_tmp[1][comp]}
            assert explanation_comp.explained_forecasts == fc_res_tmp

            # shap objects
            assert (
                len(explanation_comp.shap_explanation_object[1]) == 1
                and comp in explanation_comp.shap_explanation_object[1]
            )

    def test_shapley_with_static_cov(self):
        ts = self.target_ts_with_static_covs
        model_cls = LightGBMModel if lgbm_available else XGBModel
        model = model_cls(
            lags=4,
            output_chunk_length=1,
        )
        model.fit(
            series=ts,
        )
        shap_explain = ShapExplainer(model)

        # different static covariates dimensions should raise an error
        with pytest.raises(ValueError):
            shap_explain.explain(
                ts.with_static_covariates(ts.static_covariates["state"])
            )

        # without static covariates should raise an error
        with pytest.raises(ValueError):
            shap_explain.explain(ts.with_static_covariates(None))

        explanation_results = shap_explain.explain(ts)
        assert len(explanation_results.explained_forecasts[1]["price"].columns) == (
            -(min(model.lags["target"])) + model.static_covariates.shape[1]
        )

        model.fit(
            series=self.target_ts_with_multi_component_static_covs,
        )
        shap_explain = ShapExplainer(model)
        explanation_results = shap_explain.explain()
        assert len(explanation_results.feature_values[1]) == 2
        for comp in self.target_ts_with_multi_component_static_covs.components:
            comps_out = explanation_results.explained_forecasts[1][comp].columns
            assert len(comps_out) == (
                -(min(model.lags["target"])) * model.input_dim["target"]
                + model.input_dim["target"] * model.static_covariates.shape[1]
            )
            assert comps_out[-4:].tolist() == [
                "type_statcov_target_price",
                "type_statcov_target_power",
                "state_statcov_target_price",
                "state_statcov_target_power",
            ]

    def test_shapley_multiple_series_with_different_static_covs(self):
        model_cls = LightGBMModel if lgbm_available else XGBModel
        model = model_cls(
            lags=4,
            output_chunk_length=1,
        )
        model.fit(
            series=self.target_ts_multiple_series_with_different_static_covs,
        )
        shap_explain = ShapExplainer(
            model,
            background_series=self.target_ts_multiple_series_with_different_static_covs,
        )
        explanation_results = shap_explain.explain()

        assert len(explanation_results.feature_values) == 2

        # model trained on multiple series will take column names of first series -> even though
        # static covs have different names, the output will show the same names
        for explained_forecast in explanation_results.explained_forecasts:
            comps_out = explained_forecast[1]["price"].columns.tolist()
            assert comps_out[-1] == "type_statcov_target_price"<|MERGE_RESOLUTION|>--- conflicted
+++ resolved
@@ -29,16 +29,12 @@
 cb_available = not isinstance(CatBoostModel, NotImportedModule)
 
 
-<<<<<<< HEAD
 def extract_year(index):
     """Return year of time index entry, normalized"""
     return (index.year - 1950) / 50
 
 
-class ShapExplainerTestCase(DartsBaseTestClass):
-=======
 class TestShapExplainer:
->>>>>>> 60969685
     np.random.seed(42)
 
     scaler = MinMaxScaler(feature_range=(-1, 1))
