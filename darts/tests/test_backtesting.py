--- conflicted
+++ resolved
@@ -43,7 +43,7 @@
 
     # instantiate best model in split mode
     train, val = series.split_before(series.time_index()[-10])
-    best_model_2 = model_class.gridsearch(params, train, val_series=val, metric=mape)
+    best_model_2 = model_class.gridsearch(params, train, val_target_series=val, metric=mape)
 
     # intantiate model with random parameters from 'params'
     random_param_choice = {}
@@ -137,21 +137,8 @@
             # multivariate model + multivariate series
             with self.assertRaises(ValueError):
                 tcn_model.backtest(linear_series_multi, None, pd.Timestamp('20000125'), 3, verbose=False)
-            tcn_model = TCNModel(batch_size=1, n_epochs=1, input_size=2, target_length=3)
+            tcn_model = TCNModel(batch_size=1, n_epochs=1, input_size=2, output_length=3)
             with self.assertRaises(ValueError):
-<<<<<<< HEAD
-                tcn_model.backtest(linear_series_multi, None, pd.Timestamp('20000125'), 3, verbose=False,
-                                   use_full_target_length=False)
-            pred = tcn_model.backtest(linear_series_multi, linear_series_multi[['0']], pd.Timestamp('20000125'), 1,
-                                      verbose=False, use_full_target_length=True)
-            self.assertEqual(pred.width, 1)
-            pred = tcn_model.backtest(linear_series_multi, linear_series_multi[['1']], pd.Timestamp('20000125'), 3,
-                                      verbose=False, use_full_target_length=True)
-            self.assertEqual(pred.width, 1)
-            tcn_model = TCNModel(batch_size=1, n_epochs=1, input_size=2, target_length=3, output_size=2)
-            pred = tcn_model.backtest(linear_series_multi, linear_series_multi, pd.Timestamp('20000125'), 3,
-                                      verbose=False, use_full_target_length=True)
-=======
                 tcn_model.backtest(linear_series_multi,
                                    None,
                                    pd.Timestamp('20000125'),
@@ -185,7 +172,6 @@
                                                   verbose=False,
                                                   use_full_output_length=True,
                                                   last_points_only=True)
->>>>>>> 66368c51
             self.assertEqual(pred.width, 2)
 
     def test_backtest_regression(self):
@@ -267,20 +253,15 @@
             'n_epochs': [1],
             'batch_size': [1],
             'input_size': [2],
-            'target_length': [3],
+            'output_length': [3],
             'output_size': [2],
             'kernel_size': [2, 3, 4]
         }
-<<<<<<< HEAD
-        TCNModel.gridsearch(tcn_params, dummy_series, forecast_horizon=3, metric=mape,
-                            use_full_target_length=True)
-=======
         TCNModel.gridsearch(tcn_params,
                             dummy_series,
                             forecast_horizon=3,
                             metric=mape,
                             use_full_output_length=True)
->>>>>>> 66368c51
 
     def test_forecasting_residuals(self):
         model = NaiveSeasonal(K=1)
