import unittest
import numpy as np
import pandas as pd
import random

from darts import TimeSeries
from darts.metrics import mape, r2_score
from darts.utils.timeseries_generation import (
    linear_timeseries as lt,
    sine_timeseries as st,
    random_walk_timeseries as rt,
    constant_timeseries as ct,
    gaussian_timeseries as gt
)
from darts.models import (
    Theta,
    FFT,
    ExponentialSmoothing,
    NaiveSeasonal,
    LinearRegressionModel,
    NaiveDrift,
    RandomForest,
    ARIMA
)


from .base_test_class import DartsBaseTestClass
from ..logging import get_logger
logger = get_logger(__name__)

try:
    from ..models import TCNModel, BlockRNNModel
    TORCH_AVAILABLE = True
except ImportError:
    logger.warning('Torch models are not installed - will not be tested for backtesting')
    TORCH_AVAILABLE = False


def compare_best_against_random(model_class, params, series):

    # instantiate best model in expanding window mode
    best_model_1, _ = model_class.gridsearch(params,
                                          series,
                                          forecast_horizon=10,
                                          metric=mape,
                                          start=series.time_index[-21])

    # instantiate best model in split mode
    train, val = series.split_before(series.time_index[-10])
    best_model_2, _ = model_class.gridsearch(params, train, val_series=val, metric=mape)

    # intantiate model with random parameters from 'params'
    random_param_choice = {}
    for key in params.keys():
        random_param_choice[key] = random.choice(params[key])
    random_model = model_class(**random_param_choice)

    # perform backtest forecasting on both models
    best_score_1 = best_model_1.backtest(series, start=series.time_index[-21], forecast_horizon=10)
    random_score_1 = random_model.backtest(series, start=series.time_index[-21], forecast_horizon=10)

    # perform train/val evaluation on both models
    best_model_2.fit(train)
    best_score_2 = mape(best_model_2.predict(len(val)), series)
    random_model = model_class(**random_param_choice)
    random_model.fit(train)
    random_score_2 = mape(random_model.predict(len(val)), series)

    # check whether best models are at least as good as random models
    expanding_window_ok = best_score_1 <= random_score_1
    split_ok = best_score_2 <= random_score_2

    return expanding_window_ok and split_ok


class BacktestingTestCase(DartsBaseTestClass):
    def test_backtest_forecasting(self):
        linear_series = lt(length=50)
        linear_series_multi = linear_series.stack(linear_series)

        # univariate model + univariate series
        score = NaiveDrift().backtest(linear_series, start=pd.Timestamp('20000201'),
                                      forecast_horizon=3, metric=r2_score)
        self.assertEqual(score, 1.0)

        with self.assertRaises(ValueError):
            NaiveDrift().backtest(linear_series, start=pd.Timestamp('20000217'), forecast_horizon=3)
        with self.assertRaises(ValueError):
            NaiveDrift().backtest(linear_series, start=pd.Timestamp('20000217'), forecast_horizon=3,
                                  overlap_end=False)
        NaiveDrift().backtest(linear_series, start=pd.Timestamp('20000216'), forecast_horizon=3)
        NaiveDrift().backtest(linear_series,
                              start=pd.Timestamp('20000217'),
                              forecast_horizon=3,
                              overlap_end=True)

        # Using forecast_horizon default value
        NaiveDrift().backtest(linear_series, start=pd.Timestamp('20000216'))
        NaiveDrift().backtest(linear_series, start=pd.Timestamp('20000217'), overlap_end=True)

        # Using an int or float value for start
        NaiveDrift().backtest(linear_series, start=30)
        NaiveDrift().backtest(linear_series, start=0.7, overlap_end=True)

        # Using invalid start and/or forecast_horizon values
        with self.assertRaises(ValueError):
            NaiveDrift().backtest(linear_series, start=0.7, forecast_horizon=-1)
        with self.assertRaises(ValueError):
            NaiveDrift().backtest(linear_series, start=-0.7, forecast_horizon=1)

        with self.assertRaises(ValueError):
            NaiveDrift().backtest(linear_series, start=100)
        with self.assertRaises(ValueError):
            NaiveDrift().backtest(linear_series, start=1.2)
        with self.assertRaises(TypeError):
            NaiveDrift().backtest(linear_series, start='wrong type')

        with self.assertRaises(ValueError):
            NaiveDrift().backtest(linear_series, start=49, forecast_horizon=2, overlap_end=False)

        # univariate model + multivariate series
        with self.assertRaises(AssertionError):
            NaiveDrift().backtest(linear_series_multi, start=pd.Timestamp('20000201'), forecast_horizon=3)

        # multivariate model + univariate series
        if TORCH_AVAILABLE:
            tcn_model = TCNModel(input_chunk_length=12, output_chunk_length=1, batch_size=1, n_epochs=1)
            pred = tcn_model.historical_forecasts(linear_series,
                                                  start=pd.Timestamp('20000125'),
                                                  forecast_horizon=3,
                                                  verbose=False,
                                                  last_points_only=True)
            self.assertEqual(pred.width, 1)
            self.assertEqual(pred.end_time(), linear_series.end_time())

            # multivariate model + multivariate series
            with self.assertRaises(ValueError):
                tcn_model.backtest(linear_series_multi, start=pd.Timestamp('20000125'),
                                   forecast_horizon=3, verbose=False)

            tcn_model = TCNModel(input_chunk_length=12, output_chunk_length=3, batch_size=1, n_epochs=1)
            pred = tcn_model.historical_forecasts(linear_series_multi,
                                                  start=pd.Timestamp('20000125'),
                                                  forecast_horizon=3,
                                                  verbose=False,
                                                  last_points_only=True)
            self.assertEqual(pred.width, 2)
            self.assertEqual(pred.end_time(), linear_series.end_time())

    def test_backtest_regression(self):
        gaussian_series = gt(mean=2, length=50)
        sine_series = st(length=50)
        features = gaussian_series.stack(sine_series)
        features_multivariate = (gaussian_series + sine_series).stack(gaussian_series).stack(sine_series)
        target = sine_series

        features = TimeSeries.from_dataframe(features.pd_dataframe().rename({"0": "Value0", "1": "Value1"}, axis=1))
        features_multivariate = TimeSeries.from_dataframe(features_multivariate.pd_dataframe().rename(
            {"0": "Value0", "1": "Value1", "2": "Value2"}, axis=1)
        )

        # univariate feature test
        score = LinearRegressionModel(lags=None, lags_exog=[0, 1]).backtest(
            series=target, covariates=features, start=pd.Timestamp('20000201'),
            forecast_horizon=3, metric=r2_score, last_points_only=True
        )
        self.assertGreater(score, 0.9)

        # Using an int or float value for start
        score = RandomForest(lags=12, lags_exog=[0], random_state=0).backtest(
            series=target, covariates=features, start=30,
            forecast_horizon=3, metric=r2_score
        )
        self.assertGreater(score, 0.9)

        score = RandomForest(lags=12, lags_exog=[0], random_state=0).backtest(
            series=target, covariates=features, start=0.5,
            forecast_horizon=3, metric=r2_score
        )
        self.assertGreater(score, 0.9)

        # Using a too small start value
        with self.assertRaises(ValueError):
            RandomForest(lags=12).backtest(series=target, start=0, forecast_horizon=3)

        with self.assertRaises(ValueError):
            RandomForest(lags=12).backtest(series=target, start=0.01, forecast_horizon=3)

        # Using RandomForest's start default value
<<<<<<< HEAD
        score = RandomForest(lags=12, random_state=0).backtest(series=target, forecast_horizon=3, metric=r2_score)
        self.assertGreater(score, 0.95)
=======
        score = RandomForest(lags=12).backtest(series=target, forecast_horizon=3, metric=r2_score)
        self.assertGreater(score, 0.9)
>>>>>>> 88208cf0

        # multivariate feature test
        score = RandomForest(lags=12, lags_exog=[0, 1], random_state=0).backtest(
            series=target, covariates=features_multivariate,
            start=pd.Timestamp('20000201'), forecast_horizon=3, metric=r2_score
        )
<<<<<<< HEAD
        self.assertGreater(score, 0.94)
=======
        self.assertGreater(score, 0.9)
>>>>>>> 88208cf0

        # multivariate with stride
        score = RandomForest(lags=12, lags_exog=[0], random_state=0).backtest(
            series=target, covariates=features_multivariate,
            start=pd.Timestamp('20000201'), forecast_horizon=3, metric=r2_score,
            last_points_only=True, stride=3
        )
        self.assertGreater(score, 0.9)

    def test_gridsearch(self):

        np.random.seed(1)
        ts_length = 50
        dummy_series = (
            lt(length=ts_length, end_value=10) + st(length=ts_length, value_y_offset=10) + rt(length=ts_length)
        )

        theta_params = {'theta': list(range(3, 10))}
        self.assertTrue(compare_best_against_random(Theta, theta_params, dummy_series))

        fft_params = {'nr_freqs_to_keep': [10, 50, 100], 'trend': [None, 'poly', 'exp']}
        self.assertTrue(compare_best_against_random(FFT, fft_params, dummy_series))

        es_params = {'seasonal_periods': list(range(5, 10))}
        self.assertTrue(compare_best_against_random(ExponentialSmoothing, es_params, dummy_series))

    @unittest.skipUnless(TORCH_AVAILABLE, "requires torch")
    def test_gridsearch_n_jobs(self):
        '''
        Testing that running gridsearch with multiple workers returns the same best_parameters as the single worker run.
        '''

        np.random.seed(1)
        ts_length = 100

        dummy_series = (
            lt(length=ts_length, end_value=1) + st(length=ts_length, value_y_offset=0) + rt(length=ts_length)
        )

        ts_train = dummy_series[:round(ts_length * 0.8)]
        ts_val = dummy_series[round(ts_length * 0.8):]

        test_cases = [
            {
                "model": ARIMA,  # ExtendedForecastingModel
                "parameters": {
                    'p': [18, 4, 8],
                    'q': [1, 2, 3]
                }
            },
            {
                "model": BlockRNNModel,   # TorchForecastingModel
                "parameters": {
                    'input_chunk_length': [1, 3, 5, 10],
                    'output_chunk_length': [1, 3, 5, 10],
                    'n_epochs': [1, 5],
                    'random_state': [42]  # necessary to avoid randomness among runs with same parameters
                }
            }
        ]

        for test in test_cases:

            model = test["model"]
            parameters = test["parameters"]

            _, best_params1 = model.gridsearch(parameters=parameters,
                                               series=ts_train,
                                               val_series=ts_val,
                                               n_jobs=1)

            _, best_params2 = model.gridsearch(parameters=parameters,
                                               series=ts_train,
                                               val_series=ts_val,
                                               n_jobs=-1)

            self.assertEqual(best_params1, best_params2)

    @unittest.skipUnless(TORCH_AVAILABLE, "requires torch")
    def test_gridsearch_multi(self):
        dummy_series = st(length=40, value_y_offset=10).stack(lt(length=40, end_value=20))
        tcn_params = {
            'input_chunk_length': [12],
            'output_chunk_length': [3],
            'n_epochs': [1],
            'batch_size': [1],
            'kernel_size': [2, 3, 4]
        }
        TCNModel.gridsearch(tcn_params,
                            dummy_series,
                            forecast_horizon=3,
                            metric=mape)

    def test_forecasting_residuals(self):
        model = NaiveSeasonal(K=1)

        # test zero residuals
        constant_ts = ct(length=20)
        residuals = model.residuals(constant_ts)
        np.testing.assert_almost_equal(residuals.univariate_values(), np.zeros(len(residuals)))

        # test constant, positive residuals
        linear_ts = lt(length=20)
        residuals = model.residuals(linear_ts)
        np.testing.assert_almost_equal(np.diff(residuals.univariate_values()), np.zeros(len(residuals) - 1))
        np.testing.assert_array_less(np.zeros(len(residuals)), residuals.univariate_values())<|MERGE_RESOLUTION|>--- conflicted
+++ resolved
@@ -187,24 +187,15 @@
             RandomForest(lags=12).backtest(series=target, start=0.01, forecast_horizon=3)
 
         # Using RandomForest's start default value
-<<<<<<< HEAD
         score = RandomForest(lags=12, random_state=0).backtest(series=target, forecast_horizon=3, metric=r2_score)
         self.assertGreater(score, 0.95)
-=======
-        score = RandomForest(lags=12).backtest(series=target, forecast_horizon=3, metric=r2_score)
-        self.assertGreater(score, 0.9)
->>>>>>> 88208cf0
 
         # multivariate feature test
         score = RandomForest(lags=12, lags_exog=[0, 1], random_state=0).backtest(
             series=target, covariates=features_multivariate,
             start=pd.Timestamp('20000201'), forecast_horizon=3, metric=r2_score
         )
-<<<<<<< HEAD
         self.assertGreater(score, 0.94)
-=======
-        self.assertGreater(score, 0.9)
->>>>>>> 88208cf0
 
         # multivariate with stride
         score = RandomForest(lags=12, lags_exog=[0], random_state=0).backtest(
