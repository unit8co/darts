import unittest
import numpy as np
import pandas as pd
import random

from darts import TimeSeries
from darts.metrics import mape, r2_score
from darts.utils.timeseries_generation import (
    linear_timeseries as lt,
    sine_timeseries as st,
    random_walk_timeseries as rt,
    constant_timeseries as ct,
    gaussian_timeseries as gt,
)
from darts.models import (
    Theta,
    FFT,
    ExponentialSmoothing,
    NaiveSeasonal,
    LinearRegressionModel,
    NaiveDrift,
    RandomForest,
    ARIMA,
)


from .base_test_class import DartsBaseTestClass
from ..logging import get_logger

logger = get_logger(__name__)

try:
<<<<<<< HEAD
    from ..models import TCNModel, RNNModel

=======
    from ..models import TCNModel, BlockRNNModel
>>>>>>> 8c36269f
    TORCH_AVAILABLE = True
except ImportError:
    logger.warning(
        "Torch models are not installed - will not be tested for backtesting"
    )
    TORCH_AVAILABLE = False


def compare_best_against_random(model_class, params, series):

    # instantiate best model in expanding window mode
<<<<<<< HEAD
    best_model_1, _ = model_class.gridsearch(
        params, series, forecast_horizon=10, metric=mape, start=series.time_index()[-21]
    )
=======
    np.random.seed(1)
    best_model_1, _ = model_class.gridsearch(params,
                                             series,
                                             forecast_horizon=10,
                                             metric=mape,
                                             start=series.time_index[-21])
>>>>>>> 8c36269f

    # instantiate best model in split mode
    train, val = series.split_before(series.time_index[-10])
    best_model_2, _ = model_class.gridsearch(params, train, val_series=val, metric=mape)

    # intantiate model with random parameters from 'params'
    random.seed(1)
    random_param_choice = {}
    for key in params.keys():
        random_param_choice[key] = random.choice(params[key])
    random_model = model_class(**random_param_choice)

    # perform backtest forecasting on both models
<<<<<<< HEAD
    best_score_1 = best_model_1.backtest(
        series, start=series.time_index()[-21], forecast_horizon=10
    )
    random_score_1 = random_model.backtest(
        series, start=series.time_index()[-21], forecast_horizon=10
    )
=======
    best_score_1 = best_model_1.backtest(series, start=series.time_index[-21], forecast_horizon=10)
    random_score_1 = random_model.backtest(series, start=series.time_index[-21], forecast_horizon=10)
>>>>>>> 8c36269f

    # perform train/val evaluation on both models
    best_model_2.fit(train)
    best_score_2 = mape(best_model_2.predict(len(val)), series)
    random_model = model_class(**random_param_choice)
    random_model.fit(train)
    random_score_2 = mape(random_model.predict(len(val)), series)

    # check whether best models are at least as good as random models
    expanding_window_ok = best_score_1 <= random_score_1
    split_ok = best_score_2 <= random_score_2

    return expanding_window_ok and split_ok


class BacktestingTestCase(DartsBaseTestClass):
    def test_backtest_forecasting(self):
        linear_series = lt(length=50)
        linear_series_int = TimeSeries.from_values(linear_series.values())
        linear_series_multi = linear_series.stack(linear_series)

        # univariate model + univariate series
        score = NaiveDrift().backtest(
            linear_series,
            start=pd.Timestamp("20000201"),
            forecast_horizon=3,
            metric=r2_score,
        )
        self.assertEqual(score, 1.0)

        # test that it also works for time series that are not Datetime-indexed
        score = NaiveDrift().backtest(linear_series_int, start=0.7,
                                      forecast_horizon=3, metric=r2_score)
        self.assertEqual(score, 1.0)

        with self.assertRaises(ValueError):
            NaiveDrift().backtest(
                linear_series, start=pd.Timestamp("20000217"), forecast_horizon=3
            )
        with self.assertRaises(ValueError):
            NaiveDrift().backtest(
                linear_series,
                start=pd.Timestamp("20000217"),
                forecast_horizon=3,
                overlap_end=False,
            )
        NaiveDrift().backtest(
            linear_series, start=pd.Timestamp("20000216"), forecast_horizon=3
        )
        NaiveDrift().backtest(
            linear_series,
            start=pd.Timestamp("20000217"),
            forecast_horizon=3,
            overlap_end=True,
        )

        # Using forecast_horizon default value
        NaiveDrift().backtest(linear_series, start=pd.Timestamp("20000216"))
        NaiveDrift().backtest(
            linear_series, start=pd.Timestamp("20000217"), overlap_end=True
        )

        # Using an int or float value for start
        NaiveDrift().backtest(linear_series, start=30)
        NaiveDrift().backtest(linear_series, start=0.7, overlap_end=True)

        # Using invalid start and/or forecast_horizon values
        with self.assertRaises(ValueError):
            NaiveDrift().backtest(linear_series, start=0.7, forecast_horizon=-1)
        with self.assertRaises(ValueError):
            NaiveDrift().backtest(linear_series, start=-0.7, forecast_horizon=1)

        with self.assertRaises(ValueError):
            NaiveDrift().backtest(linear_series, start=100)
        with self.assertRaises(ValueError):
            NaiveDrift().backtest(linear_series, start=1.2)
        with self.assertRaises(TypeError):
            NaiveDrift().backtest(linear_series, start="wrong type")

        with self.assertRaises(ValueError):
            NaiveDrift().backtest(
                linear_series, start=49, forecast_horizon=2, overlap_end=False
            )

        # univariate model + multivariate series
        with self.assertRaises(AssertionError):
            NaiveDrift().backtest(
                linear_series_multi, start=pd.Timestamp("20000201"), forecast_horizon=3
            )

        # multivariate model + univariate series
        if TORCH_AVAILABLE:
            tcn_model = TCNModel(
                input_chunk_length=12, output_chunk_length=1, batch_size=1, n_epochs=1
            )
            pred = tcn_model.historical_forecasts(
                linear_series,
                start=pd.Timestamp("20000125"),
                forecast_horizon=3,
                verbose=False,
                last_points_only=True,
            )
            self.assertEqual(pred.width, 1)
            self.assertEqual(pred.end_time(), linear_series.end_time())

            # multivariate model + multivariate series
            with self.assertRaises(ValueError):
                tcn_model.backtest(
                    linear_series_multi,
                    start=pd.Timestamp("20000125"),
                    forecast_horizon=3,
                    verbose=False,
                )

            tcn_model = TCNModel(
                input_chunk_length=12, output_chunk_length=3, batch_size=1, n_epochs=1
            )
            pred = tcn_model.historical_forecasts(
                linear_series_multi,
                start=pd.Timestamp("20000125"),
                forecast_horizon=3,
                verbose=False,
                last_points_only=True,
            )
            self.assertEqual(pred.width, 2)
            self.assertEqual(pred.end_time(), linear_series.end_time())

    def test_backtest_regression(self):
        gaussian_series = gt(mean=2, length=50)
        sine_series = st(length=50)
        features = gaussian_series.stack(sine_series)
        features_multivariate = (
            (gaussian_series + sine_series).stack(gaussian_series).stack(sine_series)
        )
        target = sine_series

<<<<<<< HEAD
        features = TimeSeries(
            features.pd_dataframe().rename({"0": "Value0", "1": "Value1"}, axis=1)
        )
        features_multivariate = TimeSeries(
            features_multivariate.pd_dataframe().rename(
                {"0": "Value0", "1": "Value1", "2": "Value2"}, axis=1
            )
=======
        features = TimeSeries.from_dataframe(features.pd_dataframe().rename({"0": "Value0", "1": "Value1"}, axis=1))
        features_multivariate = TimeSeries.from_dataframe(features_multivariate.pd_dataframe().rename(
            {"0": "Value0", "1": "Value1", "2": "Value2"}, axis=1)
>>>>>>> 8c36269f
        )

        # univariate feature test
        score = LinearRegressionModel(lags=None, lags_covariates=[0, 1]).backtest(
            series=target,
            covariates=features,
            start=pd.Timestamp("20000201"),
            forecast_horizon=3,
            metric=r2_score,
            last_points_only=True,
        )
        self.assertGreater(score, 0.9)

        # Using an int or float value for start
<<<<<<< HEAD
        score = RandomForest(lags=12, lags_covariates=[0]).backtest(
            series=target,
            covariates=features,
            start=30,
            forecast_horizon=3,
            metric=r2_score,
=======
        score = RandomForest(lags=12, lags_exog=[0], random_state=0).backtest(
            series=target, covariates=features, start=30,
            forecast_horizon=3, metric=r2_score
>>>>>>> 8c36269f
        )
        self.assertGreater(score, 0.9)

<<<<<<< HEAD
        score = RandomForest(lags=12, lags_covariates=[0]).backtest(
            series=target,
            covariates=features,
            start=0.5,
            forecast_horizon=3,
            metric=r2_score,
=======
        score = RandomForest(lags=12, lags_exog=[0], random_state=0).backtest(
            series=target, covariates=features, start=0.5,
            forecast_horizon=3, metric=r2_score
>>>>>>> 8c36269f
        )
        self.assertGreater(score, 0.9)

        # Using a too small start value
        with self.assertRaises(ValueError):
            RandomForest(lags=12).backtest(series=target, start=0, forecast_horizon=3)

        with self.assertRaises(ValueError):
            RandomForest(lags=12).backtest(
                series=target, start=0.01, forecast_horizon=3
            )

        # Using RandomForest's start default value
<<<<<<< HEAD
        score = RandomForest(lags=12).backtest(
            series=target, forecast_horizon=3, metric=r2_score
        )
        self.assertGreater(score, 0.95)

        # multivariate feature test
        score = RandomForest(lags=12, lags_covariates=[0, 1]).backtest(
            series=target,
            covariates=features_multivariate,
            start=pd.Timestamp("20000201"),
            forecast_horizon=3,
            metric=r2_score,
=======
        score = RandomForest(lags=12, random_state=0).backtest(series=target, forecast_horizon=3, metric=r2_score)
        self.assertGreater(score, 0.95)

        # multivariate feature test
        score = RandomForest(lags=12, lags_exog=[0, 1], random_state=0).backtest(
            series=target, covariates=features_multivariate,
            start=pd.Timestamp('20000201'), forecast_horizon=3, metric=r2_score
>>>>>>> 8c36269f
        )
        self.assertGreater(score, 0.94)

        # multivariate with stride
<<<<<<< HEAD
        score = RandomForest(lags=12, lags_covariates=[0]).backtest(
            series=target,
            covariates=features_multivariate,
            start=pd.Timestamp("20000201"),
            forecast_horizon=3,
            metric=r2_score,
            last_points_only=True,
            stride=3,
=======
        score = RandomForest(lags=12, lags_exog=[0], random_state=0).backtest(
            series=target, covariates=features_multivariate,
            start=pd.Timestamp('20000201'), forecast_horizon=3, metric=r2_score,
            last_points_only=True, stride=3
>>>>>>> 8c36269f
        )
        self.assertGreater(score, 0.9)

    def test_gridsearch(self):
        np.random.seed(1)

        ts_length = 50
        dummy_series = (
            lt(length=ts_length, end_value=10)
            + st(length=ts_length, value_y_offset=10)
            + rt(length=ts_length)
        )
        dummy_series_int_index = TimeSeries.from_values(dummy_series.values())

        theta_params = {"theta": list(range(3, 10))}
        self.assertTrue(compare_best_against_random(Theta, theta_params, dummy_series))
        self.assertTrue(compare_best_against_random(Theta, theta_params, dummy_series_int_index))

        fft_params = {"nr_freqs_to_keep": [10, 50, 100], "trend": [None, "poly", "exp"]}
        self.assertTrue(compare_best_against_random(FFT, fft_params, dummy_series))

        es_params = {"seasonal_periods": list(range(5, 10))}
        self.assertTrue(
            compare_best_against_random(ExponentialSmoothing, es_params, dummy_series)
        )

    @unittest.skipUnless(TORCH_AVAILABLE, "requires torch")
    def test_gridsearch_n_jobs(self):
        """
        Testing that running gridsearch with multiple workers returns the same best_parameters as the single worker run.
        """

        np.random.seed(1)
        ts_length = 100

        dummy_series = (
            lt(length=ts_length, end_value=1)
            + st(length=ts_length, value_y_offset=0)
            + rt(length=ts_length)
        )

        ts_train = dummy_series[: round(ts_length * 0.8)]
        ts_val = dummy_series[round(ts_length * 0.8) :]

        test_cases = [
            {
                "model": ARIMA,  # ExtendedForecastingModel
                "parameters": {"p": [18, 4, 8], "q": [1, 2, 3]},
            },
            {
<<<<<<< HEAD
                "model": RNNModel,  # TorchForecastingModel
=======
                "model": BlockRNNModel,   # TorchForecastingModel
>>>>>>> 8c36269f
                "parameters": {
                    "input_chunk_length": [1, 3, 5, 10],
                    "output_chunk_length": [1, 3, 5, 10],
                    "n_epochs": [1, 5],
                    "random_state": [
                        42
                    ],  # necessary to avoid randomness among runs with same parameters
                },
            },
        ]

        for test in test_cases:

            model = test["model"]
            parameters = test["parameters"]

<<<<<<< HEAD
            _, best_params1 = model.gridsearch(
                parameters=parameters, series=ts_train, val_series=ts_val, n_jobs=1
            )

            _, best_params2 = model.gridsearch(
                parameters=parameters, series=ts_train, val_series=ts_val, n_jobs=-1
            )
=======
            np.random.seed(1)
            _, best_params1 = model.gridsearch(parameters=parameters,
                                               series=ts_train,
                                               val_series=ts_val,
                                               n_jobs=1)

            np.random.seed(1)
            _, best_params2 = model.gridsearch(parameters=parameters,
                                               series=ts_train,
                                               val_series=ts_val,
                                               n_jobs=-1)
>>>>>>> 8c36269f

            self.assertEqual(best_params1, best_params2)

    @unittest.skipUnless(TORCH_AVAILABLE, "requires torch")
    def test_gridsearch_multi(self):
        dummy_series = st(length=40, value_y_offset=10).stack(
            lt(length=40, end_value=20)
        )
        tcn_params = {
            "input_chunk_length": [12],
            "output_chunk_length": [3],
            "n_epochs": [1],
            "batch_size": [1],
            "kernel_size": [2, 3, 4],
        }
        TCNModel.gridsearch(tcn_params, dummy_series, forecast_horizon=3, metric=mape)

    def test_forecasting_residuals(self):
        model = NaiveSeasonal(K=1)

        # test zero residuals
        constant_ts = ct(length=20)
        residuals = model.residuals(constant_ts)
        np.testing.assert_almost_equal(
            residuals.univariate_values(), np.zeros(len(residuals))
        )

        # test constant, positive residuals
        linear_ts = lt(length=20)
        residuals = model.residuals(linear_ts)
        np.testing.assert_almost_equal(
            np.diff(residuals.univariate_values()), np.zeros(len(residuals) - 1)
        )
        np.testing.assert_array_less(
            np.zeros(len(residuals)), residuals.univariate_values()
        )<|MERGE_RESOLUTION|>--- conflicted
+++ resolved
@@ -30,12 +30,7 @@
 logger = get_logger(__name__)
 
 try:
-<<<<<<< HEAD
-    from ..models import TCNModel, RNNModel
-
-=======
     from ..models import TCNModel, BlockRNNModel
->>>>>>> 8c36269f
     TORCH_AVAILABLE = True
 except ImportError:
     logger.warning(
@@ -47,18 +42,12 @@
 def compare_best_against_random(model_class, params, series):
 
     # instantiate best model in expanding window mode
-<<<<<<< HEAD
-    best_model_1, _ = model_class.gridsearch(
-        params, series, forecast_horizon=10, metric=mape, start=series.time_index()[-21]
-    )
-=======
     np.random.seed(1)
     best_model_1, _ = model_class.gridsearch(params,
                                              series,
                                              forecast_horizon=10,
                                              metric=mape,
                                              start=series.time_index[-21])
->>>>>>> 8c36269f
 
     # instantiate best model in split mode
     train, val = series.split_before(series.time_index[-10])
@@ -72,17 +61,8 @@
     random_model = model_class(**random_param_choice)
 
     # perform backtest forecasting on both models
-<<<<<<< HEAD
-    best_score_1 = best_model_1.backtest(
-        series, start=series.time_index()[-21], forecast_horizon=10
-    )
-    random_score_1 = random_model.backtest(
-        series, start=series.time_index()[-21], forecast_horizon=10
-    )
-=======
     best_score_1 = best_model_1.backtest(series, start=series.time_index[-21], forecast_horizon=10)
     random_score_1 = random_model.backtest(series, start=series.time_index[-21], forecast_horizon=10)
->>>>>>> 8c36269f
 
     # perform train/val evaluation on both models
     best_model_2.fit(train)
@@ -219,7 +199,6 @@
         )
         target = sine_series
 
-<<<<<<< HEAD
         features = TimeSeries(
             features.pd_dataframe().rename({"0": "Value0", "1": "Value1"}, axis=1)
         )
@@ -227,11 +206,6 @@
             features_multivariate.pd_dataframe().rename(
                 {"0": "Value0", "1": "Value1", "2": "Value2"}, axis=1
             )
-=======
-        features = TimeSeries.from_dataframe(features.pd_dataframe().rename({"0": "Value0", "1": "Value1"}, axis=1))
-        features_multivariate = TimeSeries.from_dataframe(features_multivariate.pd_dataframe().rename(
-            {"0": "Value0", "1": "Value1", "2": "Value2"}, axis=1)
->>>>>>> 8c36269f
         )
 
         # univariate feature test
@@ -246,33 +220,15 @@
         self.assertGreater(score, 0.9)
 
         # Using an int or float value for start
-<<<<<<< HEAD
-        score = RandomForest(lags=12, lags_covariates=[0]).backtest(
-            series=target,
-            covariates=features,
-            start=30,
-            forecast_horizon=3,
-            metric=r2_score,
-=======
         score = RandomForest(lags=12, lags_exog=[0], random_state=0).backtest(
             series=target, covariates=features, start=30,
             forecast_horizon=3, metric=r2_score
->>>>>>> 8c36269f
         )
         self.assertGreater(score, 0.9)
 
-<<<<<<< HEAD
-        score = RandomForest(lags=12, lags_covariates=[0]).backtest(
-            series=target,
-            covariates=features,
-            start=0.5,
-            forecast_horizon=3,
-            metric=r2_score,
-=======
         score = RandomForest(lags=12, lags_exog=[0], random_state=0).backtest(
             series=target, covariates=features, start=0.5,
             forecast_horizon=3, metric=r2_score
->>>>>>> 8c36269f
         )
         self.assertGreater(score, 0.9)
 
@@ -286,20 +242,6 @@
             )
 
         # Using RandomForest's start default value
-<<<<<<< HEAD
-        score = RandomForest(lags=12).backtest(
-            series=target, forecast_horizon=3, metric=r2_score
-        )
-        self.assertGreater(score, 0.95)
-
-        # multivariate feature test
-        score = RandomForest(lags=12, lags_covariates=[0, 1]).backtest(
-            series=target,
-            covariates=features_multivariate,
-            start=pd.Timestamp("20000201"),
-            forecast_horizon=3,
-            metric=r2_score,
-=======
         score = RandomForest(lags=12, random_state=0).backtest(series=target, forecast_horizon=3, metric=r2_score)
         self.assertGreater(score, 0.95)
 
@@ -307,26 +249,14 @@
         score = RandomForest(lags=12, lags_exog=[0, 1], random_state=0).backtest(
             series=target, covariates=features_multivariate,
             start=pd.Timestamp('20000201'), forecast_horizon=3, metric=r2_score
->>>>>>> 8c36269f
         )
         self.assertGreater(score, 0.94)
 
         # multivariate with stride
-<<<<<<< HEAD
-        score = RandomForest(lags=12, lags_covariates=[0]).backtest(
-            series=target,
-            covariates=features_multivariate,
-            start=pd.Timestamp("20000201"),
-            forecast_horizon=3,
-            metric=r2_score,
-            last_points_only=True,
-            stride=3,
-=======
         score = RandomForest(lags=12, lags_exog=[0], random_state=0).backtest(
             series=target, covariates=features_multivariate,
             start=pd.Timestamp('20000201'), forecast_horizon=3, metric=r2_score,
             last_points_only=True, stride=3
->>>>>>> 8c36269f
         )
         self.assertGreater(score, 0.9)
 
@@ -377,11 +307,7 @@
                 "parameters": {"p": [18, 4, 8], "q": [1, 2, 3]},
             },
             {
-<<<<<<< HEAD
-                "model": RNNModel,  # TorchForecastingModel
-=======
                 "model": BlockRNNModel,   # TorchForecastingModel
->>>>>>> 8c36269f
                 "parameters": {
                     "input_chunk_length": [1, 3, 5, 10],
                     "output_chunk_length": [1, 3, 5, 10],
@@ -398,15 +324,6 @@
             model = test["model"]
             parameters = test["parameters"]
 
-<<<<<<< HEAD
-            _, best_params1 = model.gridsearch(
-                parameters=parameters, series=ts_train, val_series=ts_val, n_jobs=1
-            )
-
-            _, best_params2 = model.gridsearch(
-                parameters=parameters, series=ts_train, val_series=ts_val, n_jobs=-1
-            )
-=======
             np.random.seed(1)
             _, best_params1 = model.gridsearch(parameters=parameters,
                                                series=ts_train,
@@ -418,7 +335,6 @@
                                                series=ts_train,
                                                val_series=ts_val,
                                                n_jobs=-1)
->>>>>>> 8c36269f
 
             self.assertEqual(best_params1, best_params2)
 
