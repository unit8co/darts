import numpy as np
import pandas as pd
import pytest

from darts import TimeSeries
from darts.dataprocessing.transformers import MIDAS
from darts.models import LinearRegressionModel
from darts.utils.timeseries_generation import linear_timeseries
from darts.utils.utils import freqs, generate_index


class TestMIDAS:
    monthly_ts = linear_timeseries(
        start_value=1,
        end_value=9,
        start=pd.Timestamp("01-2020"),
        length=9,
        freq=freqs["ME"],
        column_name="values",
    )

    monthly_not_complete_ts = monthly_ts[2:-1]

    quarterly_values = np.array([[1, 2, 3], [4, 5, 6], [7, 8, 9]])
    quarterly_times = pd.date_range(start="01-2020", periods=3, freq="QS")
    quarterly_ts = TimeSeries.from_times_and_values(
        times=quarterly_times,
        values=quarterly_values,
        columns=["values_midas_0", "values_midas_1", "values_midas_2"],
    )

    quarterly_end_times = pd.date_range(start="01-2020", periods=3, freq=freqs["QE"])
    quarterly_with_quarter_end_index_ts = TimeSeries.from_times_and_values(
        times=quarterly_end_times,
        values=quarterly_values,
        columns=["values_midas_0", "values_midas_1", "values_midas_2"],
    )

    quarterly_not_complete_values = np.array([
        [np.nan, np.nan, 3],
        [4, 5, 6],
        [7, 8, np.nan],
    ])
    quarterly_not_complete_ts = TimeSeries.from_times_and_values(
        times=quarterly_times,
        values=quarterly_not_complete_values,
        columns=["values_midas_0", "values_midas_1", "values_midas_2"],
    )

    def test_complete_monthly_to_quarterly(self):
        """
        Tests if monthly series aligned with quarters is transformed into a quarterly series in the expected way.
        """
        # to quarter start
        midas_1 = MIDAS(low_freq="QS")
        quarterly_ts_midas = midas_1.fit_transform(self.monthly_ts)
        assert quarterly_ts_midas == self.quarterly_ts

        inversed_quarterly_ts_midas = midas_1.inverse_transform(quarterly_ts_midas)
        assert self.monthly_ts == inversed_quarterly_ts_midas

        # to quarter end
        midas_2 = MIDAS(low_freq=freqs["QE"])
        quarterly_ts_midas = midas_2.fit_transform(self.monthly_ts)
        assert quarterly_ts_midas == self.quarterly_with_quarter_end_index_ts

        inversed_quarterly_ts_midas = midas_2.inverse_transform(quarterly_ts_midas)
        assert self.monthly_ts == inversed_quarterly_ts_midas

    def test_not_complete_monthly_to_quarterly(self):
        """
        Check that an univariate monthly series not aligned with quarters is transformed into a quarterly series
        in the expected way.
        """
        # monthly series with missing values
        midas = MIDAS(low_freq="QS", strip=False)
        quarterly_not_complete_ts_midas = midas.fit_transform(
            self.monthly_not_complete_ts
        )
        assert quarterly_not_complete_ts_midas == self.quarterly_not_complete_ts

        inversed_quarterly_not_complete_ts_midas = midas.inverse_transform(
            quarterly_not_complete_ts_midas
        )
        assert self.monthly_not_complete_ts == inversed_quarterly_not_complete_ts_midas

        # when strip=True we only get 1 one quarter with all 3 months
        midas = MIDAS(low_freq="QS", strip=True)
        quarterly_not_complete_ts_midas = midas.fit_transform(
            self.monthly_not_complete_ts
        )
        assert quarterly_not_complete_ts_midas == self.quarterly_not_complete_ts[1:2]

        inversed_quarterly_not_complete_ts_midas = midas.inverse_transform(
            quarterly_not_complete_ts_midas
        )
        assert (
            self.monthly_not_complete_ts[1:4]
            == inversed_quarterly_not_complete_ts_midas
        )

    def test_probabilistic_complete_monthly_to_quarterly(self):
        """
        Tests MIDAS on probabilistic series on example of monthly series aligned with quarters.
        """

        # generate probabilistic monthly series
        all_vals_monthly = self.monthly_ts.all_values(copy=False)
        prob_values_monthly = np.concatenate(
            [all_vals_monthly + i * 0.01 for i in range(3)], axis=2
        )
        ts_prob_monthly = TimeSeries.from_times_and_values(
            times=self.monthly_ts.time_index,
            values=prob_values_monthly,
            columns=self.monthly_ts.columns.tolist(),
        )
        # generate probabilistic quarterly series
        all_vals_quarterly = self.quarterly_ts.all_values(copy=False)
        prob_values_quarterly = np.concatenate(
            [all_vals_quarterly + i * 0.01 for i in range(3)], axis=2
        )
        ts_prob_quarterly = TimeSeries.from_times_and_values(
            times=self.quarterly_ts.time_index,
            values=prob_values_quarterly,
            columns=self.quarterly_ts.columns.tolist(),
        )

        # to quarter start
        midas_1 = MIDAS(low_freq="QS")

        quarterly_ts_midas = midas_1.fit_transform(ts_prob_monthly)
        assert quarterly_ts_midas == ts_prob_quarterly

        inversed_quarterly_ts_midas = midas_1.inverse_transform(quarterly_ts_midas)
        assert inversed_quarterly_ts_midas == ts_prob_monthly

    def test_probabilistic_not_complete_monthly_to_quarterly(self):
        """
        Tests MIDAS on probabilistic series on example of monthly series not aligned with quarters.
        """
        # generate probabilistic monthly series
        all_vals_monthly = self.monthly_not_complete_ts.all_values(copy=False)
        prob_values_monthly = np.concatenate(
            [all_vals_monthly + i * 0.01 for i in range(3)], axis=2
        )
        ts_prob_monthly = TimeSeries.from_times_and_values(
            times=self.monthly_not_complete_ts.time_index,
            values=prob_values_monthly,
            columns=self.monthly_not_complete_ts.columns.tolist(),
        )
        # generate probabilistic quarterly series
        all_vals_quarterly = self.quarterly_not_complete_ts.all_values(copy=False)
        prob_values_quarterly = np.concatenate(
            [all_vals_quarterly + i * 0.01 for i in range(3)], axis=2
        )
        ts_prob_quarterly = TimeSeries.from_times_and_values(
            times=self.quarterly_not_complete_ts.time_index,
            values=prob_values_quarterly,
            columns=self.quarterly_not_complete_ts.columns.tolist(),
        )

        # monthly series with missing values
        midas = MIDAS(low_freq="QS", strip=False)
        quarterly_not_complete_ts_midas = midas.fit_transform(ts_prob_monthly)
        assert quarterly_not_complete_ts_midas == ts_prob_quarterly

        inversed_quarterly_not_complete_ts_midas = midas.inverse_transform(
            quarterly_not_complete_ts_midas
        )
        assert inversed_quarterly_not_complete_ts_midas == ts_prob_monthly

        # when strip=True we only get 1 one quarter with all 3 months
        midas = MIDAS(low_freq="QS", strip=True)
        quarterly_not_complete_ts_midas = midas.fit_transform(ts_prob_monthly)
        assert quarterly_not_complete_ts_midas == ts_prob_quarterly[1:2]

        inversed_quarterly_not_complete_ts_midas = midas.inverse_transform(
            quarterly_not_complete_ts_midas
        )
        assert ts_prob_monthly[1:4] == inversed_quarterly_not_complete_ts_midas

    def test_multivariate_monthly_to_quarterly(self):
        """
        Check that multivariate monthly to quarterly is properly transformed
        """
        stacked_monthly_ts = self.monthly_ts.stack(
            TimeSeries.from_times_and_values(
                times=self.monthly_ts.time_index,
                values=np.arange(10, 19),
                columns=["other"],
            )
        )

        # component components are alternating
        expected_quarterly_ts = TimeSeries.from_times_and_values(
            times=self.quarterly_ts.time_index,
            values=np.array([
                [1, 10, 2, 11, 3, 12],
                [4, 13, 5, 14, 6, 15],
                [7, 16, 8, 17, 9, 18],
            ]),
            columns=[
                "values_midas_0",
                "other_midas_0",
                "values_midas_1",
                "other_midas_1",
                "values_midas_2",
                "other_midas_2",
            ],
        )

        midas_1 = MIDAS(low_freq="QS")
        multivar_quarterly_ts_midas = midas_1.fit_transform(stacked_monthly_ts)
        assert multivar_quarterly_ts_midas == expected_quarterly_ts

        multivar_inversed_quarterly_ts_midas = midas_1.inverse_transform(
            multivar_quarterly_ts_midas
        )
        assert stacked_monthly_ts == multivar_inversed_quarterly_ts_midas

    def test_probabilistic_multivariate_monthly_to_quarterly(self):
        """
        Check that probabilistic multivariate monthly to quarterly is properly transformed
        """
        monthly_ts = self.monthly_ts.stack(
            TimeSeries.from_times_and_values(
                times=self.monthly_ts.time_index,
                values=np.arange(10, 19),
                columns=["other"],
            )
        )
        # generate probabilistic monthly series
        all_vals_monthly = monthly_ts.all_values(copy=False)
        prob_values_monthly = np.concatenate(
            [all_vals_monthly + i * 0.01 for i in range(3)], axis=2
        )
        ts_prob_monthly = TimeSeries.from_times_and_values(
            times=monthly_ts.time_index,
            values=prob_values_monthly,
            columns=monthly_ts.columns.tolist(),
        )

        # component components are alternating
        quarterly_ts = TimeSeries.from_times_and_values(
            times=self.quarterly_ts.time_index,
            values=np.array([
                [1, 10, 2, 11, 3, 12],
                [4, 13, 5, 14, 6, 15],
                [7, 16, 8, 17, 9, 18],
            ]),
            columns=[
                "values_midas_0",
                "other_midas_0",
                "values_midas_1",
                "other_midas_1",
                "values_midas_2",
                "other_midas_2",
            ],
        )
        # generate probabilistic quarterly series
        all_vals_quarterly = quarterly_ts.all_values(copy=False)
        prob_values_quarterly = np.concatenate(
            [all_vals_quarterly + i * 0.01 for i in range(3)], axis=2
        )
        ts_prob_quarterly = TimeSeries.from_times_and_values(
            times=quarterly_ts.time_index,
            values=prob_values_quarterly,
            columns=quarterly_ts.columns.tolist(),
        )

        midas_1 = MIDAS(low_freq="QS")
        multivar_quarterly_ts_midas = midas_1.fit_transform(ts_prob_monthly)
        assert multivar_quarterly_ts_midas == ts_prob_quarterly

        multivar_inversed_quarterly_ts_midas = midas_1.inverse_transform(
            multivar_quarterly_ts_midas
        )
        assert ts_prob_monthly == multivar_inversed_quarterly_ts_midas

    def test_ts_with_missing_data(self):
        """
        Check that multivariate monthly to quarterly with missing data in the middle is properly transformed.
        """
        stacked_monthly_ts_missing = self.monthly_ts.stack(
            TimeSeries.from_times_and_values(
                times=self.monthly_ts.time_index,
                values=np.array([10, 11, 12, np.nan, np.nan, 15, 16, 17, 18]),
                columns=["other"],
            )
        )

        # components are interleaved
        expected_quarterly_ts = TimeSeries.from_times_and_values(
            times=self.quarterly_ts.time_index,
            values=np.array([
                [1, 10, 2, 11, 3, 12],
                [4, np.nan, 5, np.nan, 6, 15],
                [7, 16, 8, 17, 9, 18],
            ]),
            columns=[
                "values_midas_0",
                "other_midas_0",
                "values_midas_1",
                "other_midas_1",
                "values_midas_2",
                "other_midas_2",
            ],
        )

        midas_1 = MIDAS(low_freq="QS")
        multivar_quarterly_ts_midas = midas_1.fit_transform(stacked_monthly_ts_missing)
        assert multivar_quarterly_ts_midas == expected_quarterly_ts

        multivar_inversed_quarterly_ts_midas = midas_1.inverse_transform(
            multivar_quarterly_ts_midas
        )
        assert stacked_monthly_ts_missing == multivar_inversed_quarterly_ts_midas

    def test_from_second_to_minute(self):
        """
        Test to see if other frequencies transforms like second to minute work as well.
        """

        second_times = pd.date_range(start="01-2020", periods=120, freq=freqs["s"])
        second_values = np.arange(1, len(second_times) + 1)
        second_ts = TimeSeries.from_times_and_values(
            times=second_times, values=second_values, columns=["values"]
        )

<<<<<<< HEAD
        minute_times = pd.date_range(start="01-2020", periods=2, freq="T")
        minute_values = np.array([
            [i for i in range(1, 61)],
            [i for i in range(61, 121)],
        ])
=======
        minute_times = pd.date_range(start="01-2020", periods=2, freq=freqs["min"])
        minute_values = np.array(
            [[i for i in range(1, 61)], [i for i in range(61, 121)]]
        )
>>>>>>> 26332713
        minute_ts = TimeSeries.from_times_and_values(
            times=minute_times,
            values=minute_values,
            columns=[f"values_midas_{i}" for i in range(60)],
        )

        midas = MIDAS(low_freq=freqs["min"])
        minute_ts_midas = midas.fit_transform(second_ts)
        assert minute_ts_midas == minute_ts
        second_ts_midas = midas.inverse_transform(minute_ts_midas)
        assert second_ts_midas == second_ts

    def test_error_with_invalid_freq(self):
        with pytest.raises(ValueError) as err:
            _ = MIDAS(low_freq="MEE")
        assert str(err.value).startswith("Cannot infer period alias for")

    def test_error_when_from_low_to_high(self):
        """
        Tests if the transformer raises an error when the user asks for a transform in the wrong direction.
        """
        # wrong direction : low to high freq
        midas_1 = MIDAS(low_freq=freqs["ME"])
        with pytest.raises(ValueError):
            midas_1.fit_transform(self.quarterly_ts)

        # transform to same index requested
        midas_2 = MIDAS(low_freq=freqs["QE"])
        with pytest.raises(ValueError):
            midas_2.fit_transform(self.quarterly_ts)

    def test_error_when_frequency_not_suitable_for_midas(self):
        """
        MIDAS can only be performed when the high frequency is the same and the exact multiple of the low frequency.
        For example, there are always exactly three months in a quarter, but the number of days in a month differs.
        So the monthly to quarterly transformation is possible, while the daily to monthly MIDAS transform is
        impossible.
        """
        daily_times = pd.date_range(start="01-2020", end="09-30-2020", freq="D")
        daily_values = np.arange(1, len(daily_times) + 1)
        daily_ts = TimeSeries.from_times_and_values(
            times=daily_times, values=daily_values, columns=["values"]
        )

        midas = MIDAS(low_freq=freqs["ME"])
        with pytest.raises(ValueError) as msg:
            midas.fit_transform(daily_ts)
        assert str(msg.value).startswith(
            "The frequency of the input series should be an exact multiple"
        )

    def test_inverse_transform_prediction(self):
        """
        Check that inverse-transforming the prediction of a model generate the correct time index when
        using frequency anchored either at the start or the end of the quarter.
        """
        # low frequency : QuarterStart
        monthly_ts = TimeSeries.from_times_and_values(
            times=pd.date_range(start="01-2020", periods=24, freq=freqs["ME"]),
            values=np.arange(0, 24),
            columns=["values"],
        )
        monthly_train_ts, monthly_test_ts = monthly_ts.split_after(0.75)

        model = LinearRegressionModel(lags=2)

        midas_quarterly = MIDAS(low_freq="QS")
        # shape : [6 quarters, 3 months, 1 sample]
        quarterly_train_ts = midas_quarterly.fit_transform(monthly_train_ts)
        # shape : [2 quarters, 3 months, 1 sample]
        quarterly_test_ts = midas_quarterly.transform(monthly_test_ts)

        model.fit(quarterly_train_ts)

        # 2 quarters = 6 months forecast
        pred_quarterly = model.predict(2)
        pred_monthly = midas_quarterly.inverse_transform(pred_quarterly)
        # verify prediction time index in both frequencies
        assert pred_quarterly.time_index.equals(quarterly_test_ts.time_index)
        assert pred_monthly.time_index.equals(monthly_test_ts.time_index)

        # freqs["QE"] = QuarterEnd, the 2 "hidden" months must be retrieved
        midas_quarterly = MIDAS(low_freq=freqs["QE"])
        quarterly_train_ts = midas_quarterly.fit_transform(monthly_train_ts)
        quarterly_test_ts = midas_quarterly.transform(monthly_test_ts)

        model.fit(quarterly_train_ts)

        pred_quarterly = model.predict(2)
        pred_monthly = midas_quarterly.inverse_transform(pred_quarterly)
        # verify prediction time index in both frequencies
        assert pred_quarterly.time_index.equals(quarterly_test_ts.time_index)
        assert pred_monthly.time_index.equals(monthly_test_ts.time_index)

    def test_inverse_transfrom_sliced(self):
        """Verify that MIDAS works as expected when the series is sliced prior to the inverse transform."""
        midas = MIDAS(low_freq="QS", strip=False)
        quarterly_series = midas.fit_transform(self.monthly_ts)
        inversed_quaterly = midas.inverse_transform(quarterly_series[2:])
        # the shift introduce by the slicing operation on the transformed ts is : 2 * 3 months per quarter = 6
        assert inversed_quaterly == self.monthly_ts[6:]

    def test_multiple_ts(self):
        """
        Verify that MIDAS works as expected with multiple series of different "high" frequencies (monthly and quarterly
        to yearly).
        """
        quarterly_univariate_ts = TimeSeries.from_times_and_values(
            times=pd.date_range(start="2000-01-01", periods=12, freq=freqs["QE"]),
            values=np.arange(0, 12),
        )
        quarterly_multivariate_ts = TimeSeries.from_times_and_values(
            times=pd.date_range(start="2020-01-01", periods=12, freq=freqs["QE"]),
            values=np.arange(0, 24).reshape(-1, 2),
        )

        ts_to_transform = [self.monthly_ts, quarterly_univariate_ts]
        # ==> with stripping: not enough months, first series will be empty
        midas_yearly = MIDAS(low_freq="YS", strip=True)

        list_yearly_ts = midas_yearly.fit_transform(ts_to_transform)
        assert len(list_yearly_ts) == 2
        assert len(list_yearly_ts[0]) == 0
        assert list_yearly_ts[0].freq == "YS"
        assert list_yearly_ts[0].n_components == 12

        # 4 quarters in a year
        np.testing.assert_array_almost_equal(
            list_yearly_ts[1].values(),
            quarterly_univariate_ts.values().reshape(3, 4),
        )
        # verify inverse-transform: first series will be empty, second should be identical to original
        inverse_transformed = midas_yearly.inverse_transform(list_yearly_ts)
        assert len(inverse_transformed) == 2
        assert len(inverse_transformed[0]) == 0
        assert inverse_transformed[0].freq == freqs["ME"]
        assert inverse_transformed[0].n_components == 1

        assert ts_to_transform[1:] == inverse_transformed[1:]

        # ==> without stripping: first series will be partially empty
        midas_yearly = MIDAS(low_freq="YS", strip=False)
        list_yearly_ts = midas_yearly.fit_transform(ts_to_transform)
        # 12 months in a year, original ts contains only 9 values, the missing data are nan
        np.testing.assert_array_almost_equal(
            list_yearly_ts[0].values()[:, :9], self.monthly_ts.values().T
        )
        assert np.isnan(list_yearly_ts[0].values()[:, 9:]).sum() == 3
        # 4 quarters in a year
        np.testing.assert_array_almost_equal(
            list_yearly_ts[1].values(),
            quarterly_univariate_ts.values().reshape(3, 4),
        )
        # verify inverse-transform
        assert ts_to_transform == midas_yearly.inverse_transform(list_yearly_ts)

        # replacing the univariate ts with a multivariate ts (same frequency, different start)
        ts_to_transform = [self.monthly_ts, quarterly_multivariate_ts]
        list_yearly_ts = midas_yearly.transform(ts_to_transform)
        np.testing.assert_array_almost_equal(
            list_yearly_ts[1].values(),
            quarterly_multivariate_ts.values().reshape(3, 8),
        )

        assert (
            quarterly_multivariate_ts
            == midas_yearly.inverse_transform(list_yearly_ts)[1]
        )

    def test_ts_with_static_covariates(self):
        # univarite ts, same number of static covariates as components
        global_static_covs = pd.Series(data=[0, 1], index=["static_0", "static_1"])
        monthly_with_static_covs = self.monthly_ts.with_static_covariates(
            global_static_covs
        )

        # multivariate ts, different number of static covariates than components
        components_static_covs = pd.DataFrame(
            data=[["low", 1, 9], ["high", 0, 2]],
            columns=["static_2", "static_3", "static_4"],
        )
        monthly_multivar_with_static_covs = TimeSeries.from_times_and_values(
            times=generate_index(
                start=pd.Timestamp("2000-01"), length=8, freq=freqs["ME"]
            ),
            values=np.stack([np.arange(2)] * 8),
            static_covariates=components_static_covs,
        )

        # dropping the static covariates
        midas_drop_static_covs = MIDAS(low_freq="QS", drop_static_covariates=True)
        # testing univariate (with/without static covariates), multivariate with static covariates
        for ts in [
            self.monthly_ts,
            monthly_with_static_covs,
            monthly_multivar_with_static_covs,
        ]:
            quartely_ts = midas_drop_static_covs.fit_transform(ts)
            assert quartely_ts.static_covariates is None
            inv_quartely_ts = midas_drop_static_covs.inverse_transform(quartely_ts)
            assert inv_quartely_ts.static_covariates is None

        # keeping the static covariates
        midas_with_static_covs = MIDAS(low_freq="QS", drop_static_covariates=False)
        # univariate, no static covariates
        quartely_no_static = midas_with_static_covs.fit_transform(self.monthly_ts)
        assert quartely_no_static.static_covariates is None
        inv_quartely_no_static = midas_with_static_covs.inverse_transform(
            quartely_no_static
        )
        assert inv_quartely_no_static.static_covariates is None

        # univariate, with static covariates
        expected_static_covs = pd.concat(
            [monthly_with_static_covs.static_covariates] * 3
        )
        expected_static_covs.index = [
            "values_midas_0",
            "values_midas_1",
            "values_midas_2",
        ]
        quartely_univ_dropped_static = midas_with_static_covs.fit_transform(
            monthly_with_static_covs
        )
        assert quartely_univ_dropped_static.static_covariates.equals(
            expected_static_covs
        )

        inv_quartely_univ_dropped_static = midas_with_static_covs.inverse_transform(
            quartely_univ_dropped_static
        )
        assert inv_quartely_univ_dropped_static.static_covariates.equals(
            monthly_with_static_covs.static_covariates
        )

        # testing multivariate, with static covariates
        expected_static_covs = pd.concat(
            [monthly_multivar_with_static_covs.static_covariates] * 3
        )
        expected_static_covs.index = [
            "0_midas_0",
            "1_midas_0",
            "0_midas_1",
            "1_midas_1",
            "0_midas_2",
            "1_midas_2",
        ]
        quartely_multiv_dropped_static = midas_with_static_covs.fit_transform(
            monthly_multivar_with_static_covs
        )
        assert quartely_multiv_dropped_static.static_covariates.equals(
            expected_static_covs
        )

        inv_quartely_multiv_dropped_static = midas_with_static_covs.inverse_transform(
            quartely_multiv_dropped_static
        )
        assert inv_quartely_multiv_dropped_static.static_covariates.equals(
            monthly_multivar_with_static_covs.static_covariates
        )

    def test_aligned_low_freq_anchor(self):
        """
        Check that values are properly extracted when the beginning of the series is aligned with the low frequency
        anchor value (day of the week).
        """
        ts = linear_timeseries(
            start=pd.Timestamp("2000-01-01"),
            freq="D",
            start_value=1,
            end_value=22,
            length=22,
        )
        assert ts.time_index[0].day_name() == "Saturday"

        midas_sat = MIDAS(low_freq="W-SAT", strip=False)
        ts_saturday_anchor = midas_sat.fit_transform(ts)
        # the resampled series start at the same timestamp because `strip=False`
        assert ts_saturday_anchor.start_time() == ts.start_time()
        assert ts_saturday_anchor.end_time() == ts.end_time()

        # padding in the first row
        first_row_exp = np.empty(6)
        first_row_exp.fill(np.nan)
        first_row_exp = np.concatenate([first_row_exp, ts[0].values().flatten()])
        np.testing.assert_array_equal(
            ts_saturday_anchor[0].values().flatten(), first_row_exp
        )

        # last row should be completely filled
        np.testing.assert_array_equal(
            ts_saturday_anchor[-1].values().flatten(), ts[-7:].values().flatten()
        )

        # inverse transform
        ts_inv_saturday_anchor = midas_sat.inverse_transform(ts_saturday_anchor)
        np.testing.assert_array_equal(ts.values(), ts_inv_saturday_anchor.values())
        assert ts.time_index.equals(ts_inv_saturday_anchor.time_index)

    def test_shifted_low_freq_anchor(self):
        """
        Check that values are properly extracted when the beginning of the series is not aligned with the low
        frequency anchor value (day of the week).
        """
        ts = linear_timeseries(
            start=pd.Timestamp("2000-01-01"),
            freq="D",
            start_value=1,
            end_value=22,
            length=22,
        )
        assert ts.time_index[2].day_name() == "Monday"

        midas_mon = MIDAS(low_freq="W-MON", strip=False)
        ts_monday_anchor = midas_mon.fit_transform(ts)
        # the resampled series start at the previous anchor point (incomplete)
        assert ts_monday_anchor.time_index[0] == pd.Timestamp("2000-01-03")
        assert ts_monday_anchor.freq == "W-MON"
        assert len(ts_monday_anchor) == 4
        # incomplete low frequency period
        assert (
            ts_monday_anchor[0].values().flatten()[-3:] == ts[:3].values().flatten()
        ).all()
        # complete low frequency period
        assert (
            ts_monday_anchor[1].values().flatten() == ts[3:10].values().flatten()
        ).all()

        # reverse transform
        ts_inv_monday_anchor = midas_mon.inverse_transform(ts_monday_anchor)
        np.testing.assert_array_almost_equal(ts.values(), ts_inv_monday_anchor.values())
        assert ts.time_index.equals(ts_inv_monday_anchor.time_index)

        # with strip, it skips first and last week
        midas_mon = MIDAS(low_freq="W-MON", strip=True)
        ts_monday_anchor = midas_mon.fit_transform(ts)
        assert ts_monday_anchor.time_index[0] == pd.Timestamp("2000-01-10")
        assert ts_monday_anchor.freq == "W-MON"
        assert len(ts_monday_anchor) == 2
        # first complete low frequency period
        assert (
            ts_monday_anchor[0].values().flatten() == ts[3:10].values().flatten()
        ).all()<|MERGE_RESOLUTION|>--- conflicted
+++ resolved
@@ -36,11 +36,9 @@
         columns=["values_midas_0", "values_midas_1", "values_midas_2"],
     )
 
-    quarterly_not_complete_values = np.array([
-        [np.nan, np.nan, 3],
-        [4, 5, 6],
-        [7, 8, np.nan],
-    ])
+    quarterly_not_complete_values = np.array(
+        [[np.nan, np.nan, 3], [4, 5, 6], [7, 8, np.nan]]
+    )
     quarterly_not_complete_ts = TimeSeries.from_times_and_values(
         times=quarterly_times,
         values=quarterly_not_complete_values,
@@ -194,11 +192,9 @@
         # component components are alternating
         expected_quarterly_ts = TimeSeries.from_times_and_values(
             times=self.quarterly_ts.time_index,
-            values=np.array([
-                [1, 10, 2, 11, 3, 12],
-                [4, 13, 5, 14, 6, 15],
-                [7, 16, 8, 17, 9, 18],
-            ]),
+            values=np.array(
+                [[1, 10, 2, 11, 3, 12], [4, 13, 5, 14, 6, 15], [7, 16, 8, 17, 9, 18]]
+            ),
             columns=[
                 "values_midas_0",
                 "other_midas_0",
@@ -243,11 +239,9 @@
         # component components are alternating
         quarterly_ts = TimeSeries.from_times_and_values(
             times=self.quarterly_ts.time_index,
-            values=np.array([
-                [1, 10, 2, 11, 3, 12],
-                [4, 13, 5, 14, 6, 15],
-                [7, 16, 8, 17, 9, 18],
-            ]),
+            values=np.array(
+                [[1, 10, 2, 11, 3, 12], [4, 13, 5, 14, 6, 15], [7, 16, 8, 17, 9, 18]]
+            ),
             columns=[
                 "values_midas_0",
                 "other_midas_0",
@@ -292,11 +286,13 @@
         # components are interleaved
         expected_quarterly_ts = TimeSeries.from_times_and_values(
             times=self.quarterly_ts.time_index,
-            values=np.array([
-                [1, 10, 2, 11, 3, 12],
-                [4, np.nan, 5, np.nan, 6, 15],
-                [7, 16, 8, 17, 9, 18],
-            ]),
+            values=np.array(
+                [
+                    [1, 10, 2, 11, 3, 12],
+                    [4, np.nan, 5, np.nan, 6, 15],
+                    [7, 16, 8, 17, 9, 18],
+                ]
+            ),
             columns=[
                 "values_midas_0",
                 "other_midas_0",
@@ -327,18 +323,10 @@
             times=second_times, values=second_values, columns=["values"]
         )
 
-<<<<<<< HEAD
-        minute_times = pd.date_range(start="01-2020", periods=2, freq="T")
-        minute_values = np.array([
-            [i for i in range(1, 61)],
-            [i for i in range(61, 121)],
-        ])
-=======
         minute_times = pd.date_range(start="01-2020", periods=2, freq=freqs["min"])
         minute_values = np.array(
             [[i for i in range(1, 61)], [i for i in range(61, 121)]]
         )
->>>>>>> 26332713
         minute_ts = TimeSeries.from_times_and_values(
             times=minute_times,
             values=minute_values,
