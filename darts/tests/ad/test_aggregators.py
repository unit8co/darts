--- conflicted
+++ resolved
@@ -67,9 +67,6 @@
 ]
 
 
-<<<<<<< HEAD
-class TestADAggregators:
-=======
 list_Aggregator = list_NonFittableAggregator + list_FittableAggregator
 
 delta = 1e-05
@@ -77,7 +74,6 @@
 
 class TestAnomalyDetectionAggregator:
 
->>>>>>> 26332713
     np.random.seed(42)
 
     # univariate series
@@ -132,10 +128,6 @@
         train._time_index, np_real_anomalies_3w
     )
 
-<<<<<<< HEAD
-    def test_DetectNonFittableAggregator(self):
-        aggregator = OrAggregator()
-=======
     @staticmethod
     def helper_eval_metric_single_series(
         aggregator,
@@ -156,7 +148,6 @@
                 )
                 < delta
             )
->>>>>>> 26332713
 
     @staticmethod
     def helper_eval_metric_multiple_series(
@@ -203,10 +194,6 @@
             Sequence,
         )
 
-<<<<<<< HEAD
-    def test_eval_accuracy(self):
-        aggregator = AndAggregator()
-=======
     @pytest.mark.parametrize("config", list_Aggregator)
     def test_eval_metric_return_type(self, config):
         """Check that eval_metric's output are properly unpacked depending on input type"""
@@ -215,7 +202,6 @@
 
         if isinstance(aggregator, FittableAggregator):
             aggregator.fit(self.real_anomalies, self.mts_anomalies1)
->>>>>>> 26332713
 
         # Check return types
         assert isinstance(
@@ -264,59 +250,6 @@
 
         # window parameter must be smaller than the length of the input (len = 100)
         with pytest.raises(ValueError):
-<<<<<<< HEAD
-            aggregator.eval_accuracy(
-                self.real_anomalies, self.mts_anomalies1, window=101
-            )
-
-    def test_NonFittableAggregator(self):
-        for aggregator in list_NonFittableAggregator:
-            # name must be of type str
-            assert isinstance(aggregator.__str__(), str)
-
-            # Check if trainable is False, being a NonFittableAggregator
-            assert not aggregator.trainable
-
-            # predict on (sequence of) univariate series
-            with pytest.raises(ValueError):
-                aggregator.predict([self.real_anomalies])
-            with pytest.raises(ValueError):
-                aggregator.predict(self.real_anomalies)
-            with pytest.raises(ValueError):
-                aggregator.predict([self.mts_anomalies1, self.real_anomalies])
-
-            # input a (sequence of) non binary series
-            with pytest.raises(ValueError):
-                aggregator.predict(self.mts_train)
-            with pytest.raises(ValueError):
-                aggregator.predict([self.mts_anomalies1, self.mts_train])
-
-            # input a (sequence of) probabilistic series
-            with pytest.raises(ValueError):
-                aggregator.predict(self.mts_probabilistic)
-            with pytest.raises(ValueError):
-                aggregator.predict([self.mts_anomalies1, self.mts_probabilistic])
-
-            # input an element that is not a series
-            with pytest.raises(ValueError):
-                aggregator.predict([self.mts_anomalies1, "random"])
-            with pytest.raises(ValueError):
-                aggregator.predict([self.mts_anomalies1, 1])
-
-            # Check width return
-            # Check if return type is the same number of series in input
-            assert len(
-                aggregator.eval_accuracy(
-                    [self.real_anomalies, self.real_anomalies],
-                    [self.mts_anomalies1, self.mts_anomalies2],
-                )
-            ), len([self.mts_anomalies1, self.mts_anomalies2])
-
-    def test_FittableAggregator(self):
-        for aggregator in list_FittableAggregator:
-            # name must be of type str
-            assert isinstance(aggregator.__str__(), str)
-=======
             aggregator.eval_metric(self.real_anomalies, self.mts_anomalies1, window=101)
 
     @pytest.mark.parametrize("config", list_Aggregator)
@@ -328,7 +261,6 @@
         # fit aggregator on series with 2 components
         if isinstance(aggregator, FittableAggregator):
             aggregator.fit(self.real_anomalies, self.mts_anomalies1)
->>>>>>> 26332713
 
         # predict on (sequence of) univariate series
         with pytest.raises(ValueError):
@@ -441,10 +373,6 @@
                 [self.mts_anomalies1, self.mts_anomalies1],
             )
 
-<<<<<<< HEAD
-    def test_OrAggregator(self):
-        aggregator = OrAggregator()
-=======
         # fit on a (sequence of) non binary anomalies
         with pytest.raises(ValueError):
             aggregator.fit(self.train, self.mts_anomalies1)
@@ -466,7 +394,6 @@
                 [self.real_anomalies, self.mts_probabilistic],
                 [self.mts_anomalies1, self.mts_anomalies1],
             )
->>>>>>> 26332713
 
         # input an element that is not a anomalies
         with pytest.raises(ValueError):
@@ -536,16 +463,11 @@
 
         aggregator.fit(self.real_anomalies, self.mts_anomalies1)
 
-<<<<<<< HEAD
-    def test_AndAggregator(self):
-        aggregator = AndAggregator()
-=======
         # Check if _fit_called is True after calling fit
         assert aggregator._fit_called
 
         # Check that predict can be called when series is appropriate
         pred = aggregator.predict(self.mts_anomalies1)
->>>>>>> 26332713
 
         # Check that the aggregated result has only one component
         assert pred.width == 1
@@ -608,11 +530,7 @@
             decimal=1,
         )
 
-<<<<<<< HEAD
-    def test_EnsembleSklearn(self):
-=======
     def test_ensemble_aggregator_constructor(self):
->>>>>>> 26332713
         # Need to input an EnsembleSklearn model
         with pytest.raises(ValueError):
             EnsembleSklearnAggregator(model=MovingAverageFilter(window=10))
