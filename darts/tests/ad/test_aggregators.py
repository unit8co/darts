--- conflicted
+++ resolved
@@ -271,11 +271,7 @@
             aggregator.predict([self.mts_anomalies1, self.real_anomalies])
 
         # input a (sequence of) non binary series
-<<<<<<< HEAD
-        expected_msg = "all series in `series` must be binary (only 0 and 1 values)."
-=======
         expected_msg = "Input series `series` must have binary values only."
->>>>>>> 3ed175b2
         with pytest.raises(ValueError) as err:
             aggregator.predict(self.mts_train)
         assert str(err.value) == expected_msg
