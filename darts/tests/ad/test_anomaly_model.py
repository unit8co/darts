from itertools import product
from typing import Dict, Sequence, Tuple

import numpy as np
import pandas as pd
import pytest
from pyod.models.knn import KNN

from darts import TimeSeries
<<<<<<< HEAD
from darts.ad import CauchyNLLScorer
from darts.ad import DifferenceScorer as Difference
=======
>>>>>>> 3ed175b2
from darts.ad import (
    AndAggregator,  # noqa: F401
    CauchyNLLScorer,
    EnsembleSklearnAggregator,  # noqa: F401
    ExponentialNLLScorer,
    FilteringAnomalyModel,
    ForecastingAnomalyModel,
    GammaNLLScorer,
    GaussianNLLScorer,
    KMeansScorer,
    LaplaceNLLScorer,
<<<<<<< HEAD
)
from darts.ad import NormScorer as Norm
from darts.ad import PoissonNLLScorer, PyODScorer, WassersteinScorer
=======
    OrAggregator,  # noqa: F401
    PoissonNLLScorer,
    PyODScorer,
    QuantileDetector,  # noqa: F401
    ThresholdDetector,  # noqa: F401
    WassersteinScorer,
)
from darts.ad import DifferenceScorer as Difference
from darts.ad import NormScorer as Norm
>>>>>>> 3ed175b2
from darts.ad.utils import eval_metric_from_scores, show_anomalies_from_scores
from darts.models import MovingAverageFilter, NaiveSeasonal, RegressionModel

filtering_am = [
    (
        FilteringAnomalyModel,
        {"model": MovingAverageFilter(window=10), "scorer": Norm()},
    ),
    (
        FilteringAnomalyModel,
        {"model": MovingAverageFilter(window=10), "scorer": [Norm(), KMeansScorer()]},
    ),
    (
        FilteringAnomalyModel,
        {"model": MovingAverageFilter(window=10), "scorer": KMeansScorer()},
    ),
]

forecasting_am = [
    (ForecastingAnomalyModel, {"model": RegressionModel(lags=10), "scorer": Norm()}),
    (
        ForecastingAnomalyModel,
        {"model": RegressionModel(lags=10), "scorer": [Norm(), KMeansScorer()]},
    ),
    (
        ForecastingAnomalyModel,
        {"model": RegressionModel(lags=10), "scorer": KMeansScorer()},
    ),
]


class TestAnomalyDetectionModel:
    np.random.seed(42)

    # univariate series
    np_train = np.random.normal(loc=10, scale=0.5, size=100)
    train = TimeSeries.from_values(np_train)

    np_covariates = np.random.choice(a=[0, 1], size=100, p=[0.5, 0.5])
    covariates = TimeSeries.from_times_and_values(train._time_index, np_covariates)

    np_test = np.random.normal(loc=10, scale=1, size=100)
    test = TimeSeries.from_times_and_values(train._time_index, np_test)

    np_anomalies = np.random.choice(a=[0, 1], size=100, p=[0.9, 0.1])
    anomalies = TimeSeries.from_times_and_values(train._time_index, np_anomalies)

    np_only_1_anomalies = np.random.choice(a=[0, 1], size=100, p=[0, 1])
    only_1_anomalies = TimeSeries.from_times_and_values(
        train._time_index, np_only_1_anomalies
    )

    np_only_0_anomalies = np.random.choice(a=[0, 1], size=100, p=[1, 0])
    only_0_anomalies = TimeSeries.from_times_and_values(
        train._time_index, np_only_0_anomalies
    )

    modified_train = MovingAverageFilter(window=10).filter(train)
    modified_test = MovingAverageFilter(window=10).filter(test)

    np_probabilistic = np.random.normal(loc=10, scale=1, size=[100, 1, 20])
    probabilistic = TimeSeries.from_times_and_values(
        train._time_index, np_probabilistic
    )

    # multivariate series
    np_mts_train = np.random.normal(loc=[10, 5], scale=[0.5, 1], size=[100, 2])
    mts_train = TimeSeries.from_values(np_mts_train)

    np_mts_test = np.random.normal(loc=[10, 5], scale=[1, 1.5], size=[100, 2])
    mts_test = TimeSeries.from_times_and_values(mts_train._time_index, np_mts_test)

    np_mts_anomalies = np.random.choice(a=[0, 1], size=[100, 2], p=[0.9, 0.1])
    mts_anomalies = TimeSeries.from_times_and_values(
        mts_train._time_index, np_mts_anomalies
    )

    @pytest.mark.parametrize(
        "scorer,anomaly_model_config",
        product(
            [
                Norm(),
                Difference(),
                GaussianNLLScorer(),
                ExponentialNLLScorer(),
                PoissonNLLScorer(),
                LaplaceNLLScorer(),
                CauchyNLLScorer(),
                GammaNLLScorer(),
            ],
            [
                (ForecastingAnomalyModel, {"model": RegressionModel(lags=10)}),
                (FilteringAnomalyModel, {"model": MovingAverageFilter(window=20)}),
            ],
        ),
    )
    def test_non_fittable_scorer(self, scorer, anomaly_model_config):
        am_cls, am_kwargs = anomaly_model_config
        anomaly_model = am_cls(scorer=scorer, **am_kwargs)
        assert not anomaly_model.scorers_are_trainable

    @pytest.mark.parametrize(
        "scorer,anomaly_model_config",
        product(
            [
                PyODScorer(model=KNN()),
                KMeansScorer(),
                WassersteinScorer(window_agg=False),
            ],
            [
                (ForecastingAnomalyModel, {"model": RegressionModel(lags=10)}),
                (FilteringAnomalyModel, {"model": MovingAverageFilter(window=20)}),
            ],
        ),
    )
    def test_fittable_scorer(self, scorer, anomaly_model_config):
        am_cls, am_kwargs = anomaly_model_config
        anomaly_model = am_cls(scorer=scorer, **am_kwargs)
        assert anomaly_model.scorers_are_trainable

    @pytest.mark.parametrize(
        "anomaly_model,fit_model",
        zip(
            [
                ForecastingAnomalyModel(model=RegressionModel(lags=10), scorer=Norm()),
                FilteringAnomalyModel(
                    model=MovingAverageFilter(window=20), scorer=Norm()
                ),
            ],
            [True, False],
        ),
    )
    def test_score(self, anomaly_model, fit_model):
        if fit_model:
            anomaly_model.fit(self.train, allow_model_training=True)

        # parameter return_model_prediction must be bool
        with pytest.raises(ValueError):
            anomaly_model.score(self.test, return_model_prediction=1)
        with pytest.raises(ValueError):
            anomaly_model.score(self.test, return_model_prediction="True")

        # if return_model_prediction set to true, output must be tuple
        assert isinstance(
            anomaly_model.score(self.test, return_model_prediction=True), Tuple
        )

        # if return_model_prediction set to false output must be
        # Union[TimeSeries, Sequence[TimeSeries], Sequence[Sequence[TimeSeries]]]
        assert not isinstance(
            anomaly_model.score(self.test, return_model_prediction=False), Tuple
        )

    @pytest.mark.parametrize("anomaly_model_config", filtering_am)
    def test_FitFilteringAnomalyModelInput(self, anomaly_model_config):
        am_cls, am_kwargs = anomaly_model_config
        anomaly_model = am_cls(**am_kwargs)
        # filter must be fittable if allow_filter_training is set to True
        with pytest.raises(ValueError):
            anomaly_model.fit(self.train, allow_model_training=True)

        # input 'series' must be a series or Sequence of series
        with pytest.raises(ValueError):
            anomaly_model.fit([self.train, "str"], allow_model_training=True)
        with pytest.raises(ValueError):
            anomaly_model.fit([[self.train, self.train]], allow_model_training=True)
        with pytest.raises(ValueError):
            anomaly_model.fit("str", allow_model_training=True)
        with pytest.raises(ValueError):
            anomaly_model.fit([1, 2, 3], allow_model_training=True)

        # allow_model_training must be a bool
        with pytest.raises(ValueError):
            anomaly_model.fit(self.train, allow_model_training=1)
        with pytest.raises(ValueError):
            anomaly_model.fit(self.train, allow_model_training="True")

    @pytest.mark.parametrize("anomaly_model_config", forecasting_am)
    def test_FitForecastingAnomalyModelInput(self, anomaly_model_config):
        am_cls, am_kwargs = anomaly_model_config
        anomaly_model = am_cls(**am_kwargs)

        # input 'series' must be a series or Sequence of series
        with pytest.raises(ValueError):
            anomaly_model.fit([self.train, "str"], allow_model_training=True)
        with pytest.raises(ValueError):
            anomaly_model.fit([[self.train, self.train]], allow_model_training=True)
        with pytest.raises(ValueError):
            anomaly_model.fit("str", allow_model_training=True)
        with pytest.raises(ValueError):
            anomaly_model.fit([1, 2, 3], allow_model_training=True)

        # allow_model_training must be a bool
        with pytest.raises(ValueError):
            anomaly_model.fit(self.train, allow_model_training=1)
        with pytest.raises(ValueError):
            anomaly_model.fit(self.train, allow_model_training="True")

        # 'allow_model_training' must be set to True if forecasting model is not fitted
        if anomaly_model.scorers_are_trainable:
            with pytest.raises(ValueError):
                anomaly_model.fit(self.train, allow_model_training=False)
                anomaly_model.score(self.train)

        with pytest.raises(ValueError):
            # number of 'past_covariates' must be the same as the number of Timeseries in 'series'
            anomaly_model.fit(
                series=[self.train, self.train],
                past_covariates=self.covariates,
                allow_model_training=True,
            )

        with pytest.raises(ValueError):
            # number of 'past_covariates' must be the same as the number of Timeseries in 'series'
            anomaly_model.fit(
                series=self.train,
                past_covariates=[self.covariates, self.covariates],
                allow_model_training=True,
            )

        with pytest.raises(ValueError):
            # number of 'future_covariates' must be the same as the number of Timeseries in 'series'
            anomaly_model.fit(
                series=[self.train, self.train],
                future_covariates=self.covariates,
                allow_model_training=True,
            )

        with pytest.raises(ValueError):
            # number of 'future_covariates' must be the same as the number of Timeseries in 'series'
            anomaly_model.fit(
                series=self.train,
                future_covariates=[self.covariates, self.covariates],
                allow_model_training=True,
            )

    def test_pretrain_forecasting_model(self):
        fitted_model = RegressionModel(lags=10).fit(self.train)
        # Fittable scorer must be fitted before calling .score(), even if forecasting model is fitted
        with pytest.raises(ValueError):
            ForecastingAnomalyModel(model=fitted_model, scorer=KMeansScorer()).score(
                series=self.test
            )
        with pytest.raises(ValueError):
            ForecastingAnomalyModel(
                model=fitted_model, scorer=[Norm(), KMeansScorer()]
            ).score(series=self.test)

        # forecasting model that do not accept past/future covariates
        # with pytest.raises(ValueError):
        #    ForecastingAnomalyModel(model=ExponentialSmoothing(),
        #       scorer=NormScorer()).fit(
        #           series=self.train, past_covariates=self.covariates, allow_model_training=True
        #       )
        # with pytest.raises(ValueError):
        #    ForecastingAnomalyModel(model=ExponentialSmoothing(),
        #       scorer=NormScorer()).fit(
        #           series=self.train, future_covariates=self.covariates, allow_model_training=True
        #       )

        # check window size
        # max window size is len(series.drop_before(series.get_timestamp_at_point(start))) + 1
        with pytest.raises(ValueError):
            ForecastingAnomalyModel(
                model=RegressionModel(lags=10),
                scorer=KMeansScorer(window=50, window_agg=False),
            ).fit(series=self.train, start=0.9)

        # forecasting model that cannot be trained on a list of series
        with pytest.raises(ValueError):
            ForecastingAnomalyModel(model=NaiveSeasonal(), scorer=Norm()).fit(
                series=[self.train, self.train], allow_model_training=True
            )

    @pytest.mark.parametrize("anomaly_model_config", forecasting_am)
    def test_ScoreForecastingAnomalyModelInput(self, anomaly_model_config):
        am_cls, am_kwargs = anomaly_model_config
        anomaly_model = am_cls(**am_kwargs)
        anomaly_model.fit(self.train, allow_model_training=True)

        # number of 'past_covariates' must be the same as the number of Timeseries in 'series'
        with pytest.raises(ValueError):
            anomaly_model.score(
                series=[self.train, self.train], past_covariates=self.covariates
            )

        # number of 'past_covariates' must be the same as the number of Timeseries in 'series'
        with pytest.raises(ValueError):
            anomaly_model.score(
                series=self.train,
                past_covariates=[self.covariates, self.covariates],
            )

        # number of 'future_covariates' must be the same as the number of Timeseries in 'series'
        with pytest.raises(ValueError):
            anomaly_model.score(
                series=[self.train, self.train], future_covariates=self.covariates
            )

        # number of 'future_covariates' must be the same as the number of Timeseries in 'series'
        with pytest.raises(ValueError):
            anomaly_model.score(
                series=self.train,
                future_covariates=[self.covariates, self.covariates],
            )

    def test_window_size(self):
        # max window size is len(series.drop_before(series.get_timestamp_at_point(start))) + 1 for score()
        anomaly_model = ForecastingAnomalyModel(
            model=RegressionModel(lags=10),
            scorer=KMeansScorer(window=30, window_agg=False),
        )
        anomaly_model.fit(self.train, allow_model_training=True)
        with pytest.raises(ValueError):
            anomaly_model.score(series=self.train, start=0.9)

    @pytest.mark.parametrize("anomaly_model_config", filtering_am)
    def test_ScoreFilteringAnomalyModelInput(self, anomaly_model_config):
        am_cls, am_kwargs = anomaly_model_config
        anomaly_model = am_cls(**am_kwargs)
<<<<<<< HEAD

        if anomaly_model.scorers_are_trainable:
            anomaly_model.fit(self.train)

=======

        if anomaly_model.scorers_are_trainable:
            anomaly_model.fit(self.train)

>>>>>>> 3ed175b2
    @pytest.mark.parametrize(
        "anomaly_model,fit_kwargs",
        zip(
            [
                ForecastingAnomalyModel(model=RegressionModel(lags=10), scorer=Norm()),
                FilteringAnomalyModel(
                    model=MovingAverageFilter(window=20), scorer=Norm()
                ),
                ForecastingAnomalyModel(
                    model=RegressionModel(lags=10),
                    scorer=[Norm(), WassersteinScorer(window_agg=False)],
                ),
                FilteringAnomalyModel(
                    model=MovingAverageFilter(window=20),
                    scorer=[Norm(), WassersteinScorer(window_agg=False)],
                ),
            ],
            [
                {"series": train, "allow_model_training": True},
                False,
                {"series": train, "allow_model_training": True},
                {"series": train},
            ],
        ),
    )
    def test_eval_metric(self, anomaly_model, fit_kwargs):

        if fit_kwargs:
            anomaly_model.fit(**fit_kwargs)

        # if the anomaly_model have scorers that have the parameter univariate_scorer set to True,
        # 'actual_anomalies' must have widths of 1
        if anomaly_model.univariate_scoring:
            with pytest.raises(ValueError):
                anomaly_model.eval_metric(
                    actual_anomalies=self.mts_anomalies, series=self.test
                )
            with pytest.raises(ValueError):
                anomaly_model.eval_metric(
                    actual_anomalies=self.mts_anomalies, series=self.mts_test
                )
            with pytest.raises(ValueError):
                anomaly_model.eval_metric(
                    actual_anomalies=[self.anomalies, self.mts_anomalies],
                    series=[self.test, self.mts_test],
                )

        # 'metric' must be str and "AUC_ROC" or "AUC_PR"
        with pytest.raises(ValueError):
            anomaly_model.eval_metric(
                actual_anomalies=self.anomalies, series=self.test, metric=1
            )
        with pytest.raises(ValueError):
            anomaly_model.eval_metric(
                actual_anomalies=self.anomalies, series=self.test, metric="auc_roc"
            )
        with pytest.raises(TypeError):
            anomaly_model.eval_metric(
                actual_anomalies=self.anomalies,
                series=self.test,
                metric=["AUC_ROC"],
            )

        # 'actual_anomalies' must be binary
        with pytest.raises(ValueError):
            anomaly_model.eval_metric(actual_anomalies=self.test, series=self.test)

        # 'actual_anomalies' must contain anomalies (at least one)
        with pytest.raises(ValueError):
            anomaly_model.eval_metric(
                actual_anomalies=self.only_0_anomalies, series=self.test
            )

        # 'actual_anomalies' cannot contain only anomalies
        with pytest.raises(ValueError):
            anomaly_model.eval_metric(
                actual_anomalies=self.only_1_anomalies, series=self.test
            )

        # 'actual_anomalies' must match the number of series
        with pytest.raises(ValueError):
            anomaly_model.eval_metric(
                actual_anomalies=self.anomalies, series=[self.test, self.test]
            )
        with pytest.raises(ValueError):
            anomaly_model.eval_metric(
                actual_anomalies=[self.anomalies, self.anomalies], series=self.test
            )

        # 'actual_anomalies' must have non empty intersection with 'series'
        with pytest.raises(ValueError):
            anomaly_model.eval_metric(
                actual_anomalies=self.anomalies[:20], series=self.test[30:]
            )
        with pytest.raises(ValueError):
            anomaly_model.eval_metric(
                actual_anomalies=[self.anomalies, self.anomalies[:20]],
                series=[self.test, self.test[40:]],
            )

        # Check input type
        # 'actual_anomalies' and 'series' must be of same length
        with pytest.raises(ValueError):
            anomaly_model.eval_metric([self.anomalies], [self.test, self.test])
        with pytest.raises(ValueError):
            anomaly_model.eval_metric(self.anomalies, [self.test, self.test])
        with pytest.raises(ValueError):
            anomaly_model.eval_metric([self.anomalies, self.anomalies], [self.test])
        with pytest.raises(ValueError):
            anomaly_model.eval_metric([self.anomalies, self.anomalies], self.test)

        # 'actual_anomalies' and 'series' must be of type Timeseries
        with pytest.raises(ValueError):
            anomaly_model.eval_metric([self.anomalies], [2, 3, 4])
        with pytest.raises(ValueError):
            anomaly_model.eval_metric([self.anomalies], "str")
        with pytest.raises(ValueError):
            anomaly_model.eval_metric([2, 3, 4], self.test)
        with pytest.raises(ValueError):
            anomaly_model.eval_metric("str", self.test)
        with pytest.raises(ValueError):
            anomaly_model.eval_metric(
                [self.anomalies, self.anomalies], [self.test, [3, 2, 1]]
            )
        with pytest.raises(ValueError):
            anomaly_model.eval_metric(
                [self.anomalies, [3, 2, 1]], [self.test, self.test]
            )

        # Check return types
        # Check if return type is float when input is a series
        assert isinstance(
            anomaly_model.eval_metric(self.anomalies, self.test),
            Dict,
        )

        # Check if return type is Sequence when input is a Sequence of series
        assert isinstance(
            anomaly_model.eval_metric(self.anomalies, [self.test]),
            Sequence,
        )

        assert isinstance(
            anomaly_model.eval_metric(
                [self.anomalies, self.anomalies], [self.test, self.test]
            ),
            Sequence,
        )

    def test_ForecastingAnomalyModelInput(self):

        # model input
        # model input must be of type ForecastingModel
        with pytest.raises(ValueError):
            ForecastingAnomalyModel(model="str", scorer=Norm())
        with pytest.raises(ValueError):
            ForecastingAnomalyModel(model=1, scorer=Norm())
        with pytest.raises(ValueError):
            ForecastingAnomalyModel(model=MovingAverageFilter(window=10), scorer=Norm())
        with pytest.raises(ValueError):
            ForecastingAnomalyModel(
                model=[RegressionModel(lags=10), RegressionModel(lags=5)],
                scorer=Norm(),
            )

        # scorer input
        # scorer input must be of type AnomalyScorer
        with pytest.raises(ValueError):
            ForecastingAnomalyModel(model=RegressionModel(lags=10), scorer=1)
        with pytest.raises(ValueError):
            ForecastingAnomalyModel(model=RegressionModel(lags=10), scorer="str")
        with pytest.raises(ValueError):
            ForecastingAnomalyModel(
                model=RegressionModel(lags=10), scorer=RegressionModel(lags=10)
            )
        with pytest.raises(ValueError):
            ForecastingAnomalyModel(
                model=RegressionModel(lags=10), scorer=[Norm(), "str"]
            )

    def test_FilteringAnomalyModelInput(self):

        # model input
        # model input must be of type FilteringModel
        with pytest.raises(ValueError):
            FilteringAnomalyModel(model="str", scorer=Norm())
        with pytest.raises(ValueError):
            FilteringAnomalyModel(model=1, scorer=Norm())
        with pytest.raises(ValueError):
            FilteringAnomalyModel(model=RegressionModel(lags=10), scorer=Norm())
        with pytest.raises(ValueError):
            FilteringAnomalyModel(
                model=[MovingAverageFilter(window=10), MovingAverageFilter(window=10)],
                scorer=Norm(),
            )

        # scorer input
        # scorer input must be of type AnomalyScorer
        with pytest.raises(ValueError):
            FilteringAnomalyModel(model=MovingAverageFilter(window=10), scorer=1)
        with pytest.raises(ValueError):
            FilteringAnomalyModel(model=MovingAverageFilter(window=10), scorer="str")
        with pytest.raises(ValueError):
            FilteringAnomalyModel(
                model=MovingAverageFilter(window=10),
                scorer=MovingAverageFilter(window=10),
            )
        with pytest.raises(ValueError):
            FilteringAnomalyModel(
                model=MovingAverageFilter(window=10), scorer=[Norm(), "str"]
            )

    def test_univariate_ForecastingAnomalyModel(self):

        np.random.seed(40)

        np_train_slope = np.array(range(0, 100, 1))
        np_test_slope = np.array(range(0, 100, 1))

        np_test_slope[30:32] = 29
        np_test_slope[50:65] = np_test_slope[50:65] + 1
        np_test_slope[75:80] = np_test_slope[75:80] * 0.98

        train_series_slope = TimeSeries.from_values(np_train_slope)
        test_series_slope = TimeSeries.from_values(np_test_slope)

        np_anomalies = np.zeros(100)
        np_anomalies[30:32] = 1
        np_anomalies[50:55] = 1
        np_anomalies[70:80] = 1
        ts_anomalies = TimeSeries.from_times_and_values(
            test_series_slope.time_index, np_anomalies, columns=["is_anomaly"]
        )

        anomaly_model = ForecastingAnomalyModel(
            model=RegressionModel(lags=5),
            scorer=[
                Norm(),
                Difference(),
                WassersteinScorer(window_agg=False),
                KMeansScorer(k=5),
                KMeansScorer(window=10, window_agg=False),
                PyODScorer(model=KNN()),
                PyODScorer(model=KNN(), window=10, window_agg=False),
                WassersteinScorer(window=15, window_agg=False),
            ],
        )

        anomaly_model.fit(train_series_slope, allow_model_training=True, start=0.1)
        score, model_output = anomaly_model.score(
            test_series_slope, return_model_prediction=True, start=0.1
        )

        # check that NormScorer is the abs difference of model_output and test_series_slope
        assert (
            model_output - test_series_slope.slice_intersect(model_output)
        ).__abs__() == Norm().score_from_prediction(test_series_slope, model_output)

        # check that Difference is the difference of model_output and test_series_slope
        assert test_series_slope.slice_intersect(
            model_output
        ) - model_output == Difference().score_from_prediction(
            test_series_slope, model_output
        )

        dict_auc_roc = anomaly_model.eval_metric(
            ts_anomalies, test_series_slope, metric="AUC_ROC", start=0.1
        )
        dict_auc_pr = anomaly_model.eval_metric(
            ts_anomalies, test_series_slope, metric="AUC_PR", start=0.1
        )

        auc_roc_from_scores = eval_metric_from_scores(
            actual_anomalies=[ts_anomalies] * 8,
            anomaly_score=score,
            window=[1, 1, 10, 1, 10, 1, 10, 15],
            metric="AUC_ROC",
        )

        auc_pr_from_scores = eval_metric_from_scores(
            actual_anomalies=[ts_anomalies] * 8,
            anomaly_score=score,
            window=[1, 1, 10, 1, 10, 1, 10, 15],
            metric="AUC_PR",
        )

        # function eval_accuracy_from_scores and eval_accuracy must return an input of same length
        assert len(auc_roc_from_scores) == len(dict_auc_roc)
        assert len(auc_pr_from_scores) == len(dict_auc_pr)

        # function eval_accuracy_from_scores and eval_accuracy must return the same values
        np.testing.assert_array_almost_equal(
            auc_roc_from_scores, list(dict_auc_roc.values()), decimal=1
        )
        np.testing.assert_array_almost_equal(
            auc_pr_from_scores, list(dict_auc_pr.values()), decimal=1
        )

        true_auc_roc = [
            0.773449920508744,
            0.40659777424483307,
            0.9153708133971291,
            0.7702702702702702,
            0.9135765550239234,
            0.7603338632750397,
            0.9153708133971292,
            0.9006591337099811,
        ]

        true_auc_pr = [
            0.4818991248542174,
            0.20023033665128342,
            0.9144135170539835,
            0.47953161438253644,
            0.9127969832903458,
            0.47039678636225957,
            0.9147124232933175,
            0.9604714100445533,
        ]

        # check value of results
        np.testing.assert_array_almost_equal(
            auc_roc_from_scores, true_auc_roc, decimal=1
        )
        np.testing.assert_array_almost_equal(auc_pr_from_scores, true_auc_pr, decimal=1)

    def test_univariate_FilteringAnomalyModel(self):

        np.random.seed(40)

        np_series_train = np.array(range(0, 100, 1)) + np.random.normal(
            loc=0, scale=1, size=100
        )
        np_series_test = np.array(range(0, 100, 1)) + np.random.normal(
            loc=0, scale=1, size=100
        )

        np_series_test[30:35] = np_series_test[30:35] + np.random.normal(
            loc=0, scale=10, size=5
        )
        np_series_test[50:60] = np_series_test[50:60] + np.random.normal(
            loc=0, scale=4, size=10
        )
        np_series_test[75:80] = np_series_test[75:80] + np.random.normal(
            loc=0, scale=3, size=5
        )

        train_series_noise = TimeSeries.from_values(np_series_train)
        test_series_noise = TimeSeries.from_values(np_series_test)

        np_anomalies = np.zeros(100)
        np_anomalies[30:35] = 1
        np_anomalies[50:60] = 1
        np_anomalies[75:80] = 1
        ts_anomalies = TimeSeries.from_times_and_values(
            test_series_noise.time_index, np_anomalies, columns=["is_anomaly"]
        )

        anomaly_model = FilteringAnomalyModel(
            model=MovingAverageFilter(window=5),
            scorer=[
                Norm(),
                Difference(),
                WassersteinScorer(window_agg=False),
                KMeansScorer(),
                KMeansScorer(window=10, window_agg=False),
                PyODScorer(model=KNN()),
                PyODScorer(model=KNN(), window=10, window_agg=False),
                WassersteinScorer(window=15, window_agg=False),
            ],
        )
        anomaly_model.fit(train_series_noise)
        score, model_output = anomaly_model.score(
            test_series_noise, return_model_prediction=True
        )

        # check that Difference is the difference of model_output and test_series_noise
        assert test_series_noise.slice_intersect(
            model_output
        ) - model_output == Difference().score_from_prediction(
            test_series_noise, model_output
        )

        # check that NormScorer is the abs difference of model_output and test_series_noise
        assert (
            test_series_noise.slice_intersect(model_output) - model_output
        ).__abs__() == Norm().score_from_prediction(test_series_noise, model_output)

        dict_auc_roc = anomaly_model.eval_metric(
            ts_anomalies, test_series_noise, metric="AUC_ROC"
        )
        dict_auc_pr = anomaly_model.eval_metric(
            ts_anomalies, test_series_noise, metric="AUC_PR"
        )

        auc_roc_from_scores = eval_metric_from_scores(
            actual_anomalies=[ts_anomalies] * 8,
            anomaly_score=score,
            window=[1, 1, 10, 1, 10, 1, 10, 15],
            metric="AUC_ROC",
        )

        auc_pr_from_scores = eval_metric_from_scores(
            actual_anomalies=[ts_anomalies] * 8,
            anomaly_score=score,
            window=[1, 1, 10, 1, 10, 1, 10, 15],
            metric="AUC_PR",
        )

        # function eval_accuracy_from_scores and eval_accuracy must return an input of same length
        assert len(auc_roc_from_scores) == len(dict_auc_roc)
        assert len(auc_pr_from_scores) == len(dict_auc_pr)

        # function eval_accuracy_from_scores and eval_accuracy must return the same values
        np.testing.assert_array_almost_equal(
            auc_roc_from_scores, list(dict_auc_roc.values()), decimal=1
        )
        np.testing.assert_array_almost_equal(
            auc_pr_from_scores, list(dict_auc_pr.values()), decimal=1
        )

        true_auc_roc = [
            0.875625,
            0.5850000000000001,
            0.952127659574468,
            0.814375,
            0.9598646034816247,
            0.88125,
            0.9666344294003868,
            0.9731182795698925,
        ]

        true_auc_pr = [
            0.7691407907338141,
            0.5566414178265074,
            0.9720504927710986,
            0.741298584352156,
            0.9744855592642071,
            0.7808056518442923,
            0.9800621192517156,
            0.9911842778990486,
        ]

        # check value of results
        np.testing.assert_array_almost_equal(
            auc_roc_from_scores, true_auc_roc, decimal=1
        )
        np.testing.assert_array_almost_equal(auc_pr_from_scores, true_auc_pr, decimal=1)

    def test_univariate_covariate_ForecastingAnomalyModel(self):

        np.random.seed(40)

        day_week = [0, 1, 2, 3, 4, 5, 6]
        np_day_week = np.array(day_week * 10)

        np_train_series = 0.5 * np_day_week
        np_test_series = 0.5 * np_day_week

        np_test_series[30:35] = np_test_series[30:35] + np.random.normal(
            loc=0, scale=2, size=5
        )
        np_test_series[50:60] = np_test_series[50:60] + np.random.normal(
            loc=0, scale=1, size=10
        )

        covariates = TimeSeries.from_times_and_values(
            pd.date_range(start="1949-01-01", end="1949-03-11"), np_day_week
        )
        series_train = TimeSeries.from_times_and_values(
            pd.date_range(start="1949-01-01", end="1949-03-11"), np_train_series
        )
        series_test = TimeSeries.from_times_and_values(
            pd.date_range(start="1949-01-01", end="1949-03-11"), np_test_series
        )

        np_anomalies = np.zeros(70)
        np_anomalies[30:35] = 1
        np_anomalies[50:60] = 1
        ts_anomalies = TimeSeries.from_times_and_values(
            series_test.time_index, np_anomalies, columns=["is_anomaly"]
        )

        anomaly_model = ForecastingAnomalyModel(
            model=RegressionModel(lags=2, lags_future_covariates=[0]),
            scorer=[
                Norm(),
                Difference(),
                WassersteinScorer(window_agg=False),
                KMeansScorer(k=4),
                KMeansScorer(k=7, window=10, window_agg=False),
                PyODScorer(model=KNN()),
                PyODScorer(model=KNN(), window=10, window_agg=False),
                WassersteinScorer(window=15, window_agg=False),
            ],
        )

        anomaly_model.fit(
            series_train,
            allow_model_training=True,
            future_covariates=covariates,
            start=0.2,
        )

        score, model_output = anomaly_model.score(
            series_test,
            return_model_prediction=True,
            future_covariates=covariates,
            start=0.2,
        )

        # check that NormScorer is the abs difference of model_output and series_test
        assert (
            series_test.slice_intersect(model_output) - model_output
        ).__abs__() == Norm().score_from_prediction(series_test, model_output)

        # check that Difference is the difference of model_output and series_test
        assert series_test.slice_intersect(
            model_output
        ) - model_output == Difference().score_from_prediction(
            series_test, model_output
        )

        dict_auc_roc = anomaly_model.eval_metric(
            ts_anomalies, series_test, metric="AUC_ROC", start=0.2
        )
        dict_auc_pr = anomaly_model.eval_metric(
            ts_anomalies, series_test, metric="AUC_PR", start=0.2
        )

        auc_roc_from_scores = eval_metric_from_scores(
            actual_anomalies=[ts_anomalies] * 8,
            anomaly_score=score,
            window=[1, 1, 10, 1, 10, 1, 10, 15],
            metric="AUC_ROC",
        )

        auc_pr_from_scores = eval_metric_from_scores(
            actual_anomalies=[ts_anomalies] * 8,
            anomaly_score=score,
            window=[1, 1, 10, 1, 10, 1, 10, 15],
            metric="AUC_PR",
        )

        # function eval_accuracy_from_scores and eval_accuracy must return an input of same length
        assert len(auc_roc_from_scores) == len(dict_auc_roc)
        assert len(auc_pr_from_scores) == len(dict_auc_pr)

        # function eval_accuracy_from_scores and eval_accuracy must return the same values
        np.testing.assert_array_almost_equal(
            auc_roc_from_scores, list(dict_auc_roc.values()), decimal=1
        )
        np.testing.assert_array_almost_equal(
            auc_pr_from_scores, list(dict_auc_pr.values()), decimal=1
        )

        true_auc_roc = [1.0, 0.6, 1.0, 1.0, 1.0, 1.0, 1.0, 1.0]

        true_auc_pr = [
            1.0,
            0.6914399076961142,
            1.0,
            1.0,
            1.0,
            1.0,
            1.0,
            0.9999999999999999,
        ]

        # check value of results
        np.testing.assert_array_almost_equal(
            auc_roc_from_scores, true_auc_roc, decimal=1
        )
        np.testing.assert_array_almost_equal(auc_pr_from_scores, true_auc_pr, decimal=1)

    def test_multivariate_FilteringAnomalyModel(self):

        np.random.seed(40)

        data_1 = np.random.normal(0, 0.1, 100)
        data_2 = np.random.normal(0, 0.1, 100)

        mts_series_train = TimeSeries.from_values(
            np.dstack((data_1, data_2))[0], columns=["component 1", "component 2"]
        )

        data_1[15:20] = data_1[15:20] + np.random.normal(0, 0.9, 5)
        data_1[35:40] = data_1[35:40] + np.random.normal(0, 0.4, 5)

        data_2[50:55] = data_2[50:55] + np.random.normal(0, 0.7, 5)
        data_2[65:70] = data_2[65:70] + np.random.normal(0, 0.4, 5)

        data_1[80:85] = data_1[80:85] + np.random.normal(0, 0.6, 5)
        data_2[80:85] = data_2[80:85] + np.random.normal(0, 0.6, 5)

        data_1[93:98] = data_1[93:98] + np.random.normal(0, 0.6, 5)
        data_2[93:98] = data_2[93:98] + np.random.normal(0, 0.6, 5)
        mts_series_test = TimeSeries.from_values(
            np.dstack((data_1, data_2))[0], columns=["component 1", "component 2"]
        )

        np1_anomalies = np.zeros(len(data_1))
        np1_anomalies[15:20] = 1
        np1_anomalies[35:40] = 1
        np1_anomalies[80:85] = 1
        np1_anomalies[93:98] = 1

        np2_anomalies = np.zeros(len(data_2))
        np2_anomalies[50:55] = 1
        np2_anomalies[67:70] = 1
        np2_anomalies[80:85] = 1
        np2_anomalies[93:98] = 1

        np_anomalies = np.zeros(len(data_2))
        np_anomalies[15:20] = 1
        np_anomalies[35:40] = 1
        np_anomalies[50:55] = 1
        np_anomalies[67:70] = 1
        np_anomalies[80:85] = 1
        np_anomalies[93:98] = 1

        ts_anomalies = TimeSeries.from_times_and_values(
            mts_series_train.time_index,
            np.dstack((np1_anomalies, np2_anomalies))[0],
            columns=["is_anomaly_1", "is_anomaly_2"],
        )

        mts_anomalies = TimeSeries.from_times_and_values(
            mts_series_train.time_index, np_anomalies, columns=["is_anomaly"]
        )

        # first case: scorers that return univariate scores
        anomaly_model = FilteringAnomalyModel(
            model=MovingAverageFilter(window=10),
            scorer=[
                Norm(component_wise=False),
                WassersteinScorer(window_agg=False),
                WassersteinScorer(window=12, window_agg=False),
                KMeansScorer(),
                KMeansScorer(window=5, window_agg=False),
                PyODScorer(model=KNN()),
                PyODScorer(model=KNN(), window=5, window_agg=False),
            ],
        )
        anomaly_model.fit(mts_series_train)

        scores, model_output = anomaly_model.score(
            mts_series_test, return_model_prediction=True
        )

        # model_output must be multivariate (same width as input)
        assert model_output.width == mts_series_test.width

        # scores must be of the same length as the number of scorers
        assert len(scores) == len(anomaly_model.scorers)

        dict_auc_roc = anomaly_model.eval_metric(
            mts_anomalies, mts_series_test, metric="AUC_ROC"
        )
        dict_auc_pr = anomaly_model.eval_metric(
            mts_anomalies, mts_series_test, metric="AUC_PR"
        )

        auc_roc_from_scores = eval_metric_from_scores(
            actual_anomalies=[mts_anomalies] * 7,
            anomaly_score=scores,
            window=[1, 10, 12, 1, 5, 1, 5],
            metric="AUC_ROC",
        )

        auc_pr_from_scores = eval_metric_from_scores(
            actual_anomalies=[mts_anomalies] * 7,
            anomaly_score=scores,
            window=[1, 10, 12, 1, 5, 1, 5],
            metric="AUC_PR",
        )

        # function eval_accuracy_from_scores and eval_accuracy must return an input of same length
        assert len(auc_roc_from_scores) == len(dict_auc_roc)
        assert len(auc_pr_from_scores) == len(dict_auc_pr)

        # function eval_accuracy_from_scores and eval_accuracy must return the same values
        np.testing.assert_array_almost_equal(
            auc_roc_from_scores, list(dict_auc_roc.values()), decimal=1
        )
        np.testing.assert_array_almost_equal(
            auc_pr_from_scores, list(dict_auc_pr.values()), decimal=1
        )

        true_auc_roc = [
            0.8695436507936507,
            0.9737678855325913,
            0.9930555555555555,
            0.857638888888889,
            0.9639130434782609,
            0.8690476190476191,
            0.9630434782608696,
        ]

        true_auc_pr = [
            0.814256917602188,
            0.9945160041091712,
            0.9992086070916503,
            0.8054288542539664,
            0.9777504211642852,
            0.8164636240285442,
            0.9763049418985656,
        ]

        # check value of results
        np.testing.assert_array_almost_equal(
            auc_roc_from_scores, true_auc_roc, decimal=1
        )
        np.testing.assert_array_almost_equal(auc_pr_from_scores, true_auc_pr, decimal=1)

        # second case: scorers that return scorers that have the same width as the input
        anomaly_model = FilteringAnomalyModel(
            model=MovingAverageFilter(window=10),
            scorer=[
                Norm(component_wise=True),
                Difference(),
                WassersteinScorer(component_wise=True, window_agg=False),
                WassersteinScorer(window=12, component_wise=True, window_agg=False),
                KMeansScorer(component_wise=True),
                KMeansScorer(window=5, component_wise=True, window_agg=False),
                PyODScorer(model=KNN(), component_wise=True),
                PyODScorer(
                    model=KNN(), window=5, component_wise=True, window_agg=False
                ),
            ],
        )
        anomaly_model.fit(mts_series_train)

        scores, model_output = anomaly_model.score(
            mts_series_test, return_model_prediction=True
        )

        # model_output must be multivariate (same width as input)
        assert model_output.width == mts_series_test.width

        # scores must be of the same length as the number of scorers
        assert len(scores) == len(anomaly_model.scorers)

        dict_auc_roc = anomaly_model.eval_metric(
            ts_anomalies, mts_series_test, metric="AUC_ROC"
        )
        dict_auc_pr = anomaly_model.eval_metric(
            ts_anomalies, mts_series_test, metric="AUC_PR"
        )

        auc_roc_from_scores = eval_metric_from_scores(
            actual_anomalies=[ts_anomalies] * 8,
            anomaly_score=scores,
            window=[1, 1, 10, 12, 1, 5, 1, 5],
            metric="AUC_ROC",
        )

        auc_pr_from_scores = eval_metric_from_scores(
            actual_anomalies=[ts_anomalies] * 8,
            anomaly_score=scores,
            window=[1, 1, 10, 12, 1, 5, 1, 5],
            metric="AUC_PR",
        )

        # function eval_accuracy_from_scores and eval_accuracy must return an input of same length
        assert len(auc_roc_from_scores) == len(dict_auc_roc)
        assert len(auc_pr_from_scores) == len(dict_auc_pr)

        # function eval_accuracy_from_scores and eval_accuracy must return the same values
        np.testing.assert_array_almost_equal(
            auc_roc_from_scores, list(dict_auc_roc.values()), decimal=1
        )
        np.testing.assert_array_almost_equal(
            auc_pr_from_scores, list(dict_auc_pr.values()), decimal=1
        )

        true_auc_roc = [
            [0.859375, 0.9200542005420054],
            [0.49875, 0.513550135501355],
            [0.997093023255814, 0.9536231884057971],
            [0.998960498960499, 0.9739795918367344],
            [0.8143750000000001, 0.8218157181571816],
            [0.9886148007590132, 0.94677734375],
            [0.830625, 0.9369918699186992],
            [0.9909867172675522, 0.94580078125],
        ]

        true_auc_pr = [
            [0.7213314465376244, 0.8191331553279771],
            [0.4172305056124696, 0.49249755343619195],
            [0.9975245098039216, 0.9741870252257915],
            [0.9992877492877493, 0.9865792868871687],
            [0.7095552075210219, 0.7591858780309868],
            [0.9827224901431558, 0.9402925739221939],
            [0.7095275592303261, 0.8313668186652059],
            [0.9858096294704315, 0.9391783485106905],
        ]

        # check value of results
        np.testing.assert_array_almost_equal(
            auc_roc_from_scores, true_auc_roc, decimal=1
        )
        np.testing.assert_array_almost_equal(auc_pr_from_scores, true_auc_pr, decimal=1)

    def test_multivariate_ForecastingAnomalyModel(self):

        np.random.seed(40)

        data_sin = np.array([np.sin(x) for x in np.arange(0, 20 * np.pi, 0.2)])
        data_cos = np.array([np.cos(x) for x in np.arange(0, 20 * np.pi, 0.2)])

        mts_series_train = TimeSeries.from_values(
            np.dstack((data_sin, data_cos))[0], columns=["component 1", "component 2"]
        )

        data_sin[10:20] = 0
        data_cos[60:80] = 0

        data_sin[100:110] = 1
        data_cos[150:155] = 1

        data_sin[200:240] = 0.9 * data_cos[200:240]
        data_cos[200:240] = 0.9 * data_sin[200:240]

        data_sin[275:295] = data_sin[275:295] + np.random.normal(0, 0.1, 20)
        data_cos[275:295] = data_cos[275:295] + np.random.normal(0, 0.1, 20)

        mts_series_test = TimeSeries.from_values(
            np.dstack((data_sin, data_cos))[0], columns=["component 1", "component 2"]
        )

        np1_anomalies = np.zeros(len(data_sin))
        np1_anomalies[10:20] = 1
        np1_anomalies[100:110] = 1
        np1_anomalies[200:240] = 1
        np1_anomalies[275:295] = 1

        np2_anomalies = np.zeros(len(data_cos))
        np2_anomalies[60:80] = 1
        np2_anomalies[150:155] = 1
        np2_anomalies[200:240] = 1
        np2_anomalies[275:295] = 1

        np_anomalies = np.zeros(len(data_cos))
        np_anomalies[10:20] = 1
        np_anomalies[60:80] = 1
        np_anomalies[100:110] = 1
        np_anomalies[150:155] = 1
        np_anomalies[200:240] = 1
        np_anomalies[275:295] = 1

        ts_anomalies = TimeSeries.from_times_and_values(
            mts_series_train.time_index,
            np.dstack((np1_anomalies, np2_anomalies))[0],
            columns=["is_anomaly_1", "is_anomaly_2"],
        )

        mts_anomalies = TimeSeries.from_times_and_values(
            mts_series_train.time_index, np_anomalies, columns=["is_anomaly"]
        )

        # first case: scorers that return univariate scores
        anomaly_model = ForecastingAnomalyModel(
            model=RegressionModel(lags=10),
            scorer=[
                Norm(component_wise=False),
                WassersteinScorer(window_agg=False),
                WassersteinScorer(window=20, window_agg=False),
                KMeansScorer(),
                KMeansScorer(window=20, window_agg=False),
                PyODScorer(model=KNN()),
                PyODScorer(model=KNN(), window=10, window_agg=False),
            ],
        )
        anomaly_model.fit(mts_series_train, allow_model_training=True, start=0.1)

        scores, model_output = anomaly_model.score(
            mts_series_test, return_model_prediction=True, start=0.1
        )

        # model_output must be multivariate (same width as input)
        assert model_output.width == mts_series_test.width

        # scores must be of the same length as the number of scorers
        assert len(scores) == len(anomaly_model.scorers)

        dict_auc_roc = anomaly_model.eval_metric(
            mts_anomalies, mts_series_test, start=0.1, metric="AUC_ROC"
        )
        dict_auc_pr = anomaly_model.eval_metric(
            mts_anomalies, mts_series_test, start=0.1, metric="AUC_PR"
        )

        auc_roc_from_scores = eval_metric_from_scores(
            actual_anomalies=[mts_anomalies] * 7,
            anomaly_score=scores,
            window=[1, 10, 20, 1, 20, 1, 10],
            metric="AUC_ROC",
        )

        auc_pr_from_scores = eval_metric_from_scores(
            actual_anomalies=[mts_anomalies] * 7,
            anomaly_score=scores,
            window=[1, 10, 20, 1, 20, 1, 10],
            metric="AUC_PR",
        )

        # function eval_accuracy_from_scores and eval_accuracy must return an input of same length
        assert len(auc_roc_from_scores) == len(dict_auc_roc)
        assert len(auc_pr_from_scores) == len(dict_auc_pr)

        # function eval_accuracy_from_scores and eval_accuracy must return the same values
        np.testing.assert_array_almost_equal(
            auc_roc_from_scores, list(dict_auc_roc.values()), decimal=1
        )
        np.testing.assert_array_almost_equal(
            auc_pr_from_scores, list(dict_auc_pr.values()), decimal=1
        )

        true_auc_roc = [
            0.9252575884154831,
            0.9130158730158731,
            0.9291228070175439,
            0.9252575884154832,
            0.9211929824561403,
            0.9252575884154831,
            0.915873015873016,
        ]

        true_auc_pr = [
            0.8389462532437767,
            0.9151621069238896,
            0.9685249535885079,
            0.8389462532437765,
            0.9662153835545242,
            0.8389462532437764,
            0.9212725256428517,
        ]

        # check value of results
        np.testing.assert_array_almost_equal(
            auc_roc_from_scores, true_auc_roc, decimal=1
        )
        np.testing.assert_array_almost_equal(auc_pr_from_scores, true_auc_pr, decimal=1)

        # second case: scorers that return scorers that have the same width as the input
        anomaly_model = ForecastingAnomalyModel(
            model=RegressionModel(lags=10),
            scorer=[
                Norm(component_wise=True),
                Difference(),
                WassersteinScorer(component_wise=True, window_agg=False),
                WassersteinScorer(window=20, component_wise=True, window_agg=False),
                KMeansScorer(component_wise=True),
                KMeansScorer(window=20, component_wise=True, window_agg=False),
                PyODScorer(model=KNN(), component_wise=True),
                PyODScorer(
                    model=KNN(), window=10, component_wise=True, window_agg=False
                ),
            ],
        )
        anomaly_model.fit(mts_series_train, allow_model_training=True, start=0.1)

        scores, model_output = anomaly_model.score(
            mts_series_test, return_model_prediction=True, start=0.1
        )

        # model_output must be multivariate (same width as input)
        assert model_output.width == mts_series_test.width

        # scores must be of the same length as the number of scorers
        assert len(scores) == len(anomaly_model.scorers)

        dict_auc_roc = anomaly_model.eval_metric(
            ts_anomalies, mts_series_test, start=0.1, metric="AUC_ROC"
        )
        dict_auc_pr = anomaly_model.eval_metric(
            ts_anomalies, mts_series_test, start=0.1, metric="AUC_PR"
        )

        auc_roc_from_scores = eval_metric_from_scores(
            actual_anomalies=[ts_anomalies] * 8,
            anomaly_score=scores,
            window=[1, 1, 10, 20, 1, 20, 1, 10],
            metric="AUC_ROC",
        )

        auc_pr_from_scores = eval_metric_from_scores(
            actual_anomalies=[ts_anomalies] * 8,
            anomaly_score=scores,
            window=[1, 1, 10, 20, 1, 20, 1, 10],
            metric="AUC_PR",
        )

        # function eval_accuracy_from_scores and eval_accuracy must return an input of same length
        assert len(auc_roc_from_scores) == len(dict_auc_roc)
        assert len(auc_pr_from_scores) == len(dict_auc_pr)

        # function eval_accuracy_from_scores and eval_accuracy must return the same values
        np.testing.assert_array_almost_equal(
            auc_roc_from_scores, list(dict_auc_roc.values()), decimal=1
        )
        np.testing.assert_array_almost_equal(
            auc_pr_from_scores, list(dict_auc_pr.values()), decimal=1
        )

        true_auc_roc = [
            [0.8803738317757009, 0.912267218445167],
            [0.48898531375166887, 0.5758202778598878],
            [0.8375999073323295, 0.9162283996994741],
            [0.7798128494807715, 0.8739249880554228],
            [0.8803738317757008, 0.912267218445167],
            [0.7787287458632889, 0.8633540372670807],
            [0.8803738317757009, 0.9122672184451671],
            [0.8348777945094406, 0.9137061285821616],
        ]

        true_auc_pr = [
            [0.7123114333965317, 0.7579757115620807],
            [0.4447973021706103, 0.596776950584551],
            [0.744325434474558, 0.8984960888744328],
            [0.7653561450296187, 0.9233662817550338],
            [0.7123114333965317, 0.7579757115620807],
            [0.7852553779986415, 0.9185701347601994],
            [0.7123114333965319, 0.7579757115620807],
            [0.757208451057927, 0.8967178983419622],
        ]

        # check value of results
        np.testing.assert_array_almost_equal(
            auc_roc_from_scores, true_auc_roc, decimal=1
        )
        np.testing.assert_array_almost_equal(auc_pr_from_scores, true_auc_pr, decimal=1)

    def test_visualization(self):
        # test function show_anomalies() and show_anomalies_from_scores()

        forecasting_anomaly_model = ForecastingAnomalyModel(
            model=RegressionModel(lags=10), scorer=Norm()
        )
        forecasting_anomaly_model.fit(self.train, allow_model_training=True)

        filtering_anomaly_model = FilteringAnomalyModel(
            model=MovingAverageFilter(window=10), scorer=Norm()
        )

        self.show_anomalies_function(
            visualization_function=forecasting_anomaly_model.show_anomalies
        )
        self.show_anomalies_function(
            visualization_function=filtering_anomaly_model.show_anomalies
        )
        self.show_anomalies_function(visualization_function=show_anomalies_from_scores)

    def show_anomalies_function(self, visualization_function):

        # must input only one series
        with pytest.raises(ValueError) as err:
            visualization_function(series=[self.train, self.train])
        assert str(err.value) == "`series` must be a single `TimeSeries`."

        # input must be a series
        with pytest.raises(ValueError):
            visualization_function(series=[1, 2, 4])

        if visualization_function != show_anomalies_from_scores:
            # metric must be "AUC_ROC" or "AUC_PR"
            with pytest.raises(ValueError):
                visualization_function(
                    series=self.train, actual_anomalies=self.anomalies, metric="str"
                )
            with pytest.raises(ValueError):
                visualization_function(
                    series=self.train, actual_anomalies=self.anomalies, metric="auc_roc"
                )
            with pytest.raises(ValueError):
                visualization_function(
                    series=self.train, actual_anomalies=self.anomalies, metric=1
                )

            # actual_anomalies must be not none if metric is given
            with pytest.raises(ValueError):
                visualization_function(series=self.train, metric="AUC_ROC")

            # actual_anomalies must be binary
            with pytest.raises(ValueError):
                visualization_function(
                    series=self.train, actual_anomalies=self.test, metric="AUC_ROC"
                )

            # actual_anomalies must contain at least 1 anomaly if metric is given
            with pytest.raises(ValueError):
                visualization_function(
                    series=self.train,
                    actual_anomalies=self.only_0_anomalies,
                    metric="AUC_ROC",
                )

            # actual_anomalies must contain at least 1 non-anomoulous timestamp
            # if metric is given
            with pytest.raises(ValueError):
                visualization_function(
                    series=self.train,
                    actual_anomalies=self.only_1_anomalies,
                    metric="AUC_ROC",
                )
        else:
            # window must be a positive int
            with pytest.raises(ValueError):
                show_anomalies_from_scores(
                    series=self.train, anomaly_scores=self.test, window=-1
                )
            # window must smaller than the score series
            with pytest.raises(ValueError):
                show_anomalies_from_scores(
                    series=self.train, anomaly_scores=self.test, window=200
                )
            # must have the same nbr of windows than scores
            with pytest.raises(ValueError):
                show_anomalies_from_scores(
                    series=self.train, anomaly_scores=self.test, window=[1, 2]
                )
            with pytest.raises(ValueError):
                show_anomalies_from_scores(
                    series=self.train,
                    anomaly_scores=[self.test, self.test],
                    window=[1, 2, 1],
                )
            # nbr of names_of_scorers must match the nbr of scores
            with pytest.raises(ValueError):
                show_anomalies_from_scores(
                    series=self.train,
                    anomaly_scores=self.test,
                    names_of_scorers=["scorer1", "scorer2"],
                )
            with pytest.raises(ValueError):
                show_anomalies_from_scores(
                    series=self.train,
                    anomaly_scores=[self.test, self.test],
                    names_of_scorers=["scorer1", "scorer2", "scorer3"],
                )<|MERGE_RESOLUTION|>--- conflicted
+++ resolved
@@ -7,11 +7,6 @@
 from pyod.models.knn import KNN
 
 from darts import TimeSeries
-<<<<<<< HEAD
-from darts.ad import CauchyNLLScorer
-from darts.ad import DifferenceScorer as Difference
-=======
->>>>>>> 3ed175b2
 from darts.ad import (
     AndAggregator,  # noqa: F401
     CauchyNLLScorer,
@@ -23,11 +18,6 @@
     GaussianNLLScorer,
     KMeansScorer,
     LaplaceNLLScorer,
-<<<<<<< HEAD
-)
-from darts.ad import NormScorer as Norm
-from darts.ad import PoissonNLLScorer, PyODScorer, WassersteinScorer
-=======
     OrAggregator,  # noqa: F401
     PoissonNLLScorer,
     PyODScorer,
@@ -37,7 +27,6 @@
 )
 from darts.ad import DifferenceScorer as Difference
 from darts.ad import NormScorer as Norm
->>>>>>> 3ed175b2
 from darts.ad.utils import eval_metric_from_scores, show_anomalies_from_scores
 from darts.models import MovingAverageFilter, NaiveSeasonal, RegressionModel
 
@@ -358,17 +347,10 @@
     def test_ScoreFilteringAnomalyModelInput(self, anomaly_model_config):
         am_cls, am_kwargs = anomaly_model_config
         anomaly_model = am_cls(**am_kwargs)
-<<<<<<< HEAD
 
         if anomaly_model.scorers_are_trainable:
             anomaly_model.fit(self.train)
 
-=======
-
-        if anomaly_model.scorers_are_trainable:
-            anomaly_model.fit(self.train)
-
->>>>>>> 3ed175b2
     @pytest.mark.parametrize(
         "anomaly_model,fit_kwargs",
         zip(
