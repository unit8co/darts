from itertools import product
from typing import Dict, Sequence, Tuple

import numpy as np
import pandas as pd
import pytest
from pyod.models.knn import KNN

from darts import TimeSeries
from darts.ad import (
    AndAggregator,  # noqa: F401
    CauchyNLLScorer,
    EnsembleSklearnAggregator,  # noqa: F401
    ExponentialNLLScorer,
    FilteringAnomalyModel,
    ForecastingAnomalyModel,
    GammaNLLScorer,
    GaussianNLLScorer,
    KMeansScorer,
    LaplaceNLLScorer,
    OrAggregator,  # noqa: F401
    PoissonNLLScorer,
    PyODScorer,
    QuantileDetector,  # noqa: F401
    ThresholdDetector,  # noqa: F401
    WassersteinScorer,
)
from darts.ad import DifferenceScorer as Difference
from darts.ad import NormScorer as Norm
from darts.ad.utils import eval_metric_from_scores, show_anomalies_from_scores
from darts.models import MovingAverageFilter, NaiveSeasonal, RegressionModel

filtering_am = [
    (
        FilteringAnomalyModel,
        {"model": MovingAverageFilter(window=10), "scorer": Norm()},
    ),
    (
        FilteringAnomalyModel,
        {"model": MovingAverageFilter(window=10), "scorer": [Norm(), KMeansScorer()]},
    ),
    (
        FilteringAnomalyModel,
        {"model": MovingAverageFilter(window=10), "scorer": KMeansScorer()},
    ),
]

forecasting_am = [
    (ForecastingAnomalyModel, {"model": RegressionModel(lags=10), "scorer": Norm()}),
    (
        ForecastingAnomalyModel,
        {"model": RegressionModel(lags=10), "scorer": [Norm(), KMeansScorer()]},
    ),
    (
        ForecastingAnomalyModel,
        {"model": RegressionModel(lags=10), "scorer": KMeansScorer()},
    ),
]


class TestAnomalyDetectionModel:
    np.random.seed(42)

    # univariate series
    np_train = np.random.normal(loc=10, scale=0.5, size=100)
    train = TimeSeries.from_values(np_train)

    np_covariates = np.random.choice(a=[0, 1], size=100, p=[0.5, 0.5])
    covariates = TimeSeries.from_times_and_values(train._time_index, np_covariates)

    np_test = np.random.normal(loc=10, scale=1, size=100)
    test = TimeSeries.from_times_and_values(train._time_index, np_test)

    np_anomalies = np.random.choice(a=[0, 1], size=100, p=[0.9, 0.1])
    anomalies = TimeSeries.from_times_and_values(train._time_index, np_anomalies)

    np_only_1_anomalies = np.random.choice(a=[0, 1], size=100, p=[0, 1])
    only_1_anomalies = TimeSeries.from_times_and_values(
        train._time_index, np_only_1_anomalies
    )

    np_only_0_anomalies = np.random.choice(a=[0, 1], size=100, p=[1, 0])
    only_0_anomalies = TimeSeries.from_times_and_values(
        train._time_index, np_only_0_anomalies
    )

    modified_train = MovingAverageFilter(window=10).filter(train)
    modified_test = MovingAverageFilter(window=10).filter(test)

    np_probabilistic = np.random.normal(loc=10, scale=1, size=[100, 1, 20])
    probabilistic = TimeSeries.from_times_and_values(
        train._time_index, np_probabilistic
    )

    # multivariate series
    np_mts_train = np.random.normal(loc=[10, 5], scale=[0.5, 1], size=[100, 2])
    mts_train = TimeSeries.from_values(np_mts_train)

    np_mts_test = np.random.normal(loc=[10, 5], scale=[1, 1.5], size=[100, 2])
    mts_test = TimeSeries.from_times_and_values(mts_train._time_index, np_mts_test)

    np_mts_anomalies = np.random.choice(a=[0, 1], size=[100, 2], p=[0.9, 0.1])
    mts_anomalies = TimeSeries.from_times_and_values(
        mts_train._time_index, np_mts_anomalies
    )

<<<<<<< HEAD
    def test_Scorer(self):
        list_NonFittableAnomalyScorer = [
            NormScorer(),
            Difference(),
            GaussianNLLScorer(),
            ExponentialNLLScorer(),
            PoissonNLLScorer(),
            LaplaceNLLScorer(),
            CauchyNLLScorer(),
            GammaNLLScorer(),
        ]

        for scorers in list_NonFittableAnomalyScorer:
            for anomaly_model in [
                ForecastingAnomalyModel(model=RegressionModel(lags=10), scorer=scorers),
                FilteringAnomalyModel(
                    model=MovingAverageFilter(window=20), scorer=scorers
                ),
            ]:
                # scorer are trainable
                assert not anomaly_model.scorers_are_trainable

        list_FittableAnomalyScorer = [
            PyODScorer(model=KNN()),
            KMeansScorer(),
            WassersteinScorer(),
        ]

        for scorers in list_FittableAnomalyScorer:
            for anomaly_model in [
                ForecastingAnomalyModel(model=RegressionModel(lags=10), scorer=scorers),
=======
    @pytest.mark.parametrize(
        "scorer,anomaly_model_config",
        product(
            [
                Norm(),
                Difference(),
                GaussianNLLScorer(),
                ExponentialNLLScorer(),
                PoissonNLLScorer(),
                LaplaceNLLScorer(),
                CauchyNLLScorer(),
                GammaNLLScorer(),
            ],
            [
                (ForecastingAnomalyModel, {"model": RegressionModel(lags=10)}),
                (FilteringAnomalyModel, {"model": MovingAverageFilter(window=20)}),
            ],
        ),
    )
    def test_non_fittable_scorer(self, scorer, anomaly_model_config):
        am_cls, am_kwargs = anomaly_model_config
        anomaly_model = am_cls(scorer=scorer, **am_kwargs)
        assert not anomaly_model.scorers_are_trainable

    @pytest.mark.parametrize(
        "scorer,anomaly_model_config",
        product(
            [
                PyODScorer(model=KNN()),
                KMeansScorer(),
                WassersteinScorer(window_agg=False),
            ],
            [
                (ForecastingAnomalyModel, {"model": RegressionModel(lags=10)}),
                (FilteringAnomalyModel, {"model": MovingAverageFilter(window=20)}),
            ],
        ),
    )
    def test_fittable_scorer(self, scorer, anomaly_model_config):
        am_cls, am_kwargs = anomaly_model_config
        anomaly_model = am_cls(scorer=scorer, **am_kwargs)
        assert anomaly_model.scorers_are_trainable

    def test_no_local_model(self):
        with pytest.raises(ValueError) as err:
            _ = ForecastingAnomalyModel(model=NaiveSeasonal(), scorer=KMeansScorer())
        assert str(err.value) == "`model` must be a Darts `GlobalForecastingModel`."

    @pytest.mark.parametrize(
        "anomaly_model,fit_model",
        [
            (
                ForecastingAnomalyModel(model=RegressionModel(lags=10), scorer=Norm()),
                True,
            ),
            (
>>>>>>> 26332713
                FilteringAnomalyModel(
                    model=MovingAverageFilter(window=20), scorer=Norm()
                ),
<<<<<<< HEAD
            ]:
                # scorer are not trainable
                assert anomaly_model.scorers_are_trainable

    def test_Score(self):
        am1 = ForecastingAnomalyModel(
            model=RegressionModel(lags=10), scorer=NormScorer()
=======
                False,
            ),
        ],
    )
    def test_score(self, anomaly_model, fit_model):
        if fit_model:
            anomaly_model.fit(self.train, allow_model_training=True)

        # if return_model_prediction set to true, output must be tuple
        assert isinstance(
            anomaly_model.score(self.test, return_model_prediction=True), Tuple
>>>>>>> 26332713
        )

        # if return_model_prediction set to false output must be
        # Union[TimeSeries, Sequence[TimeSeries], Sequence[Sequence[TimeSeries]]]
        assert not isinstance(
            anomaly_model.score(self.test, return_model_prediction=False), Tuple
        )

<<<<<<< HEAD
        for am in [am1, am2]:
            # Parameter return_model_prediction
            # parameter return_model_prediction must be bool
            with pytest.raises(ValueError):
                am.score(self.test, return_model_prediction=1)
            with pytest.raises(ValueError):
                am.score(self.test, return_model_prediction="True")

            # if return_model_prediction set to true, output must be tuple
            assert isinstance(am.score(self.test, return_model_prediction=True), Tuple)

            # if return_model_prediction set to false output must be
            # Union[TimeSeries, Sequence[TimeSeries], Sequence[Sequence[TimeSeries]]]
            assert not isinstance(
                am.score(self.test, return_model_prediction=False), Tuple
            )

    def test_FitFilteringAnomalyModelInput(self):
        for anomaly_model in [
            FilteringAnomalyModel(
                model=MovingAverageFilter(window=20), scorer=NormScorer()
            ),
            FilteringAnomalyModel(
                model=MovingAverageFilter(window=20),
                scorer=[NormScorer(), KMeansScorer()],
            ),
            FilteringAnomalyModel(
                model=MovingAverageFilter(window=20), scorer=KMeansScorer()
            ),
        ]:
            # filter must be fittable if allow_filter_training is set to True
            with pytest.raises(ValueError):
                anomaly_model.fit(self.train, allow_model_training=True)

            # input 'series' must be a series or Sequence of series
            with pytest.raises(ValueError):
                anomaly_model.fit([self.train, "str"], allow_model_training=True)
            with pytest.raises(ValueError):
                anomaly_model.fit([[self.train, self.train]], allow_model_training=True)
            with pytest.raises(ValueError):
                anomaly_model.fit("str", allow_model_training=True)
            with pytest.raises(ValueError):
                anomaly_model.fit([1, 2, 3], allow_model_training=True)

            # allow_model_training must be a bool
            with pytest.raises(ValueError):
                anomaly_model.fit(self.train, allow_model_training=1)
            with pytest.raises(ValueError):
                anomaly_model.fit(self.train, allow_model_training="True")

    def test_FitForecastingAnomalyModelInput(self):
        for anomaly_model in [
            ForecastingAnomalyModel(
                model=RegressionModel(lags=10), scorer=NormScorer()
            ),
            ForecastingAnomalyModel(
                model=RegressionModel(lags=10), scorer=[NormScorer(), KMeansScorer()]
            ),
            ForecastingAnomalyModel(
                model=RegressionModel(lags=10), scorer=KMeansScorer()
            ),
        ]:
            # input 'series' must be a series or Sequence of series
            with pytest.raises(ValueError):
                anomaly_model.fit([self.train, "str"], allow_model_training=True)
            with pytest.raises(ValueError):
                anomaly_model.fit([[self.train, self.train]], allow_model_training=True)
            with pytest.raises(ValueError):
                anomaly_model.fit("str", allow_model_training=True)
            with pytest.raises(ValueError):
                anomaly_model.fit([1, 2, 3], allow_model_training=True)
=======
    @pytest.mark.parametrize("anomaly_model_config", filtering_am)
    def test_FitFilteringAnomalyModelInput(self, anomaly_model_config):
        am_cls, am_kwargs = anomaly_model_config
        anomaly_model = am_cls(**am_kwargs)
        # `allow_model_training=True` has no effect if filter model has no `fit()` method
        anomaly_model.fit(self.train, allow_model_training=True)

        # input 'series' must be a series or Sequence of series
        with pytest.raises(ValueError):
            anomaly_model.fit([self.train, "str"], allow_model_training=True)
        with pytest.raises(ValueError):
            anomaly_model.fit([[self.train, self.train]], allow_model_training=True)
        with pytest.raises(ValueError):
            anomaly_model.fit("str", allow_model_training=True)
        with pytest.raises(ValueError):
            anomaly_model.fit([1, 2, 3], allow_model_training=True)

    @pytest.mark.parametrize("anomaly_model_config", forecasting_am)
    def test_FitForecastingAnomalyModelInput(self, anomaly_model_config):
        am_cls, am_kwargs = anomaly_model_config
        anomaly_model = am_cls(**am_kwargs)

        # input 'series' must be a series or Sequence of series
        with pytest.raises(ValueError):
            anomaly_model.fit([self.train, "str"], allow_model_training=True)
        with pytest.raises(ValueError):
            anomaly_model.fit([[self.train, self.train]], allow_model_training=True)
        with pytest.raises(ValueError):
            anomaly_model.fit("str", allow_model_training=True)
        with pytest.raises(ValueError):
            anomaly_model.fit([1, 2, 3], allow_model_training=True)
>>>>>>> 26332713

        # 'allow_model_training' must be set to True if forecasting model is not fitted
        if anomaly_model.scorers_are_trainable:
            with pytest.raises(ValueError):
                anomaly_model.fit(self.train, allow_model_training=False)
                anomaly_model.score(self.train)

        with pytest.raises(ValueError):
            # number of 'past_covariates' must be the same as the number of Timeseries in 'series'
            anomaly_model.fit(
                series=[self.train, self.train],
                past_covariates=self.covariates,
                allow_model_training=True,
            )

        with pytest.raises(ValueError):
            # number of 'past_covariates' must be the same as the number of Timeseries in 'series'
            anomaly_model.fit(
                series=self.train,
                past_covariates=[self.covariates, self.covariates],
                allow_model_training=True,
            )

        with pytest.raises(ValueError):
            # number of 'future_covariates' must be the same as the number of Timeseries in 'series'
            anomaly_model.fit(
                series=[self.train, self.train],
                future_covariates=self.covariates,
                allow_model_training=True,
            )

        with pytest.raises(ValueError):
            # number of 'future_covariates' must be the same as the number of Timeseries in 'series'
            anomaly_model.fit(
                series=self.train,
                future_covariates=[self.covariates, self.covariates],
                allow_model_training=True,
            )

    def test_pretrain_forecasting_model(self):
        fitted_model = RegressionModel(lags=10).fit(self.train)
        # Fittable scorer must be fitted before calling .score(), even if forecasting model is fitted
        with pytest.raises(ValueError):
            ForecastingAnomalyModel(model=fitted_model, scorer=KMeansScorer()).score(
                series=self.test
            )
        with pytest.raises(ValueError):
            ForecastingAnomalyModel(
                model=fitted_model, scorer=[Norm(), KMeansScorer()]
            ).score(series=self.test)

        # forecasting model that do not accept past/future covariates
        # with pytest.raises(ValueError):
        #    ForecastingAnomalyModel(model=ExponentialSmoothing(),
        #       scorer=NormScorer()).fit(
        #           series=self.train, past_covariates=self.covariates, allow_model_training=True
        #       )
        # with pytest.raises(ValueError):
        #    ForecastingAnomalyModel(model=ExponentialSmoothing(),
        #       scorer=NormScorer()).fit(
        #           series=self.train, future_covariates=self.covariates, allow_model_training=True
        #       )

        # check window size
        # max window size is len(series.drop_before(series.get_timestamp_at_point(start))) + 1
        with pytest.raises(ValueError):
            ForecastingAnomalyModel(
                model=RegressionModel(lags=10),
                scorer=KMeansScorer(window=50, window_agg=False),
            ).fit(series=self.train, start=0.9)

        # forecasting model that cannot be trained on a list of series
        with pytest.raises(ValueError):
            ForecastingAnomalyModel(model=NaiveSeasonal(), scorer=Norm()).fit(
                series=[self.train, self.train], allow_model_training=True
            )

<<<<<<< HEAD
    def test_ScoreForecastingAnomalyModelInput(self):
        for anomaly_model in [
            ForecastingAnomalyModel(
                model=RegressionModel(lags=10), scorer=NormScorer()
            ),
            ForecastingAnomalyModel(
                model=RegressionModel(lags=10), scorer=[NormScorer(), KMeansScorer()]
            ),
            ForecastingAnomalyModel(
                model=RegressionModel(lags=10), scorer=KMeansScorer()
            ),
        ]:
            anomaly_model.fit(self.train, allow_model_training=True)
=======
    @pytest.mark.parametrize("anomaly_model_config", forecasting_am)
    def test_ScoreForecastingAnomalyModelInput(self, anomaly_model_config):
        am_cls, am_kwargs = anomaly_model_config
        anomaly_model = am_cls(**am_kwargs)
        anomaly_model.fit(self.train, allow_model_training=True)
>>>>>>> 26332713

        # number of 'past_covariates' must be the same as the number of Timeseries in 'series'
        with pytest.raises(ValueError):
            anomaly_model.score(
                series=[self.train, self.train], past_covariates=self.covariates
            )

        # number of 'past_covariates' must be the same as the number of Timeseries in 'series'
        with pytest.raises(ValueError):
            anomaly_model.score(
                series=self.train,
                past_covariates=[self.covariates, self.covariates],
            )

        # number of 'future_covariates' must be the same as the number of Timeseries in 'series'
        with pytest.raises(ValueError):
            anomaly_model.score(
                series=[self.train, self.train], future_covariates=self.covariates
            )

        # number of 'future_covariates' must be the same as the number of Timeseries in 'series'
        with pytest.raises(ValueError):
            anomaly_model.score(
                series=self.train,
                future_covariates=[self.covariates, self.covariates],
            )

    def test_window_size(self):
        # max window size is len(series.drop_before(series.get_timestamp_at_point(start))) + 1 for score()
        anomaly_model = ForecastingAnomalyModel(
            model=RegressionModel(lags=10),
            scorer=KMeansScorer(window=30, window_agg=False),
        )
        anomaly_model.fit(self.train, allow_model_training=True)
        with pytest.raises(ValueError):
            anomaly_model.score(series=self.train, start=0.9)

<<<<<<< HEAD
    def test_ScoreFilteringAnomalyModelInput(self):
        for anomaly_model in [
            FilteringAnomalyModel(
                model=MovingAverageFilter(window=10), scorer=NormScorer()
=======
    @pytest.mark.parametrize("anomaly_model_config", filtering_am)
    def test_ScoreFilteringAnomalyModelInput(self, anomaly_model_config):
        am_cls, am_kwargs = anomaly_model_config
        anomaly_model = am_cls(**am_kwargs)

        if anomaly_model.scorers_are_trainable:
            anomaly_model.fit(self.train)

    @pytest.mark.parametrize(
        "anomaly_model,fit_kwargs",
        [
            (
                ForecastingAnomalyModel(model=RegressionModel(lags=10), scorer=Norm()),
                {"series": train, "allow_model_training": True},
>>>>>>> 26332713
            ),
            (
                FilteringAnomalyModel(
                    model=MovingAverageFilter(window=20), scorer=Norm()
                ),
                False,
            ),
            (
                ForecastingAnomalyModel(
                    model=RegressionModel(lags=10),
                    scorer=[Norm(), WassersteinScorer(window_agg=False)],
                ),
                {"series": train, "allow_model_training": True},
            ),
<<<<<<< HEAD
        ]:
            if anomaly_model.scorers_are_trainable:
                anomaly_model.fit(self.train)

    def test_eval_accuracy(self):
        am1 = ForecastingAnomalyModel(
            model=RegressionModel(lags=10), scorer=NormScorer()
        )
        am1.fit(self.train, allow_model_training=True)

        am2 = FilteringAnomalyModel(
            model=MovingAverageFilter(window=20), scorer=NormScorer()
        )

        am3 = ForecastingAnomalyModel(
            model=RegressionModel(lags=10), scorer=[NormScorer(), WassersteinScorer()]
        )
        am3.fit(self.train, allow_model_training=True)

        am4 = FilteringAnomalyModel(
            model=MovingAverageFilter(window=20),
            scorer=[NormScorer(), WassersteinScorer()],
        )
        am4.fit(self.train)

        for am in [am1, am2, am3, am4]:
            # if the anomaly_model have scorers that have the parameter univariate_scorer set to True,
            # 'actual_anomalies' must have widths of 1
            if am.univariate_scoring:
                with pytest.raises(ValueError):
                    am.eval_accuracy(
                        actual_anomalies=self.mts_anomalies, series=self.test
                    )
                with pytest.raises(ValueError):
                    am.eval_accuracy(
                        actual_anomalies=self.mts_anomalies, series=self.mts_test
                    )
                with pytest.raises(ValueError):
                    am.eval_accuracy(
                        actual_anomalies=[self.anomalies, self.mts_anomalies],
                        series=[self.test, self.mts_test],
                    )
=======
            (
                FilteringAnomalyModel(
                    model=MovingAverageFilter(window=20),
                    scorer=[Norm(), WassersteinScorer(window_agg=False)],
                ),
                {"series": train},
            ),
        ],
    )
    def test_eval_metric(self, anomaly_model, fit_kwargs):
        if fit_kwargs:
            anomaly_model.fit(**fit_kwargs)
>>>>>>> 26332713

        # if the anomaly_model have scorers that have the parameter is_univariate set to True,
        # 'anomalies' must have widths of 1
        if anomaly_model.scorers_are_univariate:
            with pytest.raises(ValueError):
                anomaly_model.eval_metric(
                    anomalies=self.mts_anomalies, series=self.test
                )
            with pytest.raises(ValueError):
                anomaly_model.eval_metric(
                    anomalies=self.mts_anomalies, series=self.mts_test
                )
            with pytest.raises(ValueError):
                anomaly_model.eval_metric(
                    anomalies=[self.anomalies, self.mts_anomalies],
                    series=[self.test, self.mts_test],
                )

        # 'metric' must be str and "AUC_ROC" or "AUC_PR"
        with pytest.raises(ValueError):
            anomaly_model.eval_metric(
                anomalies=self.anomalies, series=self.test, metric=1
            )
        with pytest.raises(ValueError):
            anomaly_model.eval_metric(
                anomalies=self.anomalies,
                series=self.test,
                metric="auc_roc",
            )
        with pytest.raises(TypeError):
            anomaly_model.eval_metric(
                anomalies=self.anomalies,
                series=self.test,
                metric=["AUC_ROC"],
            )

        # 'anomalies' must be binary
        with pytest.raises(ValueError):
            anomaly_model.eval_metric(anomalies=self.test, series=self.test)

        # 'anomalies' must contain anomalies (at least one)
        with pytest.raises(ValueError):
            anomaly_model.eval_metric(anomalies=self.only_0_anomalies, series=self.test)

        # 'anomalies' cannot contain only anomalies
        with pytest.raises(ValueError):
            anomaly_model.eval_metric(anomalies=self.only_1_anomalies, series=self.test)

        # 'anomalies' must match the number of series
        with pytest.raises(ValueError):
            anomaly_model.eval_metric(
                anomalies=self.anomalies, series=[self.test, self.test]
            )
        with pytest.raises(ValueError):
            anomaly_model.eval_metric(
                anomalies=[self.anomalies, self.anomalies],
                series=self.test,
            )

        # 'anomalies' must have non empty intersection with 'series'
        with pytest.raises(ValueError):
            anomaly_model.eval_metric(
                anomalies=self.anomalies[:20], series=self.test[30:]
            )
        with pytest.raises(ValueError):
            anomaly_model.eval_metric(
                anomalies=[self.anomalies, self.anomalies[:20]],
                series=[self.test, self.test[40:]],
            )

        # Check input type
        # 'anomalies' and 'series' must be of same length
        with pytest.raises(ValueError):
            anomaly_model.eval_metric([self.anomalies], [self.test, self.test])
        with pytest.raises(ValueError):
            anomaly_model.eval_metric(self.anomalies, [self.test, self.test])
        with pytest.raises(ValueError):
            anomaly_model.eval_metric([self.anomalies, self.anomalies], [self.test])
        with pytest.raises(ValueError):
            anomaly_model.eval_metric([self.anomalies, self.anomalies], self.test)

        # 'anomalies' and 'series' must be of type Timeseries
        with pytest.raises(ValueError):
            anomaly_model.eval_metric([self.anomalies], [2, 3, 4])
        with pytest.raises(ValueError):
            anomaly_model.eval_metric([self.anomalies], "str")
        with pytest.raises(ValueError):
            anomaly_model.eval_metric([2, 3, 4], self.test)
        with pytest.raises(ValueError):
            anomaly_model.eval_metric("str", self.test)
        with pytest.raises(ValueError):
            anomaly_model.eval_metric(
                [self.anomalies, self.anomalies], [self.test, [3, 2, 1]]
            )
        with pytest.raises(ValueError):
            anomaly_model.eval_metric(
                [self.anomalies, [3, 2, 1]], [self.test, self.test]
            )

<<<<<<< HEAD
=======
        # Check return types
        # Check if return type is float when input is a series
        assert isinstance(
            anomaly_model.eval_metric(self.anomalies, self.test),
            Dict,
        )

        # Check if return type is Sequence when input is a Sequence of series
        assert isinstance(
            anomaly_model.eval_metric(self.anomalies, [self.test]),
            Sequence,
        )

        assert isinstance(
            anomaly_model.eval_metric(
                [self.anomalies, self.anomalies], [self.test, self.test]
            ),
            Sequence,
        )

>>>>>>> 26332713
    def test_ForecastingAnomalyModelInput(self):
        # model input
        # model input must be of type ForecastingModel
        with pytest.raises(ValueError):
            ForecastingAnomalyModel(model="str", scorer=Norm())
        with pytest.raises(ValueError):
            ForecastingAnomalyModel(model=1, scorer=Norm())
        with pytest.raises(ValueError):
            ForecastingAnomalyModel(model=MovingAverageFilter(window=10), scorer=Norm())
        with pytest.raises(ValueError):
            ForecastingAnomalyModel(
                model=[RegressionModel(lags=10), RegressionModel(lags=5)],
                scorer=Norm(),
            )

        # scorer input
        # scorer input must be of type AnomalyScorer
        with pytest.raises(ValueError):
            ForecastingAnomalyModel(model=RegressionModel(lags=10), scorer=1)
        with pytest.raises(ValueError):
            ForecastingAnomalyModel(model=RegressionModel(lags=10), scorer="str")
        with pytest.raises(ValueError):
            ForecastingAnomalyModel(
                model=RegressionModel(lags=10), scorer=RegressionModel(lags=10)
            )
        with pytest.raises(ValueError):
            ForecastingAnomalyModel(
                model=RegressionModel(lags=10), scorer=[Norm(), "str"]
            )

    def test_FilteringAnomalyModelInput(self):
        # model input
        # model input must be of type FilteringModel
        with pytest.raises(ValueError):
            FilteringAnomalyModel(model="str", scorer=Norm())
        with pytest.raises(ValueError):
            FilteringAnomalyModel(model=1, scorer=Norm())
        with pytest.raises(ValueError):
            FilteringAnomalyModel(model=RegressionModel(lags=10), scorer=Norm())
        with pytest.raises(ValueError):
            FilteringAnomalyModel(
                model=[MovingAverageFilter(window=10), MovingAverageFilter(window=10)],
                scorer=Norm(),
            )

        # scorer input
        # scorer input must be of type AnomalyScorer
        with pytest.raises(ValueError):
            FilteringAnomalyModel(model=MovingAverageFilter(window=10), scorer=1)
        with pytest.raises(ValueError):
            FilteringAnomalyModel(model=MovingAverageFilter(window=10), scorer="str")
        with pytest.raises(ValueError):
            FilteringAnomalyModel(
                model=MovingAverageFilter(window=10),
                scorer=MovingAverageFilter(window=10),
            )
        with pytest.raises(ValueError):
            FilteringAnomalyModel(
                model=MovingAverageFilter(window=10), scorer=[Norm(), "str"]
            )

    def test_univariate_ForecastingAnomalyModel(self):
        np.random.seed(40)

        np_train_slope = np.array(range(0, 100, 1))
        np_test_slope = np.array(range(0, 100, 1))

        np_test_slope[30:32] = 29
        np_test_slope[50:65] = np_test_slope[50:65] + 1
        np_test_slope[75:80] = np_test_slope[75:80] * 0.98

        train_series_slope = TimeSeries.from_values(np_train_slope)
        test_series_slope = TimeSeries.from_values(np_test_slope)

        np_anomalies = np.zeros(100)
        np_anomalies[30:32] = 1
        np_anomalies[50:55] = 1
        np_anomalies[70:80] = 1
        ts_anomalies = TimeSeries.from_times_and_values(
            test_series_slope.time_index, np_anomalies, columns=["is_anomaly"]
        )

        anomaly_model = ForecastingAnomalyModel(
            model=RegressionModel(lags=5),
            scorer=[
                Norm(),
                Difference(),
                WassersteinScorer(window_agg=False),
                KMeansScorer(k=5),
                KMeansScorer(window=10, window_agg=False),
                PyODScorer(model=KNN()),
                PyODScorer(model=KNN(), window=10, window_agg=False),
                WassersteinScorer(window=15, window_agg=False),
            ],
        )

        anomaly_model.fit(train_series_slope, allow_model_training=True, start=0.1)
        score, pred_series = anomaly_model.score(
            test_series_slope, return_model_prediction=True, start=0.1
        )

        # check that NormScorer is the abs difference of pred_series and test_series_slope
        assert (
            pred_series - test_series_slope.slice_intersect(pred_series)
        ).__abs__() == Norm().score_from_prediction(test_series_slope, pred_series)

        # check that Difference is the difference of pred_series and test_series_slope
        assert test_series_slope.slice_intersect(
            pred_series
        ) - pred_series == Difference().score_from_prediction(
            test_series_slope, pred_series
        )

        dict_auc_roc = anomaly_model.eval_metric(
            ts_anomalies, test_series_slope, metric="AUC_ROC", start=0.1
        )
        dict_auc_pr = anomaly_model.eval_metric(
            ts_anomalies, test_series_slope, metric="AUC_PR", start=0.1
        )

        auc_roc_from_scores = eval_metric_from_scores(
            anomalies=[ts_anomalies] * 8,
            pred_scores=score,
            window=[1, 1, 10, 1, 10, 1, 10, 15],
            metric="AUC_ROC",
        )

        auc_pr_from_scores = eval_metric_from_scores(
            anomalies=[ts_anomalies] * 8,
            pred_scores=score,
            window=[1, 1, 10, 1, 10, 1, 10, 15],
            metric="AUC_PR",
        )

        # function eval_accuracy_from_scores and eval_accuracy must return an input of same length
        assert len(auc_roc_from_scores) == len(dict_auc_roc)
        assert len(auc_pr_from_scores) == len(dict_auc_pr)

        # function eval_accuracy_from_scores and eval_accuracy must return the same values
        np.testing.assert_array_almost_equal(
            auc_roc_from_scores, list(dict_auc_roc.values()), decimal=1
        )
        np.testing.assert_array_almost_equal(
            auc_pr_from_scores, list(dict_auc_pr.values()), decimal=1
        )

        true_auc_roc = [
            0.773449920508744,
            0.40659777424483307,
            0.9153708133971291,
            0.7702702702702702,
            0.9135765550239234,
            0.7603338632750397,
            0.9153708133971292,
            0.9006591337099811,
        ]

        true_auc_pr = [
            0.4818991248542174,
            0.20023033665128342,
            0.9144135170539835,
            0.47953161438253644,
            0.9127969832903458,
            0.47039678636225957,
            0.9147124232933175,
            0.9604714100445533,
        ]

        # check value of results
        np.testing.assert_array_almost_equal(
            auc_roc_from_scores, true_auc_roc, decimal=1
        )
        np.testing.assert_array_almost_equal(auc_pr_from_scores, true_auc_pr, decimal=1)

    def test_univariate_FilteringAnomalyModel(self):
        np.random.seed(40)

        np_series_train = np.array(range(0, 100, 1)) + np.random.normal(
            loc=0, scale=1, size=100
        )
        np_series_test = np.array(range(0, 100, 1)) + np.random.normal(
            loc=0, scale=1, size=100
        )

        np_series_test[30:35] = np_series_test[30:35] + np.random.normal(
            loc=0, scale=10, size=5
        )
        np_series_test[50:60] = np_series_test[50:60] + np.random.normal(
            loc=0, scale=4, size=10
        )
        np_series_test[75:80] = np_series_test[75:80] + np.random.normal(
            loc=0, scale=3, size=5
        )

        train_series_noise = TimeSeries.from_values(np_series_train)
        test_series_noise = TimeSeries.from_values(np_series_test)

        np_anomalies = np.zeros(100)
        np_anomalies[30:35] = 1
        np_anomalies[50:60] = 1
        np_anomalies[75:80] = 1
        ts_anomalies = TimeSeries.from_times_and_values(
            test_series_noise.time_index, np_anomalies, columns=["is_anomaly"]
        )

        anomaly_model = FilteringAnomalyModel(
            model=MovingAverageFilter(window=5),
            scorer=[
                Norm(),
                Difference(),
                WassersteinScorer(window_agg=False),
                KMeansScorer(),
                KMeansScorer(window=10, window_agg=False),
                PyODScorer(model=KNN()),
                PyODScorer(model=KNN(), window=10, window_agg=False),
                WassersteinScorer(window=15, window_agg=False),
            ],
        )
        anomaly_model.fit(train_series_noise)
        score, pred_series = anomaly_model.score(
            test_series_noise, return_model_prediction=True
        )

        # check that Difference is the difference of pred_series and test_series_noise
        assert test_series_noise.slice_intersect(
            pred_series
        ) - pred_series == Difference().score_from_prediction(
            test_series_noise, pred_series
        )

        # check that NormScorer is the abs difference of pred_series and test_series_noise
        assert (
            test_series_noise.slice_intersect(pred_series) - pred_series
        ).__abs__() == Norm().score_from_prediction(test_series_noise, pred_series)

        dict_auc_roc = anomaly_model.eval_metric(
            ts_anomalies, test_series_noise, metric="AUC_ROC"
        )
        dict_auc_pr = anomaly_model.eval_metric(
            ts_anomalies, test_series_noise, metric="AUC_PR"
        )

        auc_roc_from_scores = eval_metric_from_scores(
            anomalies=[ts_anomalies] * 8,
            pred_scores=score,
            window=[1, 1, 10, 1, 10, 1, 10, 15],
            metric="AUC_ROC",
        )

        auc_pr_from_scores = eval_metric_from_scores(
            anomalies=[ts_anomalies] * 8,
            pred_scores=score,
            window=[1, 1, 10, 1, 10, 1, 10, 15],
            metric="AUC_PR",
        )

        # function eval_accuracy_from_scores and eval_accuracy must return an input of same length
        assert len(auc_roc_from_scores) == len(dict_auc_roc)
        assert len(auc_pr_from_scores) == len(dict_auc_pr)

        # function eval_accuracy_from_scores and eval_accuracy must return the same values
        np.testing.assert_array_almost_equal(
            auc_roc_from_scores, list(dict_auc_roc.values()), decimal=1
        )
        np.testing.assert_array_almost_equal(
            auc_pr_from_scores, list(dict_auc_pr.values()), decimal=1
        )

        true_auc_roc = [
            0.875625,
            0.5850000000000001,
            0.952127659574468,
            0.814375,
            0.9598646034816247,
            0.88125,
            0.9666344294003868,
            0.9731182795698925,
        ]

        true_auc_pr = [
            0.7691407907338141,
            0.5566414178265074,
            0.9720504927710986,
            0.741298584352156,
            0.9744855592642071,
            0.7808056518442923,
            0.9800621192517156,
            0.9911842778990486,
        ]

        # check value of results
        np.testing.assert_array_almost_equal(
            auc_roc_from_scores, true_auc_roc, decimal=1
        )
        np.testing.assert_array_almost_equal(auc_pr_from_scores, true_auc_pr, decimal=1)

    def test_univariate_covariate_ForecastingAnomalyModel(self):
        np.random.seed(40)

        day_week = [0, 1, 2, 3, 4, 5, 6]
        np_day_week = np.array(day_week * 10)

        np_train_series = 0.5 * np_day_week
        np_test_series = 0.5 * np_day_week

        np_test_series[30:35] = np_test_series[30:35] + np.random.normal(
            loc=0, scale=2, size=5
        )
        np_test_series[50:60] = np_test_series[50:60] + np.random.normal(
            loc=0, scale=1, size=10
        )

        covariates = TimeSeries.from_times_and_values(
            pd.date_range(start="1949-01-01", end="1949-03-11"), np_day_week
        )
        series_train = TimeSeries.from_times_and_values(
            pd.date_range(start="1949-01-01", end="1949-03-11"), np_train_series
        )
        series_test = TimeSeries.from_times_and_values(
            pd.date_range(start="1949-01-01", end="1949-03-11"), np_test_series
        )

        np_anomalies = np.zeros(70)
        np_anomalies[30:35] = 1
        np_anomalies[50:60] = 1
        ts_anomalies = TimeSeries.from_times_and_values(
            series_test.time_index, np_anomalies, columns=["is_anomaly"]
        )

        anomaly_model = ForecastingAnomalyModel(
            model=RegressionModel(lags=2, lags_future_covariates=[0]),
            scorer=[
                Norm(),
                Difference(),
                WassersteinScorer(window_agg=False),
                KMeansScorer(k=4),
                KMeansScorer(k=7, window=10, window_agg=False),
                PyODScorer(model=KNN()),
                PyODScorer(model=KNN(), window=10, window_agg=False),
                WassersteinScorer(window=15, window_agg=False),
            ],
        )

        anomaly_model.fit(
            series_train,
            allow_model_training=True,
            future_covariates=covariates,
            start=0.2,
        )

        score, pred_series = anomaly_model.score(
            series_test,
            return_model_prediction=True,
            future_covariates=covariates,
            start=0.2,
        )

        # check that NormScorer is the abs difference of pred_series and series_test
        assert (
            series_test.slice_intersect(pred_series) - pred_series
        ).__abs__() == Norm().score_from_prediction(series_test, pred_series)

        # check that Difference is the difference of pred_series and series_test
        assert series_test.slice_intersect(
            pred_series
        ) - pred_series == Difference().score_from_prediction(series_test, pred_series)

        dict_auc_roc = anomaly_model.eval_metric(
            ts_anomalies, series_test, metric="AUC_ROC", start=0.2
        )
        dict_auc_pr = anomaly_model.eval_metric(
            ts_anomalies, series_test, metric="AUC_PR", start=0.2
        )

        auc_roc_from_scores = eval_metric_from_scores(
            anomalies=[ts_anomalies] * 8,
            pred_scores=score,
            window=[1, 1, 10, 1, 10, 1, 10, 15],
            metric="AUC_ROC",
        )

        auc_pr_from_scores = eval_metric_from_scores(
            anomalies=[ts_anomalies] * 8,
            pred_scores=score,
            window=[1, 1, 10, 1, 10, 1, 10, 15],
            metric="AUC_PR",
        )

        # function eval_accuracy_from_scores and eval_accuracy must return an input of same length
        assert len(auc_roc_from_scores) == len(dict_auc_roc)
        assert len(auc_pr_from_scores) == len(dict_auc_pr)

        # function eval_accuracy_from_scores and eval_accuracy must return the same values
        np.testing.assert_array_almost_equal(
            auc_roc_from_scores, list(dict_auc_roc.values()), decimal=1
        )
        np.testing.assert_array_almost_equal(
            auc_pr_from_scores, list(dict_auc_pr.values()), decimal=1
        )

        true_auc_roc = [1.0, 0.6, 1.0, 1.0, 1.0, 1.0, 1.0, 1.0]

        true_auc_pr = [
            1.0,
            0.6914399076961142,
            1.0,
            1.0,
            1.0,
            1.0,
            1.0,
            0.9999999999999999,
        ]

        # check value of results
        np.testing.assert_array_almost_equal(
            auc_roc_from_scores, true_auc_roc, decimal=1
        )
        np.testing.assert_array_almost_equal(auc_pr_from_scores, true_auc_pr, decimal=1)

<<<<<<< HEAD
    def test_multivariate__FilteringAnomalyModel(self):
=======
    def test_multivariate_FilteringAnomalyModel(self):
>>>>>>> 26332713
        np.random.seed(40)

        data_1 = np.random.normal(0, 0.1, 100)
        data_2 = np.random.normal(0, 0.1, 100)

        mts_series_train = TimeSeries.from_values(
            np.dstack((data_1, data_2))[0], columns=["component 1", "component 2"]
        )

        data_1[15:20] = data_1[15:20] + np.random.normal(0, 0.9, 5)
        data_1[35:40] = data_1[35:40] + np.random.normal(0, 0.4, 5)

        data_2[50:55] = data_2[50:55] + np.random.normal(0, 0.7, 5)
        data_2[65:70] = data_2[65:70] + np.random.normal(0, 0.4, 5)

        data_1[80:85] = data_1[80:85] + np.random.normal(0, 0.6, 5)
        data_2[80:85] = data_2[80:85] + np.random.normal(0, 0.6, 5)

        data_1[93:98] = data_1[93:98] + np.random.normal(0, 0.6, 5)
        data_2[93:98] = data_2[93:98] + np.random.normal(0, 0.6, 5)
        mts_series_test = TimeSeries.from_values(
            np.dstack((data_1, data_2))[0], columns=["component 1", "component 2"]
        )

        np1_anomalies = np.zeros(len(data_1))
        np1_anomalies[15:20] = 1
        np1_anomalies[35:40] = 1
        np1_anomalies[80:85] = 1
        np1_anomalies[93:98] = 1

        np2_anomalies = np.zeros(len(data_2))
        np2_anomalies[50:55] = 1
        np2_anomalies[67:70] = 1
        np2_anomalies[80:85] = 1
        np2_anomalies[93:98] = 1

        np_anomalies = np.zeros(len(data_2))
        np_anomalies[15:20] = 1
        np_anomalies[35:40] = 1
        np_anomalies[50:55] = 1
        np_anomalies[67:70] = 1
        np_anomalies[80:85] = 1
        np_anomalies[93:98] = 1

        ts_anomalies = TimeSeries.from_times_and_values(
            mts_series_train.time_index,
            np.dstack((np1_anomalies, np2_anomalies))[0],
            columns=["is_anomaly_1", "is_anomaly_2"],
        )

        mts_anomalies = TimeSeries.from_times_and_values(
            mts_series_train.time_index, np_anomalies, columns=["is_anomaly"]
        )

        # first case: scorers that return univariate scores
        anomaly_model = FilteringAnomalyModel(
            model=MovingAverageFilter(window=10),
            scorer=[
                Norm(component_wise=False),
                WassersteinScorer(window_agg=False),
                WassersteinScorer(window=12, window_agg=False),
                KMeansScorer(),
                KMeansScorer(window=5, window_agg=False),
                PyODScorer(model=KNN()),
                PyODScorer(model=KNN(), window=5, window_agg=False),
            ],
        )
        anomaly_model.fit(mts_series_train)

        scores, pred_series = anomaly_model.score(
            mts_series_test, return_model_prediction=True
        )

        # pred_series must be multivariate (same width as input)
        assert pred_series.width == mts_series_test.width

        # scores must be of the same length as the number of scorers
        assert len(scores) == len(anomaly_model.scorers)

        dict_auc_roc = anomaly_model.eval_metric(
            mts_anomalies, mts_series_test, metric="AUC_ROC"
        )
        dict_auc_pr = anomaly_model.eval_metric(
            mts_anomalies, mts_series_test, metric="AUC_PR"
        )

        auc_roc_from_scores = eval_metric_from_scores(
            anomalies=[mts_anomalies] * 7,
            pred_scores=scores,
            window=[1, 10, 12, 1, 5, 1, 5],
            metric="AUC_ROC",
        )

        auc_pr_from_scores = eval_metric_from_scores(
            anomalies=[mts_anomalies] * 7,
            pred_scores=scores,
            window=[1, 10, 12, 1, 5, 1, 5],
            metric="AUC_PR",
        )

        # function eval_accuracy_from_scores and eval_accuracy must return an input of same length
        assert len(auc_roc_from_scores) == len(dict_auc_roc)
        assert len(auc_pr_from_scores) == len(dict_auc_pr)

        # function eval_accuracy_from_scores and eval_accuracy must return the same values
        np.testing.assert_array_almost_equal(
            auc_roc_from_scores, list(dict_auc_roc.values()), decimal=1
        )
        np.testing.assert_array_almost_equal(
            auc_pr_from_scores, list(dict_auc_pr.values()), decimal=1
        )

        true_auc_roc = [
            0.8695436507936507,
            0.9737678855325913,
            0.9930555555555555,
            0.857638888888889,
            0.9639130434782609,
            0.8690476190476191,
            0.9630434782608696,
        ]

        true_auc_pr = [
            0.814256917602188,
            0.9945160041091712,
            0.9992086070916503,
            0.8054288542539664,
            0.9777504211642852,
            0.8164636240285442,
            0.9763049418985656,
        ]

        # check value of results
        np.testing.assert_array_almost_equal(
            auc_roc_from_scores, true_auc_roc, decimal=1
        )
        np.testing.assert_array_almost_equal(auc_pr_from_scores, true_auc_pr, decimal=1)

        # second case: scorers that return scorers that have the same width as the input
        anomaly_model = FilteringAnomalyModel(
            model=MovingAverageFilter(window=10),
            scorer=[
                Norm(component_wise=True),
                Difference(),
                WassersteinScorer(component_wise=True, window_agg=False),
                WassersteinScorer(window=12, component_wise=True, window_agg=False),
                KMeansScorer(component_wise=True),
                KMeansScorer(window=5, component_wise=True, window_agg=False),
                PyODScorer(model=KNN(), component_wise=True),
                PyODScorer(
                    model=KNN(), window=5, component_wise=True, window_agg=False
                ),
            ],
        )
        anomaly_model.fit(mts_series_train)

        scores, pred_series = anomaly_model.score(
            mts_series_test, return_model_prediction=True
        )

        # pred_series must be multivariate (same width as input)
        assert pred_series.width == mts_series_test.width

        # scores must be of the same length as the number of scorers
        assert len(scores) == len(anomaly_model.scorers)

        dict_auc_roc = anomaly_model.eval_metric(
            ts_anomalies, mts_series_test, metric="AUC_ROC"
        )
        dict_auc_pr = anomaly_model.eval_metric(
            ts_anomalies, mts_series_test, metric="AUC_PR"
        )

        auc_roc_from_scores = eval_metric_from_scores(
            anomalies=[ts_anomalies] * 8,
            pred_scores=scores,
            window=[1, 1, 10, 12, 1, 5, 1, 5],
            metric="AUC_ROC",
        )

        auc_pr_from_scores = eval_metric_from_scores(
            anomalies=[ts_anomalies] * 8,
            pred_scores=scores,
            window=[1, 1, 10, 12, 1, 5, 1, 5],
            metric="AUC_PR",
        )

        # function eval_accuracy_from_scores and eval_accuracy must return an input of same length
        assert len(auc_roc_from_scores) == len(dict_auc_roc)
        assert len(auc_pr_from_scores) == len(dict_auc_pr)

        # function eval_accuracy_from_scores and eval_accuracy must return the same values
        np.testing.assert_array_almost_equal(
            auc_roc_from_scores, list(dict_auc_roc.values()), decimal=1
        )
        np.testing.assert_array_almost_equal(
            auc_pr_from_scores, list(dict_auc_pr.values()), decimal=1
        )

        true_auc_roc = [
            [0.859375, 0.9200542005420054],
            [0.49875, 0.513550135501355],
            [0.997093023255814, 0.9536231884057971],
            [0.998960498960499, 0.9739795918367344],
            [0.8143750000000001, 0.8218157181571816],
            [0.9886148007590132, 0.94677734375],
            [0.830625, 0.9369918699186992],
            [0.9909867172675522, 0.94580078125],
        ]

        true_auc_pr = [
            [0.7213314465376244, 0.8191331553279771],
            [0.4172305056124696, 0.49249755343619195],
            [0.9975245098039216, 0.9741870252257915],
            [0.9992877492877493, 0.9865792868871687],
            [0.7095552075210219, 0.7591858780309868],
            [0.9827224901431558, 0.9402925739221939],
            [0.7095275592303261, 0.8313668186652059],
            [0.9858096294704315, 0.9391783485106905],
        ]

        # check value of results
        np.testing.assert_array_almost_equal(
            auc_roc_from_scores, true_auc_roc, decimal=1
        )
        np.testing.assert_array_almost_equal(auc_pr_from_scores, true_auc_pr, decimal=1)

<<<<<<< HEAD
    def test_multivariate__ForecastingAnomalyModel(self):
=======
    def test_multivariate_ForecastingAnomalyModel(self):
>>>>>>> 26332713
        np.random.seed(40)

        data_sin = np.array([np.sin(x) for x in np.arange(0, 20 * np.pi, 0.2)])
        data_cos = np.array([np.cos(x) for x in np.arange(0, 20 * np.pi, 0.2)])

        mts_series_train = TimeSeries.from_values(
            np.dstack((data_sin, data_cos))[0], columns=["component 1", "component 2"]
        )

        data_sin[10:20] = 0
        data_cos[60:80] = 0

        data_sin[100:110] = 1
        data_cos[150:155] = 1

        data_sin[200:240] = 0.9 * data_cos[200:240]
        data_cos[200:240] = 0.9 * data_sin[200:240]

        data_sin[275:295] = data_sin[275:295] + np.random.normal(0, 0.1, 20)
        data_cos[275:295] = data_cos[275:295] + np.random.normal(0, 0.1, 20)

        mts_series_test = TimeSeries.from_values(
            np.dstack((data_sin, data_cos))[0], columns=["component 1", "component 2"]
        )

        np1_anomalies = np.zeros(len(data_sin))
        np1_anomalies[10:20] = 1
        np1_anomalies[100:110] = 1
        np1_anomalies[200:240] = 1
        np1_anomalies[275:295] = 1

        np2_anomalies = np.zeros(len(data_cos))
        np2_anomalies[60:80] = 1
        np2_anomalies[150:155] = 1
        np2_anomalies[200:240] = 1
        np2_anomalies[275:295] = 1

        np_anomalies = np.zeros(len(data_cos))
        np_anomalies[10:20] = 1
        np_anomalies[60:80] = 1
        np_anomalies[100:110] = 1
        np_anomalies[150:155] = 1
        np_anomalies[200:240] = 1
        np_anomalies[275:295] = 1

        ts_anomalies = TimeSeries.from_times_and_values(
            mts_series_train.time_index,
            np.dstack((np1_anomalies, np2_anomalies))[0],
            columns=["is_anomaly_1", "is_anomaly_2"],
        )

        mts_anomalies = TimeSeries.from_times_and_values(
            mts_series_train.time_index, np_anomalies, columns=["is_anomaly"]
        )

        # first case: scorers that return univariate scores
        anomaly_model = ForecastingAnomalyModel(
            model=RegressionModel(lags=10),
            scorer=[
                Norm(component_wise=False),
                WassersteinScorer(window_agg=False),
                WassersteinScorer(window=20, window_agg=False),
                KMeansScorer(),
                KMeansScorer(window=20, window_agg=False),
                PyODScorer(model=KNN()),
                PyODScorer(model=KNN(), window=10, window_agg=False),
            ],
        )
        anomaly_model.fit(mts_series_train, allow_model_training=True, start=0.1)

        scores, pred_series = anomaly_model.score(
            mts_series_test, return_model_prediction=True, start=0.1
        )

        # pred_series must be multivariate (same width as input)
        assert pred_series.width == mts_series_test.width

        # scores must be of the same length as the number of scorers
        assert len(scores) == len(anomaly_model.scorers)

        dict_auc_roc = anomaly_model.eval_metric(
            mts_anomalies, mts_series_test, start=0.1, metric="AUC_ROC"
        )
        dict_auc_pr = anomaly_model.eval_metric(
            mts_anomalies, mts_series_test, start=0.1, metric="AUC_PR"
        )

        auc_roc_from_scores = eval_metric_from_scores(
            anomalies=[mts_anomalies] * 7,
            pred_scores=scores,
            window=[1, 10, 20, 1, 20, 1, 10],
            metric="AUC_ROC",
        )

        auc_pr_from_scores = eval_metric_from_scores(
            anomalies=[mts_anomalies] * 7,
            pred_scores=scores,
            window=[1, 10, 20, 1, 20, 1, 10],
            metric="AUC_PR",
        )

        # function eval_accuracy_from_scores and eval_accuracy must return an input of same length
        assert len(auc_roc_from_scores) == len(dict_auc_roc)
        assert len(auc_pr_from_scores) == len(dict_auc_pr)

        # function eval_accuracy_from_scores and eval_accuracy must return the same values
        np.testing.assert_array_almost_equal(
            auc_roc_from_scores, list(dict_auc_roc.values()), decimal=1
        )
        np.testing.assert_array_almost_equal(
            auc_pr_from_scores, list(dict_auc_pr.values()), decimal=1
        )

        true_auc_roc = [
            0.9252575884154831,
            0.9130158730158731,
            0.9291228070175439,
            0.9252575884154832,
            0.9211929824561403,
            0.9252575884154831,
            0.915873015873016,
        ]

        true_auc_pr = [
            0.8389462532437767,
            0.9151621069238896,
            0.9685249535885079,
            0.8389462532437765,
            0.9662153835545242,
            0.8389462532437764,
            0.9212725256428517,
        ]

        # check value of results
        np.testing.assert_array_almost_equal(
            auc_roc_from_scores, true_auc_roc, decimal=1
        )
        np.testing.assert_array_almost_equal(auc_pr_from_scores, true_auc_pr, decimal=1)

        # second case: scorers that return scorers that have the same width as the input
        anomaly_model = ForecastingAnomalyModel(
            model=RegressionModel(lags=10),
            scorer=[
                Norm(component_wise=True),
                Difference(),
                WassersteinScorer(component_wise=True, window_agg=False),
                WassersteinScorer(window=20, component_wise=True, window_agg=False),
                KMeansScorer(component_wise=True),
                KMeansScorer(window=20, component_wise=True, window_agg=False),
                PyODScorer(model=KNN(), component_wise=True),
                PyODScorer(
                    model=KNN(), window=10, component_wise=True, window_agg=False
                ),
            ],
        )
        anomaly_model.fit(mts_series_train, allow_model_training=True, start=0.1)

        scores, pred_series = anomaly_model.score(
            mts_series_test, return_model_prediction=True, start=0.1
        )

        # pred_series must be multivariate (same width as input)
        assert pred_series.width == mts_series_test.width

        # scores must be of the same length as the number of scorers
        assert len(scores) == len(anomaly_model.scorers)

        dict_auc_roc = anomaly_model.eval_metric(
            ts_anomalies, mts_series_test, start=0.1, metric="AUC_ROC"
        )
        dict_auc_pr = anomaly_model.eval_metric(
            ts_anomalies, mts_series_test, start=0.1, metric="AUC_PR"
        )

        auc_roc_from_scores = eval_metric_from_scores(
            anomalies=[ts_anomalies] * 8,
            pred_scores=scores,
            window=[1, 1, 10, 20, 1, 20, 1, 10],
            metric="AUC_ROC",
        )

        auc_pr_from_scores = eval_metric_from_scores(
            anomalies=[ts_anomalies] * 8,
            pred_scores=scores,
            window=[1, 1, 10, 20, 1, 20, 1, 10],
            metric="AUC_PR",
        )

        # function eval_accuracy_from_scores and eval_accuracy must return an input of same length
        assert len(auc_roc_from_scores) == len(dict_auc_roc)
        assert len(auc_pr_from_scores) == len(dict_auc_pr)

        # function eval_accuracy_from_scores and eval_accuracy must return the same values
        np.testing.assert_array_almost_equal(
            auc_roc_from_scores, list(dict_auc_roc.values()), decimal=1
        )
        np.testing.assert_array_almost_equal(
            auc_pr_from_scores, list(dict_auc_pr.values()), decimal=1
        )

        true_auc_roc = [
            [0.8803738317757009, 0.912267218445167],
            [0.48898531375166887, 0.5758202778598878],
            [0.8375999073323295, 0.9162283996994741],
            [0.7798128494807715, 0.8739249880554228],
            [0.8803738317757008, 0.912267218445167],
            [0.7787287458632889, 0.8633540372670807],
            [0.8803738317757009, 0.9122672184451671],
            [0.8348777945094406, 0.9137061285821616],
        ]

        true_auc_pr = [
            [0.7123114333965317, 0.7579757115620807],
            [0.4447973021706103, 0.596776950584551],
            [0.744325434474558, 0.8984960888744328],
            [0.7653561450296187, 0.9233662817550338],
            [0.7123114333965317, 0.7579757115620807],
            [0.7852553779986415, 0.9185701347601994],
            [0.7123114333965319, 0.7579757115620807],
            [0.757208451057927, 0.8967178983419622],
        ]

        # check value of results
        np.testing.assert_array_almost_equal(
            auc_roc_from_scores, true_auc_roc, decimal=1
        )
        np.testing.assert_array_almost_equal(auc_pr_from_scores, true_auc_pr, decimal=1)

<<<<<<< HEAD
    def test_show_anomalies(self):
=======
    def test_visualization(self):
        # test function show_anomalies() and show_anomalies_from_scores()
>>>>>>> 26332713
        forecasting_anomaly_model = ForecastingAnomalyModel(
            model=RegressionModel(lags=10), scorer=Norm()
        )
        forecasting_anomaly_model.fit(self.train, allow_model_training=True)

        filtering_anomaly_model = FilteringAnomalyModel(
            model=MovingAverageFilter(window=10), scorer=Norm()
        )

<<<<<<< HEAD
        for anomaly_model in [forecasting_anomaly_model, filtering_anomaly_model]:
            # must input only one series
            with pytest.raises(ValueError):
                anomaly_model.show_anomalies(series=[self.train, self.train])
=======
        self.show_anomalies_function(
            visualization_function=forecasting_anomaly_model.show_anomalies
        )
        self.show_anomalies_function(
            visualization_function=filtering_anomaly_model.show_anomalies
        )
        self.show_anomalies_function(visualization_function=show_anomalies_from_scores)
>>>>>>> 26332713

    def show_anomalies_function(self, visualization_function):
        # must input only one series
        with pytest.raises(ValueError) as err:
            visualization_function(series=[self.train, self.train])
        assert (
            str(err.value)
            == "`series` must be single `TimeSeries` or a sequence of `TimeSeries` of length `1`."
        )
        # input must be a series
        with pytest.raises(ValueError):
            visualization_function(series=[1, 2, 4])

        if visualization_function != show_anomalies_from_scores:
            # metric must be "AUC_ROC" or "AUC_PR"
            with pytest.raises(ValueError):
                visualization_function(
                    series=self.train,
                    anomalies=self.anomalies,
                    metric="str",
                )
            with pytest.raises(ValueError):
                visualization_function(
                    series=self.train,
                    anomalies=self.anomalies,
                    metric="auc_roc",
                )
            with pytest.raises(ValueError):
                visualization_function(
                    series=self.train, anomalies=self.anomalies, metric=1
                )

            # anomalies must be not none if metric is given
            with pytest.raises(ValueError):
                visualization_function(series=self.train, metric="AUC_ROC")

            # anomalies must be binary
            with pytest.raises(ValueError):
                visualization_function(
                    series=self.train,
                    anomalies=self.test,
                    metric="AUC_ROC",
                )

            # anomalies must contain at least 1 anomaly if metric is given
            with pytest.raises(ValueError):
                visualization_function(
                    series=self.train,
                    anomalies=self.only_0_anomalies,
                    metric="AUC_ROC",
                )

            # anomalies must contain at least 1 non-anomoulous timestamp
            # if metric is given
            with pytest.raises(ValueError):
                visualization_function(
                    series=self.train,
                    anomalies=self.only_1_anomalies,
                    metric="AUC_ROC",
                )
        else:
            # window must be a positive int
            with pytest.raises(ValueError):
                show_anomalies_from_scores(
                    series=self.train, pred_scores=self.test, window=-1
                )
            # window must smaller than the score series
            with pytest.raises(ValueError):
                show_anomalies_from_scores(
                    series=self.train, pred_scores=self.test, window=200
                )
            # must have the same nbr of windows than scores
            with pytest.raises(ValueError):
<<<<<<< HEAD
                anomaly_model.show_anomalies(series=self.train, title=1)

    def test_show_anomalies_from_scores(self):
        # must input only one series
        with pytest.raises(ValueError):
            show_anomalies_from_scores(series=[self.train, self.train])

        # input must be a series
        with pytest.raises(ValueError):
            show_anomalies_from_scores(series=[1, 2, 4])

        # must input only one model_output
        with pytest.raises(ValueError):
            show_anomalies_from_scores(
                series=self.train, model_output=[self.test, self.train]
            )

        # metric must be "AUC_ROC" or "AUC_PR"
        with pytest.raises(ValueError):
            show_anomalies_from_scores(
                series=self.train,
                anomaly_scores=self.test,
                actual_anomalies=self.anomalies,
                metric="str",
            )
        with pytest.raises(ValueError):
            show_anomalies_from_scores(
                series=self.train,
                anomaly_scores=self.test,
                actual_anomalies=self.anomalies,
                metric="auc_roc",
            )
        with pytest.raises(ValueError):
            show_anomalies_from_scores(
                series=self.train,
                anomaly_scores=self.test,
                actual_anomalies=self.anomalies,
                metric=1,
            )

        # actual_anomalies must be not none if metric is given
        with pytest.raises(ValueError):
            show_anomalies_from_scores(
                series=self.train, anomaly_scores=self.test, metric="AUC_ROC"
            )

        # actual_anomalies must be binary
        with pytest.raises(ValueError):
            show_anomalies_from_scores(
                series=self.train,
                anomaly_scores=self.test,
                actual_anomalies=self.test,
                metric="AUC_ROC",
            )

        # actual_anomalies must contain at least 1 anomaly if metric is given
        with pytest.raises(ValueError):
            show_anomalies_from_scores(
                series=self.train,
                anomaly_scores=self.test,
                actual_anomalies=self.only_0_anomalies,
                metric="AUC_ROC",
            )

        # actual_anomalies must contain at least 1 non-anomoulous timestamp
        # if metric is given
        with pytest.raises(ValueError):
            show_anomalies_from_scores(
                series=self.train,
                anomaly_scores=self.test,
                actual_anomalies=self.only_1_anomalies,
                metric="AUC_ROC",
            )

        # window must be int
        with pytest.raises(ValueError):
            show_anomalies_from_scores(
                series=self.train, anomaly_scores=self.test, window="1"
            )
        # window must be an int positive
        with pytest.raises(ValueError):
            show_anomalies_from_scores(
                series=self.train, anomaly_scores=self.test, window=-1
            )
        # window must smaller than the score series
        with pytest.raises(ValueError):
            show_anomalies_from_scores(
                series=self.train, anomaly_scores=self.test, window=200
            )

        # must have the same nbr of windows than scores
        with pytest.raises(ValueError):
            show_anomalies_from_scores(
                series=self.train, anomaly_scores=self.test, window=[1, 2]
            )
        with pytest.raises(ValueError):
            show_anomalies_from_scores(
                series=self.train,
                anomaly_scores=[self.test, self.test],
                window=[1, 2, 1],
            )

        # names_of_scorers must be str
        with pytest.raises(ValueError):
            show_anomalies_from_scores(
                series=self.train, anomaly_scores=self.test, names_of_scorers=2
            )
        # nbr of names_of_scorers must match the nbr of scores
        with pytest.raises(ValueError):
            show_anomalies_from_scores(
                series=self.train,
                anomaly_scores=self.test,
                names_of_scorers=["scorer1", "scorer2"],
            )
        with pytest.raises(ValueError):
            show_anomalies_from_scores(
                series=self.train,
                anomaly_scores=[self.test, self.test],
                names_of_scorers=["scorer1", "scorer2", "scorer3"],
            )

        # title must be str
        with pytest.raises(ValueError):
            show_anomalies_from_scores(series=self.train, title=1)
=======
                show_anomalies_from_scores(
                    series=self.train, pred_scores=self.test, window=[1, 2]
                )
            with pytest.raises(ValueError):
                show_anomalies_from_scores(
                    series=self.train,
                    pred_scores=[self.test, self.test],
                    window=[1, 2, 1],
                )
            # nbr of names_of_scorers must match the nbr of scores
            with pytest.raises(ValueError):
                show_anomalies_from_scores(
                    series=self.train,
                    pred_scores=self.test,
                    names_of_scorers=["scorer1", "scorer2"],
                )
            with pytest.raises(ValueError):
                show_anomalies_from_scores(
                    series=self.train,
                    pred_scores=[self.test, self.test],
                    names_of_scorers=["scorer1", "scorer2", "scorer3"],
                )
>>>>>>> 26332713
<|MERGE_RESOLUTION|>--- conflicted
+++ resolved
@@ -104,39 +104,6 @@
         mts_train._time_index, np_mts_anomalies
     )
 
-<<<<<<< HEAD
-    def test_Scorer(self):
-        list_NonFittableAnomalyScorer = [
-            NormScorer(),
-            Difference(),
-            GaussianNLLScorer(),
-            ExponentialNLLScorer(),
-            PoissonNLLScorer(),
-            LaplaceNLLScorer(),
-            CauchyNLLScorer(),
-            GammaNLLScorer(),
-        ]
-
-        for scorers in list_NonFittableAnomalyScorer:
-            for anomaly_model in [
-                ForecastingAnomalyModel(model=RegressionModel(lags=10), scorer=scorers),
-                FilteringAnomalyModel(
-                    model=MovingAverageFilter(window=20), scorer=scorers
-                ),
-            ]:
-                # scorer are trainable
-                assert not anomaly_model.scorers_are_trainable
-
-        list_FittableAnomalyScorer = [
-            PyODScorer(model=KNN()),
-            KMeansScorer(),
-            WassersteinScorer(),
-        ]
-
-        for scorers in list_FittableAnomalyScorer:
-            for anomaly_model in [
-                ForecastingAnomalyModel(model=RegressionModel(lags=10), scorer=scorers),
-=======
     @pytest.mark.parametrize(
         "scorer,anomaly_model_config",
         product(
@@ -193,19 +160,9 @@
                 True,
             ),
             (
->>>>>>> 26332713
                 FilteringAnomalyModel(
                     model=MovingAverageFilter(window=20), scorer=Norm()
                 ),
-<<<<<<< HEAD
-            ]:
-                # scorer are not trainable
-                assert anomaly_model.scorers_are_trainable
-
-    def test_Score(self):
-        am1 = ForecastingAnomalyModel(
-            model=RegressionModel(lags=10), scorer=NormScorer()
-=======
                 False,
             ),
         ],
@@ -217,7 +174,6 @@
         # if return_model_prediction set to true, output must be tuple
         assert isinstance(
             anomaly_model.score(self.test, return_model_prediction=True), Tuple
->>>>>>> 26332713
         )
 
         # if return_model_prediction set to false output must be
@@ -226,79 +182,6 @@
             anomaly_model.score(self.test, return_model_prediction=False), Tuple
         )
 
-<<<<<<< HEAD
-        for am in [am1, am2]:
-            # Parameter return_model_prediction
-            # parameter return_model_prediction must be bool
-            with pytest.raises(ValueError):
-                am.score(self.test, return_model_prediction=1)
-            with pytest.raises(ValueError):
-                am.score(self.test, return_model_prediction="True")
-
-            # if return_model_prediction set to true, output must be tuple
-            assert isinstance(am.score(self.test, return_model_prediction=True), Tuple)
-
-            # if return_model_prediction set to false output must be
-            # Union[TimeSeries, Sequence[TimeSeries], Sequence[Sequence[TimeSeries]]]
-            assert not isinstance(
-                am.score(self.test, return_model_prediction=False), Tuple
-            )
-
-    def test_FitFilteringAnomalyModelInput(self):
-        for anomaly_model in [
-            FilteringAnomalyModel(
-                model=MovingAverageFilter(window=20), scorer=NormScorer()
-            ),
-            FilteringAnomalyModel(
-                model=MovingAverageFilter(window=20),
-                scorer=[NormScorer(), KMeansScorer()],
-            ),
-            FilteringAnomalyModel(
-                model=MovingAverageFilter(window=20), scorer=KMeansScorer()
-            ),
-        ]:
-            # filter must be fittable if allow_filter_training is set to True
-            with pytest.raises(ValueError):
-                anomaly_model.fit(self.train, allow_model_training=True)
-
-            # input 'series' must be a series or Sequence of series
-            with pytest.raises(ValueError):
-                anomaly_model.fit([self.train, "str"], allow_model_training=True)
-            with pytest.raises(ValueError):
-                anomaly_model.fit([[self.train, self.train]], allow_model_training=True)
-            with pytest.raises(ValueError):
-                anomaly_model.fit("str", allow_model_training=True)
-            with pytest.raises(ValueError):
-                anomaly_model.fit([1, 2, 3], allow_model_training=True)
-
-            # allow_model_training must be a bool
-            with pytest.raises(ValueError):
-                anomaly_model.fit(self.train, allow_model_training=1)
-            with pytest.raises(ValueError):
-                anomaly_model.fit(self.train, allow_model_training="True")
-
-    def test_FitForecastingAnomalyModelInput(self):
-        for anomaly_model in [
-            ForecastingAnomalyModel(
-                model=RegressionModel(lags=10), scorer=NormScorer()
-            ),
-            ForecastingAnomalyModel(
-                model=RegressionModel(lags=10), scorer=[NormScorer(), KMeansScorer()]
-            ),
-            ForecastingAnomalyModel(
-                model=RegressionModel(lags=10), scorer=KMeansScorer()
-            ),
-        ]:
-            # input 'series' must be a series or Sequence of series
-            with pytest.raises(ValueError):
-                anomaly_model.fit([self.train, "str"], allow_model_training=True)
-            with pytest.raises(ValueError):
-                anomaly_model.fit([[self.train, self.train]], allow_model_training=True)
-            with pytest.raises(ValueError):
-                anomaly_model.fit("str", allow_model_training=True)
-            with pytest.raises(ValueError):
-                anomaly_model.fit([1, 2, 3], allow_model_training=True)
-=======
     @pytest.mark.parametrize("anomaly_model_config", filtering_am)
     def test_FitFilteringAnomalyModelInput(self, anomaly_model_config):
         am_cls, am_kwargs = anomaly_model_config
@@ -330,7 +213,6 @@
             anomaly_model.fit("str", allow_model_training=True)
         with pytest.raises(ValueError):
             anomaly_model.fit([1, 2, 3], allow_model_training=True)
->>>>>>> 26332713
 
         # 'allow_model_training' must be set to True if forecasting model is not fitted
         if anomaly_model.scorers_are_trainable:
@@ -408,27 +290,11 @@
                 series=[self.train, self.train], allow_model_training=True
             )
 
-<<<<<<< HEAD
-    def test_ScoreForecastingAnomalyModelInput(self):
-        for anomaly_model in [
-            ForecastingAnomalyModel(
-                model=RegressionModel(lags=10), scorer=NormScorer()
-            ),
-            ForecastingAnomalyModel(
-                model=RegressionModel(lags=10), scorer=[NormScorer(), KMeansScorer()]
-            ),
-            ForecastingAnomalyModel(
-                model=RegressionModel(lags=10), scorer=KMeansScorer()
-            ),
-        ]:
-            anomaly_model.fit(self.train, allow_model_training=True)
-=======
     @pytest.mark.parametrize("anomaly_model_config", forecasting_am)
     def test_ScoreForecastingAnomalyModelInput(self, anomaly_model_config):
         am_cls, am_kwargs = anomaly_model_config
         anomaly_model = am_cls(**am_kwargs)
         anomaly_model.fit(self.train, allow_model_training=True)
->>>>>>> 26332713
 
         # number of 'past_covariates' must be the same as the number of Timeseries in 'series'
         with pytest.raises(ValueError):
@@ -466,12 +332,6 @@
         with pytest.raises(ValueError):
             anomaly_model.score(series=self.train, start=0.9)
 
-<<<<<<< HEAD
-    def test_ScoreFilteringAnomalyModelInput(self):
-        for anomaly_model in [
-            FilteringAnomalyModel(
-                model=MovingAverageFilter(window=10), scorer=NormScorer()
-=======
     @pytest.mark.parametrize("anomaly_model_config", filtering_am)
     def test_ScoreFilteringAnomalyModelInput(self, anomaly_model_config):
         am_cls, am_kwargs = anomaly_model_config
@@ -486,7 +346,6 @@
             (
                 ForecastingAnomalyModel(model=RegressionModel(lags=10), scorer=Norm()),
                 {"series": train, "allow_model_training": True},
->>>>>>> 26332713
             ),
             (
                 FilteringAnomalyModel(
@@ -501,50 +360,6 @@
                 ),
                 {"series": train, "allow_model_training": True},
             ),
-<<<<<<< HEAD
-        ]:
-            if anomaly_model.scorers_are_trainable:
-                anomaly_model.fit(self.train)
-
-    def test_eval_accuracy(self):
-        am1 = ForecastingAnomalyModel(
-            model=RegressionModel(lags=10), scorer=NormScorer()
-        )
-        am1.fit(self.train, allow_model_training=True)
-
-        am2 = FilteringAnomalyModel(
-            model=MovingAverageFilter(window=20), scorer=NormScorer()
-        )
-
-        am3 = ForecastingAnomalyModel(
-            model=RegressionModel(lags=10), scorer=[NormScorer(), WassersteinScorer()]
-        )
-        am3.fit(self.train, allow_model_training=True)
-
-        am4 = FilteringAnomalyModel(
-            model=MovingAverageFilter(window=20),
-            scorer=[NormScorer(), WassersteinScorer()],
-        )
-        am4.fit(self.train)
-
-        for am in [am1, am2, am3, am4]:
-            # if the anomaly_model have scorers that have the parameter univariate_scorer set to True,
-            # 'actual_anomalies' must have widths of 1
-            if am.univariate_scoring:
-                with pytest.raises(ValueError):
-                    am.eval_accuracy(
-                        actual_anomalies=self.mts_anomalies, series=self.test
-                    )
-                with pytest.raises(ValueError):
-                    am.eval_accuracy(
-                        actual_anomalies=self.mts_anomalies, series=self.mts_test
-                    )
-                with pytest.raises(ValueError):
-                    am.eval_accuracy(
-                        actual_anomalies=[self.anomalies, self.mts_anomalies],
-                        series=[self.test, self.mts_test],
-                    )
-=======
             (
                 FilteringAnomalyModel(
                     model=MovingAverageFilter(window=20),
@@ -557,7 +372,6 @@
     def test_eval_metric(self, anomaly_model, fit_kwargs):
         if fit_kwargs:
             anomaly_model.fit(**fit_kwargs)
->>>>>>> 26332713
 
         # if the anomaly_model have scorers that have the parameter is_univariate set to True,
         # 'anomalies' must have widths of 1
@@ -657,8 +471,6 @@
                 [self.anomalies, [3, 2, 1]], [self.test, self.test]
             )
 
-<<<<<<< HEAD
-=======
         # Check return types
         # Check if return type is float when input is a series
         assert isinstance(
@@ -679,7 +491,6 @@
             Sequence,
         )
 
->>>>>>> 26332713
     def test_ForecastingAnomalyModelInput(self):
         # model input
         # model input must be of type ForecastingModel
@@ -1099,11 +910,7 @@
         )
         np.testing.assert_array_almost_equal(auc_pr_from_scores, true_auc_pr, decimal=1)
 
-<<<<<<< HEAD
-    def test_multivariate__FilteringAnomalyModel(self):
-=======
     def test_multivariate_FilteringAnomalyModel(self):
->>>>>>> 26332713
         np.random.seed(40)
 
         data_1 = np.random.normal(0, 0.1, 100)
@@ -1331,11 +1138,7 @@
         )
         np.testing.assert_array_almost_equal(auc_pr_from_scores, true_auc_pr, decimal=1)
 
-<<<<<<< HEAD
-    def test_multivariate__ForecastingAnomalyModel(self):
-=======
     def test_multivariate_ForecastingAnomalyModel(self):
->>>>>>> 26332713
         np.random.seed(40)
 
         data_sin = np.array([np.sin(x) for x in np.arange(0, 20 * np.pi, 0.2)])
@@ -1564,12 +1367,8 @@
         )
         np.testing.assert_array_almost_equal(auc_pr_from_scores, true_auc_pr, decimal=1)
 
-<<<<<<< HEAD
-    def test_show_anomalies(self):
-=======
     def test_visualization(self):
         # test function show_anomalies() and show_anomalies_from_scores()
->>>>>>> 26332713
         forecasting_anomaly_model = ForecastingAnomalyModel(
             model=RegressionModel(lags=10), scorer=Norm()
         )
@@ -1579,12 +1378,6 @@
             model=MovingAverageFilter(window=10), scorer=Norm()
         )
 
-<<<<<<< HEAD
-        for anomaly_model in [forecasting_anomaly_model, filtering_anomaly_model]:
-            # must input only one series
-            with pytest.raises(ValueError):
-                anomaly_model.show_anomalies(series=[self.train, self.train])
-=======
         self.show_anomalies_function(
             visualization_function=forecasting_anomaly_model.show_anomalies
         )
@@ -1592,7 +1385,6 @@
             visualization_function=filtering_anomaly_model.show_anomalies
         )
         self.show_anomalies_function(visualization_function=show_anomalies_from_scores)
->>>>>>> 26332713
 
     def show_anomalies_function(self, visualization_function):
         # must input only one series
@@ -1666,132 +1458,6 @@
                 )
             # must have the same nbr of windows than scores
             with pytest.raises(ValueError):
-<<<<<<< HEAD
-                anomaly_model.show_anomalies(series=self.train, title=1)
-
-    def test_show_anomalies_from_scores(self):
-        # must input only one series
-        with pytest.raises(ValueError):
-            show_anomalies_from_scores(series=[self.train, self.train])
-
-        # input must be a series
-        with pytest.raises(ValueError):
-            show_anomalies_from_scores(series=[1, 2, 4])
-
-        # must input only one model_output
-        with pytest.raises(ValueError):
-            show_anomalies_from_scores(
-                series=self.train, model_output=[self.test, self.train]
-            )
-
-        # metric must be "AUC_ROC" or "AUC_PR"
-        with pytest.raises(ValueError):
-            show_anomalies_from_scores(
-                series=self.train,
-                anomaly_scores=self.test,
-                actual_anomalies=self.anomalies,
-                metric="str",
-            )
-        with pytest.raises(ValueError):
-            show_anomalies_from_scores(
-                series=self.train,
-                anomaly_scores=self.test,
-                actual_anomalies=self.anomalies,
-                metric="auc_roc",
-            )
-        with pytest.raises(ValueError):
-            show_anomalies_from_scores(
-                series=self.train,
-                anomaly_scores=self.test,
-                actual_anomalies=self.anomalies,
-                metric=1,
-            )
-
-        # actual_anomalies must be not none if metric is given
-        with pytest.raises(ValueError):
-            show_anomalies_from_scores(
-                series=self.train, anomaly_scores=self.test, metric="AUC_ROC"
-            )
-
-        # actual_anomalies must be binary
-        with pytest.raises(ValueError):
-            show_anomalies_from_scores(
-                series=self.train,
-                anomaly_scores=self.test,
-                actual_anomalies=self.test,
-                metric="AUC_ROC",
-            )
-
-        # actual_anomalies must contain at least 1 anomaly if metric is given
-        with pytest.raises(ValueError):
-            show_anomalies_from_scores(
-                series=self.train,
-                anomaly_scores=self.test,
-                actual_anomalies=self.only_0_anomalies,
-                metric="AUC_ROC",
-            )
-
-        # actual_anomalies must contain at least 1 non-anomoulous timestamp
-        # if metric is given
-        with pytest.raises(ValueError):
-            show_anomalies_from_scores(
-                series=self.train,
-                anomaly_scores=self.test,
-                actual_anomalies=self.only_1_anomalies,
-                metric="AUC_ROC",
-            )
-
-        # window must be int
-        with pytest.raises(ValueError):
-            show_anomalies_from_scores(
-                series=self.train, anomaly_scores=self.test, window="1"
-            )
-        # window must be an int positive
-        with pytest.raises(ValueError):
-            show_anomalies_from_scores(
-                series=self.train, anomaly_scores=self.test, window=-1
-            )
-        # window must smaller than the score series
-        with pytest.raises(ValueError):
-            show_anomalies_from_scores(
-                series=self.train, anomaly_scores=self.test, window=200
-            )
-
-        # must have the same nbr of windows than scores
-        with pytest.raises(ValueError):
-            show_anomalies_from_scores(
-                series=self.train, anomaly_scores=self.test, window=[1, 2]
-            )
-        with pytest.raises(ValueError):
-            show_anomalies_from_scores(
-                series=self.train,
-                anomaly_scores=[self.test, self.test],
-                window=[1, 2, 1],
-            )
-
-        # names_of_scorers must be str
-        with pytest.raises(ValueError):
-            show_anomalies_from_scores(
-                series=self.train, anomaly_scores=self.test, names_of_scorers=2
-            )
-        # nbr of names_of_scorers must match the nbr of scores
-        with pytest.raises(ValueError):
-            show_anomalies_from_scores(
-                series=self.train,
-                anomaly_scores=self.test,
-                names_of_scorers=["scorer1", "scorer2"],
-            )
-        with pytest.raises(ValueError):
-            show_anomalies_from_scores(
-                series=self.train,
-                anomaly_scores=[self.test, self.test],
-                names_of_scorers=["scorer1", "scorer2", "scorer3"],
-            )
-
-        # title must be str
-        with pytest.raises(ValueError):
-            show_anomalies_from_scores(series=self.train, title=1)
-=======
                 show_anomalies_from_scores(
                     series=self.train, pred_scores=self.test, window=[1, 2]
                 )
@@ -1813,5 +1479,4 @@
                     series=self.train,
                     pred_scores=[self.test, self.test],
                     names_of_scorers=["scorer1", "scorer2", "scorer3"],
-                )
->>>>>>> 26332713
+                )