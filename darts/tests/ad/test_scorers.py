from itertools import product
from typing import Sequence

import numpy as np
import pytest
import sklearn
from pyod.models.knn import KNN
from scipy.stats import cauchy, expon, gamma, laplace, norm, poisson

from darts import TimeSeries
from darts.ad.scorers import (
    CauchyNLLScorer,
    ExponentialNLLScorer,
    GammaNLLScorer,
    GaussianNLLScorer,
    KMeansScorer,
    LaplaceNLLScorer,
    PoissonNLLScorer,
    PyODScorer,
    WassersteinScorer,
)
from darts.ad.scorers import DifferenceScorer as Difference
from darts.ad.scorers import NormScorer as Norm
<<<<<<< HEAD
from darts.ad.scorers import PoissonNLLScorer, PyODScorer, WassersteinScorer
from darts.ad.scorers.scorers import FittableAnomalyScorer, NLLScorer
=======
>>>>>>> 6f13a2f1
from darts.models import MovingAverageFilter
from darts.utils.timeseries_generation import linear_timeseries

list_NonFittableAnomalyScorer = [
    Norm(component_wise=False),
    Norm(component_wise=True),
    Difference(),
    GaussianNLLScorer(),
    ExponentialNLLScorer(),
    PoissonNLLScorer(),
    LaplaceNLLScorer(),
    CauchyNLLScorer(),
    GammaNLLScorer(),
]

list_FittableAnomalyScorer = [
    (PyODScorer, {"model": KNN(), "component_wise": False}),
    (KMeansScorer, {"component_wise": False}),
    (WassersteinScorer, {"window_agg": False, "component_wise": False}),
]

# (scorer_cls, values, distribution, distribution_kwargs, prob_density_func, prob_density_func)
list_NLLScorer = [
    (
        CauchyNLLScorer,
        [3, 2, 0.5, 0.9],
        np.random.standard_cauchy,
        {},
        cauchy.pdf,
        None,
    ),
    (
        ExponentialNLLScorer,
        [3, 0.1, 2, 0.01],
        np.random.exponential,
        {"scale": 2.0},
        expon.pdf,
        None,
    ),
    (
        GammaNLLScorer,
        [3, 0.1, 2, 0.5],
        np.random.gamma,
        {"shape": 2, "scale": 2},
        gamma.pdf,
        {"a": 2, "scale": 2},
    ),
    (
        GaussianNLLScorer,
        [3, 0.1, -2, 0.01],
        np.random.normal,
        {"loc": 0, "scale": 2},
        norm.pdf,
        None,
    ),
    (
        LaplaceNLLScorer,
        [3, 10, -2, 0.01],
        np.random.laplace,
        {"loc": 0, "scale": 2},
        laplace.pdf,
        None,
    ),
    (
        PoissonNLLScorer,
        [3, 2, 10, 1],
        np.random.poisson,
        {"lam": 1},
        poisson.pmf,
        {"mu": 1},
    ),
]

delta = 1e-05


class TestAnomalyDetectionScorer:

    np.random.seed(42)

    # univariate series
    np_train = np.random.normal(loc=10, scale=0.5, size=100)
    train = TimeSeries.from_values(np_train)

    np_test = np.random.normal(loc=10, scale=2, size=100)
    test = TimeSeries.from_times_and_values(train._time_index, np_test)

    np_anomalies = np.random.choice(a=[0, 1], size=100, p=[0.9, 0.1])
    anomalies = TimeSeries.from_times_and_values(train._time_index, np_anomalies)

    np_only_1_anomalies = np.random.choice(a=[0, 1], size=100, p=[0, 1])
    only_1_anomalies = TimeSeries.from_times_and_values(
        train._time_index, np_only_1_anomalies
    )

    np_only_0_anomalies = np.random.choice(a=[0, 1], size=100, p=[1, 0])
    only_0_anomalies = TimeSeries.from_times_and_values(
        train._time_index, np_only_0_anomalies
    )

    modified_train = MovingAverageFilter(window=10).filter(train)
    modified_test = MovingAverageFilter(window=10).filter(test)

    np_probabilistic = np.random.normal(loc=10, scale=2, size=[100, 1, 20])
    probabilistic = TimeSeries.from_times_and_values(
        train._time_index, np_probabilistic
    )

    # multivariate series
    np_mts_train = np.random.normal(loc=[10, 5], scale=[0.5, 1], size=[100, 2])
    mts_train = TimeSeries.from_values(np_mts_train)

    np_mts_test = np.random.normal(loc=[10, 5], scale=[1, 1.5], size=[100, 2])
    mts_test = TimeSeries.from_times_and_values(mts_train._time_index, np_mts_test)

    np_mts_anomalies = np.random.choice(a=[0, 1], size=[100, 2], p=[0.9, 0.1])
    mts_anomalies = TimeSeries.from_times_and_values(
        mts_train._time_index, np_mts_anomalies
    )

    modified_mts_train = MovingAverageFilter(window=10).filter(mts_train)
    modified_mts_test = MovingAverageFilter(window=10).filter(mts_test)

    np_mts_probabilistic = np.random.normal(
        loc=[[10], [5]], scale=[[1], [1.5]], size=[100, 2, 20]
    )
    mts_probabilistic = TimeSeries.from_times_and_values(
        mts_train._time_index, np_mts_probabilistic
    )

    @pytest.mark.parametrize("scorer", list_NonFittableAnomalyScorer)
    def test_score_from_pred_non_fittable_scorer(self, scorer):
        # NLLScorer require deterministic `actual_series`
        if isinstance(scorer, NLLScorer):
            # actual_series and pred_series are both deterministic
            with pytest.raises(ValueError):
                scorer.score_from_prediction(
                    actual_series=self.test, pred_series=self.test
                )
            # actual_series is probabilistic, pred_series is deterministic
            with pytest.raises(ValueError):
                scorer.score_from_prediction(
                    actual_series=self.probabilistic, pred_series=self.train
                )

            score = scorer.score_from_prediction(
                actual_series=self.train, pred_series=self.probabilistic
            )
            assert isinstance(score, TimeSeries)
            assert score.all_values().shape == (len(self.train), 1, 1)
        else:
            # Check if return type is float when input is a series
            assert isinstance(
                scorer.score_from_prediction(self.test, self.modified_test), TimeSeries
            )

            # Check if return type is Sequence when input is a Sequence of series
            assert isinstance(
                scorer.score_from_prediction([self.test], [self.modified_test]),
                Sequence,
            )

            # Check if return type is Sequence when input is a multivariate series
            assert isinstance(
                scorer.score_from_prediction(self.mts_test, self.modified_mts_test),
                TimeSeries,
            )

            # Check if return type is Sequence when input is a multivariate series
            assert isinstance(
                scorer.score_from_prediction([self.mts_test], [self.modified_mts_test]),
                Sequence,
            )

    @pytest.mark.parametrize("scorer_config", list_FittableAnomalyScorer)
    def test_score_return_type(self, scorer_config):
        scorer_cls, scorer_kwargs = scorer_config
        scorer = scorer_cls(**scorer_kwargs)

        scorer.fit(self.train)
        # Check if return type is float when input is a series
        assert isinstance(scorer.score(self.test), TimeSeries)

        # Check if return type is Sequence when input is a sequence of series
        assert isinstance(scorer.score([self.test]), Sequence)

        scorer.fit(self.mts_train)
        # Check if return type is Sequence when input is a multivariate series
        assert isinstance(scorer.score(self.mts_test), TimeSeries)

        # Check if return type is Sequence when input is a sequence of multivariate series
        assert isinstance(scorer.score([self.mts_test]), Sequence)

        # Check return types for score_from_prediction()
        scorer.fit_from_prediction(self.train, self.modified_train)
        # Check if return type is float when input is a series
        assert isinstance(
            scorer.score_from_prediction(self.test, self.modified_test), TimeSeries
        )

        # Check if return type is Sequence when input is a Sequence of series
        assert isinstance(
            scorer.score_from_prediction([self.test], [self.modified_test]),
            Sequence,
        )

        scorer.fit_from_prediction(self.mts_train, self.modified_mts_train)
        # Check if return type is Sequence when input is a multivariate series
        assert isinstance(
            scorer.score_from_prediction(self.mts_test, self.modified_mts_test),
            TimeSeries,
        )

        # Check if return type is Sequence when input is a multivariate series
        assert isinstance(
            scorer.score_from_prediction([self.mts_test], [self.modified_mts_test]),
            Sequence,
        )

    def test_eval_metric_from_prediction_return_type(self):
        scorer = Norm(component_wise=False)
        # Check if return type is float when input is a series
        assert isinstance(
            scorer.eval_metric_from_prediction(
                self.anomalies, self.test, self.modified_test
            ),
            float,
        )
        # Check if return type is Sequence when input is a Sequence of series
        assert isinstance(
            scorer.eval_metric_from_prediction(
                self.anomalies, [self.test], self.modified_test
            ),
            Sequence,
        )
        # Check if return type is a float when input is a multivariate series and component_wise is set to False
        assert isinstance(
            scorer.eval_metric_from_prediction(
                self.anomalies, self.mts_test, self.modified_mts_test
            ),
            float,
        )
        # Check if return type is Sequence when input is a multivariate series and component_wise is set to False
        assert isinstance(
            scorer.eval_metric_from_prediction(
                self.anomalies, [self.mts_test], self.modified_mts_test
            ),
            Sequence,
        )

        scorer = Norm(component_wise=True)
        # Check if return type is a float when input is a multivariate series and component_wise is set to True
        assert isinstance(
            scorer.eval_metric_from_prediction(
                self.mts_anomalies, self.mts_test, self.modified_mts_test
            ),
            Sequence,
        )
        # Check if return type is Sequence when input is a multivariate series and component_wise is set to True
        assert isinstance(
            scorer.eval_metric_from_prediction(
                self.mts_anomalies, [self.mts_test], self.modified_mts_test
            ),
            Sequence,
        )

    @pytest.mark.parametrize("scorer_config", list_FittableAnomalyScorer)
    def test_eval_metric_fittable_scorer(self, scorer_config):
        scorer_cls, scorer_kwargs = scorer_config
        fittable_scorer = scorer_cls(**scorer_kwargs)
        fittable_scorer.fit(self.train)

        # if component_wise set to False, 'actual_anomalies' must have widths of 1
        with pytest.raises(ValueError):
            fittable_scorer.eval_metric(
                actual_anomalies=self.mts_anomalies, series=self.test
            )
        with pytest.raises(ValueError):
            fittable_scorer.eval_metric(
                actual_anomalies=[self.anomalies, self.mts_anomalies],
                series=[self.test, self.test],
            )

        # 'metric' must be str and "AUC_ROC" or "AUC_PR"
        with pytest.raises(ValueError):
            fittable_scorer.eval_metric(
                actual_anomalies=self.anomalies, series=self.test, metric=1
            )
        with pytest.raises(ValueError):
            fittable_scorer.eval_metric(
                actual_anomalies=self.anomalies, series=self.test, metric="auc_roc"
            )
        with pytest.raises(TypeError):
            fittable_scorer.eval_metric(
                actual_anomalies=self.anomalies, series=self.test, metric=["AUC_ROC"]
            )

        # 'actual_anomalies' must be binary
        with pytest.raises(ValueError):
            fittable_scorer.eval_metric(actual_anomalies=self.test, series=self.test)

        # 'actual_anomalies' must contain anomalies (at least one)
        with pytest.raises(ValueError):
            fittable_scorer.eval_metric(
                actual_anomalies=self.only_0_anomalies, series=self.test
            )

        # 'actual_anomalies' cannot contain only anomalies
        with pytest.raises(ValueError):
            fittable_scorer.eval_metric(
                actual_anomalies=self.only_1_anomalies, series=self.test
            )

        # 'actual_anomalies' must match the number of series if length higher than 1
        with pytest.raises(ValueError):
            fittable_scorer.eval_metric(
                actual_anomalies=[self.anomalies, self.anomalies], series=self.test
            )
        with pytest.raises(ValueError):
            fittable_scorer.eval_metric(
                actual_anomalies=[self.anomalies, self.anomalies],
                series=[self.test, self.test, self.test],
            )

        # 'actual_anomalies' must have non empty intersection with 'series'
        with pytest.raises(ValueError):
            fittable_scorer.eval_metric(
                actual_anomalies=self.anomalies[:20], series=self.test[30:]
            )
        with pytest.raises(ValueError):
            fittable_scorer.eval_metric(
                actual_anomalies=[self.anomalies, self.anomalies[:20]],
                series=[self.test, self.test[40:]],
            )

<<<<<<< HEAD
    @pytest.mark.parametrize(
        "scorer", [Norm(component_wise=False), KMeansScorer(component_wise=False)]
    )
    def test_eval_metric_from_prediction(self, scorer):
=======
        for scorer in [non_fittable_scorer, fittable_scorer]:

            # name must be of type str
            assert isinstance(scorer.__str__(), str)

            # 'metric' must be str and "AUC_ROC" or "AUC_PR"
            with pytest.raises(ValueError):
                fittable_scorer.eval_accuracy_from_prediction(
                    actual_anomalies=self.anomalies,
                    actual_series=self.test,
                    pred_series=self.modified_test,
                    metric=1,
                )
            with pytest.raises(ValueError):
                fittable_scorer.eval_accuracy_from_prediction(
                    actual_anomalies=self.anomalies,
                    actual_series=self.test,
                    pred_series=self.modified_test,
                    metric="auc_roc",
                )
            with pytest.raises(TypeError):
                fittable_scorer.eval_accuracy_from_prediction(
                    actual_anomalies=self.anomalies,
                    actual_series=self.test,
                    pred_series=self.modified_test,
                    metric=["AUC_ROC"],
                )
>>>>>>> 6f13a2f1

        if isinstance(scorer, FittableAnomalyScorer):
            scorer.fit(self.train)

        # name must be of type str
        assert type(scorer.__str__()) == str

        # 'metric' must be str and "AUC_ROC" or "AUC_PR"
        with pytest.raises(ValueError):
            scorer.eval_metric_from_prediction(
                actual_anomalies=self.anomalies,
                actual_series=self.test,
                pred_series=self.modified_test,
                metric=1,
            )
        with pytest.raises(ValueError):
            scorer.eval_metric_from_prediction(
                actual_anomalies=self.anomalies,
                actual_series=self.test,
                pred_series=self.modified_test,
                metric="auc_roc",
            )
        with pytest.raises(TypeError):
            scorer.eval_metric_from_prediction(
                actual_anomalies=self.anomalies,
                actual_series=self.test,
                pred_series=self.modified_test,
                metric=["AUC_ROC"],
            )

        # 'actual_anomalies' must be binary
        with pytest.raises(ValueError):
            scorer.eval_metric_from_prediction(
                actual_anomalies=self.test,
                actual_series=self.test,
                pred_series=self.modified_test,
            )

        # 'actual_anomalies' must contain anomalies (at least one)
        with pytest.raises(ValueError):
            scorer.eval_metric_from_prediction(
                actual_anomalies=self.only_0_anomalies,
                actual_series=self.test,
                pred_series=self.modified_test,
            )

        # 'actual_anomalies' cannot contain only anomalies
        with pytest.raises(ValueError):
            scorer.eval_metric_from_prediction(
                actual_anomalies=self.only_1_anomalies,
                actual_series=self.test,
                pred_series=self.modified_test,
            )

        # 'actual_anomalies' must match the number of series if length higher than 1
        with pytest.raises(ValueError):
            scorer.eval_metric_from_prediction(
                actual_anomalies=[self.anomalies, self.anomalies],
                actual_series=[self.test, self.test, self.test],
                pred_series=[
                    self.modified_test,
                    self.modified_test,
                    self.modified_test,
                ],
            )
        with pytest.raises(ValueError):
            scorer.eval_metric_from_prediction(
                actual_anomalies=[self.anomalies, self.anomalies],
                actual_series=self.test,
                pred_series=self.modified_test,
            )

        # 'actual_anomalies' must have non empty intersection with 'actual_series' and 'pred_series'
        with pytest.raises(ValueError):
            scorer.eval_metric_from_prediction(
                actual_anomalies=self.anomalies[:20],
                actual_series=self.test[30:],
                pred_series=self.modified_test[30:],
            )
        with pytest.raises(ValueError):
            scorer.eval_metric_from_prediction(
                actual_anomalies=[self.anomalies, self.anomalies[:20]],
                actual_series=[self.test, self.test[40:]],
                pred_series=[self.modified_test, self.modified_test[40:]],
            )

    @pytest.mark.parametrize("scorer", list_NonFittableAnomalyScorer)
    def test_NonFittableAnomalyScorer(self, scorer):
        # Check if trainable is False, being a NonFittableAnomalyScorer
        assert not scorer.trainable

        # checks for score_from_prediction()
        # input must be Timeseries or sequence of Timeseries
        with pytest.raises(ValueError):
            scorer.score_from_prediction(self.train, "str")
        with pytest.raises(ValueError):
            scorer.score_from_prediction(
                [self.train, self.train], [self.modified_train, "str"]
            )
        # score on sequence with series that have different width
        with pytest.raises(ValueError):
            scorer.score_from_prediction(self.train, self.modified_mts_train)
        # input sequences have different length
        with pytest.raises(ValueError):
            scorer.score_from_prediction(
                [self.train, self.train], [self.modified_train]
            )
        # two inputs must have a non zero intersection
        with pytest.raises(ValueError):
            scorer.score_from_prediction(self.train[:50], self.train[55:])
        # every pairwise element must have a non zero intersection
        with pytest.raises(ValueError):
            scorer.score_from_prediction(
                [self.train, self.train[:50]], [self.train, self.train[55:]]
            )

    @pytest.mark.parametrize("scorer_config", list_FittableAnomalyScorer)
    def test_FittableAnomalyScorer(self, scorer_config):
        scorer_cls, scorer_kwargs = scorer_config
        fittable_scorer = scorer_cls(**scorer_kwargs)

        # Need to call fit() before calling score()
        with pytest.raises(ValueError):
            fittable_scorer.score(self.test)

        # Need to call fit() before calling score_from_prediction()
        with pytest.raises(ValueError):
            fittable_scorer.score_from_prediction(self.test, self.modified_test)

        # Check if _fit_called is False
        assert not fittable_scorer._fit_called

        # fit on sequence with series that have different width
        with pytest.raises(ValueError):
            fittable_scorer.fit([self.train, self.mts_train])

        # fit on sequence with series that have different width
        with pytest.raises(ValueError):
            fittable_scorer.fit_from_prediction(
                [self.train, self.mts_train],
                [self.modified_train, self.modified_mts_train],
            )

        # checks for fit_from_prediction()
        # input must be Timeseries or sequence of Timeseries
        with pytest.raises(ValueError):
            fittable_scorer.score_from_prediction(self.train, "str")
        with pytest.raises(ValueError):
            fittable_scorer.score_from_prediction(
                [self.train, self.train], [self.modified_train, "str"]
            )
        # two inputs must have the same length
        with pytest.raises(ValueError):
            fittable_scorer.fit_from_prediction(
                [self.train, self.train], [self.modified_train]
            )
        # two inputs must have the same width
        with pytest.raises(ValueError):
            fittable_scorer.fit_from_prediction([self.train], [self.modified_mts_train])
        # every element must have the same width
        with pytest.raises(ValueError):
            fittable_scorer.fit_from_prediction(
                [self.train, self.mts_train],
                [self.modified_train, self.modified_mts_train],
            )
        # two inputs must have a non zero intersection
        with pytest.raises(ValueError):
            fittable_scorer.fit_from_prediction(self.train[:50], self.train[55:])
        # every pairwise element must have a non zero intersection
        with pytest.raises(ValueError):
            fittable_scorer.fit_from_prediction(
                [self.train, self.train[:50]], [self.train, self.train[55:]]
            )

        # checks for fit()
        # input must be Timeseries or sequence of Timeseries
        with pytest.raises(ValueError):
            fittable_scorer.fit("str")
        with pytest.raises(ValueError):
            fittable_scorer.fit([self.modified_train, "str"])

        # checks for score_from_prediction()
        fittable_scorer.fit_from_prediction(self.train, self.modified_train)
        # input must be Timeseries or sequence of Timeseries
        with pytest.raises(ValueError):
            fittable_scorer.score_from_prediction(self.train, "str")
        with pytest.raises(ValueError):
            fittable_scorer.score_from_prediction(
                [self.train, self.train], [self.modified_train, "str"]
            )
        # two inputs must have the same length
        with pytest.raises(ValueError):
            fittable_scorer.score_from_prediction(
                [self.train, self.train], [self.modified_train]
            )
        # two inputs must have the same width
        with pytest.raises(ValueError):
            fittable_scorer.score_from_prediction(
                [self.train], [self.modified_mts_train]
            )
        # every element must have the same width
        with pytest.raises(ValueError):
            fittable_scorer.score_from_prediction(
                [self.train, self.mts_train],
                [self.modified_train, self.modified_mts_train],
            )
        # two inputs must have a non zero intersection
        with pytest.raises(ValueError):
            fittable_scorer.score_from_prediction(self.train[:50], self.train[55:])
        # every pairwise element must have a non zero intersection
        with pytest.raises(ValueError):
            fittable_scorer.score_from_prediction(
                [self.train, self.train[:50]], [self.train, self.train[55:]]
            )

        # checks for score()
        # input must be Timeseries or sequence of Timeseries
        with pytest.raises(ValueError):
            fittable_scorer.score("str")
        with pytest.raises(ValueError):
            fittable_scorer.score([self.modified_train, "str"])

        # caseA: fit with fit()
        # case1: fit on UTS
        fittable_scorerA1 = fittable_scorer
        fittable_scorerA1.fit(self.train)
        # Check if _fit_called is True after being fitted
        assert fittable_scorerA1._fit_called
        with pytest.raises(ValueError):
            # series must be same width as series used for training
            fittable_scorerA1.score(self.mts_test)
        # case2: fit on MTS
        fittable_scorerA2 = fittable_scorer
        fittable_scorerA2.fit(self.mts_train)
        # Check if _fit_called is True after being fitted
        assert fittable_scorerA2._fit_called
        with pytest.raises(ValueError):
            # series must be same width as series used for training
            fittable_scorerA2.score(self.test)

        # caseB: fit with fit_from_prediction()
        # case1: fit on UTS
        fittable_scorerB1 = fittable_scorer
        fittable_scorerB1.fit_from_prediction(self.train, self.modified_train)
        # Check if _fit_called is True after being fitted
        assert fittable_scorerB1._fit_called
        with pytest.raises(ValueError):
            # series must be same width as series used for training
            fittable_scorerB1.score_from_prediction(
                self.mts_test, self.modified_mts_test
            )
        # case2: fit on MTS
        fittable_scorerB2 = fittable_scorer
        fittable_scorerB2.fit_from_prediction(self.mts_train, self.modified_mts_train)
        # Check if _fit_called is True after being fitted
        assert fittable_scorerB2._fit_called
        with pytest.raises(ValueError):
            # series must be same width as series used for training
            fittable_scorerB2.score_from_prediction(self.test, self.modified_test)

    def test_Norm(self):

        # Check parameters
        self.check_type_component_wise(Norm)
        self.expects_deterministic_input(Norm)

        # if component_wise=False must always return a univariate anomaly score
        scorer = Norm(component_wise=False)
        assert scorer.score_from_prediction(self.test, self.modified_test).width == 1

        assert (
            scorer.score_from_prediction(self.mts_test, self.modified_mts_test).width
            == 1
        )

        # if component_wise=True must always return the same width as the input
        scorer = Norm(component_wise=True)
        assert scorer.score_from_prediction(self.test, self.modified_test).width == 1
        assert (
            scorer.score_from_prediction(self.mts_test, self.modified_mts_test).width
            == self.mts_test.width
        )

        scorer = Norm(component_wise=True)
        # univariate case (equivalent to abs diff)
        assert scorer.score_from_prediction(self.test, self.test + 1).sum(
            axis=0
        ).all_values().flatten()[0] == len(self.test)
        assert scorer.score_from_prediction(self.test + 1, self.test).sum(
            axis=0
        ).all_values().flatten()[0] == len(self.test)

        # multivariate case with component_wise set to True (equivalent to abs diff)
        # abs(a - 2a) =  a
        assert (
            scorer.score_from_prediction(self.mts_test, self.mts_test * 2)["0"]
            == self.mts_test["0"]
        )
        assert (
            scorer.score_from_prediction(self.mts_test, self.mts_test * 2)["1"]
            == self.mts_test["1"]
        )

        # abs(2a - a) =  a
        assert (
            scorer.score_from_prediction(self.mts_test * 2, self.mts_test)["0"]
            == self.mts_test["0"]
        )
        assert (
            scorer.score_from_prediction(self.mts_test * 2, self.mts_test)["1"]
            == self.mts_test["1"]
        )

        scorer = Norm(component_wise=False)

        # univariate case (equivalent to abs diff)
        assert scorer.score_from_prediction(self.test, self.test + 1).sum(
            axis=0
        ).all_values().flatten()[0] == len(self.test)
        assert scorer.score_from_prediction(self.test + 1, self.test).sum(
            axis=0
        ).all_values().flatten()[0] == len(self.test)

        # multivariate case with component_wise set to False
        # norm(a - a + sqrt(2)) = 2 * len(a) with a being series of dim=2
        assert (
            np.abs(
                2 * len(self.mts_test)
                - scorer.score_from_prediction(
                    self.mts_test, self.mts_test + np.sqrt(2)
                )
                .sum(axis=0)
                .all_values()
                .flatten()[0]
            )
            < delta
        )

        assert not scorer.is_probabilistic

    def test_Difference(self):

        self.expects_deterministic_input(Difference)

        scorer = Difference()

        # univariate case
        assert scorer.score_from_prediction(self.test, self.test + 1).sum(
            axis=0
        ).all_values().flatten()[0] == -len(self.test)

        assert (
            scorer.score_from_prediction(self.test + 1, self.test)
            .sum(axis=0)
            .all_values()
            .flatten()[0]
        ) == len(self.test)

        # multivariate case
        # output of score() must be the same width as the width of the input
        assert (
            scorer.score_from_prediction(self.mts_test, self.mts_test).width
        ) == self.mts_test.width

        # a - 2a = - a
        assert (
            scorer.score_from_prediction(self.mts_test, self.mts_test * 2)["0"]
            == -self.mts_test["0"]
        )
        assert (
            scorer.score_from_prediction(self.mts_test, self.mts_test * 2)["1"]
            == -self.mts_test["1"]
        )
        # 2a - a =  a
        assert (
            scorer.score_from_prediction(self.mts_test * 2, self.mts_test)["0"]
            == self.mts_test["0"]
        )
        assert (
            scorer.score_from_prediction(self.mts_test * 2, self.mts_test)["1"]
            == self.mts_test["1"]
        )

        assert not scorer.is_probabilistic

    @staticmethod
    def helper_check_type_window(scorer, **kwargs):

        # window must be int
        with pytest.raises(ValueError):
            scorer(window=True, **kwargs)
        with pytest.raises(ValueError):
            scorer(window="string", **kwargs)
        # window must be non negative
        with pytest.raises(ValueError):
            scorer(window=-1, **kwargs)
        # window must be different from 0
        with pytest.raises(ValueError):
            scorer(window=0, **kwargs)

    def helper_window_parameter(self, scorer_to_test, **kwargs):

        self.helper_check_type_window(scorer_to_test, **kwargs)

        if scorer_to_test(**kwargs).trainable:
            # window must be smaller than the input of score()
            scorer = scorer_to_test(window=len(self.train) + 1, **kwargs)
            with pytest.raises(ValueError):
                scorer.fit(self.train)

            scorer = scorer_to_test(window=len(self.train) - 20, **kwargs)
            scorer.fit(self.train)
            with pytest.raises(ValueError):
                scorer.score(self.test[: len(self.train) // 2])

        else:
            # case only NLL scorers for now

            scorer = scorer_to_test(window=101)
            # window must be smaller than the input of score_from_prediction()
            with pytest.raises(ValueError):
                scorer.score_from_prediction(
                    actual_series=self.test, pred_series=self.probabilistic
                )  # len(self.test)=100

    def diff_fn_parameter(self, scorer, **kwargs):

        # must be None, 'diff' or 'abs_diff'
        with pytest.raises(ValueError):
            scorer(diff_fn="random", **kwargs)
        with pytest.raises(ValueError):
            scorer(diff_fn=1, **kwargs)

        self.check_diff_series(scorer, **kwargs)

    def check_type_component_wise(self, scorer, **kwargs):

        # component_wise must be bool
        with pytest.raises(ValueError):
            scorer(component_wise=1, **kwargs)
        with pytest.raises(ValueError):
            scorer(component_wise="string", **kwargs)

    def component_wise_parameter(self, scorer_to_test, **kwargs):

        self.check_type_component_wise(scorer_to_test, **kwargs)

        # if component_wise=False must always return a univariate anomaly score
        scorer = scorer_to_test(component_wise=False, **kwargs)
        scorer.fit(self.train)
        assert scorer.score(self.test).width == 1
        scorer.fit(self.mts_train)
        assert scorer.score(self.mts_test).width == 1

        # if component_wise=True must always return the same width as the input
        scorer = scorer_to_test(component_wise=True, **kwargs)
        scorer.fit(self.train)
        assert scorer.score(self.test).width == 1
        scorer.fit(self.mts_train)
        assert scorer.score(self.mts_test).width == self.mts_test.width

    def check_diff_series(self, scorer, **kwargs):

        # test _diff_series() directly: parameter must by "abs_diff" or "diff"
        with pytest.raises(ValueError):
            s_tmp = scorer(**kwargs)
            s_tmp.diff_fn = "random"
            s_tmp._diff_series(self.train, self.test)

    def expects_deterministic_input(self, scorer, **kwargs):

        scorer = scorer(**kwargs)
        if scorer.trainable:
            scorer.fit(self.train)
            np.testing.assert_warns(scorer.score(self.probabilistic))

        # always expects a deterministic input
        np.testing.assert_warns(
            scorer.score_from_prediction(self.train, self.probabilistic)
        )
        np.testing.assert_warns(
            scorer.score_from_prediction(self.probabilistic, self.train)
        )

    def test_WassersteinScorer(self):

        # Check parameters and inputs
        self.component_wise_parameter(WassersteinScorer)
        self.helper_window_parameter(WassersteinScorer)
        self.diff_fn_parameter(WassersteinScorer)
        self.expects_deterministic_input(WassersteinScorer)

        # test plotting (just call the functions)
        scorer = WassersteinScorer(window=2, window_agg=False)
        scorer.fit(self.train)
        scorer.show_anomalies(self.test, self.anomalies)
        with pytest.raises(ValueError):
            # should fail for a sequence of series
            scorer.show_anomalies([self.test, self.test], self.anomalies)
        scorer.show_anomalies_from_prediction(
            actual_series=self.test,
            pred_series=self.test + 1,
            actual_anomalies=self.anomalies,
        )
        with pytest.raises(ValueError):
            # should fail for a sequence of series
            scorer.show_anomalies_from_prediction(
                actual_series=[self.test, self.test],
                pred_series=self.test + 1,
                actual_anomalies=self.anomalies,
            )
        with pytest.raises(ValueError):
            # should fail for a sequence of series
            scorer.show_anomalies_from_prediction(
                actual_series=self.test,
                pred_series=[self.test + 1, self.test + 2],
                actual_anomalies=self.anomalies,
            )

        assert not scorer.is_probabilistic

    def test_univariate_Wasserstein(self):

        # univariate example
        np.random.seed(42)

        np_train_wasserstein = np.abs(np.random.normal(loc=0, scale=0.1, size=100))
        train_wasserstein = TimeSeries.from_times_and_values(
            self.train._time_index, np_train_wasserstein
        )

        np_test_wasserstein = np.abs(np.random.normal(loc=0, scale=0.1, size=100))
        np_first_anomaly = np.abs(np.random.normal(loc=0, scale=0.25, size=10))
        np_second_anomaly = np.abs(np.random.normal(loc=0.25, scale=0.05, size=5))
        np_third_anomaly = np.abs(np.random.normal(loc=0, scale=0.15, size=15))

        np_test_wasserstein[10:20] = np_first_anomaly
        np_test_wasserstein[40:45] = np_second_anomaly
        np_test_wasserstein[70:85] = np_third_anomaly
        test_wasserstein = TimeSeries.from_times_and_values(
            self.train._time_index, np_test_wasserstein
        )

        # create the anomaly series
        np_anomalies = np.zeros(len(test_wasserstein))
        np_anomalies[10:17] = 1
        np_anomalies[40:42] = 1
        np_anomalies[70:85] = 1
        anomalies_wasserstein = TimeSeries.from_times_and_values(
            test_wasserstein.time_index, np_anomalies, columns=["is_anomaly"]
        )

        # test model with window of 10
        scorer_10 = WassersteinScorer(window=10, window_agg=False)
        scorer_10.fit(train_wasserstein)
        auc_roc_w10 = scorer_10.eval_metric(
            anomalies_wasserstein, test_wasserstein, metric="AUC_ROC"
        )
        auc_pr_w10 = scorer_10.eval_metric(
            anomalies_wasserstein, test_wasserstein, metric="AUC_PR"
        )

        # test model with window of 20
        scorer_20 = WassersteinScorer(window=20, window_agg=False)
        scorer_20.fit(train_wasserstein)
        auc_roc_w20 = scorer_20.eval_metric(
            anomalies_wasserstein, test_wasserstein, metric="AUC_ROC"
        )
        auc_pr_w20 = scorer_20.eval_metric(
            anomalies_wasserstein, test_wasserstein, metric="AUC_PR"
        )

        assert np.abs(0.80637 - auc_roc_w10) < delta
        assert np.abs(0.83390 - auc_pr_w10) < delta
        assert np.abs(0.77828 - auc_roc_w20) < delta
        assert np.abs(0.93934 - auc_pr_w20) < delta

    def test_multivariate_componentwise_Wasserstein(self):

        # example multivariate WassersteinScorer component wise (True and False)
        np.random.seed(3)
        np_mts_train_wasserstein = np.abs(
            np.random.normal(loc=[0, 0], scale=[0.1, 0.2], size=[100, 2])
        )
        mts_train_wasserstein = TimeSeries.from_times_and_values(
            self.train._time_index, np_mts_train_wasserstein
        )

        np_mts_test_wasserstein = np.abs(
            np.random.normal(loc=[0, 0], scale=[0.1, 0.2], size=[100, 2])
        )
        np_first_anomaly_width1 = np.abs(np.random.normal(loc=0.5, scale=0.4, size=10))
        np_first_anomaly_width2 = np.abs(np.random.normal(loc=0, scale=0.5, size=10))
        np_first_commmon_anomaly = np.abs(
            np.random.normal(loc=0.5, scale=0.5, size=[10, 2])
        )

        np_mts_test_wasserstein[5:15, 0] = np_first_anomaly_width1
        np_mts_test_wasserstein[35:45, 1] = np_first_anomaly_width2
        np_mts_test_wasserstein[65:75, :] = np_first_commmon_anomaly

        mts_test_wasserstein = TimeSeries.from_times_and_values(
            mts_train_wasserstein._time_index, np_mts_test_wasserstein
        )

        # create the anomaly series width 1
        np_anomalies_width1 = np.zeros(len(mts_test_wasserstein))
        np_anomalies_width1[5:15] = 1
        np_anomalies_width1[65:75] = 1

        # create the anomaly series width 2
        np_anomaly_width2 = np.zeros(len(mts_test_wasserstein))
        np_anomaly_width2[35:45] = 1
        np_anomaly_width2[65:75] = 1

        anomalies_wasserstein_per_width = TimeSeries.from_times_and_values(
            mts_test_wasserstein.time_index,
            list(zip(*[np_anomalies_width1, np_anomaly_width2])),
            columns=["is_anomaly_0", "is_anomaly_1"],
        )

        # create the anomaly series for the entire series
        np_commmon_anomaly = np.zeros(len(mts_test_wasserstein))
        np_commmon_anomaly[5:15] = 1
        np_commmon_anomaly[35:45] = 1
        np_commmon_anomaly[65:75] = 1
        anomalies_common_wasserstein = TimeSeries.from_times_and_values(
            mts_test_wasserstein.time_index, np_commmon_anomaly, columns=["is_anomaly"]
        )

        # test scorer with component_wise=False
        scorer_w10_cwfalse = WassersteinScorer(
            window=10, component_wise=False, window_agg=False
        )
        scorer_w10_cwfalse.fit(mts_train_wasserstein)
        auc_roc_cwfalse = scorer_w10_cwfalse.eval_metric(
            anomalies_common_wasserstein, mts_test_wasserstein, metric="AUC_ROC"
        )

        # test scorer with component_wise=True
        scorer_w10_cwtrue = WassersteinScorer(
            window=10, component_wise=True, window_agg=False
        )
        scorer_w10_cwtrue.fit(mts_train_wasserstein)
        auc_roc_cwtrue = scorer_w10_cwtrue.eval_metric(
            anomalies_wasserstein_per_width, mts_test_wasserstein, metric="AUC_ROC"
        )

        assert np.abs(0.94637 - auc_roc_cwfalse) < delta
        assert np.abs(0.98606 - auc_roc_cwtrue[0]) < delta
        assert np.abs(0.96722 - auc_roc_cwtrue[1]) < delta

    def test_kmeansScorer(self):

        # Check parameters and inputs
        self.component_wise_parameter(KMeansScorer)
        self.helper_window_parameter(KMeansScorer)
        self.diff_fn_parameter(KMeansScorer)
        self.expects_deterministic_input(KMeansScorer)
        assert not KMeansScorer().is_probabilistic

    def test_univariate_kmeans(self):

        # univariate example

        np.random.seed(40)

        # create the train set
        np_width1 = np.random.choice(a=[0, 1], size=100, p=[0.5, 0.5])
        np_width2 = (np_width1 == 0).astype(float)
        KMeans_mts_train = TimeSeries.from_values(
            np.dstack((np_width1, np_width2))[0], columns=["component 1", "component 2"]
        )

        # create the test set
        # inject anomalies in the test timeseries
        np.random.seed(3)
        np_width1 = np.random.choice(a=[0, 1], size=100, p=[0.5, 0.5])
        np_width2 = (np_width1 == 0).astype(int)

        # 2 anomalies per type
        # type 1: random values for only one width
        np_width1[20:21] = 2
        np_width2[30:32] = 2

        # type 2: shift both widths values (+/- 1 for both widths)
        np_width1[45:47] = np_width1[45:47] + 1
        np_width2[45:47] = np_width2[45:47] + 1
        np_width1[60:64] = np_width1[65:69] - 1
        np_width2[60:64] = np_width2[65:69] - 1

        # type 3: switch one state to another for only one width (1 to 0 for one width)
        np_width1[75:82] = (np_width1[75:82] != 1).astype(int)
        np_width2[90:96] = (np_width2[90:96] != 1).astype(int)

        KMeans_mts_test = TimeSeries.from_values(
            np.dstack((np_width1, np_width2))[0], columns=["component 1", "component 2"]
        )

        # create the anomaly series
        anomalies_index = [
            20,
            30,
            31,
            45,
            46,
            60,
            61,
            62,
            63,
            75,
            76,
            77,
            78,
            79,
            80,
            81,
            90,
            91,
            92,
            93,
            94,
            95,
        ]
        np_anomalies = np.zeros(len(KMeans_mts_test))
        np_anomalies[anomalies_index] = 1
        KMeans_mts_anomalies = TimeSeries.from_times_and_values(
            KMeans_mts_test.time_index, np_anomalies, columns=["is_anomaly"]
        )

        kmeans_scorer = KMeansScorer(k=2, window=1, component_wise=False)
        kmeans_scorer.fit(KMeans_mts_train)

        metric_AUC_ROC = kmeans_scorer.eval_metric(
            KMeans_mts_anomalies, KMeans_mts_test, metric="AUC_ROC"
        )
        metric_AUC_PR = kmeans_scorer.eval_metric(
            KMeans_mts_anomalies, KMeans_mts_test, metric="AUC_PR"
        )

        assert metric_AUC_ROC == 1.0
        assert metric_AUC_PR == 1.0

    def test_multivariate_window_kmeans(self):

        # multivariate example with different windows

        np.random.seed(1)

        # create the train set
        np_series = np.zeros(100)
        np_series[0] = 2

        for i in range(1, len(np_series)):
            np_series[i] = np_series[i - 1] + np.random.choice(a=[-1, 1], p=[0.5, 0.5])
            if np_series[i] > 3:
                np_series[i] = 3
            if np_series[i] < 0:
                np_series[i] = 0

        ts_train = TimeSeries.from_values(np_series, columns=["series"])

        # create the test set
        np.random.seed(3)
        np_series = np.zeros(100)
        np_series[0] = 1

        for i in range(1, len(np_series)):
            np_series[i] = np_series[i - 1] + np.random.choice(a=[-1, 1], p=[0.5, 0.5])
            if np_series[i] > 3:
                np_series[i] = 3
            if np_series[i] < 0:
                np_series[i] = 0

        # 3 anomalies per type
        # type 1: sudden shift between state 0 to state 2 without passing by state 1
        np_series[23] = 3
        np_series[44] = 3
        np_series[91] = 0

        # type 2: having consecutive timestamps at state 1 or 2
        np_series[3:5] = 2
        np_series[17:19] = 1
        np_series[62:65] = 2

        ts_test = TimeSeries.from_values(np_series, columns=["series"])

        anomalies_index = [4, 23, 18, 44, 63, 64, 91]
        np_anomalies = np.zeros(100)
        np_anomalies[anomalies_index] = 1
        ts_anomalies = TimeSeries.from_times_and_values(
            ts_test.time_index, np_anomalies, columns=["is_anomaly"]
        )

        kmeans_scorer_w1 = KMeansScorer(k=4, window=1)
        kmeans_scorer_w1.fit(ts_train)

        kmeans_scorer_w2 = KMeansScorer(k=8, window=2, window_agg=False)
        kmeans_scorer_w2.fit(ts_train)

        auc_roc_w1 = kmeans_scorer_w1.eval_metric(
            ts_anomalies, ts_test, metric="AUC_ROC"
        )
        auc_pr_w1 = kmeans_scorer_w1.eval_metric(ts_anomalies, ts_test, metric="AUC_PR")

        auc_roc_w2 = kmeans_scorer_w2.eval_metric(
            ts_anomalies, ts_test, metric="AUC_ROC"
        )
        auc_pr_w2 = kmeans_scorer_w2.eval_metric(ts_anomalies, ts_test, metric="AUC_PR")

        assert np.abs(0.41551 - auc_roc_w1) < delta
        assert np.abs(0.064761 - auc_pr_w1) < delta
        assert np.abs(0.957513 - auc_roc_w2) < delta
        assert np.abs(0.88584 - auc_pr_w2) < delta

    def test_multivariate_componentwise_kmeans(self):

        # example multivariate KMeans component wise (True and False)
        np.random.seed(1)

        np_mts_train_kmeans = np.abs(
            np.random.normal(loc=[0, 0], scale=[0.1, 0.2], size=[100, 2])
        )
        mts_train_kmeans = TimeSeries.from_times_and_values(
            self.train._time_index, np_mts_train_kmeans
        )

        np_mts_test_kmeans = np.abs(
            np.random.normal(loc=[0, 0], scale=[0.1, 0.2], size=[100, 2])
        )
        np_first_anomaly_width1 = np.abs(np.random.normal(loc=0.5, scale=0.4, size=10))
        np_first_anomaly_width2 = np.abs(np.random.normal(loc=0, scale=0.5, size=10))
        np_first_commmon_anomaly = np.abs(
            np.random.normal(loc=0.5, scale=0.5, size=[10, 2])
        )

        np_mts_test_kmeans[5:15, 0] = np_first_anomaly_width1
        np_mts_test_kmeans[35:45, 1] = np_first_anomaly_width2
        np_mts_test_kmeans[65:75, :] = np_first_commmon_anomaly

        mts_test_kmeans = TimeSeries.from_times_and_values(
            mts_train_kmeans._time_index, np_mts_test_kmeans
        )

        # create the anomaly series width 1
        np_anomalies_width1 = np.zeros(len(mts_test_kmeans))
        np_anomalies_width1[5:15] = 1
        np_anomalies_width1[65:75] = 1

        # create the anomaly series width 2
        np_anomaly_width2 = np.zeros(len(mts_test_kmeans))
        np_anomaly_width2[35:45] = 1
        np_anomaly_width2[65:75] = 1

        anomalies_kmeans_per_width = TimeSeries.from_times_and_values(
            mts_test_kmeans.time_index,
            list(zip(*[np_anomalies_width1, np_anomaly_width2])),
            columns=["is_anomaly_0", "is_anomaly_1"],
        )

        # create the anomaly series for the entire series
        np_commmon_anomaly = np.zeros(len(mts_test_kmeans))
        np_commmon_anomaly[5:15] = 1
        np_commmon_anomaly[35:45] = 1
        np_commmon_anomaly[65:75] = 1
        anomalies_common_kmeans = TimeSeries.from_times_and_values(
            mts_test_kmeans.time_index, np_commmon_anomaly, columns=["is_anomaly"]
        )

        # test scorer with component_wise=False
        scorer_w10_cwfalse = KMeansScorer(
            window=10, component_wise=False, n_init=10, window_agg=False
        )
        scorer_w10_cwfalse.fit(mts_train_kmeans)
        auc_roc_cwfalse = scorer_w10_cwfalse.eval_metric(
            anomalies_common_kmeans, mts_test_kmeans, metric="AUC_ROC"
        )

        # test scorer with component_wise=True
        scorer_w10_cwtrue = KMeansScorer(
            window=10, component_wise=True, n_init=10, window_agg=False
        )
        scorer_w10_cwtrue.fit(mts_train_kmeans)
        auc_roc_cwtrue = scorer_w10_cwtrue.eval_metric(
            anomalies_kmeans_per_width, mts_test_kmeans, metric="AUC_ROC"
        )

        assert np.abs(1.0 - auc_roc_cwtrue[0]) < delta
        assert np.abs(0.97666 - auc_roc_cwtrue[1]) < delta
        # sklearn changed the centroid initialization in version 1.3.0
        # so the results are slightly different for older versions
        if sklearn.__version__ < "1.3.0":
            assert np.abs(0.9851 - auc_roc_cwfalse) < delta
        else:
            assert np.abs(0.99007 - auc_roc_cwfalse) < delta

    def test_PyODScorer(self):

        # Check parameters and inputs
        self.component_wise_parameter(PyODScorer, model=KNN())
        self.helper_window_parameter(PyODScorer, model=KNN())
        self.diff_fn_parameter(PyODScorer, model=KNN())
        self.expects_deterministic_input(PyODScorer, model=KNN())
        assert not PyODScorer(model=KNN()).is_probabilistic

        # model parameter must be pyod.models type BaseDetector
        with pytest.raises(ValueError):
            PyODScorer(model=MovingAverageFilter(window=10))

        # component_wise parameter
        # component_wise must be bool
        with pytest.raises(ValueError):
            PyODScorer(model=KNN(), component_wise=1)
        with pytest.raises(ValueError):
            PyODScorer(model=KNN(), component_wise="string")
        # if component_wise=False must always return a univariate anomaly score
        scorer = PyODScorer(model=KNN(), component_wise=False)
        scorer.fit(self.train)
        assert scorer.score(self.test).width == 1
        scorer.fit(self.mts_train)
        assert scorer.score(self.mts_test).width == 1
        # if component_wise=True must always return the same width as the input
        scorer = PyODScorer(model=KNN(), component_wise=True)
        scorer.fit(self.train)
        assert scorer.score(self.test).width == 1
        scorer.fit(self.mts_train)
        assert scorer.score(self.mts_test).width == self.mts_test.width

        # window parameter
        # window must be int
        with pytest.raises(ValueError):
            PyODScorer(model=KNN(), window=True)
        with pytest.raises(ValueError):
            PyODScorer(model=KNN(), window="string")
        # window must be non negative
        with pytest.raises(ValueError):
            PyODScorer(model=KNN(), window=-1)
        # window must be different from 0
        with pytest.raises(ValueError):
            PyODScorer(model=KNN(), window=0)

        # diff_fn paramter
        # must be None, 'diff' or 'abs_diff'
        with pytest.raises(ValueError):
            PyODScorer(model=KNN(), diff_fn="random")
        with pytest.raises(ValueError):
            PyODScorer(model=KNN(), diff_fn=1)

        scorer = PyODScorer(model=KNN())

        # model parameter must be pyod.models type BaseDetector
        with pytest.raises(ValueError):
            PyODScorer(model=MovingAverageFilter(window=10))

    def test_univariate_PyODScorer(self):

        # univariate test
        np.random.seed(40)

        # create the train set
        np_width1 = np.random.choice(a=[0, 1], size=100, p=[0.5, 0.5])
        np_width2 = (np_width1 == 0).astype(float)
        pyod_mts_train = TimeSeries.from_values(
            np.dstack((np_width1, np_width2))[0], columns=["component 1", "component 2"]
        )

        # create the test set
        # inject anomalies in the test timeseries
        np.random.seed(3)
        np_width1 = np.random.choice(a=[0, 1], size=100, p=[0.5, 0.5])
        np_width2 = (np_width1 == 0).astype(int)

        # 2 anomalies per type
        # type 1: random values for only one width
        np_width1[20:21] = 2
        np_width2[30:32] = 2

        # type 2: shift both widths values (+/- 1 for both widths)
        np_width1[45:47] = np_width1[45:47] + 1
        np_width2[45:47] = np_width2[45:47] + 1
        np_width1[60:64] = np_width1[65:69] - 1
        np_width2[60:64] = np_width2[65:69] - 1

        # type 3: switch one state to another for only one width (1 to 0 for one width)
        np_width1[75:82] = (np_width1[75:82] != 1).astype(int)
        np_width2[90:96] = (np_width2[90:96] != 1).astype(int)

        pyod_mts_test = TimeSeries.from_values(
            np.dstack((np_width1, np_width2))[0], columns=["component 1", "component 2"]
        )

        # create the anomaly series
        anomalies_index = [
            20,
            30,
            31,
            45,
            46,
            60,
            61,
            62,
            63,
            75,
            76,
            77,
            78,
            79,
            80,
            81,
            90,
            91,
            92,
            93,
            94,
            95,
        ]
        np_anomalies = np.zeros(len(pyod_mts_test))
        np_anomalies[anomalies_index] = 1
        pyod_mts_anomalies = TimeSeries.from_times_and_values(
            pyod_mts_test.time_index, np_anomalies, columns=["is_anomaly"]
        )

        pyod_scorer = PyODScorer(
            model=KNN(n_neighbors=10), component_wise=False, window=1
        )
        pyod_scorer.fit(pyod_mts_train)

        metric_AUC_ROC = pyod_scorer.eval_metric(
            pyod_mts_anomalies, pyod_mts_test, metric="AUC_ROC"
        )
        metric_AUC_PR = pyod_scorer.eval_metric(
            pyod_mts_anomalies, pyod_mts_test, metric="AUC_PR"
        )

        assert metric_AUC_ROC == 1.0
        assert metric_AUC_PR == 1.0

    def test_multivariate_window_PyODScorer(self):

        # multivariate example (with different window)

        np.random.seed(1)

        # create the train set
        np_series = np.zeros(100)
        np_series[0] = 2

        for i in range(1, len(np_series)):
            np_series[i] = np_series[i - 1] + np.random.choice(a=[-1, 1], p=[0.5, 0.5])
            if np_series[i] > 3:
                np_series[i] = 3
            if np_series[i] < 0:
                np_series[i] = 0

        ts_train = TimeSeries.from_values(np_series, columns=["series"])

        # create the test set
        np.random.seed(3)
        np_series = np.zeros(100)
        np_series[0] = 1

        for i in range(1, len(np_series)):
            np_series[i] = np_series[i - 1] + np.random.choice(a=[-1, 1], p=[0.5, 0.5])
            if np_series[i] > 3:
                np_series[i] = 3
            if np_series[i] < 0:
                np_series[i] = 0

        # 3 anomalies per type
        # type 1: sudden shift between state 0 to state 2 without passing by state 1
        np_series[23] = 3
        np_series[44] = 3
        np_series[91] = 0

        # type 2: having consecutive timestamps at state 1 or 2
        np_series[3:5] = 2
        np_series[17:19] = 1
        np_series[62:65] = 2

        ts_test = TimeSeries.from_values(np_series, columns=["series"])

        anomalies_index = [4, 23, 18, 44, 63, 64, 91]
        np_anomalies = np.zeros(100)
        np_anomalies[anomalies_index] = 1
        ts_anomalies = TimeSeries.from_times_and_values(
            ts_test.time_index, np_anomalies, columns=["is_anomaly"]
        )

        pyod_scorer_w1 = PyODScorer(
            model=KNN(n_neighbors=10), component_wise=False, window=1
        )
        pyod_scorer_w1.fit(ts_train)

        pyod_scorer_w2 = PyODScorer(
            model=KNN(n_neighbors=10),
            component_wise=False,
            window=2,
            window_agg=False,
        )
        pyod_scorer_w2.fit(ts_train)

        auc_roc_w1 = pyod_scorer_w1.eval_metric(ts_anomalies, ts_test, metric="AUC_ROC")
        auc_pr_w1 = pyod_scorer_w1.eval_metric(ts_anomalies, ts_test, metric="AUC_PR")

        auc_roc_w2 = pyod_scorer_w2.eval_metric(ts_anomalies, ts_test, metric="AUC_ROC")
        auc_pr_w2 = pyod_scorer_w2.eval_metric(ts_anomalies, ts_test, metric="AUC_PR")

        assert np.abs(0.5 - auc_roc_w1) < delta
        assert np.abs(0.07 - auc_pr_w1) < delta
        assert np.abs(0.957513 - auc_roc_w2) < delta
        assert np.abs(0.88584 - auc_pr_w2) < delta

    def test_multivariate_componentwise_PyODScorer(self):

        # multivariate example with component wise (True and False)

        np.random.seed(1)

        np_mts_train_PyOD = np.abs(
            np.random.normal(loc=[0, 0], scale=[0.1, 0.2], size=[100, 2])
        )
        mts_train_PyOD = TimeSeries.from_times_and_values(
            self.train._time_index, np_mts_train_PyOD
        )

        np_mts_test_PyOD = np.abs(
            np.random.normal(loc=[0, 0], scale=[0.1, 0.2], size=[100, 2])
        )
        np_first_anomaly_width1 = np.abs(np.random.normal(loc=0.5, scale=0.4, size=10))
        np_first_anomaly_width2 = np.abs(np.random.normal(loc=0, scale=0.5, size=10))
        np_first_commmon_anomaly = np.abs(
            np.random.normal(loc=0.5, scale=0.5, size=[10, 2])
        )

        np_mts_test_PyOD[5:15, 0] = np_first_anomaly_width1
        np_mts_test_PyOD[35:45, 1] = np_first_anomaly_width2
        np_mts_test_PyOD[65:75, :] = np_first_commmon_anomaly

        mts_test_PyOD = TimeSeries.from_times_and_values(
            mts_train_PyOD._time_index, np_mts_test_PyOD
        )

        # create the anomaly series width 1
        np_anomalies_width1 = np.zeros(len(mts_test_PyOD))
        np_anomalies_width1[5:15] = 1
        np_anomalies_width1[65:75] = 1

        # create the anomaly series width 2
        np_anomaly_width2 = np.zeros(len(mts_test_PyOD))
        np_anomaly_width2[35:45] = 1
        np_anomaly_width2[65:75] = 1

        anomalies_pyod_per_width = TimeSeries.from_times_and_values(
            mts_test_PyOD.time_index,
            list(zip(*[np_anomalies_width1, np_anomaly_width2])),
            columns=["is_anomaly_0", "is_anomaly_1"],
        )

        # create the anomaly series for the entire series
        np_commmon_anomaly = np.zeros(len(mts_test_PyOD))
        np_commmon_anomaly[5:15] = 1
        np_commmon_anomaly[35:45] = 1
        np_commmon_anomaly[65:75] = 1
        anomalies_common_PyOD = TimeSeries.from_times_and_values(
            mts_test_PyOD.time_index, np_commmon_anomaly, columns=["is_anomaly"]
        )

        # test scorer with component_wise=False
        scorer_w10_cwfalse = PyODScorer(
            model=KNN(n_neighbors=10),
            component_wise=False,
            window=10,
            window_agg=False,
        )
        scorer_w10_cwfalse.fit(mts_train_PyOD)
        auc_roc_cwfalse = scorer_w10_cwfalse.eval_metric(
            anomalies_common_PyOD, mts_test_PyOD, metric="AUC_ROC"
        )

        # test scorer with component_wise=True
        scorer_w10_cwtrue = PyODScorer(
            model=KNN(n_neighbors=10),
            component_wise=True,
            window=10,
            window_agg=False,
        )
        scorer_w10_cwtrue.fit(mts_train_PyOD)
        auc_roc_cwtrue = scorer_w10_cwtrue.eval_metric(
            anomalies_pyod_per_width, mts_test_PyOD, metric="AUC_ROC"
        )

        assert np.abs(0.990566 - auc_roc_cwfalse) < delta
        assert np.abs(1.0 - auc_roc_cwtrue[0]) < delta
        assert np.abs(0.98311 - auc_roc_cwtrue[1]) < delta

    @staticmethod
    def helper_evaluate_nll_scorer(
        NLLscorer_to_test,
        distribution_arrays,
        deterministic_values,
        real_NLL_values,
    ):

        NLLscorer_w1 = NLLscorer_to_test(window=1)
        NLLscorer_w2 = NLLscorer_to_test(window=2)

        assert NLLscorer_w1.is_probabilistic

        # create timeseries
        distribution_series = TimeSeries.from_values(
            distribution_arrays.reshape(2, 2, -1)
        )
        actual_series = TimeSeries.from_values(
            np.array(deterministic_values).reshape(2, 2, -1)
        )

        # compute the NLL values witn score_from_prediction for scorer with window=1 and 2
        # t -> timestamp, c -> component and w -> window used in scorer
        value_t1_c1_w1 = NLLscorer_w1.score_from_prediction(
            actual_series[0]["0"], distribution_series[0]["0"]
        )
        value_t2_c1_w1 = NLLscorer_w1.score_from_prediction(
            actual_series[1]["0"], distribution_series[1]["0"]
        )
        value_t1_2_c1_w1 = NLLscorer_w1.score_from_prediction(
            actual_series["0"], distribution_series["0"]
        )
        value_t1_2_c1_w2 = NLLscorer_w2.score_from_prediction(
            actual_series["0"], distribution_series["0"]
        )

        # check length
        assert len(value_t1_2_c1_w1) == 2
        # check width
        assert value_t1_2_c1_w1.width == 1

        # check equal value_test1 and value_test2
        assert value_t1_2_c1_w1[0] == value_t1_c1_w1
        assert value_t1_2_c1_w1[1] == value_t2_c1_w1

        # check if value_t1_2_c1_w1 is the - log likelihood
        np.testing.assert_array_almost_equal(
            # This is approximate because our NLL scorer is fit from samples
            value_t1_2_c1_w1.all_values().reshape(-1),
            real_NLL_values[::2],
            decimal=1,
        )

        # check if result is equal to avg of two values when window is equal to 2
        assert (
            value_t1_2_c1_w2.all_values().reshape(-1)[0]
            == value_t1_2_c1_w1.mean(axis=0).all_values().reshape(-1)[0]
        )

        # multivariate case
        # compute the NLL values witn score_from_prediction for scorer with window=1 and window=2
        value_t1_2_c1_2_w1 = NLLscorer_w1.score_from_prediction(
            actual_series, distribution_series
        )
        value_t1_2_c1_2_w2 = NLLscorer_w2.score_from_prediction(
            actual_series, distribution_series
        )

        # check length
        assert len(value_t1_2_c1_2_w1) == 2
        assert len(value_t1_2_c1_2_w2) == 1
        # check width
        assert value_t1_2_c1_2_w1.width == 2
        assert value_t1_2_c1_2_w2.width == 2

        # check if value_t1_2_c1_2_w1 is the - log likelihood
        np.testing.assert_array_almost_equal(
            # This is approximate because our NLL scorer is fit from samples
            value_t1_2_c1_2_w1.all_values().reshape(-1),
            real_NLL_values,
            decimal=1,
        )

        # check if result is equal to avg of two values when window is equal to 2
        assert value_t1_2_c1_w2.all_values().reshape(-1) == value_t1_2_c1_w1.mean(
            axis=0
        ).all_values().reshape(-1)

    @pytest.mark.parametrize("config", list_NLLScorer)
    def test_nll_scorer(self, config):
        np.random.seed(4)

        (
            scorer_cls,
            values,
            distribution,
            dist_kwargs,
            prob_dens_func,
            pdf_kwargs,
        ) = config
        # some pdf don't have the same parameters as the corresponding distribution
        if pdf_kwargs is None:
            pdf_kwargs = dist_kwargs
        self.helper_window_parameter(scorer_cls)

        distribution = np.array(
            [distribution(size=10000, **dist_kwargs) for _ in range(len(values))]
        )
        real_values = [-np.log(prob_dens_func(value, **pdf_kwargs)) for value in values]

        self.helper_evaluate_nll_scorer(scorer_cls, distribution, values, real_values)

    @pytest.mark.parametrize(
        "model,series",
        product(
            [(KMeansScorer, {"random_state": 42}), (PyODScorer, {"model": KNN()})],
            [(train, test), (mts_train, mts_test)],
        ),
    )
    def test_window_equal_one(self, model, series):
        """Check that model, created with window=1 generate the same score regardless of window_agg value."""
        ts_train, ts_test = series
        model_cls, model_kwargs = model

        scorer_T = model_cls(window=1, window_agg=True, **model_kwargs)
        scorer_F = model_cls(window=1, window_agg=False, **model_kwargs)

        scorer_T.fit(ts_train)
        scorer_F.fit(ts_train)

        auc_roc_T = scorer_T.eval_metric(
            actual_anomalies=self.anomalies, series=ts_test
        )
        auc_roc_F = scorer_F.eval_metric(
            actual_anomalies=self.anomalies, series=ts_test
        )

        assert auc_roc_T == auc_roc_F

    @pytest.mark.parametrize(
        "window,model,series",
        product(
            [2, 10, 39],
            [
                (KMeansScorer, {"random_state": 42}),
                (WassersteinScorer, {}),
                (PyODScorer, {"model": KNN()}),
            ],
            [(train, test), (mts_train, mts_test)],
        ),
    )
    def test_window_greater_than_one(self, window, model, series):
        """Check scorer with same window greater than 1 and different values of window_agg produce correct scores"""
        ts_train, ts_test = series
        model_cls, model_kwargs = model
        scorer_T = model_cls(window=window, window_agg=True, **model_kwargs)
        scorer_F = model_cls(window=window, window_agg=False, **model_kwargs)

        scorer_T.fit(ts_train)
        scorer_F.fit(ts_train)

        score_T = scorer_T.score(ts_test)
        score_F = scorer_F.score(ts_test)

        # same length
        assert len(score_T) == len(score_F)

        # same width
        assert score_T.width == score_F.width

        # same first time index
        assert score_T.time_index[0] == score_F.time_index[0]

        # same last time index
        assert score_T.time_index[-1] == score_F.time_index[-1]

        # same last value (by definition)
        assert score_T[-1] == score_F[-1]

    def test_fun_window_agg(self):
        """Verify that the anomaly score aggregation works as intented"""

        # window = 2, alternating anomaly scores
        window = 2
        scorer = KMeansScorer(window=window)
        anomaly_scores = TimeSeries.from_values(np.resize([1, -1], 10))
        aggreg_scores = scorer._fun_window_agg([anomaly_scores], window=window)[0]
        # in the last window, the score is not zeroed
        np.testing.assert_array_almost_equal(
            aggreg_scores.values(), np.array([[0, 0, 0, 0, 0, 0, 0, 0, 0, -1]]).T
        )
        assert aggreg_scores.time_index.equals(anomaly_scores.time_index)

        # window = 3, increment of 2 anomaly scores
        window = 3
        scorer = KMeansScorer(window=window)
        anomaly_scores = linear_timeseries(length=10, start_value=2, end_value=20)
        aggreg_scores = scorer._fun_window_agg([anomaly_scores], window=window)[0]
        # on the last "window" values, difference of only 1 between consecutive aggregated scores
        np.testing.assert_array_almost_equal(
            aggreg_scores.values(), np.array([[4, 6, 8, 10, 12, 14, 16, 18, 19, 20]]).T
        )
        assert aggreg_scores.time_index.equals(anomaly_scores.time_index)

        # window = 6, increment of 2 anomaly scores
        window = 6
        scorer = KMeansScorer(window=window)
        anomaly_scores = linear_timeseries(length=10, start_value=2, end_value=20)
        aggreg_scores = scorer._fun_window_agg([anomaly_scores], window=window)[0]
        # on the last "window" values, difference of only 1 between consecutive aggregated scores
        np.testing.assert_array_almost_equal(
            aggreg_scores.values(), np.array([[7, 9, 11, 13, 15, 16, 17, 18, 19, 20]]).T
        )
        assert aggreg_scores.time_index.equals(anomaly_scores.time_index)

        # window = 7, increment of 2 anomaly scores
        window = 7
        scorer = KMeansScorer(window=window)
        anomaly_scores = linear_timeseries(length=10, start_value=2, end_value=20)
        aggreg_scores = scorer._fun_window_agg([anomaly_scores], window=window)[0]
        # on the last "window" values, difference of only 1 between consecutive aggregated scores
        np.testing.assert_array_almost_equal(
            aggreg_scores.values(),
            np.array([[8, 10, 12, 14, 15, 16, 17, 18, 19, 20]]).T,
        )
        assert aggreg_scores.time_index.equals(anomaly_scores.time_index)<|MERGE_RESOLUTION|>--- conflicted
+++ resolved
@@ -11,6 +11,7 @@
 from darts.ad.scorers import (
     CauchyNLLScorer,
     ExponentialNLLScorer,
+    FittableAnomalyScorer,
     GammaNLLScorer,
     GaussianNLLScorer,
     KMeansScorer,
@@ -21,11 +22,7 @@
 )
 from darts.ad.scorers import DifferenceScorer as Difference
 from darts.ad.scorers import NormScorer as Norm
-<<<<<<< HEAD
-from darts.ad.scorers import PoissonNLLScorer, PyODScorer, WassersteinScorer
-from darts.ad.scorers.scorers import FittableAnomalyScorer, NLLScorer
-=======
->>>>>>> 6f13a2f1
+from darts.ad.scorers.scorers import NLLScorer
 from darts.models import MovingAverageFilter
 from darts.utils.timeseries_generation import linear_timeseries
 
@@ -361,46 +358,15 @@
                 series=[self.test, self.test[40:]],
             )
 
-<<<<<<< HEAD
     @pytest.mark.parametrize(
         "scorer", [Norm(component_wise=False), KMeansScorer(component_wise=False)]
     )
     def test_eval_metric_from_prediction(self, scorer):
-=======
-        for scorer in [non_fittable_scorer, fittable_scorer]:
-
-            # name must be of type str
-            assert isinstance(scorer.__str__(), str)
-
-            # 'metric' must be str and "AUC_ROC" or "AUC_PR"
-            with pytest.raises(ValueError):
-                fittable_scorer.eval_accuracy_from_prediction(
-                    actual_anomalies=self.anomalies,
-                    actual_series=self.test,
-                    pred_series=self.modified_test,
-                    metric=1,
-                )
-            with pytest.raises(ValueError):
-                fittable_scorer.eval_accuracy_from_prediction(
-                    actual_anomalies=self.anomalies,
-                    actual_series=self.test,
-                    pred_series=self.modified_test,
-                    metric="auc_roc",
-                )
-            with pytest.raises(TypeError):
-                fittable_scorer.eval_accuracy_from_prediction(
-                    actual_anomalies=self.anomalies,
-                    actual_series=self.test,
-                    pred_series=self.modified_test,
-                    metric=["AUC_ROC"],
-                )
->>>>>>> 6f13a2f1
-
         if isinstance(scorer, FittableAnomalyScorer):
             scorer.fit(self.train)
 
         # name must be of type str
-        assert type(scorer.__str__()) == str
+        assert isinstance(scorer.__str__(), str)
 
         # 'metric' must be str and "AUC_ROC" or "AUC_PR"
         with pytest.raises(ValueError):
