--- conflicted
+++ resolved
@@ -59,7 +59,6 @@
         pred4 = model3.predict(n=1)
         self.assertEqual(len(pred4), 1)
 
-<<<<<<< HEAD
         # test validation series input
         model3.fit(self.series[:60], val_series=self.series[60:])
         pred4 = model3.predict(n=6)
@@ -67,8 +66,6 @@
 
         shutil.rmtree('.darts')
 
-=======
->>>>>>> c6885ca5
     @staticmethod
     def helper_test_use_full_output_length(test_case, pytorch_model, series):
         model = pytorch_model(n_epochs=2, output_length=3)
