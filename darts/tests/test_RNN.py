import shutil
import unittest

import logging
import pandas as pd

from ..models.rnn_model import _RNNModule, RNNModel
from ..timeseries import TimeSeries


class RNNModelTestCase(unittest.TestCase):
    __test__ = True
    times = pd.date_range('20130101', '20130410')
    pd_series = pd.Series(range(100), index=times)
    series: TimeSeries = TimeSeries.from_series(pd_series)
    series_multivariate = series.stack(series * 2)
    module = _RNNModule('RNN', input_size=1, output_length=1, hidden_dim=25,
                        num_layers=1, num_layers_out_fc=[], dropout=0)

    @classmethod
    def setUpClass(cls):
        logging.disable(logging.CRITICAL)

    @classmethod
    def tearDownClass(cls):
        shutil.rmtree('.darts')

    def test_creation(self):
        with self.assertRaises(ValueError):
            # cannot choose any string
            RNNModel(model='UnknownRNN?')
        # can give a custom module
        model1 = RNNModel(self.module)
        model2 = RNNModel("RNN")
        self.assertEqual(model1.model.__repr__(), model2.model.__repr__())

    def test_fit(self):
        # Test basic fit()
        model = RNNModel(n_epochs=2)
        model.fit(self.series)

        # Test fit-save-load cycle
        model2 = RNNModel('LSTM', n_epochs=4, model_name='unittest-model-lstm')
        model2.fit(self.series)
        model_loaded = model2.load_from_checkpoint(model_name='unittest-model-lstm', best=False)
        pred1 = model2.predict(n=6)
        pred2 = model_loaded.predict(n=6)

        # Two models with the same parameters should deterministically yield the same output
        self.assertEqual(sum(pred1.values() - pred2.values()), 0.)

        # Another random model should not
        model3 = RNNModel('RNN')
        model3.fit(self.series)
        pred3 = model3.predict(n=6)
        self.assertNotEqual(sum(pred1.values() - pred3.values()), 0.)

        # test short predict
        pred4 = model3.predict(n=1)
        self.assertEqual(len(pred4), 1)

        # test validation series input
<<<<<<< HEAD
        model3.fit(self.series[:60], val_series=(self.series[60:],self.series[60:]))
=======
        model3.fit(self.series[:60], val_training_series=self.series[60:], val_target_series=self.series[60:])
>>>>>>> f598f801
        pred4 = model3.predict(n=6)
        self.assertEqual(len(pred4), 6)

        shutil.rmtree('.darts')

    @staticmethod
    def helper_test_use_full_output_length(test_case, pytorch_model, series):
        model = pytorch_model(n_epochs=2, output_length=3)
        model.fit(series)
        pred = model.predict(7, True)
        test_case.assertEqual(len(pred), 7)
        pred = model.predict(2, True)
        test_case.assertEqual(len(pred), 2)
        test_case.assertEqual(pred.width, 1)
        pred = model.predict(4, True)
        test_case.assertEqual(len(pred), 4)
        test_case.assertEqual(pred.width, 1)

    def test_use_full_output_length(self):
        RNNModelTestCase.helper_test_use_full_output_length(self, RNNModel, self.series)

    @staticmethod
    def helper_test_multivariate(test_case, pytorch_model, series_multivariate):
        model = pytorch_model(n_epochs=2)
        # trying to fit multivariate series with input_size=1
        with test_case.assertRaises(ValueError):
            model.fit(series_multivariate, series_multivariate["0"])
        model = pytorch_model(n_epochs=2, input_size=2, output_length=3)
        # output size is 1 while should be 2 here
        with test_case.assertRaises(ValueError):
            model.fit(series_multivariate)
        # fit function called with valid parameters
        model.fit(series_multivariate, series_multivariate["0"])
        # use_full_output_length not set to True
        with test_case.assertRaises(ValueError):
            pred = model.predict(n=1)
        # n > output_length
        with test_case.assertRaises(ValueError):
            pred = model.predict(4, True)
        # predict called with valid parameters
        pred = model.predict(3, True)
        test_case.assertEqual(pred.width, 1)
        test_case.assertEqual(len(pred), 3)
        pred = model.predict(2, True)
        test_case.assertEqual(len(pred), 2)
        # len(target_indices) != output_size
        with test_case.assertRaises(ValueError):
            model.fit(series_multivariate, series_multivariate[["0", "1"]])
        model = pytorch_model(n_epochs=2, input_size=2, output_length=2, output_size=2)
        # fit and predict called with valid parameters
        model.fit(series_multivariate, series_multivariate[["0", "1"]])
        pred = model.predict(2, True)
        test_case.assertEqual(pred.width, 2)

    def test_multivariate(self):
        RNNModelTestCase.helper_test_multivariate(self, RNNModel, self.series_multivariate)<|MERGE_RESOLUTION|>--- conflicted
+++ resolved
@@ -60,11 +60,7 @@
         self.assertEqual(len(pred4), 1)
 
         # test validation series input
-<<<<<<< HEAD
-        model3.fit(self.series[:60], val_series=(self.series[60:],self.series[60:]))
-=======
         model3.fit(self.series[:60], val_training_series=self.series[60:], val_target_series=self.series[60:])
->>>>>>> f598f801
         pred4 = model3.predict(n=6)
         self.assertEqual(len(pred4), 6)
 
