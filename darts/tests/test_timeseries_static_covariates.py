import copy
import os

import numpy as np
import pandas as pd
import pytest

from darts import TimeSeries, concatenate
from darts.dataprocessing.transformers import BoxCox, Scaler
from darts.timeseries import (
    DEFAULT_GLOBAL_STATIC_COV_NAME,
    METADATA_TAG,
    STATIC_COV_TAG,
)
from darts.utils.timeseries_generation import linear_timeseries
from darts.utils.utils import generate_index


def setup_test_case():
    n_groups = 5
    len_ts = 10
    times = (
        pd.concat(
            [
                pd.DataFrame(
                    generate_index(start=pd.Timestamp(2010, 1, 1), length=len_ts)
                )
            ]
            * n_groups,
            axis=0,
        )
        .reset_index(drop=True)
        .rename(columns={0: "times"})
    )

    x = pd.DataFrame(np.random.randn(n_groups * len_ts, 3), columns=["a", "b", "c"])
    static_multivar = pd.DataFrame(
        [
            [i, 0 if j < (len_ts // 2) else 1]
            for i in range(n_groups)
            for j in range(len_ts)
        ],
        columns=["st1", "st2"],
    )

    df_long_multi = pd.DataFrame(
        pd.concat([times, x, static_multivar], axis=1),
    )
    df_long_multi.loc[:, "constant"] = 1
    df_long_uni = df_long_multi.drop(columns=["st2"])
    return n_groups, len_ts, df_long_uni, df_long_multi


def with_static_covariates_or_metadata(tag, ts, x):
    if tag == METADATA_TAG:
        return ts.with_metadata(x)
    elif tag == STATIC_COV_TAG:
        return ts.with_static_covariates(x)


def return_static_covariates_or_metadata(tag, ts):
    if tag == METADATA_TAG:
        return ts.metadata
    elif tag == STATIC_COV_TAG:
        return ts.static_covariates


class TestTimeSeriesStaticCovariate:
    n_groups, len_ts, df_long_uni, df_long_multi = setup_test_case()

    @pytest.mark.parametrize("tag", [STATIC_COV_TAG, METADATA_TAG])
    def test_ts_from_x(self, tag, tmpdir_module):
        ts = linear_timeseries(length=10)

        if tag == METADATA_TAG:
            x = {"st1": 0.0, "st2": 1.0}
            ts = ts.with_metadata(x)
        elif tag == STATIC_COV_TAG:
            x = pd.Series([0.0, 1.0], index=["st1", "st2"])
            ts = ts.with_static_covariates(x)

        self.helper_test_transfer(tag, ts, TimeSeries.from_xarray(ts.data_array()))
        self.helper_test_transfer(
            tag,
            ts,
            TimeSeries.from_dataframe(
<<<<<<< HEAD
                ts.pd_dataframe(), static_covariates=ts.static_covariates
            )
            if tag == STATIC_COV_TAG
            else TimeSeries.from_dataframe(ts.pd_dataframe(), metadata=ts.metadata),
=======
                ts.to_dataframe(), static_covariates=ts.static_covariates
            ),
>>>>>>> 0a4cf0fd
        )
        self.helper_test_transfer(
            tag,
            ts,
            TimeSeries.from_series(
<<<<<<< HEAD
                ts.pd_series(), static_covariates=ts.static_covariates
            )
            if tag == STATIC_COV_TAG
            else TimeSeries.from_series(ts.pd_series(), metadata=ts.metadata),
=======
                ts.to_series(), static_covariates=ts.static_covariates
            ),
>>>>>>> 0a4cf0fd
        )
        self.helper_test_transfer(
            tag,
            ts,
            TimeSeries.from_times_and_values(
                times=ts.time_index,
                values=ts.all_values(),
                columns=ts.components,
                static_covariates=ts.static_covariates,
            )
            if tag == STATIC_COV_TAG
            else TimeSeries.from_times_and_values(
                times=ts.time_index,
                values=ts.all_values(),
                columns=ts.components,
                metadata=ts.metadata,
            ),
        )

        self.helper_test_transfer(
            tag,
            ts,
            TimeSeries.from_values(
                values=ts.all_values(),
                columns=ts.components,
                static_covariates=ts.static_covariates,
            )
            if tag == STATIC_COV_TAG
            else TimeSeries.from_values(
                values=ts.all_values(),
                columns=ts.components,
                metadata=ts.metadata,
            ),
        )

        f_csv = os.path.join(tmpdir_module, "temp_ts.csv")
        f_pkl = os.path.join(tmpdir_module, "temp_ts.pkl")
        ts.to_csv(f_csv)
        ts.to_pickle(f_pkl)
        ts_json = ts.to_json()

        self.helper_test_transfer(
            tag,
            ts,
            TimeSeries.from_csv(
                f_csv, time_col="time", static_covariates=ts.static_covariates
            )
            if tag == STATIC_COV_TAG
            else TimeSeries.from_csv(f_csv, time_col="time", metadata=ts.metadata),
        )
        self.helper_test_transfer(tag, ts, TimeSeries.from_pickle(f_pkl))
        self.helper_test_transfer(
            tag,
            ts,
            TimeSeries.from_json(ts_json, static_covariates=ts.static_covariates)
            if tag == STATIC_COV_TAG
            else TimeSeries.from_json(ts_json, metadata=ts.metadata),
        )

    @pytest.mark.parametrize("index_type", ["int", "dt", "str"])
    def test_from_group_dataframe(self, index_type):
        """Tests correct extract of TimeSeries groups from a long DataFrame with unsorted (time/integer) index"""
        group = ["a", "a", "a", "b", "b", "b"]
        values = np.arange(len(group))

        if index_type == "int":
            index_expected = pd.RangeIndex(3)
            time = [2, 1, 0, 0, 1, 2]
        else:
            index_expected = pd.date_range("2024-01-01", periods=3)
            time = index_expected[::-1].append(index_expected)
            if index_type == "str":
                time = time.astype(str)

        # create a df with unsorted time
        df = pd.DataFrame({
            "group": group,
            "time": time,
            "x": values,
        })
        ts = TimeSeries.from_group_dataframe(df, group_cols="group", time_col="time")

        # check the time index
        assert ts[0].time_index.equals(index_expected)
        assert ts[1].time_index.equals(index_expected)

        # check the values
        assert (ts[0].values().flatten() == [values[2], values[1], values[0]]).all()
        assert (ts[1].values().flatten() == [values[3], values[4], values[5]]).all()

    def test_timeseries_from_longitudinal_df(self):
        # univariate static covs: only group by "st1", keep static covs "st1"
        value_cols = ["a", "b", "c"]
        ts_groups1 = TimeSeries.from_group_dataframe(
            df=self.df_long_uni,
            group_cols="st1",
            static_cols=None,
            time_col="times",
            value_cols=value_cols,
            metadata_cols=["st1", "constant"],
        )
        assert len(ts_groups1) == self.n_groups
        for i, ts in enumerate(ts_groups1):
            assert ts.static_covariates.index.equals(
                pd.Index([DEFAULT_GLOBAL_STATIC_COV_NAME])
            )
            assert ts.static_covariates.shape == (1, 1)
            assert ts.static_covariates.columns.equals(pd.Index(["st1"]))
            assert (ts.static_covariates_values(copy=False) == [[i]]).all()
            assert len(ts.metadata) == 2
            assert (ts.metadata_values() == [i, 1]).all()

        # multivariate static covs: only group by "st1", keep static covs "st1", "constant"
        ts_groups2 = TimeSeries.from_group_dataframe(
            df=self.df_long_multi,
            group_cols=["st1"],
            static_cols="constant",
            time_col="times",
            value_cols=value_cols,
            metadata_cols=["st1", "constant"],
        )
        assert len(ts_groups2) == self.n_groups
        for i, ts in enumerate(ts_groups2):
            assert ts.static_covariates.shape == (1, 2)
            assert ts.static_covariates.columns.equals(pd.Index(["st1", "constant"]))
            assert (ts.static_covariates_values(copy=False) == [[i, 1]]).all()
            assert len(ts.metadata) == 2
            assert (ts.metadata_values() == [i, 1]).all()

        # multivariate static covs: group by "st1" and "st2", keep static covs "st1", "st2", "constant"
        ts_groups3 = TimeSeries.from_group_dataframe(
            df=self.df_long_multi,
            group_cols=["st1", "st2"],
            static_cols=["constant"],
            time_col="times",
            value_cols=value_cols,
            metadata_cols=["st1", "st2", "constant"],
        )
        assert len(ts_groups3) == self.n_groups * 2
        for idx, ts in enumerate(ts_groups3):
            i = idx // 2
            j = idx % 2
            assert ts.static_covariates.shape == (1, 3)
            assert ts.static_covariates.columns.equals(
                pd.Index(["st1", "st2", "constant"])
            )
            assert (ts.static_covariates_values(copy=False) == [[i, j, 1]]).all()
            assert len(ts.metadata) == 3
            assert (ts.metadata_values() == [i, j, 1]).all()

        # drop group columns gives same time series with dropped static covariates
        # drop first column
        ts_groups4 = TimeSeries.from_group_dataframe(
            df=self.df_long_multi,
            group_cols=["st1", "st2"],
            static_cols=["constant"],
            time_col="times",
            value_cols=value_cols,
            drop_group_cols=["st1"],
            metadata_cols=["st1", "st2", "constant"],
        )
        assert len(ts_groups4) == self.n_groups * 2
        for idx, ts in enumerate(ts_groups4):
            i = idx // 2
            j = idx % 2
            assert ts.static_covariates.shape == (1, 2)
            assert ts.static_covariates.columns.equals(pd.Index(["st2", "constant"]))
            assert (ts.static_covariates_values(copy=False) == [[j, 1]]).all()
            assert len(ts.metadata) == 3
            assert (ts.metadata_values() == [i, j, 1]).all()

        # drop last column
        ts_groups5 = TimeSeries.from_group_dataframe(
            df=self.df_long_multi,
            group_cols=["st1", "st2"],
            static_cols=["constant"],
            time_col="times",
            value_cols=value_cols,
            drop_group_cols=["st2"],
            metadata_cols=["st1", "st2", "constant"],
        )
        assert len(ts_groups5) == self.n_groups * 2
        for idx, ts in enumerate(ts_groups5):
            i = idx // 2
            j = idx % 2
            assert ts.static_covariates.shape == (1, 2)
            assert ts.static_covariates.columns.equals(pd.Index(["st1", "constant"]))
            assert (ts.static_covariates_values(copy=False) == [[i, 1]]).all()
            assert len(ts.metadata) == 3
            assert (ts.metadata_values() == [i, j, 1]).all()

        # drop all columns
        ts_groups6 = TimeSeries.from_group_dataframe(
            df=self.df_long_multi,
            group_cols=["st1", "st2"],
            static_cols=["constant"],
            time_col="times",
            value_cols=value_cols,
            drop_group_cols=["st1", "st2"],
            metadata_cols="constant",
        )
        assert len(ts_groups6) == self.n_groups * 2
        for ts in ts_groups6:
            assert ts.static_covariates.shape == (1, 1)
            assert ts.static_covariates.columns.equals(pd.Index(["constant"]))
            assert (ts.static_covariates_values(copy=False) == [[1]]).all()
            assert (ts.metadata_values() == [1]).all()

        # drop all static covariates (no `static_cols`, all `group_cols` dropped) and no metadata cols
        ts_groups7 = TimeSeries.from_group_dataframe(
            df=self.df_long_multi,
            group_cols=["st1", "st2"],
            time_col="times",
            value_cols=value_cols,
            drop_group_cols=["st1", "st2"],
        )
        assert len(ts_groups7) == self.n_groups * 2
        for ts in ts_groups7:
            assert ts.static_covariates is None
            assert ts.metadata is None

        ts_groups7_parallel = TimeSeries.from_group_dataframe(
            df=self.df_long_multi,
            group_cols=["st1", "st2"],
            time_col="times",
            value_cols=value_cols,
            drop_group_cols=["st1", "st2"],
            n_jobs=-1,
        )
        assert ts_groups7_parallel == ts_groups7

    def test_from_group_dataframe_invalid_drop_cols(self):
        # drop col is not part of `group_cols`
        with pytest.raises(ValueError) as err:
            _ = TimeSeries.from_group_dataframe(
                df=self.df_long_multi,
                group_cols=["st1"],
                time_col="times",
                value_cols="a",
                drop_group_cols=["invalid"],
            )
        assert str(err.value).endswith("received: {'invalid'}.")

    def test_from_group_dataframe_groups_too_short(self):
        # groups that are too short for TimeSeries requirements should raise an error
        df = copy.deepcopy(self.df_long_multi)
        df.loc[:, "non_static"] = np.arange(len(df))
        with pytest.raises(ValueError) as err:
            _ = TimeSeries.from_group_dataframe(
                df=df,
                group_cols="non_static",
                time_col="times",
                value_cols="a",
            )
        assert str(err.value).startswith(
            "The time index of the provided DataArray is missing the freq attribute"
        )

    def test_from_group_dataframe_not_unique(self):
        # column st2 cannot be used for metadata because of non-unicity of grouped values
        with pytest.raises(ValueError) as err:
            _ = TimeSeries.from_group_dataframe(
                df=self.df_long_multi,
                group_cols=["st1"],
                static_cols="constant",
                time_col="times",
                value_cols="a",
                metadata_cols="st2",
            )
        assert str(err.value).endswith("for given metadata columns: ['st2'].")

    def test_with_static_covariates_univariate(self):
        ts = linear_timeseries(length=10)
        static_covs_series = pd.Series([0.0, 1.0], index=["st1", "st2"])
        static_covs_df = pd.DataFrame([[0.0, 1.0]], columns=["st1", "st2"])

        # check immutable
        ts.with_static_covariates(static_covs_series)
        assert not ts.has_static_covariates

        # from Series
        ts = ts.with_static_covariates(static_covs_series)
        assert ts.has_static_covariates
        np.testing.assert_almost_equal(
            ts.static_covariates_values(copy=False),
            np.expand_dims(static_covs_series.values, -1).T,
        )
        assert ts.static_covariates.index.equals(ts.components)

        # from DataFrame
        ts = ts.with_static_covariates(static_covs_df)
        assert ts.has_static_covariates
        np.testing.assert_almost_equal(
            ts.static_covariates_values(copy=False), static_covs_df.values
        )
        assert ts.static_covariates.index.equals(ts.components)

        # with None
        ts = ts.with_static_covariates(None)
        assert ts.static_covariates is None
        assert not ts.has_static_covariates

        # only pd.Series, pd.DataFrame or None
        with pytest.raises(ValueError):
            _ = ts.with_static_covariates([1, 2, 3])

        # multivariate does not work with univariate TimeSeries
        with pytest.raises(ValueError):
            static_covs_multi = pd.concat([static_covs_series] * 2, axis=1).T
            _ = ts.with_static_covariates(static_covs_multi)

    def test_static_covariates_values(self):
        ts = linear_timeseries(length=10)
        static_covs = pd.DataFrame([[0.0, 1.0]], columns=["st1", "st2"])
        ts = ts.with_static_covariates(static_covs)

        # changing values of copy should not change original DataFrame
        vals = ts.static_covariates_values(copy=True)
        vals[:] = -1.0
        assert (ts.static_covariates_values(copy=False) != -1.0).all()

        # changing values of view should change original DataFrame
        vals = ts.static_covariates_values(copy=False)
        vals[:] = -1.0
        assert (ts.static_covariates_values(copy=False) == -1.0).all()

        ts = ts.with_static_covariates(None)
        assert ts.static_covariates is None

    def test_metadata_values(self):
        ts = linear_timeseries(length=10)
        metadata = {"st1": 0, "st2": 1}
        ts = ts.with_metadata(metadata)

        # changing values of copy should not change original DataFrame
        vals = ts.metadata_values()
        vals[:] = -1.0
        assert (ts.metadata_values() != -1.0).all()

        ts = ts.with_metadata(None)
        assert ts.metadata is None

    def test_with_static_covariates_multivariate(self):
        ts = linear_timeseries(length=10)
        ts_multi = ts.stack(ts)
        static_covs = pd.DataFrame([[0.0, 1.0], [0.0, 1.0]], columns=["st1", "st2"])

        # from univariate static covariates
        ts_multi = ts_multi.with_static_covariates(static_covs.loc[0])
        assert ts_multi.static_covariates.index.equals(
            pd.Index([DEFAULT_GLOBAL_STATIC_COV_NAME])
        )
        assert ts_multi.static_covariates.columns.equals(static_covs.columns)
        np.testing.assert_almost_equal(
            ts_multi.static_covariates_values(copy=False), static_covs.loc[0:0].values
        )

        # from multivariate static covariates
        ts_multi = ts_multi.with_static_covariates(static_covs)
        assert ts_multi.static_covariates.index.equals(ts_multi.components)
        assert ts_multi.static_covariates.columns.equals(static_covs.columns)
        np.testing.assert_almost_equal(
            ts_multi.static_covariates_values(copy=False), static_covs.values
        )

        # raise an error if multivariate static covariates columns don't match the number of components in the series
        with pytest.raises(ValueError):
            _ = ts_multi.with_static_covariates(pd.concat([static_covs] * 2, axis=0))

    def test_stack(self):
        ts_uni = linear_timeseries(length=10)
        ts_multi = ts_uni.stack(ts_uni)

        static_covs_uni1 = pd.DataFrame([[0, 1]], columns=["st1", "st2"]).astype(int)
        static_covs_uni2 = pd.DataFrame([[3, 4]], columns=["st3", "st4"]).astype(int)
        static_covs_uni3 = pd.DataFrame(
            [[2, 3, 4]], columns=["st1", "st2", "st3"]
        ).astype(int)

        static_covs_multi = pd.DataFrame(
            [[0, 0], [1, 1]], columns=["st1", "st2"]
        ).astype(int)

        ts_uni = ts_uni.with_static_covariates(static_covs_uni1)
        ts_multi = ts_multi.with_static_covariates(static_covs_multi)

        # valid static covariates for concatenation/stack
        ts_stacked1 = ts_uni.stack(ts_uni)
        assert ts_stacked1.static_covariates.index.equals(ts_stacked1.components)
        np.testing.assert_almost_equal(
            ts_stacked1.static_covariates_values(copy=False),
            pd.concat([ts_uni.static_covariates] * 2, axis=0).values,
        )

        # valid static covariates for concatenation/stack: first only has static covs
        # -> this gives multivar ts with univar static covs
        ts_stacked2 = ts_uni.stack(ts_uni.with_static_covariates(None))
        np.testing.assert_almost_equal(
            ts_stacked2.static_covariates_values(copy=False),
            ts_uni.static_covariates_values(copy=False),
        )

        # mismatch between column names
        with pytest.raises(ValueError):
            _ = ts_uni.stack(ts_uni.with_static_covariates(static_covs_uni2))

        # mismatch between number of covariates
        with pytest.raises(ValueError):
            _ = ts_uni.stack(ts_uni.with_static_covariates(static_covs_uni3))

        # valid univar ts with univar static covariates + multivar ts with multivar static covariates
        ts_stacked3 = ts_uni.stack(ts_multi)
        np.testing.assert_almost_equal(
            ts_stacked3.static_covariates_values(copy=False),
            pd.concat(
                [ts_uni.static_covariates, ts_multi.static_covariates], axis=0
            ).values,
        )

        # invalid univar ts with univar static covariates + multivar ts with univar static covariates
        with pytest.raises(ValueError):
            _ = ts_uni.stack(ts_multi.with_static_covariates(static_covs_uni1))

    def test_concatenate_dim_component(self):
        """
        test concatenation with static covariates along component dimension (axis=1)
        Along component dimension, we concatenate/transfer the static covariates of the series only if one of
        below cases applies:
        1)  concatenate when for each series the number of static cov components is equal to the number of
            components in the series. The static variable names (columns in series.static_covariates) must be
            identical across all series
        2)  if only the first series contains static covariates transfer only those
        3)  if `ignore_static_covarites=True`, case 1) is ignored and only the static covariates of the first
            series are transferred
        """
        ts_uni = linear_timeseries(length=10)
        ts_multi = ts_uni.stack(ts_uni)

        static_covs_uni1 = pd.DataFrame([[0, 1]], columns=["st1", "st2"]).astype(int)
        static_covs_uni2 = pd.DataFrame([[3, 4]], columns=["st3", "st4"]).astype(int)
        static_covs_uni3 = pd.DataFrame(
            [[2, 3, 4]], columns=["st1", "st2", "st3"]
        ).astype(int)

        static_covs_multi = pd.DataFrame(
            [[0, 0], [1, 1]], columns=["st1", "st2"]
        ).astype(int)

        ts_uni_static_uni1 = ts_uni.with_static_covariates(static_covs_uni1)
        ts_uni_static_uni2 = ts_uni.with_static_covariates(static_covs_uni2)
        ts_uni_static_uni3 = ts_uni.with_static_covariates(static_covs_uni3)

        ts_multi_static_uni1 = ts_multi.with_static_covariates(static_covs_uni1)
        ts_multi_static_multi = ts_multi.with_static_covariates(static_covs_multi)

        # concatenation without covariates
        ts_concat = concatenate([ts_uni, ts_uni], axis=1)
        assert ts_concat.static_covariates is None

        # concatenation along component dimension results in multi component static covariates
        ts_concat = concatenate([ts_uni_static_uni1, ts_uni_static_uni1], axis=1)
        assert ts_concat.static_covariates.shape == (2, 2)
        assert ts_concat.components.equals(ts_concat.static_covariates.index)
        np.testing.assert_almost_equal(
            ts_concat.static_covariates_values(copy=False),
            pd.concat([static_covs_uni1] * 2, axis=0).values,
        )

        # concatenation with inconsistent static variable names should fail ...
        with pytest.raises(ValueError):
            _ = concatenate([ts_uni_static_uni1, ts_uni_static_uni2], axis=1)

        # ... by ignoring the static covariates, it should work and take only the covariates of the first series
        ts_concat = concatenate(
            [ts_uni_static_uni1, ts_uni_static_uni2],
            axis=1,
            ignore_static_covariates=True,
        )
        assert ts_concat.static_covariates.shape == (1, 2)
        assert ts_concat.static_covariates.index.equals(
            pd.Index([DEFAULT_GLOBAL_STATIC_COV_NAME])
        )
        np.testing.assert_almost_equal(
            ts_concat.static_covariates_values(copy=False),
            ts_uni_static_uni1.static_covariates_values(copy=False),
        )

        # concatenation with inconsistent number of static covariates should fail ...
        with pytest.raises(ValueError):
            _ = concatenate([ts_uni_static_uni1, ts_uni_static_uni3], axis=1)

        # concatenation will only work if for each series the number of static cov components is equal to the
        # number of components in the series
        with pytest.raises(ValueError):
            _ = concatenate([ts_uni_static_uni1, ts_multi_static_uni1], axis=1)

        ts_concat = concatenate([ts_uni_static_uni1, ts_multi_static_multi], axis=1)
        assert ts_concat.static_covariates.shape == (ts_concat.n_components, 2)
        assert ts_concat.components.equals(ts_concat.static_covariates.index)
        np.testing.assert_almost_equal(
            ts_concat.static_covariates_values(copy=False),
            pd.concat([static_covs_uni1, static_covs_multi], axis=0),
        )

    def test_concatenate_dim_time(self):
        """
        Test concatenation with static covariates along time dimension (axis=0)
        Along time dimension, we only take the static covariates of the first series (as static covariates are
        time-independant).
        """
        static_covs_left = pd.DataFrame([[0, 1]], columns=["st1", "st2"]).astype(int)
        static_covs_right = pd.DataFrame([[3, 4]], columns=["st3", "st4"]).astype(int)

        ts_left = linear_timeseries(length=10).with_static_covariates(static_covs_left)
        ts_right = linear_timeseries(
            length=10, start=ts_left.end_time() + ts_left.freq
        ).with_static_covariates(static_covs_right)

        ts_concat = concatenate([ts_left, ts_right], axis=0)
        assert ts_concat.static_covariates.equals(ts_left.static_covariates)

    def test_concatenate_dim_samples(self):
        """
        Test concatenation with static covariates along sample dimension (axis=2)
        Along sample dimension, we only take the static covariates of the first series (as we components and
        time don't change).
        """
        static_covs_left = pd.DataFrame([[0, 1]], columns=["st1", "st2"]).astype(int)
        static_covs_right = pd.DataFrame([[3, 4]], columns=["st3", "st4"]).astype(int)

        ts_left = linear_timeseries(length=10).with_static_covariates(static_covs_left)
        ts_right = linear_timeseries(length=10).with_static_covariates(
            static_covs_right
        )

        ts_concat = concatenate([ts_left, ts_right], axis=2)
        assert ts_concat.static_covariates.equals(ts_left.static_covariates)

    def test_scalers_with_static_covariates(self):
        ts = linear_timeseries(start_value=1.0, end_value=2.0, length=10)
        static_covs = pd.Series([0.0, 2.0], index=["st1", "st2"])
        ts = ts.with_static_covariates(static_covs)

        for scaler_cls in [Scaler, BoxCox]:
            scaler = scaler_cls()
            ts_scaled = scaler.fit_transform(ts)
            assert ts_scaled.static_covariates.equals(ts.static_covariates)

            ts_inv = scaler.inverse_transform(ts_scaled)
            assert ts_inv.static_covariates.equals(ts.static_covariates)

    def test_non_numerical_static_covariates(self):
        static_covs = pd.DataFrame([["a", 0], ["b", 1]], columns=["cat", "num"])
        assert static_covs.dtypes["num"] == "int64"

        ts = TimeSeries.from_values(
            values=np.random.random((10, 2))
        ).with_static_covariates(static_covs)
        assert ts.static_covariates.dtypes["num"] == ts.dtype == "float64"
        assert isinstance(ts.static_covariates.dtypes["cat"], object)

        ts = ts.astype(np.float32)
        assert ts.static_covariates.dtypes["num"] == ts.dtype == "float32"
        assert isinstance(ts.static_covariates.dtypes["cat"], object)

    def test_get_item(self):
        # multi component static covariates
        static_covs = pd.DataFrame([["a", 0], ["b", 1]], columns=["cat", "num"])
        ts = TimeSeries.from_values(
            values=np.random.random((10, 2)), columns=["comp1", "comp2"]
        ).with_static_covariates(static_covs)

        assert ts.static_covariates.index.equals(ts.components)

        ts0 = ts[0]
        assert ts0.static_covariates.index.equals(ts.components)
        assert isinstance(ts0.static_covariates, pd.DataFrame)
        ts1 = ts["comp1"]
        assert ts1.static_covariates.index.equals(pd.Index(["comp1"]))
        assert isinstance(ts1.static_covariates, pd.DataFrame)
        ts2 = ts["comp2"]
        assert ts2.static_covariates.index.equals(pd.Index(["comp2"]))
        assert isinstance(ts2.static_covariates, pd.DataFrame)
        ts3 = ts["comp1":"comp2"]
        assert ts3.static_covariates.index.equals(pd.Index(["comp1", "comp2"]))
        assert isinstance(ts3.static_covariates, pd.DataFrame)
        ts4 = ts[["comp1", "comp2"]]
        assert ts4.static_covariates.index.equals(pd.Index(["comp1", "comp2"]))
        assert isinstance(ts4.static_covariates, pd.DataFrame)

        # uni/global component static covariates
        static_covs = pd.DataFrame([["a", 0]], columns=["cat", "num"])
        ts = TimeSeries.from_values(
            values=np.random.random((10, 3)), columns=["comp1", "comp2", "comp3"]
        ).with_static_covariates(static_covs)

        # 1) when static covs have 1 component but series is multivariate -> static covariate component name is set to
        # "global_components"
        assert ts.static_covariates.index.equals(
            pd.Index([DEFAULT_GLOBAL_STATIC_COV_NAME])
        )
        ts0 = ts[0]
        assert ts0.static_covariates.index.equals(
            pd.Index([DEFAULT_GLOBAL_STATIC_COV_NAME])
        )
        assert isinstance(ts0.static_covariates, pd.DataFrame)
        ts1 = ts["comp1":"comp3"]
        assert ts1.static_covariates.index.equals(
            pd.Index([DEFAULT_GLOBAL_STATIC_COV_NAME])
        )
        assert isinstance(ts1.static_covariates, pd.DataFrame)
        ts2 = ts[["comp1", "comp2", "comp3"]]
        assert ts2.static_covariates.index.equals(
            pd.Index([DEFAULT_GLOBAL_STATIC_COV_NAME])
        )
        assert isinstance(ts2.static_covariates, pd.DataFrame)

        # 2) if number of static cov components match the number of components in the series -> static covariate
        # component names are set to be equal to series component names
        ts3 = ts["comp1"]
        assert ts3.static_covariates.index.equals(pd.Index(["comp1"]))
        assert isinstance(ts3.static_covariates, pd.DataFrame)
        ts4 = ts["comp2"]
        assert ts4.static_covariates.index.equals(pd.Index(["comp2"]))
        assert isinstance(ts4.static_covariates, pd.DataFrame)

    @pytest.mark.parametrize("tag", [STATIC_COV_TAG, METADATA_TAG])
    def test_operations(self, tag):
        ts = TimeSeries.from_values(values=np.random.random((10, 2)))
        if tag == METADATA_TAG:
            x = {"st1": 0, "st2": 1}
            ts = ts.with_metadata(x)
        elif tag == STATIC_COV_TAG:
            x = pd.DataFrame([[0, 1]], columns=["st1", "st2"])
            ts = ts.with_static_covariates(x)

        # arithmetics with series (left) and non-series (right)
        self.helper_test_transfer(tag, ts, ts / 3)
        self.helper_test_transfer(tag, ts, ts * 3)
        self.helper_test_transfer(tag, ts, ts**3)
        self.helper_test_transfer(tag, ts, ts + 3)
        self.helper_test_transfer(tag, ts, ts - 3)

        # conditions
        self.helper_test_transfer_xa(tag, ts, ts < 3)
        self.helper_test_transfer_xa(tag, ts, ts >= 3)
        self.helper_test_transfer_xa(tag, ts, ts > 3)
        self.helper_test_transfer_xa(tag, ts, ts >= 3)

        # arithmetics with non-series (left) and series (right)
        self.helper_test_transfer(tag, ts, 3 * ts)
        self.helper_test_transfer(tag, ts, 3 + ts)
        self.helper_test_transfer(tag, ts, 3 - ts)
        # conditions
        self.helper_test_transfer_xa(tag, ts, 3 > ts)
        self.helper_test_transfer_xa(tag, ts, 3 >= ts)
        self.helper_test_transfer_xa(tag, ts, 3 < ts)
        self.helper_test_transfer_xa(tag, ts, 3 <= ts)

        # arithmetics with two series
        self.helper_test_transfer(tag, ts, ts / ts)
        self.helper_test_transfer(tag, ts, ts * ts)
        self.helper_test_transfer(tag, ts, ts**ts)
        self.helper_test_transfer(tag, ts, ts + ts)
        self.helper_test_transfer(tag, ts, ts - ts)
        # conditions
        self.helper_test_transfer_xa(tag, ts, ts > ts)
        self.helper_test_transfer_xa(tag, ts, ts >= ts)
        self.helper_test_transfer_xa(tag, ts, ts < ts)
        self.helper_test_transfer_xa(tag, ts, ts <= ts)

        # other operations
        self.helper_test_transfer(tag, ts, abs(ts))
        self.helper_test_transfer(tag, ts, -ts)
        self.helper_test_transfer(tag, ts, round(ts, 2))

    @pytest.mark.parametrize("tag", [STATIC_COV_TAG, METADATA_TAG])
    def test_ts_methods(self, tag):
        ts = linear_timeseries(length=10, start_value=1.0, end_value=2.0).astype(
            "float64"
        )
        if tag == METADATA_TAG:
            x = {"st1": 0, "st2": 1}
            ts = ts.with_metadata(x)
        elif tag == STATIC_COV_TAG:
            x = pd.Series([0, 1], index=["st1", "st2"]).astype(int)
            ts = ts.with_static_covariates(x)

        if tag == STATIC_COV_TAG:
            assert ts.static_covariates.dtypes.iloc[0] == "float64"
            ts = ts.astype("float32")
            assert ts.static_covariates.dtypes.iloc[0] == "float32"

            ts_stoch = ts.from_times_and_values(
                times=ts.time_index,
                values=np.random.randint(low=0, high=10, size=(10, 1, 3)),
                static_covariates=x,
            )
            assert ts_stoch.static_covariates.index.equals(ts_stoch.components)

        self.helper_test_transfer(tag, ts, ts.with_values(ts.all_values()))
        self.helper_test_transfer(
            tag,
            ts,
            ts.with_columns_renamed(ts.components.tolist(), ts.components.tolist()),
        )
        self.helper_test_transfer(tag, ts, ts.copy())
        self.helper_test_transfer(tag, ts, ts.mean())
        self.helper_test_transfer(tag, ts, ts.median())
        self.helper_test_transfer(tag, ts, ts.sum())
        self.helper_test_transfer(tag, ts, ts.min())
        self.helper_test_transfer(tag, ts, ts.max())
        self.helper_test_transfer(tag, ts, ts.head())
        self.helper_test_transfer(tag, ts, ts.tail())
        self.helper_test_transfer(tag, ts, ts.split_after(0.5)[0])
        self.helper_test_transfer(tag, ts, ts.split_after(0.5)[1])
        self.helper_test_transfer(tag, ts, ts.split_before(0.5)[0])
        self.helper_test_transfer(tag, ts, ts.split_before(0.5)[1])
        self.helper_test_transfer(tag, ts, ts.drop_before(0.5))
        self.helper_test_transfer(tag, ts, ts.drop_after(0.5))
        self.helper_test_transfer(
            tag, ts, ts.slice(ts.start_time() + ts.freq, ts.end_time() - ts.freq)
        )
        self.helper_test_transfer(tag, ts, ts.slice_n_points_after(ts.start_time(), 5))
        self.helper_test_transfer(tag, ts, ts.slice_n_points_before(ts.end_time(), 5))
        self.helper_test_transfer(tag, ts, ts.slice_intersect(ts[2:]))
        self.helper_test_transfer(tag, ts, ts.strip())
        self.helper_test_transfer(tag, ts, ts.longest_contiguous_slice())
        self.helper_test_transfer(tag, ts, ts.rescale_with_value(2.0))
        self.helper_test_transfer(tag, ts, ts.shift(2.0))
        self.helper_test_transfer(tag, ts, ts.diff())
        self.helper_test_transfer(tag, ts, ts.univariate_component(0))
        self.helper_test_transfer(tag, ts, ts.map(lambda x: x + 1))
        self.helper_test_transfer(tag, ts, ts.resample(ts.freq))
        self.helper_test_transfer(tag, ts, ts[:5].append(ts[5:]))
        self.helper_test_transfer(tag, ts, ts.append_values(ts.all_values()))

        if tag == STATIC_COV_TAG:
            self.helper_test_transfer(tag, ts_stoch, ts_stoch.var())
            self.helper_test_transfer(tag, ts_stoch, ts_stoch.std())
            self.helper_test_transfer(tag, ts_stoch, ts_stoch.skew())
            self.helper_test_transfer(tag, ts_stoch, ts_stoch.kurtosis())

            # will append "_quantile" to component names
            self.helper_test_transfer_values(
                tag, ts_stoch, ts_stoch.quantile_timeseries()
            )
            self.helper_test_transfer_values(tag, ts_stoch, ts_stoch.quantile(0.5))
            # will change component names
            self.helper_test_transfer_values(tag, ts, ts.add_datetime_attribute("hour"))
            self.helper_test_transfer_values(tag, ts, ts.add_holidays("US"))

    def helper_test_transfer(self, tag, ts, ts_new):
        """static cov or metadata must be identical"""
        if tag == STATIC_COV_TAG:
            assert ts_new.static_covariates.equals(ts.static_covariates)
        elif tag == METADATA_TAG:
            assert ts_new.metadata == ts.metadata

    def helper_test_transfer_xa(self, tag, ts, xa_new):
        """static cov or metadata must be identical between xarray and TimeSeries"""
        if tag == STATIC_COV_TAG:
            assert xa_new.attrs[STATIC_COV_TAG].equals(ts.static_covariates)
        elif tag == METADATA_TAG:
            assert xa_new.attrs[METADATA_TAG] == ts.metadata

    def helper_test_transfer_values(self, tag, ts, ts_new):
        """values of static cov or metadata must match but not row index (component names).
        I.e. series.quantile_timeseries() adds "_quantiles" to component names
        """
        if tag == STATIC_COV_TAG:
            assert not ts_new.static_covariates.index.equals(ts.components)
            np.testing.assert_almost_equal(
                ts_new.static_covariates_values(copy=False),
                ts.static_covariates_values(copy=False),
            )
        elif tag == METADATA_TAG:
            assert not ts_new.metadata.index.equals(ts.metadata)
            np.testing.assert_almost_equal(
                ts_new.metadata.to_numpy(copy=False),
                ts.metadata.to_numpy(copy=False),
            )<|MERGE_RESOLUTION|>--- conflicted
+++ resolved
@@ -84,29 +84,19 @@
             tag,
             ts,
             TimeSeries.from_dataframe(
-<<<<<<< HEAD
-                ts.pd_dataframe(), static_covariates=ts.static_covariates
+                ts.to_dataframe(), static_covariates=ts.static_covariates
             )
             if tag == STATIC_COV_TAG
             else TimeSeries.from_dataframe(ts.pd_dataframe(), metadata=ts.metadata),
-=======
-                ts.to_dataframe(), static_covariates=ts.static_covariates
-            ),
->>>>>>> 0a4cf0fd
         )
         self.helper_test_transfer(
             tag,
             ts,
             TimeSeries.from_series(
-<<<<<<< HEAD
-                ts.pd_series(), static_covariates=ts.static_covariates
+                ts.to_series(), static_covariates=ts.static_covariates
             )
             if tag == STATIC_COV_TAG
             else TimeSeries.from_series(ts.pd_series(), metadata=ts.metadata),
-=======
-                ts.to_series(), static_covariates=ts.static_covariates
-            ),
->>>>>>> 0a4cf0fd
         )
         self.helper_test_transfer(
             tag,
