default_language_version:
  python: python3

ci:
  autofix_prs: true
  autoupdate_commit_msg: "[pre-commit.ci] pre-commit suggestions"
  autoupdate_schedule: quarterly
  # submodules: true

repos:
  - repo: https://github.com/pre-commit/pre-commit-hooks
    rev: v4.6.0
    hooks:
      - id: end-of-file-fixer
        exclude_types: [csv]
      - id: trailing-whitespace
      - id: check-json
      - id: check-yaml
        exclude: "conda_recipe/darts/meta.yaml"
      - id: check-toml
      - id: detect-private-key

  - repo: https://github.com/psf/black
    rev: 24.3.0
    hooks:
      - id: black-jupyter
        language_version: python3

<<<<<<< HEAD
  - repo: https://github.com/pycqa/isort
    rev: 5.13.2
    hooks:
      -  id: isort
=======
  - repo: https://github.com/asottile/pyupgrade
    rev: v3.15.0
    hooks:
    -   id: pyupgrade
        args: ['--py38-plus']
>>>>>>> 979a4a3b

  - repo: https://github.com/astral-sh/ruff-pre-commit
    rev: v0.3.5
    hooks:
      - id: ruff
        args: ["--fix"]  # try to fix what is possible<|MERGE_RESOLUTION|>--- conflicted
+++ resolved
@@ -26,19 +26,6 @@
       - id: black-jupyter
         language_version: python3
 
-<<<<<<< HEAD
-  - repo: https://github.com/pycqa/isort
-    rev: 5.13.2
-    hooks:
-      -  id: isort
-=======
-  - repo: https://github.com/asottile/pyupgrade
-    rev: v3.15.0
-    hooks:
-    -   id: pyupgrade
-        args: ['--py38-plus']
->>>>>>> 979a4a3b
-
   - repo: https://github.com/astral-sh/ruff-pre-commit
     rev: v0.3.5
     hooks:
