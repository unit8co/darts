--- conflicted
+++ resolved
@@ -12,13 +12,7 @@
 
 From your favorite Python environment (3.6+), you can run:
 ```
-<<<<<<< HEAD
-    pip install .
-    # install any additional dev requirements, e.g.:
-    pip install -r requirements/dev.txt
-=======
 pip install u8timeseries
->>>>>>> 2b405674
 ```
 
 #### Running the examples only, without installing:
