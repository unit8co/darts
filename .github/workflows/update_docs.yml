--- conflicted
+++ resolved
@@ -18,9 +18,6 @@
       run: |
         sudo apt-get install -y pandoc
         python -m pip install --upgrade pip
-<<<<<<< HEAD
-        pip install -e .[docs]
-=======
 
     - uses: actions/cache@v1
       id: cache
@@ -33,8 +30,7 @@
     - name: Install dependencies
       run: |
         pip install .
-        pip install -r docs_requirements.txt
->>>>>>> 91a624fa
+        pip install -e .[docs]
 
     - name: Copy examples
       run: |
