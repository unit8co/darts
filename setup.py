from setuptools import setup, find_packages
<<<<<<< HEAD
from pathlib import Path

requirements = {}
for extra in ["docs", "main"]:
    requirements[extra] = [
        r for r in Path(f"requirements/{extra}.txt").read_text().splitlines()
    ]
=======
import os
>>>>>>> 91a624fa

setup(name='u8timeseries',
      version=open("u8timeseries/VERSION", "r").read(),
      description='A collection of easy-to-use timeseries forecasting models',
      url='http://github.com/unit8co/u8timeseries',
      author='Unit8 SA',
      author_email='info@unit8.co',
      license='Apache License 2.0',
      packages=find_packages(),
      install_requires=requirements["main"],
      extras_require={"docs": requirements["docs"]},
      zip_safe=False,
      python_requires='>=3.6',
      package_data={'u8timeseries': ['VERSION']}
      )<|MERGE_RESOLUTION|>--- conflicted
+++ resolved
@@ -1,5 +1,5 @@
+import os
 from setuptools import setup, find_packages
-<<<<<<< HEAD
 from pathlib import Path
 
 requirements = {}
@@ -7,9 +7,6 @@
     requirements[extra] = [
         r for r in Path(f"requirements/{extra}.txt").read_text().splitlines()
     ]
-=======
-import os
->>>>>>> 91a624fa
 
 setup(name='u8timeseries',
       version=open("u8timeseries/VERSION", "r").read(),
