--- conflicted
+++ resolved
@@ -99,20 +99,7 @@
 
 task lint(type: Exec) {
     dependsOn pip_dev
-<<<<<<< HEAD
-    commandLine "black", "--check", "."
-}
-
-task lint_ruff(type: Exec) {
-    dependsOn pip_dev
-    commandLine "ruff", "check"
-}
-
-task lint {
-    dependsOn lint_black, lint_ruff
-=======
     commandLine "pre-commit", "run", "--all-files"
->>>>>>> aa761b08
 }
 
 void createPipRelatedTask(String flavour) {
