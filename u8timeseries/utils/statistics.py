"""
Utils for time series statistics
--------------------------------
"""

import math
from typing import Tuple, Optional

<<<<<<< HEAD
=======
import matplotlib.pyplot as plt
import numpy as np
from scipy.stats import norm
from statsmodels.tsa.seasonal import seasonal_decompose
from statsmodels.tsa.stattools import acf

from ..logging import raise_log, get_logger
from ..timeseries import TimeSeries

>>>>>>> 5be668e6
logger = get_logger(__name__)


def check_seasonality(ts: TimeSeries,
                      m: Optional[int] = None,
                      max_lag: int = 24,
                      alpha: float = 0.05):
    """
    Returns whether the TimeSeries `ts` is seasonal with period `m` or not.

    If `m` is None, we work under the assumption that there is a unique seasonality period, which is inferred
    from the Auto-correlation Function (ACF).

    Parameters
    ----------
    ts
        The time series to check for seasonality.
    m
        The seasonality period to check.
    max_lag
        The maximal lag allowed in the ACF.
    alpha
        The desired confidence level (default 5%).

    Returns
    -------
    Tuple[bool, int]
        A tuple `(season, m)`, where season is a boolean indicating whether the series has seasonality or not
        and `m` is the seasonality period.
    """

    if m is not None and (m < 2 or not isinstance(m, int)):
        raise_log(ValueError('m must be an integer greater than 1.'), logger)

    if m is not None and m > max_lag:
        raise_log(ValueError('max_lag must be greater than or equal to m.'), logger)

    n_unique = np.unique(ts.values()).shape[0]

    if n_unique == 1:  # Check for non-constant TimeSeries
        return False, 0

    r = acf(ts.values(), nlags=max_lag, fft=False)  # In case user wants to check for seasonality higher than 24 steps.

    gradient = np.gradient(r)
    gradient_signs_changes = np.diff(np.sign(gradient))

    # Tries to infer seasonality from Auto-Correlation Function if no value of m has been provided.
    # We look for the first positive significant local maximum of the ACF by checking the sign changes
    # in the gradient.

    # Local maximum is indicated by signs_change == -2.
    if len(np.nonzero((gradient_signs_changes == -2))[0]) == 0:
        logger.info('The ACF has no local maximum for m < max_lag = {}.'.format(max_lag))
        return False, 0

    # Building a list of candidates for local maximum.
    candidates = np.nonzero((gradient_signs_changes == -2))[0].tolist()

    # If a -2 value appears in gradient_signs_changes at index i, then the local
    # maximum of r occurs either at index i or i+1. We check manually and change the candidates accordingly.
    candidates = [i if r[i] >= r[i + 1] else i + 1 for i in candidates]

    if m is not None:
        # Check for local maximum when m is user defined.
        test = m not in candidates

        if test:
            return False, m

        candidates = [m]

    # Remove r[0], the auto-correlation at lag order 0, that introduces bias.
    r = r[1:]

    # The non-adjusted upper limit of the significance interval.
    band_upper = r.mean() + norm.ppf(1 - alpha / 2) * r.var()

    # Significance test, stops at first admissible value. The two '-1' below
    # compensate for the index change due to the restriction of the original r to r[1:].
    for candidate in candidates:
        stat = _bartlett_formula(r, candidate - 1, len(ts))
        if r[candidate - 1] > stat * band_upper:
            return True, candidate
    return False, 0


def _bartlett_formula(r: np.ndarray,
                      m: int,
                      length: int) -> float:
    """
    Computes the standard error of `r` at order `m` with respect to `length` according to Bartlett's formula.

    Parameters
    ----------
    r
        The array whose standard error is to be computed.
    m
        The order of the standard error.
    length
        The size of the underlying sample to be used.

    Returns
    -------
    float
        The standard error of `r` with order `m`.
    """

    if m == 1:
        return math.sqrt(1 / length)
    else:
        return math.sqrt((1 + 2 * sum(map(lambda x: x ** 2, r[:m - 1]))) / length)


def extract_trend_and_seasonality(ts: TimeSeries,
                                  freq: int = None,
                                  model: str = 'multiplicative') -> Tuple[TimeSeries, TimeSeries]:
    """
    Extracts trend and seasonality from a time series using `statsmodels.seasonal_decompose`.

    Parameters
    ----------
    ts
        The series to decompose
    freq
        The seasonality period to use.
    model
        The type of decomposition to use ('additive' or 'multiplicative').

    Returns
    -------
        A tuple of (trend, seasonal) time series.
    """

    decomp = seasonal_decompose(ts.pd_series(), period=freq, model=model, extrapolate_trend='freq')

    season = TimeSeries.from_times_and_values(ts.time_index(), decomp.seasonal)
    trend = TimeSeries.from_times_and_values(ts.time_index(), decomp.trend)

    return trend, season


def remove_from_series(ts: TimeSeries,
                       other: TimeSeries,
                       model: str) -> TimeSeries:
    """
    Removes the TimeSeries `other` from the TimeSeries `ts` as specified by `model`.
    Use e.g. to remove an additive or multiplicative trend from a series.

    Parameters
    ----------
    ts
        The TimeSeries to be modified.
    other
        The TimeSeries to remove.
    model
        The type of model considered (either 'additive' or 'multiplicative').

    Returns
    -------
    TimeSeries
        A TimeSeries defined by removing `other` from `ts`.
    """

    if model == 'multiplicative':
        new_ts = ts / other
    elif model == 'additive':
        new_ts = ts - other
    else:
        raise_log(ValueError('Invalid parameter; must be either "additive" or "multiplicative". Was: {}'.format(model)))
    return new_ts


def remove_seasonality(ts: TimeSeries,
                       freq: int = None,
                       model: str = 'multiplicative') -> TimeSeries:
    """
    Adjusts the TimeSeries `ts` for a seasonality of order `frequency` using the `model` decomposition.

    Parameters
    ----------
    ts
        The TimeSeries to adjust.
    freq
        The seasonality period to use.
    model
        The type of decomposition to use ('additive' or 'multiplicative').
    Returns
    -------
    TimeSeries
        A new time series that is the adjusted original time series
    """

    _, seasonality = extract_trend_and_seasonality(ts, freq, model)
    new_ts = remove_from_series(ts, seasonality, model)
    return new_ts


def remove_trend(ts: TimeSeries,
                 model='multiplicative') -> TimeSeries:
    """
    Adjusts the TimeSeries `ts` for a trend using the `model` decomposition.

    Parameters
    ----------
    ts
        The TimeSeries to adjust.
    model
        The type of decomposition to use (additive or multiplicative).
    Returns
    -------
    TimeSeries
        A new time series that is the adjusted original time series
    """

    trend, _ = extract_trend_and_seasonality(ts, model=model)
    new_ts = remove_from_series(ts, trend, model)
    return new_ts


def plot_acf(ts: TimeSeries,
             m: Optional[int] = None,
             max_lag: int = 24,
             alpha: float = 0.05,
             fig_size: Tuple[int, int] = (10, 5),
             axis: Optional[plt.axis] = None) -> None:
    """
    Plots the ACF of `ts`, highlighting it at lag `m`, with corresponding significance interval.

    Parameters
    ----------
    ts
        The TimeSeries whose ACF should be plotted.
    m
        Optionally, a time lag to highlight on the plot.
    max_lag
        The maximal lag order to consider.
    alpha
        The confidence interval to display.
    fig_size
        The size of the figure to be displayed.
    axis
        Optionally, an axis object to plot the ACF on.
    """

    r = acf(ts.values(), nlags=max_lag, fft=False)  # , alpha=alpha) and confint as output too

    # Computes the confidence interval at level alpha for all lags.
    stats = []
    for i in range(1, max_lag + 1):
        stats.append(_bartlett_formula(r[1:], i, len(ts)))

    if (axis is None):
        plt.figure(figsize=fig_size)
        axis = plt

    for i in range(len(r)):
        axis.plot((i, i), (0, r[i]), color=('red' if m is not None and i == m else 'black'), lw=.5)

    upp_band = r[1:].mean() + norm.ppf(1 - alpha / 2) * r[1:].var()
    acf_band = [upp_band * stat for stat in stats]

    axis.fill_between(np.arange(1, max_lag + 1), acf_band, [-x for x in acf_band], color='blue', alpha=.25)
    axis.plot((0, max_lag + 1), (0, 0), color='black')<|MERGE_RESOLUTION|>--- conflicted
+++ resolved
@@ -6,8 +6,6 @@
 import math
 from typing import Tuple, Optional
 
-<<<<<<< HEAD
-=======
 import matplotlib.pyplot as plt
 import numpy as np
 from scipy.stats import norm
@@ -17,7 +15,6 @@
 from ..logging import raise_log, get_logger
 from ..timeseries import TimeSeries
 
->>>>>>> 5be668e6
 logger = get_logger(__name__)
 
 
