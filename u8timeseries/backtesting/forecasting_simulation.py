"""
Backtesting simulation
----------------------
"""

from typing import List

import numpy as np
<<<<<<< HEAD
from IPython import get_ipython
from tqdm import tqdm, tqdm_notebook
from u8timeseries.timeseries import TimeSeries
import logging
=======
import pandas as pd

>>>>>>> 9f532548
from u8timeseries.models.autoregressive_model import AutoRegressiveModel
from u8timeseries.models.regressive_model import RegressiveModel
from u8timeseries.timeseries import TimeSeries
from u8timeseries.utils import build_tqdm_iterator
from ..custom_logging import raise_if_not, get_logger

logger = get_logger(__name__)


def simulate_forecast_ar(series: 'TimeSeries',
                         model: 'AutoRegressiveModel',
                         start: 'pd.Timestamp',
                         fcast_horizon_n: int,
                         trim_to_series: bool = True,
                         verbose=False) -> 'TimeSeries':
    """
    Provides an environment for forecasting future values of the TimeSeries 'series`.

    This function predicts the `fcast_horizon_n` values for the TimeSeries `series` starting from the date `start`
    according to the auto-regressive model `model`.

    :param series: The TimeSeries to forecast.
    :param model: The AutoRegressiveModel to use.
    :param start: The first time at which a prediction is produced for a future time.
    :param fcast_horizon_n: The number of future values to predict.
    :param trim_to_series: Whether the predicted series has the end trimmed to match the end of the main series or not.
    :param verbose: Whether to print progress or not.
    :return: A TimeSeries containing the fore-casted values of `series` over the horizon with respect to the model \
    `model`.

    """
    raise_if_not(start in series, 'The provided start timestamp is not in the time series.', logger)
    raise_if_not(start != series.end_time(),
                 'The provided start timestamp is the last timestamp of the time series', logger)

    last_pred_time = series.time_index()[-fcast_horizon_n - 2] if trim_to_series else series.time_index()[-2]

    # build the prediction times in advance (to be able to use tqdm)
    pred_times = [start]
    while pred_times[-1] <= last_pred_time:
        pred_times.append(pred_times[-1] + series.freq())

    # what we'll return
    values = []
    times = []

    iterator = build_tqdm_iterator(pred_times, verbose)

    logging.disable(logging.ERROR) # temporarily deactivate info and warning logs 
    for pred_time in iterator:
        train = series.drop_after(pred_time)  # build the training series

        model.fit(train)
        pred = model.predict(fcast_horizon_n)
        values.append(pred.values()[-1])  # store the N-th point
        times.append(pred.end_time())  # store the N-th timestamp
    logging.disable(logging.NOTSET) # restore logging

    return TimeSeries.from_times_and_values(pd.DatetimeIndex(times), np.array(values))


def simulate_forecast_regr(feature_series: List[TimeSeries],
                           target_series: TimeSeries,
                           model: RegressiveModel,
                           start: pd.Timestamp,
                           fcast_horizon_n: int,
                           trim_to_series: bool = True,
                           verbose=False) -> TimeSeries:
    """
    Returns a TimeSeries containing the forecasts that would have been obtained from a given RegressiveModel,
    on a given forecast time horizon.

    .. todo: review and add to documentation.
    .. todo: optionally also return weights, when those are available in model
    .. todo: (getattr(model.model, 'coef_', None) is not None)

    :param feature_series: the feature time series of the regressive model
    :param target_series: the target time series of the regressive model (i.e., the series to predict)
    :param model: the RegressiveModel to use
    :param start: when the forecasts start (i.e., the first time at which a prediction is produced for a future time)
    :param fcast_horizon_n: the forecast horizon
    :param trim_to_series: whether the returned predicted series has the end trimmed to match the end of the main series
    :param verbose: whether to print progress
    :return:
    """
    raise_if_not(all([s.has_same_time_as(target_series) for s in feature_series]),
                 'All provided time series must have the same time index', logger)
    raise_if_not(start in target_series, 'The provided start timestamp is not in the time series.', logger)
    raise_if_not(start != target_series.end_time(),
                 'The provided start timestamp is the last timestamp of the time series', logger)

    trim = -fcast_horizon_n if trim_to_series else 0
    last_pred_time = target_series.time_index()[trim - 2]

    # build the prediction times in advance (to be able to use tqdm)
    pred_times = [start]
    while pred_times[-1] <= last_pred_time:
        pred_times.append(pred_times[-1] + target_series.freq())

    # what we'll return
    values = []
    times = []

    iterator = build_tqdm_iterator(pred_times, verbose)

    logging.disable(logging.ERROR) # temporarily deactivate info and warning logs 
    for pred_time in iterator:
        # build train/val series
        train_features = [s.drop_after(pred_time) for s in feature_series]
        train_target = target_series.drop_after(pred_time)
        val_features = [s.slice_n_points_after(pred_time + target_series.freq(), fcast_horizon_n)
                        for s in feature_series]

        model.fit(train_features, train_target)
        pred = model.predict(val_features)
        values.append(pred.values()[-1])  # store the N-th point
        times.append(pred.end_time())  # store the N-th timestamp
    logging.disable(logging.NOTSET) # restore logging

    return TimeSeries.from_times_and_values(pd.DatetimeIndex(times), np.array(values))<|MERGE_RESOLUTION|>--- conflicted
+++ resolved
@@ -6,20 +6,14 @@
 from typing import List
 
 import numpy as np
-<<<<<<< HEAD
-from IPython import get_ipython
-from tqdm import tqdm, tqdm_notebook
-from u8timeseries.timeseries import TimeSeries
-import logging
-=======
 import pandas as pd
 
->>>>>>> 9f532548
 from u8timeseries.models.autoregressive_model import AutoRegressiveModel
 from u8timeseries.models.regressive_model import RegressiveModel
 from u8timeseries.timeseries import TimeSeries
 from u8timeseries.utils import build_tqdm_iterator
 from ..custom_logging import raise_if_not, get_logger
+import logging
 
 logger = get_logger(__name__)
 
