"""
Exponential Smoothing
---------------------
"""

from typing import Optional

<<<<<<< HEAD
=======
import numpy as np
>>>>>>> 4f33a31d
import statsmodels.tsa.holtwinters as hw

from .forecasting_model import ForecastingModel
from ..logging import get_logger
from ..timeseries import TimeSeries

logger = get_logger(__name__)


class ExponentialSmoothing(ForecastingModel):
    def __init__(self,
                 trend: Optional[str] = 'additive',
                 damped: Optional[bool] = False,
                 seasonal: Optional[str] = 'additive',
                 seasonal_periods: Optional[int] = 12,
                 **fit_kwargs):
        """ Exponential Smoothing

        This is a wrapper around
        `statsmodels  Holt-Winters' Exponential Smoothing
        <https://www.statsmodels.org/stable/generated/statsmodels.tsa.holtwinters.ExponentialSmoothing.html>`_.

        We refer to this link for the original and more complete documentation of the parameters.

        Parameters
        ----------
        trend
            Type of trend component
        damped
            Should the trend component be damped.
        seasonal
            Type of seasonal component
        seasonal_periods
            The number of periods in a complete seasonal cycle, e.g., 4 for quarterly data or 7 for daily
            data with a weekly cycle.
        fit_kwargs
            Some optional keyword arguments that will be used to call
            `statsmodels.tsa.holtwinters.ExponentialSmoothing.fit()`.
            See `the documentation
            <https://www.statsmodels.org/stable/generated/statsmodels.tsa.holtwinters.ExponentialSmoothing.fit.html>`_.
        """
        super().__init__()
        self.trend = trend
        self.damped = damped
        self.seasonal = seasonal
        self.seasonal_periods = seasonal_periods
        self.fit_kwargs = fit_kwargs
        self.model = None

    def __str__(self):
        return 'Exponential smoothing'

    def fit(self, series: TimeSeries):
        super().fit(series)
        hw_model = hw.ExponentialSmoothing(series.values(),
                                           trend=self.trend,
                                           damped=self.damped,
                                           seasonal=self.seasonal,
                                           seasonal_periods=self.seasonal_periods)
        # numpy issues warnings if it encounters np.nan's in the data, which are acceptable in this case
        with np.errstate(invalid='ignore'):
            hw_results = hw_model.fit(**self.fit_kwargs)
        self.model = hw_results

    def predict(self, n):
        super().predict(n)
        forecast = self.model.forecast(n)
        return self._build_forecast_series(forecast)<|MERGE_RESOLUTION|>--- conflicted
+++ resolved
@@ -5,10 +5,6 @@
 
 from typing import Optional
 
-<<<<<<< HEAD
-=======
-import numpy as np
->>>>>>> 4f33a31d
 import statsmodels.tsa.holtwinters as hw
 
 from .forecasting_model import ForecastingModel
