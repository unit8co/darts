--- conflicted
+++ resolved
@@ -1,22 +1,17 @@
-<<<<<<< HEAD
-from typing import Optional
-=======
 """
 Fast Fourier Transform
 ----------------------
 """
 
+from typing import Optional
+import numpy as np
+import pandas as pd
+from statsmodels.tsa.stattools import acf
+
 from .forecasting_model import ForecastingModel
 from ..timeseries import TimeSeries
 from ..logging import time_log, get_logger, raise_log
->>>>>>> 5be668e6
-import numpy as np
-import pandas as pd
-from statsmodels.tsa.stattools import acf
-
 from .forecasting_model import ForecastingModel
-from ..timeseries import TimeSeries
-from ..logging import get_logger
 
 logger = get_logger(__name__)
 
@@ -192,19 +187,12 @@
 
 
 class FFT(ForecastingModel):
-<<<<<<< HEAD
-    def __init__(self, nr_freqs_to_keep: Optional[int] = 10, required_matches: Optional[set] = None,
-                 trend: Optional[str] = None, trend_poly_degree: int = 3):
-        """ FFT.
-
-=======
     def __init__(self,
                  nr_freqs_to_keep: Optional[int] = 10,
                  required_matches: Optional[set] = None,
                  trend: Optional[str] = None,
                  trend_poly_degree: int = 3):
         """
->>>>>>> 5be668e6
         This model performs forecasting on a TimeSeries instance using FFT, subsequent frequency filtering
         (controlled by the 'nr_freqs_to_keep' argument) and  inverse FFT, combined with the option to detrend
         the data (controlled by the 'trend' argument) and to crop the training sequence to full seasonal periods
@@ -220,7 +208,6 @@
         - model that will assume the provided TimeSeries instances will have a monthly seasonality and an exponential
         global trend, and it will not perform any frequency filtering
 
-<<<<<<< HEAD
         Parameters
         ----------
         nr_freqs_to_keep
@@ -233,25 +220,10 @@
             pd.Timestamp attributes that are relevant for the seasonality automatically. (Currently supported
             seasonality periods are: yearly, monthly, weekly, daily, hourly.)
         trend
-            Optional string value indicating which detrending method will be used ('exp' or 'poly'). If no
-            string is passed, no detrending will be applied.
+            If set, indicates what kind of detrending will be applied before performing DFT.
+            Possible values: 'poly' or 'exp', for polynomial trend, or exponential trend, respectively.
         trend_poly_degree
-            The degree of the polynomial that will be used for detrending if trend = 'poly'. Will be ignored
-            otherwise.
-=======
-        :param nr_freqs_to_keep: The total number of frequencies that will be used for forecasting.
-        :param required_matches: The attributes of pd.Timestamp that will be used to create a training
-                                 sequence that is cropped at the beginning such that the first timestamp
-                                 of the training sequence and the first prediction point have matching 'phases'.
-                                 If the series has a yearly seasonality, include 'month', if it has a monthly
-                                 seasonality, include 'day', etc.
-                                 If not set, or explicitly set to None, the model tries to find the pd.Timestamp
-                                 attributes that are relevant for the seasonality automatically.
-                                 (Currently supported seasonality periods are: yearly, monthly, weekly, daily, hourly)
-        :param trend: If set, indicates what kind of detrending will be applied before performing DFT.
-                      Possible values: 'poly' or 'exp', for polynomial trend, or exponential trend, respectively.
-        :param trend_poly_degree: The degree of the polynomial that will be used for detrending, if `trend='poly'`.
->>>>>>> 5be668e6
+            The degree of the polynomial that will be used for detrending, if `trend='poly'`.
         """
         self.nr_freqs_to_keep = nr_freqs_to_keep
         self.required_matches = required_matches
