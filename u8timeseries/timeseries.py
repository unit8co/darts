import pandas as pd
import numpy as np
import matplotlib.pyplot as plt
from pandas.tseries.frequencies import to_offset
from typing import Tuple, Optional, Callable, Any

from .custom_logging import raise_log, raise_if_not, get_logger

logger = get_logger(__name__)

class TimeSeries:
    """
        A TimeSeries is an immutable object defined by the following three components.

        :param series: The actual time series, as a pandas Series with a proper time index.
        :param confidence_lo: Optionally, a Pandas Series representing lower confidence interval.
        :param confidence_hi: Optionally, a Pandas Series representing upper confidence interval.

        Within this class, TimeSeries type annotations are 'TimeSeries'; see:
        https://stackoverflow.com/questions/15853469/putting-current-class-as-return-type-annotation
    """
    def __init__(self, series: pd.Series, confidence_lo: pd.Series = None, confidence_hi: pd.Series = None):

        raise_if_not(len(series) >= 3, 'Series must have at least three values.', logger)  # cannot create a timeseries with n<3 -> can add less than 3 elements with add function
        raise_if_not(isinstance(series.index, pd.DatetimeIndex), 'Series must be indexed with a DatetimeIndex.', logger)
        raise_if_not(np.issubdtype(series.dtype, np.number), 'Series must contain numerical values.', logger)

        self._series: pd.Series = series.sort_index()  # Sort by time
        self._freq: str = self._series.index.inferred_freq  # Infer frequency

        # TODO: optionally fill holes (including missing dates) - for now we assume no missing dates
        raise_if_not(self._freq is not None, 'Could not infer frequency. Are some dates missing? Is Series too short (n=2)?', logger)

        # TODO: are there some pandas Series where the line below causes issues?
        self._series.index.freq = self._freq  # Set the inferred frequency in the Pandas series

        # Handle confidence intervals:
        self._confidence_lo = None
        self._confidence_hi = None
        if confidence_lo is not None:
            self._confidence_lo = confidence_lo.sort_index()
            raise_if_not(len(self._confidence_lo) == len(self._series), 'Lower confidence interval must have same size as ' \
                                                                  'the main time series.', logger)
            raise_if_not((self._confidence_lo.index == self._series.index).all(), 'Lower confidence interval and main ' \
                                                                            'series must have the same time index.', logger)
        if confidence_hi is not None:
            self._confidence_hi = confidence_hi.sort_index()
            raise_if_not(len(self._confidence_hi) == len(self._series), 'Upper confidence interval must have same size as ' \
                                                                  'the main time series.', logger)
            raise_if_not((self._confidence_hi.index == self._series.index).all(), 'Upper confidence interval and main ' \
                                                                            'series must have the same time index.', logger)

    def pd_series(self) -> pd.Series:
        """
        Returns the underlying Pandas Series of this TimeSeries.

        :return: A Pandas Series.
        """
        return self._series.copy()

    def conf_lo_pd_series(self) -> Optional[pd.Series]:
        """
        Returns the underlying Pandas Series of the lower confidence interval if it exists.

        :return: A Pandas Series for the lower confidence interval.
        """
        return self._confidence_lo.copy() if self._confidence_lo is not None else None

    def conf_hi_pd_series(self) -> Optional[pd.Series]:
        """
        Returns the underlying Pandas Series of the upper confidence interval if it exists.

        :return: A Pandas Series for the upper confidence interval.
        """
        return self._confidence_hi.copy() if self._confidence_hi is not None else None

    def start_time(self) -> pd.Timestamp:
        """
        Returns the start time of the time index.

        :return: A timestamp containing the first time of the TimeSeries.
        """
        return self._series.index[0]

    def end_time(self) -> pd.Timestamp:
        """
        Returns the end time of the time index.

        :return: A timestamp containing the last time of the TimeSeries.
        """
        return self._series.index[-1]

    def values(self) -> np.ndarray:
        """
        Returns the values of the TimeSeries.

        :return: A numpy array containing the values of the TimeSeries.
        """
        return self._series.values

    def time_index(self) -> pd.DatetimeIndex:
        """
        Returns the index of the TimeSeries.

        :return: A DatetimeIndex containing the index of the TimeSeries.
        """
        return self._series.index

    def freq(self) -> pd.DateOffset:
        """
        Returns the frequency of the TimeSeries.

        :return: A DateOffset with the frequency.
        """
        return to_offset(self._freq)

    def freq_str(self) -> str:
        """
        Returns the frequency of the TimeSeries.

        :return: A string with the frequency.
        """
        return self._freq

    def duration(self) -> pd.Timedelta:
        """
        Returns the duration of the TimeSeries.

        :return: A Timedelta of the duration of the TimeSeries.
        """
        return self._series.index[-1] - self._series.index[0]

    def copy(self, deep: bool = True):
        """
        Make a copy of this object time series
        :param deep: Make a deep copy. If False, the Series will be the same
        :return: A copy of the TimeSeries
        """
        if deep:
            return TimeSeries(self.pd_series(), self.conf_lo_pd_series(), self.conf_hi_pd_series())
        else:
            return TimeSeries(self._series, self._confidence_lo, self._confidence_hi)

    def _raise_if_not_within(self, ts: pd.Timestamp):

        if (ts < self.start_time()) or (ts > self.end_time()):
            raise_log(ValueError('Timestamp must be between {} and {}'.format(self.start_time(), self.end_time())), logger)

    def split_after(self, ts: pd.Timestamp) -> Tuple['TimeSeries', 'TimeSeries']:
        """
        Splits the TimeSeries in two, around a provided timestamp [ts].
        
        The timestamp may not be in the TimeSeries. If it is, the timestamp will be included in the
        first of the two TimeSeries, and not in the second.
        
        :param ts: The timestamp that indicates the splitting time.
        :return: A tuple (s1, s2) of TimeSeries with indices smaller or equal to [ts]
                 and greater than [ts] respectively.
        """

        self._raise_if_not_within(ts)

        ts = self.time_index()[self.time_index() <= ts][-1]  # closest index before ts (new ts)

        start_second_series: pd.Timestamp = ts + self.freq()  # second series does not include ts
        return self.slice(self.start_time(), ts), self.slice(start_second_series, self.end_time())

    def split_before(self, ts: pd.Timestamp) -> Tuple['TimeSeries', 'TimeSeries']:
        """
        Splits a TimeSeries in two, around a provided timestamp [ts].

        The timestamp may not be in the TimeSeries. If it is, the timestamp will be included in the
        second of the two TimeSeries, and not in the first.

        :param ts: The timestamp that indicates the splitting time.
        :return: A tuple (s1, s2) of TimeSeries with indices smaller than [ts]
                 and greater or equal to [ts] respectively.
        """
        self._raise_if_not_within(ts)

        ts = self.time_index()[self.time_index() >= ts][0]  # closest index after ts (new ts)

        end_first_series: pd.Timestamp = ts - self.freq()  # second series does not include ts
        return self.slice(self.start_time(), end_first_series), self.slice(ts, self.end_time())

    def drop_after(self, ts: pd.Timestamp) -> 'TimeSeries':
        """
        Drops everything after the provided timestamp [ts], included.

        The timestamp may not be in the TimeSeries. If it is, the timestamp will be dropped.

        :param ts: The timestamp that indicates cut-off time.
        :return: A new TimeSeries, with indices smaller than [ts].
        """
        self._raise_if_not_within(ts)

        ts = self.time_index()[self.time_index() >= ts][0]  # closest index after ts (new ts)

        end_series: pd.Timestamp = ts - self.freq()  # new series does not include ts
        return self.slice(self.start_time(), end_series)

    def drop_before(self, ts: pd.Timestamp) -> 'TimeSeries':
        """
        Drops everything before the provided timestamp [ts], included.

        The timestamp may not be in the TimeSeries. If it is, the timestamp will be dropped.

        :param ts: The timestamp that indicates cut-off time.
        :return: A new TimeSeries, with indices greater than [ts].
        """
        self._raise_if_not_within(ts)

        ts = self.time_index()[self.time_index() <= ts][-1]  # closest index before ts (new ts)

        start_series: pd.Timestamp = ts + self.freq()  # new series does not include ts
        return self.slice(start_series, self.end_time())

    def slice(self, start_ts: pd.Timestamp, end_ts: pd.Timestamp) -> 'TimeSeries':
        """
        Returns a new TimeSeries, starting later than [start_ts] and ending before [end_ts], inclusive on both ends.

        The timestamps may not be in the time series. TODO: should new timestamps be added? Think not

        :param start_ts: The timestamp that indicates the left cut-off.
        :param end_ts: The timestamp that indicates the right cut-off.
        :return: A new TimeSeries, which indices greater or equal than [start_ts] and smaller or equal than [end_ts].
        """

        raise_if_not(end_ts > start_ts, 'End timestamp must be strictly after start timestamp when slicing.', logger)
        raise_if_not(end_ts >= self.start_time(), 'End timestamp must be after the start of the time series when slicing.', logger)
        raise_if_not(start_ts <= self.end_time(), 'Start timestamp must be after the end of the time series when slicing.', logger)

        def _slice_not_none(s: Optional[pd.Series]) -> Optional[pd.Series]:
            if s is not None:
                s_a = s[s.index >= start_ts]
                return s_a[s_a.index <= end_ts]
            return None

        return TimeSeries(_slice_not_none(self._series),
                          _slice_not_none(self._confidence_lo),
                          _slice_not_none(self._confidence_hi))

    def slice_n_points_after(self, start_ts: pd.Timestamp, n: int) -> 'TimeSeries':
        """
        Returns a new TimeSeries, starting later than [start_ts] (included) and having (at most) [n] points.

        The timestamp may not be in the time series. If it is, it will be included in the new TimeSeries.

        :param start_ts: The timestamp that indicates the splitting time.
        :param n: The maximal length of the new TimeSeries.
        :return: A new TimeSeries, with length at most [n] and indices greater or equal than [start_ts].
        """

        raise_if_not(n >= 0, 'n should be a positive integer.', logger)  # TODO: logically raise if n<3, cf. init

        self._raise_if_not_within(start_ts)

        start_ts = self.time_index()[self.time_index() >= start_ts][0]  # closest index after start_ts (new start_ts)

        end_ts: pd.Timestamp = start_ts + (n - 1) * self.freq()  # (n-1) because slice() is inclusive on both sides
        return self.slice(start_ts, end_ts)

    def slice_n_points_before(self, end_ts: pd.Timestamp, n: int) -> 'TimeSeries':
        """
        Returns a new TimeSeries, ending before [end_ts] (included) and having (at most) [n] points.

        The timestamp may not be in the TimeSeries. If it is, it will be included in the new TimeSeries.

        :param end_ts: The timestamp that indicates the splitting time.
        :param n: The maximal length of the new time series.
        :return: A new TimeSeries, with length at most [n] and indices smaller or equal than [end_ts].
        """

        raise_if_not(n >= 0, 'n should be a positive integer.', logger)

        self._raise_if_not_within(end_ts)

        end_ts = self.time_index()[self.time_index() <= end_ts][-1]

        start_ts: pd.Timestamp = end_ts - (n - 1) * self.freq()  # (n-1) because slice() is inclusive on both sides
        return self.slice(start_ts, end_ts)

    def intersect(self, other: 'TimeSeries') -> 'TimeSeries':
        """
        Returns a slice containing the intersection of this TimeSeries and the one provided in argument.

        TODO: This function does not really behave as described. Not really an intersect

        :param other: A second TimeSeries.
        :return: A new TimeSeries, with values of this TimeSeries and indices the intersection of both
                TimeSeries' indices.
        """

        def _intersect_not_none(s: Optional[pd.Series]) -> Optional[pd.Series]:
            if s is not None:
                new_index = self.time_index().intersection(other.time_index())

                raise_if_not(len(s) > 2, 'The two series do not have enough common times.', logger)

                return s[new_index]
            return None

        return TimeSeries(_intersect_not_none(self._series),
                          _intersect_not_none(self._confidence_lo),
                          _intersect_not_none(self._confidence_hi))

    # TODO: other rescale? such as giving a ratio, or a specific position? Can be the same function
    def rescale_with_value(self, value_at_first_step: float) -> 'TimeSeries':
        """
        Returns a new TimeSeries, which is a multiple of this TimeSeries such that
        the first value is [value_at_first_step].
        Numerical imprecisions appear with [value_at_first_step] > 1e+24

        :param value_at_first_step: The new value for the first entry of the TimeSeries.
        :return: A new TimeSeries, whose first value was changed to [value_at_first_step] and whose others values
                have been scaled accordingly.
        """

        raise_if_not(self.values()[0] != 0, 'Cannot rescale with first value 0.', logger)

        coef = value_at_first_step / self.values()[0]  # TODO: should the new TimeSeries have the same dtype?
        new_series = coef * self._series
        new_conf_lo = self._op_or_none(self._confidence_lo, lambda s: s * coef)
        new_conf_hi = self._op_or_none(self._confidence_hi, lambda s: s * coef)
        return TimeSeries(new_series, new_conf_lo, new_conf_hi)

    def shift(self, n: int) -> 'TimeSeries':
        """
        Shifts the time axis of this TimeSeries by [n] time steps.

        If n > 0, shifts in the future. If n < 0, shifts in the past.

        For example, with n=2 and freq='M', March 2013 becomes May 2013. With n=-2, March 2013 becomes Jan 2013.

        :param n: The signed number of time steps to shift by.
        :return: A new TimeSeries, with a shifted index.
        """
        # TODO: no error raised if freq is different than day and overflow happens, so raise it ourselves
        try:
            self.time_index()[-1] + n * self.freq()
        except pd.errors.OutOfBoundsDatetime:
            raise_log(OverflowError("the add operation between {} and {} will overflow".format(n * self.freq(),
                                                                                           self.time_index()[-1])), logger)
        new_time_index = self._series.index.map(lambda ts: ts + n * self.freq())
        new_series = self._series.copy()
        new_series.index = new_time_index
        new_conf_lo = None
        new_conf_hi = None
        if self._confidence_lo is not None:
            new_conf_lo = self._confidence_lo.copy()
            new_conf_lo.index = new_time_index
        if self._confidence_hi is not None:
            new_conf_hi = self._confidence_hi.copy()
            new_conf_hi.index = new_time_index
        return TimeSeries(new_series, new_conf_lo, new_conf_hi)

    @staticmethod
    def from_dataframe(df: pd.DataFrame, time_col: str, value_col: str,
                       conf_lo_col: str = None, conf_hi_col: str = None) -> 'TimeSeries':
        """
        Returns a TimeSeries built from some DataFrame columns (ignoring DataFrame index)

        :param df: The DataFrame
        :param time_col: The time column name (mandatory).
        :param value_col: The value column name (mandatory).
        :param conf_lo_col: The lower confidence interval column name (optional).
        :param conf_hi_col: The upper confidence interval column name (optional).
        :return: A TimeSeries constructed from the inputs.
        """
        # TODO: return a list, object, ... of TimeSeries if there are multiple features (value-col). To decide

        times: pd.Series = pd.to_datetime(df[time_col], errors='raise')
        series: pd.Series = pd.Series(df[value_col].values, index=times)

        conf_lo = pd.Series(df[conf_lo_col], index=times) if conf_lo_col is not None else None
        conf_hi = pd.Series(df[conf_hi_col], index=times) if conf_hi_col is not None else None

        return TimeSeries(series, conf_lo, conf_hi)

    @staticmethod
    def from_times_and_values(times: pd.DatetimeIndex,
                              values: np.ndarray,
                              confidence_lo: np.ndarray = None,
                              confidence_hi: np.ndarray = None) -> 'TimeSeries':
        """
        Returns a TimeSeries built from an index and values.

        :param times: A DateTimeIndex for the TimeSeries.
        :param values: An array of values for the TimeSeries.
        :param confidence_lo: The lower confidence interval values (optional).
        :param confidence_hi: The higher confidence interval values (optional).
        :return: A TimeSeries constructed from the inputs.
        """

        series = pd.Series(values, index=times)
        series_lo = pd.Series(confidence_lo, index=times) if confidence_lo is not None else None
        series_hi = pd.Series(confidence_hi, index=times) if confidence_hi is not None else None

        return TimeSeries(series, series_lo, series_hi)

<<<<<<< HEAD
    def plot(self, *args, plot_ci=True, new_plot=False, **kwargs):
        """
        Currently this is just a wrapper around pd.Series.plot()
        """
        # temporary work-around for the pandas.plot issue
        # errors = self._combine_or_none(self._confidence_lo, self._confidence_hi,
        #                                lambda x, y: np.vstack([x.values, y.values]))
        # self._series.plot(yerr=errors, *args, **kwargs)
        if new_plot:
            fig, ax = plt.subplots()
        else:
            fig, ax = plt.gcf(), plt.gca()
        self._series.plot()
=======
    def plot(self, plot_ci=True, new_plot=False, *args, **kwargs):
        """
        Currently this is just a wrapper around pd.Series.plot()
        """
        fig = (plt.figure() if new_plot else (kwargs['figure'] if 'figure' in kwargs else plt.gcf()))
        kwargs['figure'] = fig
        self._series.plot(*args, **kwargs)
>>>>>>> 4959e539
        x_label = self.time_index().name
        if x_label is not None and len(x_label) > 0:
            plt.xlabel(x_label)
        # TODO: use pandas plot in the future
        if plot_ci and self._confidence_lo is not None and self._confidence_hi is not None:
            plt.fill_between(self.time_index(), self._confidence_lo.values, self._confidence_hi.values, alpha=0.5)

    """
    Some useful methods for TimeSeries combination:
    """

    def has_same_time_as(self, other: 'TimeSeries') -> bool:
        """
        Checks whether this TimeSeries and another one have the same index.

        :param other: A second TimeSeries.
        :return: A boolean. True if both TimeSeries have the same index, False otherwise.
        """

        if self.__len__() != len(other):
            return False
        return (other.time_index() == self.time_index()).all()

    # TODO: is union function useful too?
    # TODO: should append only at the end of the series? or can we create holes and "interpolate" their values?
    def append(self, other: 'TimeSeries') -> 'TimeSeries':
        """
        Appends another TimeSeries to this TimeSeries.

        :param other: A second TimeSeries.
        :return: A new TimeSeries, obtained by appending the second TimeSeries to the first.
        """

        raise_if_not(other.start_time() == self.end_time() + self.freq(), 'Appended TimeSeries must start one time step ' \
                                                                    'after current one.', logger)
        # TODO additional check?
        raise_if_not(other.freq() == self.freq(), 'Appended TimeSeries must have the same frequency as the current one', logger)

        series = self._series.append(other.pd_series())
        conf_lo = None
        conf_hi = None
        if self._confidence_lo is not None and other.conf_lo_pd_series() is not None:
            conf_lo = self._confidence_lo.append(other.conf_lo_pd_series())
        if self._confidence_hi is not None and other.conf_hi_pd_series() is not None:
            conf_hi = self._confidence_hi.append(other.conf_hi_pd_series())
        return TimeSeries(series, conf_lo, conf_hi)

    def append_values(self, values: np.ndarray, index: pd.DatetimeIndex = None,
            conf_lo: np.ndarray = None, conf_hi: np.ndarray = None) -> 'TimeSeries':
        """
        Appends values to current TimeSeries, to the given indices.

        If no index is provided, assumes that it follows the original data.
        Does not add new confidence values if there were none first.
        Does not update value if already existing indices are provided.

        :param values: An array with the values to append.
        :param index: A DateTimeIndex for each value (optional).
        :param conf_lo: The lower confidence interval values (optional).
        :param conf_hi: The higher confidence interval values (optional).
        :return: A new TimeSeries with the new values appended
        """
        if len(values) < 1:
            return self
        if isinstance(values, list):
            values = np.array(values)
        if index is None:
            index = pd.DatetimeIndex([self.end_time() + i * self.freq() for i in range(1, 1+len(values))])
        raise_if_not(isinstance(index, pd.DatetimeIndex), 'Values must be indexed with a DatetimeIndex.', logger)
        raise_if_not(len(index) == len(values), 'Values and index must have same length.', logger)
        raise_if_not(self.time_index().intersection(index).empty, "Cannot add already present time index.", logger)
        new_indices = index.argsort()
        index = index[new_indices]
        # TODO do we really want that?
        raise_if_not(index[0] == self.end_time() + self.freq(), 'Appended index must start one time step ' \
                                                          'after current one.', logger)
        if len(index) > 2:
            raise_if_not(index.inferred_freq == self.freq_str(), 'Appended index must have ' \
                                                           'the same frequency as the current one.', logger)
        elif len(index) == 2:
            raise_if_not(index[-1] == index[0] + self.freq(), 'Appended index must have ' \
                                                        'the same frequency as the current one.', logger)
        values = values[new_indices]
        new_series = pd.Series(values, index=index)
        series = self._series.append(new_series)
        if conf_lo is not None and self._confidence_lo is not None:
            raise_if_not(len(index) == len(conf_lo), 'Confidence intervals must have same length as index.', logger)
            conf_lo = conf_lo[new_indices]
            conf_lo = self._confidence_lo.append(pd.Series(conf_lo, index=index))
        if conf_hi is not None and self._confidence_hi is not None:
            raise_if_not(len(index) == len(conf_hi), 'Confidence intervals must have same length as index.', logger)
            conf_hi = conf_hi[new_indices]
            conf_hi = self._confidence_hi.append(pd.Series(conf_hi, index=index))

        return TimeSeries(series, conf_lo, conf_hi)

    def update(self, index: pd.DatetimeIndex, values: np.ndarray = None,
               conf_lo: np.ndarray = None, conf_hi: np.ndarray = None, inplace: bool = True) -> 'TimeSeries':
        """
        Updates the Series with the new values provided.
        If indices are not in original TimeSeries, they will be discarded.
        At least one parameter other than index must be filled.
        Use np.nan to ignore a specific index in a series.

        It will raise an error if try to update a missing CI series

        :param index: A DateTimeIndex containing the indices to replace.
        :param values: An array containing the values to replace (optional).
        :param conf_lo: The lower confidence interval values to change (optional).
        :param conf_hi: The higher confidence interval values (optional).
        :param inplace: If True, do operation inplace and return None, defaults to True.
        :return: A TimeSeries with values updated
        """
        raise_if_not(not (values is None and conf_lo is None and conf_hi is None), "At least one parameter must be filled " \
                                                                             "other than index", logger)
        raise_if_not(not index is None, "Index must be filled.")                                                            
        if (not values is None):
            raise_if_not(len(values) == len(index), \
                "The number of values must correspond to the number of indices: {} != {}".format(len(values), len(index)), logger)
        if (not conf_lo is None):
            raise_if_not(len(conf_lo) == len(index), \
                "The number of values must correspond to the number of indices: {} != {}".format(len(conf_lo), len(index)), logger)
        if (not conf_hi is None):
            raise_if_not(len(conf_hi) == len(index), \
                "The number of values must correspond to the number of indices: {} != {}".format(len(conf_hi), len(index)), logger)
        ignored_indices = [index.get_loc(ind) for ind in (set(index)-set(self.time_index()))]
        index = index.delete(ignored_indices)
        series = values if values is None else pd.Series(np.delete(values, ignored_indices), index=index)
        conf_lo = conf_lo if conf_lo is None else pd.Series(np.delete(conf_lo, ignored_indices), index=index)
        conf_hi = conf_hi if conf_hi is None else pd.Series(np.delete(conf_hi, ignored_indices), index=index)
        raise_if_not(len(index) > 0, "Must give at least one correct index.", logger)
        if inplace:
            if series is not None:
                self._series.update(series)
            if conf_lo is not None:
                self._confidence_lo.update(conf_lo)
            if conf_hi is not None:
                self._confidence_hi.update(conf_hi)
            return None
        else:
            new_series = self.pd_series()
            new_lo = self.conf_lo_pd_series()
            new_hi = self.conf_hi_pd_series()
            if series is not None:
                new_series.update(series)
            if conf_lo is not None:
                new_lo.update(conf_lo)
            if conf_hi is not None:
                new_hi.update(conf_hi)
            return TimeSeries(new_series, new_lo, new_hi)

    def drop_values(self, index: pd.DatetimeIndex, inplace: bool = True, **kwargs):
        """
        Remove elements of all series with specified indices.

        :param index: The indices to be dropped
        :param kwargs: Option to pass to pd.Series drop method
        :param inplace: If True, do operation inplace and return None, defaults to True.
        :return: A TimeSeries with values dropped
        """
        series = self._series.drop(index=index, inplace=inplace, **kwargs)
        conf_lo = self._op_or_none(self._confidence_lo, lambda s: s.drop(index, inplace=inplace, **kwargs))
        conf_hi = self._op_or_none(self._confidence_hi, lambda s: s.drop(index, inplace=inplace, **kwargs))
        if inplace:
            return None
        return TimeSeries(series, conf_lo, conf_hi)

    @staticmethod
    def _combine_or_none(series_a: Optional[pd.Series],
                         series_b: Optional[pd.Series],
                         combine_fn: Callable[[pd.Series, pd.Series], Any]):
        """
        Combines two Pandas Series [series_a] and [series_b] using [combine_fn] if neither is None.

        :param series_a: A Pandas Series.
        :param series_b: A Pandas Series.
        :param combine_fn: An operation with input two Pandas Series and output one Pandas Series.
        :return: A new Pandas Series, the result of [combine_fn], or None.
        """

        if series_a is not None and series_b is not None:
            return combine_fn(series_a, series_b)
        return None

    @staticmethod
    def _op_or_none(series: Optional[pd.Series], op: Callable[[pd.Series], Any]):
        return op(series) if series is not None else None

    def _combine_from_pd_ops(self, other: 'TimeSeries',
                             combine_fn: Callable[[pd.Series, pd.Series], pd.Series]) -> 'TimeSeries':
        """
        Combines this TimeSeries with another one, using the [combine_fn] on the underlying Pandas Series.

        :param other: A second TimeSeries.
        :param combine_fn: An operation with input two Pandas Series and output one Pandas Series.
        :return: A new TimeSeries, with underlying Pandas Series the series obtained with [combine_fn].
        """

        raise_if_not(self.has_same_time_as(other), 'The two TimeSeries must have the same time index.', logger)

        series = combine_fn(self._series, other.pd_series())
        conf_lo = self._combine_or_none(self._confidence_lo, other.conf_lo_pd_series(), combine_fn)
        conf_hi = self._combine_or_none(self._confidence_hi, other.conf_hi_pd_series(), combine_fn)
        return TimeSeries(series, conf_lo, conf_hi)

    """
    Definition of some useful statistical methods.
    
    These methods rely on the Pandas implementation.
    """

    def mean(self, axis=None, skipna=None, level=None, numeric_only=None, **kwargs) -> float:
        return self._series.mean(axis, skipna, level, numeric_only, **kwargs)

    def var(self, axis=None, skipna=None, level=None, ddof=1, numeric_only=None, **kwargs) -> float:
        return self._series.var(axis, skipna, level, ddof, numeric_only, **kwargs)

    def std(self, axis=None, skipna=None, level=None, ddof=1, numeric_only=None, **kwargs) -> float:
        return self._series.std(axis, skipna, level, ddof, numeric_only, **kwargs)

    def skew(self, axis=None, skipna=None, level=None, numeric_only=None, **kwargs) -> float:
        return self._series.skew(axis, skipna, level, numeric_only, **kwargs)

    def kurtosis(self, axis=None, skipna=None, level=None, numeric_only=None, **kwargs) -> float:
        return self._series.kurtosis(axis, skipna, level, numeric_only, **kwargs)

    def min(self, axis=None, skipna=None, level=None, numeric_only=None, **kwargs) -> float:
        return self._series.min(axis, skipna, level, numeric_only, **kwargs)

    def max(self, axis=None, skipna=None, level=None, numeric_only=None, **kwargs) -> float:
        return self._series.max(axis, skipna, level, numeric_only, **kwargs)

    def sum(self, axis=None, skipna=None, level=None, numeric_only=None, min_count=0, **kwargs) -> float:
        return self._series.sum(axis, skipna, level, numeric_only, min_count, **kwargs)

    def median(self, axis=None, skipna=None, level=None, numeric_only=None, **kwargs) -> float:
        return self._series.median(axis, skipna, level, numeric_only, **kwargs)

    def autocorr(self, lag=1) -> float:
        return self._series.autocorr(lag)

    def describe(self, percentiles=None, include=None, exclude=None) -> pd.Series:
        return self._series.describe(percentiles, include, exclude)

    """
    Definition of some dunder methods
    """

    def __eq__(self, other):
        if isinstance(other, TimeSeries):
            if not self._series.equals(other.pd_series()):
                return False
            for other_ci, self_ci in zip([other.conf_lo_pd_series(), other.conf_hi_pd_series()],
                                [self._confidence_lo, self._confidence_hi]):
                if (other_ci is None) ^ (self_ci is None):
                    # only one is None
                    return False
                if self._combine_or_none(self_ci, other_ci, lambda s1, s2: s1.equals(s2)) is False:
                    # Note: we check for "False" explicitly, because None is OK..
                    return False
            return True
        return False

    def __ne__(self, other):
        return not self.__eq__(other)

    def __len__(self):
        return len(self._series)

    def __add__(self, other):
        if isinstance(other, (int, float)):
            new_series = self._series + other
            conf_lo = self._op_or_none(self._confidence_lo, lambda s: s + other)
            conf_hi = self._op_or_none(self._confidence_hi, lambda s: s + other)
            return TimeSeries(new_series, conf_lo, conf_hi)
        elif isinstance(other, TimeSeries):
            return self._combine_from_pd_ops(other, lambda s1, s2: s1 + s2)
        else:
            raise_log(TypeError('unsupported operand type(s) for + or add(): \'{}\' and \'{}\'.'
                            .format(type(self).__name__, type(other).__name__)), logger)

    def __radd__(self, other):
        return self + other

    def __sub__(self, other):
        if isinstance(other, (int, float)):
            new_series = self._series - other
            conf_lo = self._op_or_none(self._confidence_lo, lambda s: s - other)
            conf_hi = self._op_or_none(self._confidence_hi, lambda s: s - other)
            return TimeSeries(new_series, conf_lo, conf_hi)
        elif isinstance(other, TimeSeries):
            return self._combine_from_pd_ops(other, lambda s1, s2: s1 - s2)
        else:
            raise_log(TypeError('unsupported operand type(s) for - or sub(): \'{}\' and \'{}\'.'
                            .format(type(self).__name__, type(other).__name__)), logger)

    def __rsub__(self, other):
        return other + (-self)

    def __mul__(self, other):
        if isinstance(other, (int, float)):
            new_series = self._series * other
            conf_lo = self._op_or_none(self._confidence_lo, lambda s: s * other)
            conf_hi = self._op_or_none(self._confidence_hi, lambda s: s * other)
            return TimeSeries(new_series, conf_lo, conf_hi)
        elif isinstance(other, TimeSeries):
            return self._combine_from_pd_ops(other, lambda s1, s2: s1 * s2)
        else:
            raise_log(TypeError('unsupported operand type(s) for * or mul(): \'{}\' and \'{}\'.'
                            .format(type(self).__name__, type(other).__name__)), logger)

    def __rmul__(self, other):
        return self * other

    def __pow__(self, n):
        if isinstance(n, (int, float)):
            if n < 0 and not all(self.values() != 0):
                raise_log(ZeroDivisionError('Cannot divide by a TimeSeries with a value 0.'), logger)

            new_series = self._series ** float(n)
            conf_lo = self._op_or_none(self._confidence_lo, lambda s: s ** float(n))
            conf_hi = self._op_or_none(self._confidence_hi, lambda s: s ** float(n))
            return TimeSeries(new_series, conf_lo, conf_hi)
        else:
            raise_log(TypeError('unsupported operand type(s) for ** or pow(): \'{}\' and \'{}\'.' \
                            .format(type(self).__name__, type(n).__name__)), logger)

    def __truediv__(self, other):
        if isinstance(other, (int, float)):
            if (other == 0):
                raise_log(ZeroDivisionError('Cannot divide by 0.'), logger)

            new_series = self._series / other
            conf_lo = self._op_or_none(self._confidence_lo, lambda s: s / other)
            conf_hi = self._op_or_none(self._confidence_hi, lambda s: s / other)
            return TimeSeries(new_series, conf_lo, conf_hi)

        elif isinstance(other, TimeSeries):
            if (not all(other.values() != 0)):
                raise_log(ZeroDivisionError('Cannot divide by a TimeSeries with a value 0.'), logger)

            return self._combine_from_pd_ops(other, lambda s1, s2: s1 / s2)
        else:
            raise_log(TypeError('unsupported operand type(s) for / or truediv(): \'{}\' and \'{}\'.' \
                            .format(type(self).__name__, type(other).__name__)), logger)

    def __rtruediv__(self, n):
        return n * (self ** (-1))

    def __abs__(self):
        series = abs(self._series)
        conf_lo = self._op_or_none(self._confidence_lo, lambda s: abs(s))
        conf_hi = self._op_or_none(self._confidence_hi, lambda s: abs(s))
        return TimeSeries(series, conf_lo, conf_hi)

    def __neg__(self):
        series = -self._series
        conf_lo = self._op_or_none(self._confidence_lo, lambda s: -s)
        conf_hi = self._op_or_none(self._confidence_hi, lambda s: -s)
        return TimeSeries(series, conf_lo, conf_hi)

    def __contains__(self, item):
        if isinstance(item, pd.Timestamp):
            return item in self._series.index
        return False

    def __round__(self, n=None):
        series = self._series.round(n)
        confidence_lo = self._op_or_none(self._confidence_lo, lambda s: s.round(n))
        confidence_hi = self._op_or_none(self._confidence_hi, lambda s: s.round(n))
        return TimeSeries(series, confidence_lo, confidence_hi)

    # TODO: Ignoring confidence series for now
    def __lt__(self, other):
        if isinstance(other, (int, float, np.ndarray)):
            series = self._series < other
        elif isinstance(other, TimeSeries):
            series = self._series < other.pd_series()
        else:
            raise_log(TypeError('unsupported operand type(s) for < : \'{}\' and \'{}\'.'
                            .format(type(self).__name__, type(other).__name__)), logger)
        return series  # TODO should we return only the ndarray, the pd series, or our timeseries?

    def __gt__(self, other):
        if isinstance(other, (int, float, np.ndarray)):
            series = self._series > other
        elif isinstance(other, TimeSeries):
            series = self._series > other.pd_series()
        else:
            raise_log(TypeError('unsupported operand type(s) for > : \'{}\' and \'{}\'.'
                            .format(type(self).__name__, type(other).__name__)), logger)
        return series

    def __le__(self, other):
        if isinstance(other, (int, float, np.ndarray)):
            series = self._series <= other
        elif isinstance(other, TimeSeries):
            series = self._series <= other.pd_series()
        else:
            raise_log(TypeError('unsupported operand type(s) for <= : \'{}\' and \'{}\'.'
                            .format(type(self).__name__, type(other).__name__)), logger)
        return series

    def __ge__(self, other):
        if isinstance(other, (int, float, np.ndarray)):
            series = self._series >= other
        elif isinstance(other, TimeSeries):
            series = self._series >= other.pd_series()
        else:
            raise_log(TypeError('unsupported operand type(s) for >= : \'{}\' and \'{}\'.'
                            .format(type(self).__name__, type(other).__name__)), logger)
        return series

    def __str__(self):
        df = pd.DataFrame({'value': self._series})
        if self._confidence_lo is not None:
            df['conf_low'] = self._confidence_lo
        if self._confidence_hi is not None:
            df['conf_high'] = self._confidence_hi
        return str(df) + '\nFreq: {}'.format(self.freq_str())

    def __repr__(self):
        return self.__str__()

    def __copy__(self, deep: bool = True):
        return self.copy(deep=deep)

    def __deepcopy__(self, memodict={}):
        return self.copy(deep=True)

    def __getitem__(self, item):
        # return only main series if nb of values < 3
        if isinstance(item, (int, pd.Timestamp)):
            return self._series[[item]]
        elif isinstance(item, (pd.DatetimeIndex, slice, list, np.ndarray)):
            if isinstance(item, slice):
                # if create a slice with timestamp, convert to indices
                if item.start.__class__ == pd.Timestamp or item.stop.__class__ == pd.Timestamp:
                    istart = None if item.start is None else self.time_index().get_loc(item.start)
                    istop = None if item.stop is None else self.time_index().get_loc(item.stop)
                    item = slice(istart, istop, item.step)
                # cannot reverse order
                if item.indices(len(self))[-1] == -1:
                    raise_log(IndexError("Cannot have a backward TimeSeries"), logger)
            # Verify that values in item are really in index to avoid the creation of NaN values
            if isinstance(item, (np.ndarray, pd.DatetimeIndex)):
                check = np.array([elem in self.time_index() for elem in item])
                if not np.all(check):
                    raise_log(IndexError("None of {} in the index".format(item[~check])), logger)
            try:
                return TimeSeries(self._series[item],
                                  self._op_or_none(self._confidence_lo, lambda s: s[item]),
                                  self._op_or_none(self._confidence_hi, lambda s: s[item]))
            except ValueError:
                # return only main series if nb of values < 3
                return self._series[item]
        else:
            raise_log(IndexError("Input {} of class {} is not a possible key.\n"\
                             "Please use integers, pd.DateTimeIndex, arrays or slice".format(item, item.__class__)), logger)<|MERGE_RESOLUTION|>--- conflicted
+++ resolved
@@ -398,21 +398,6 @@
 
         return TimeSeries(series, series_lo, series_hi)
 
-<<<<<<< HEAD
-    def plot(self, *args, plot_ci=True, new_plot=False, **kwargs):
-        """
-        Currently this is just a wrapper around pd.Series.plot()
-        """
-        # temporary work-around for the pandas.plot issue
-        # errors = self._combine_or_none(self._confidence_lo, self._confidence_hi,
-        #                                lambda x, y: np.vstack([x.values, y.values]))
-        # self._series.plot(yerr=errors, *args, **kwargs)
-        if new_plot:
-            fig, ax = plt.subplots()
-        else:
-            fig, ax = plt.gcf(), plt.gca()
-        self._series.plot()
-=======
     def plot(self, plot_ci=True, new_plot=False, *args, **kwargs):
         """
         Currently this is just a wrapper around pd.Series.plot()
@@ -420,7 +405,6 @@
         fig = (plt.figure() if new_plot else (kwargs['figure'] if 'figure' in kwargs else plt.gcf()))
         kwargs['figure'] = fig
         self._series.plot(*args, **kwargs)
->>>>>>> 4959e539
         x_label = self.time_index().name
         if x_label is not None and len(x_label) > 0:
             plt.xlabel(x_label)
