--- conflicted
+++ resolved
@@ -23,16 +23,12 @@
                  series: pd.Series,
                  confidence_lo: Optional[pd.Series] = None,
                  confidence_hi: Optional[pd.Series] = None,
-<<<<<<< HEAD
-                 freq: Optional[str] = None):
-=======
+                 freq: Optional[str] = None,
                  fill_missing_dates: Optional[bool] = True):
->>>>>>> 5be668e6
         """
         A TimeSeries is an object representing a univariate time series, and optional confidence intervals.
 
         TimeSeries are meant to be immutable.
-        One TimeSeries is defined by the following three components:
 
         Parameters
         ----------
@@ -42,41 +38,34 @@
             Optionally, a Pandas Series representing lower confidence interval.
         confidence_hi
             Optionally, a Pandas Series representing upper confidence interval.
-<<<<<<< HEAD
         freq
-            Optionally, a string representing the frequency of the Pandas Series.
-=======
+            Optionally, a string representing the frequency of the Pandas Series. When creating a TimeSeries 
+            instance with a length smaller than 3, this argument must be passed.
         fill_missing_dates
             Optionally, a boolean indicating filling missing dates with NaN in case missing inferred_freq on index.
->>>>>>> 5be668e6
-        """
-
-        # cannot create a timeseries with n<3 -> can add less than 3 elements with add function
+        """
+
         raise_if_not(len(series) > 0, 'Series must not be empty.', logger)
         raise_if_not(isinstance(series.index, pd.DatetimeIndex), 'Series must be indexed with a DatetimeIndex.', logger)
         raise_if_not(np.issubdtype(series.dtype, np.number), 'Series must contain numerical values.', logger)
         raise_if_not(len(series) >= 3 or freq is not None, 'Series must have at least 3 values if the "freq" argument'
                      'is not passed', logger)
 
-<<<<<<< HEAD
-        self._series: pd.Series = series.sort_index()  # Sort by time
-        if (freq is None):
+        self._series = series.sort_index()  # Sort by time
+
+        if (len(series) < 3):
+            self._freq: str = freq
+        else:    
+            if not series.index.inferred_freq:
+                if fill_missing_dates:
+                    self._series = self._fill_missing_dates(self._series)
+                else:
+                    raise_if_not(False, 'Could not infer frequency. Are some dates missing? '
+                                        'Is Series too short (n=2)?', logger)
             self._freq: str = self._series.index.inferred_freq  # Infer frequency
-        else:
-            self._freq = freq
-=======
-        series = series.sort_index()  # Sort by time
-        if not series.index.inferred_freq:
-            if fill_missing_dates:
-                series = self._fill_missing_dates(series)
-            else:
-                raise_if_not(False, 'Could not infer frequency. Are some dates missing? '
-                                    'Is Series too short (n=2)?', logger)
-
-        self._series: pd.Series = series
->>>>>>> 5be668e6
-
-        self._freq: str = self._series.index.inferred_freq  # Infer frequency
+            raise_if_not(freq is None or self._freq == freq, 'The inferred frequency does not match the'
+                         'value of the "freq" argument.', logger)
+
 
         # TODO: are there some pandas Series where the line below causes issues?
         self._series.index.freq = self._freq  # Set the inferred frequency in the Pandas series
