import pandas as pd
import numpy as np
from copy import deepcopy
import matplotlib.pyplot as plt
from pandas.tseries.frequencies import to_offset
from typing import Tuple, Optional, Callable, Any

from .custom_logging import raise_log, raise_if_not, get_logger

logger = get_logger(__name__)

class TimeSeries:
    def __init__(self, series: pd.Series, confidence_lo: pd.Series = None, confidence_hi: pd.Series = None):
        """
        A TimeSeries is an immutable object, representing a univariate time series, and optional confidence intervals.

        It is defined by the following three components:

        :param series: The actual time series, as a pandas Series with a proper time index.
        :param confidence_lo: Optionally, a Pandas Series representing lower confidence interval.
        :param confidence_hi: Optionally, a Pandas Series representing upper confidence interval.
        """

<<<<<<< HEAD
        assert len(series) >= 3, 'Series must have at least three values.'
        assert isinstance(series.index, pd.DatetimeIndex), 'Series must be indexed with a DatetimeIndex.'
        assert np.issubdtype(series.dtype, np.number), 'Series must contain numerical values.'
=======
        Within this class, TimeSeries type annotations are 'TimeSeries'; see:
        https://stackoverflow.com/questions/15853469/putting-current-class-as-return-type-annotation
    """
    def __init__(self, series: pd.Series, confidence_lo: pd.Series = None, confidence_hi: pd.Series = None):

        raise_if_not(len(series) >= 3, 'Series must have at least three values.', logger)  # cannot create a timeseries with n<3 -> can add less than 3 elements with add function
        raise_if_not(isinstance(series.index, pd.DatetimeIndex), 'Series must be indexed with a DatetimeIndex.', logger)
        raise_if_not(np.issubdtype(series.dtype, np.number), 'Series must contain numerical values.', logger)
>>>>>>> b0bbc05d

        self._series: pd.Series = series.sort_index()  # Sort by time
        self._freq: str = self._series.index.inferred_freq  # Infer frequency

        # TODO: optionally fill holes (including missing dates) - for now we assume no missing dates
<<<<<<< HEAD
        assert self._freq is not None, 'Could not infer frequency. Are some dates missing?'
=======
        raise_if_not(self._freq is not None, 'Could not infer frequency. Are some dates missing? Is Series too short (n=2)?', logger)
>>>>>>> b0bbc05d

        # TODO: are there some pandas Series where the line below causes issues?
        self._series.index.freq = self._freq  # Set the inferred frequency in the Pandas series

        # Handle confidence intervals:
        self._confidence_lo = None
        self._confidence_hi = None
        if confidence_lo is not None:
            self._confidence_lo = confidence_lo.sort_index()
            raise_if_not(len(self._confidence_lo) == len(self._series), 'Lower confidence interval must have same size as ' \
                                                                  'the main time series.', logger)
            raise_if_not((self._confidence_lo.index == self._series.index).all(), 'Lower confidence interval and main ' \
                                                                            'series must have the same time index.', logger)
        if confidence_hi is not None:
            self._confidence_hi = confidence_hi.sort_index()
            raise_if_not(len(self._confidence_hi) == len(self._series), 'Upper confidence interval must have same size as ' \
                                                                  'the main time series.', logger)
            raise_if_not((self._confidence_hi.index == self._series.index).all(), 'Upper confidence interval and main ' \
                                                                            'series must have the same time index.', logger)

    def pd_series(self) -> pd.Series:
        """
        Returns the underlying Pandas Series of this TimeSeries.

        :return: A Pandas Series.
        """
        return self._series.copy()

    def conf_lo_pd_series(self) -> Optional[pd.Series]:
        """
        Returns the underlying Pandas Series of the lower confidence interval if it exists.

        :return: A Pandas Series for the lower confidence interval.
        """
        return self._confidence_lo.copy() if self._confidence_lo is not None else None

    def conf_hi_pd_series(self) -> Optional[pd.Series]:
        """
        Returns the underlying Pandas Series of the upper confidence interval if it exists.

        :return: A Pandas Series for the upper confidence interval.
        """
        return self._confidence_hi.copy() if self._confidence_hi is not None else None

    def start_time(self) -> pd.Timestamp:
        """
        Returns the start time of the time index.

        :return: A timestamp containing the first time of the TimeSeries.
        """
        return self._series.index[0]

    def end_time(self) -> pd.Timestamp:
        """
        Returns the end time of the time index.

        :return: A timestamp containing the last time of the TimeSeries.
        """
        return self._series.index[-1]

    def values(self) -> np.ndarray:
        """
        Returns the values of the TimeSeries.

        :return: A numpy array containing the values of the TimeSeries.
        """
        return np.copy(self._series.values)

    def time_index(self) -> pd.DatetimeIndex:
        """
        Returns the index of the TimeSeries.

        :return: A DatetimeIndex containing the index of the TimeSeries.
        """
        return deepcopy(self._series.index)

    def freq(self) -> pd.DateOffset:
        """
        Returns the frequency of the TimeSeries.

        :return: A DateOffset with the frequency.
        """
        return to_offset(self._freq)

    def freq_str(self) -> str:
        """
        Returns the frequency of the TimeSeries.

        :return: A string with the frequency.
        """
        return self._freq

    def duration(self) -> pd.Timedelta:
        """
        Returns the duration of the TimeSeries.

        :return: A Timedelta of the duration of the TimeSeries.
        """
        return self._series.index[-1] - self._series.index[0]

    def copy(self, deep: bool = True) -> 'TimeSeries':
        """
        Make a copy of this object time series
        :param deep: Make a deep copy. If False, the Series will be the same
        :return: A copy of the TimeSeries
        """
        if deep:
            return TimeSeries(self.pd_series(), self.conf_lo_pd_series(), self.conf_hi_pd_series())
        else:
            return TimeSeries(self._series, self._confidence_lo, self._confidence_hi)

    def _raise_if_not_within(self, ts: pd.Timestamp):
        if (ts < self.start_time()) or (ts > self.end_time()):
            raise_log(ValueError('Timestamp must be between {} and {}'.format(self.start_time(), self.end_time())), logger)

    def split_after(self, ts: pd.Timestamp) -> Tuple['TimeSeries', 'TimeSeries']:
        """
        Splits the TimeSeries in two, around a provided timestamp [ts].
        
        The timestamp may not be in the TimeSeries. If it is, the timestamp will be included in the
        first of the two TimeSeries, and not in the second.
        
        :param ts: The timestamp that indicates the splitting time.
        :return: A tuple (s1, s2) of TimeSeries with indices smaller or equal to [ts]
                 and greater than [ts] respectively.
        """
        self._raise_if_not_within(ts)

        ts = self.time_index()[self.time_index() <= ts][-1]  # closest index before ts (new ts)

        start_second_series: pd.Timestamp = ts + self.freq()  # second series does not include ts
        return self.slice(self.start_time(), ts), self.slice(start_second_series, self.end_time())

    def split_before(self, ts: pd.Timestamp) -> Tuple['TimeSeries', 'TimeSeries']:
        """
        Splits a TimeSeries in two, around a provided timestamp [ts].

        The timestamp may not be in the TimeSeries. If it is, the timestamp will be included in the
        second of the two TimeSeries, and not in the first.

        :param ts: The timestamp that indicates the splitting time.
        :return: A tuple (s1, s2) of TimeSeries with indices smaller than [ts]
                 and greater or equal to [ts] respectively.
        """
        self._raise_if_not_within(ts)

        ts = self.time_index()[self.time_index() >= ts][0]  # closest index after ts (new ts)

        end_first_series: pd.Timestamp = ts - self.freq()  # second series does not include ts
        return self.slice(self.start_time(), end_first_series), self.slice(ts, self.end_time())

    def drop_after(self, ts: pd.Timestamp) -> 'TimeSeries':
        """
        Drops everything after the provided timestamp [ts], included.

        The timestamp may not be in the TimeSeries. If it is, the timestamp will be dropped.

        :param ts: The timestamp that indicates cut-off time.
        :return: A new TimeSeries, with indices smaller than [ts].
        """
        self._raise_if_not_within(ts)

        ts = self.time_index()[self.time_index() >= ts][0]  # closest index after ts (new ts)

        end_series: pd.Timestamp = ts - self.freq()  # new series does not include ts
        return self.slice(self.start_time(), end_series)

    def drop_before(self, ts: pd.Timestamp) -> 'TimeSeries':
        """
        Drops everything before the provided timestamp [ts], included.

        The timestamp may not be in the TimeSeries. If it is, the timestamp will be dropped.

        :param ts: The timestamp that indicates cut-off time.
        :return: A new TimeSeries, with indices greater than [ts].
        """
        self._raise_if_not_within(ts)

        ts = self.time_index()[self.time_index() <= ts][-1]  # closest index before ts (new ts)

        start_series: pd.Timestamp = ts + self.freq()  # new series does not include ts
        return self.slice(start_series, self.end_time())

    def slice(self, start_ts: pd.Timestamp, end_ts: pd.Timestamp) -> 'TimeSeries':
        """
        Returns a new TimeSeries, starting later than [start_ts] and ending before [end_ts], inclusive on both ends.

        The timestamps may not be in the time series. TODO: should new timestamps be added? Think not

        :param start_ts: The timestamp that indicates the left cut-off.
        :param end_ts: The timestamp that indicates the right cut-off.
        :return: A new TimeSeries, which indices greater or equal than [start_ts] and smaller or equal than [end_ts].
        """
<<<<<<< HEAD
        assert end_ts > start_ts, 'End timestamp must be strictly after start timestamp when slicing.'
        assert end_ts >= self.start_time(), 'End timestamp must be after the start of the time series when slicing.'
        assert start_ts <= self.end_time(), 'Start timestamp must be after the end of the time series when slicing.'
=======

        raise_if_not(end_ts > start_ts, 'End timestamp must be strictly after start timestamp when slicing.', logger)
        raise_if_not(end_ts >= self.start_time(), 'End timestamp must be after the start of the time series when slicing.', logger)
        raise_if_not(start_ts <= self.end_time(), 'Start timestamp must be after the end of the time series when slicing.', logger)
>>>>>>> b0bbc05d

        def _slice_not_none(s: Optional[pd.Series]) -> Optional[pd.Series]:
            if s is not None:
                s_a = s[s.index >= start_ts]
                return s_a[s_a.index <= end_ts]
            return None

        return TimeSeries(_slice_not_none(self._series),
                          _slice_not_none(self._confidence_lo),
                          _slice_not_none(self._confidence_hi))

    def slice_n_points_after(self, start_ts: pd.Timestamp, n: int) -> 'TimeSeries':
        """
        Returns a new TimeSeries, starting later than [start_ts] (included) and having (at most) [n] points.

        The timestamp may not be in the time series. If it is, it will be included in the new TimeSeries.

        :param start_ts: The timestamp that indicates the splitting time.
        :param n: The maximal length of the new TimeSeries.
        :return: A new TimeSeries, with length at most [n] and indices greater or equal than [start_ts].
        """

        raise_if_not(n >= 0, 'n should be a positive integer.', logger)  # TODO: logically raise if n<3, cf. init

        self._raise_if_not_within(start_ts)

        start_ts = self.time_index()[self.time_index() >= start_ts][0]  # closest index after start_ts (new start_ts)

        end_ts: pd.Timestamp = start_ts + (n - 1) * self.freq()  # (n-1) because slice() is inclusive on both sides
        return self.slice(start_ts, end_ts)

    def slice_n_points_before(self, end_ts: pd.Timestamp, n: int) -> 'TimeSeries':
        """
        Returns a new TimeSeries, ending before [end_ts] (included) and having (at most) [n] points.

        The timestamp may not be in the TimeSeries. If it is, it will be included in the new TimeSeries.

        :param end_ts: The timestamp that indicates the splitting time.
        :param n: The maximal length of the new time series.
        :return: A new TimeSeries, with length at most [n] and indices smaller or equal than [end_ts].
        """

        raise_if_not(n >= 0, 'n should be a positive integer.', logger)

        self._raise_if_not_within(end_ts)

        end_ts = self.time_index()[self.time_index() <= end_ts][-1]

        start_ts: pd.Timestamp = end_ts - (n - 1) * self.freq()  # (n-1) because slice() is inclusive on both sides
        return self.slice(start_ts, end_ts)

    def slice_intersect(self, other: 'TimeSeries') -> 'TimeSeries':
        """
        Returns a TimeSeries slice of this time series, where the time index has been intersected with the one
        provided in argument. Note that this method is in general *not* symmetric.
        :param other: the other TimeSeries
        :return: a new TimeSeries, containing the values of this TimeSeries,
                 over the time-span common to both time series.
        """
<<<<<<< HEAD
        time_index = self.time_index().intersection(other.time_index())
        return self.__getitem__(time_index)
=======

        def _intersect_not_none(s: Optional[pd.Series]) -> Optional[pd.Series]:
            if s is not None:
                new_index = self.time_index().intersection(other.time_index())

                raise_if_not(len(s) > 2, 'The two series do not have enough common times.', logger)

                return s[new_index]
            return None

        return TimeSeries(_intersect_not_none(self._series),
                          _intersect_not_none(self._confidence_lo),
                          _intersect_not_none(self._confidence_hi))
>>>>>>> b0bbc05d

    # TODO: other rescale? such as giving a ratio, or a specific position? Can be the same function
    def rescale_with_value(self, value_at_first_step: float) -> 'TimeSeries':
        """
        Returns a new TimeSeries, which is a multiple of this TimeSeries such that
        the first value is [value_at_first_step].
        Numerical imprecisions appear with [value_at_first_step] > 1e+24

        :param value_at_first_step: The new value for the first entry of the TimeSeries.
        :return: A new TimeSeries, where the first value is [value_at_first_step] and other values
                 have been scaled accordingly.
        """

<<<<<<< HEAD
        assert self.values()[0] != 0, 'Cannot rescale when the first value of the time series is 0.'
=======
        raise_if_not(self.values()[0] != 0, 'Cannot rescale with first value 0.', logger)
>>>>>>> b0bbc05d

        coef = value_at_first_step / self.values()[0]  # TODO: should the new TimeSeries have the same dtype?
        new_series = coef * self._series
        new_conf_lo = self._op_or_none(self._confidence_lo, lambda s: s * coef)
        new_conf_hi = self._op_or_none(self._confidence_hi, lambda s: s * coef)
        return TimeSeries(new_series, new_conf_lo, new_conf_hi)

    def shift(self, n: int) -> 'TimeSeries':
        """
        Shifts the time axis of this TimeSeries by [n] time steps.

        If n > 0, shifts in the future. If n < 0, shifts in the past.

        For example, with n=2 and freq='M', March 2013 becomes May 2013. With n=-2, March 2013 becomes Jan 2013.

        :param n: The signed number of time steps to shift by.
        :return: A new TimeSeries, with a shifted index.
        """
        try:
            self.time_index()[-1] + n * self.freq()
        except pd.errors.OutOfBoundsDatetime:
<<<<<<< HEAD
            raise OverflowError("the add operation between {} and {} overflows".format(self.time_index()[-1],
                                                                                       n * self.freq()))
=======
            raise_log(OverflowError("the add operation between {} and {} will overflow".format(n * self.freq(),
                                                                                           self.time_index()[-1])), logger)
>>>>>>> b0bbc05d
        new_time_index = self._series.index.map(lambda ts: ts + n * self.freq())
        new_series = self._series.copy()
        new_series.index = new_time_index
        new_conf_lo = None
        new_conf_hi = None
        if self._confidence_lo is not None:
            new_conf_lo = self._confidence_lo.copy()
            new_conf_lo.index = new_time_index
        if self._confidence_hi is not None:
            new_conf_hi = self._confidence_hi.copy()
            new_conf_hi.index = new_time_index
        return TimeSeries(new_series, new_conf_lo, new_conf_hi)

    @staticmethod
    def from_dataframe(df: pd.DataFrame, time_col: Optional[str], value_col: str,
                       conf_lo_col: str = None, conf_hi_col: str = None) -> 'TimeSeries':
        """
        Returns a TimeSeries built from a DataFrame. One column (or the DataFrame index) has to represent the time,
        and another column has to represent the values for this univariate time series.

        :param df: The DataFrame
        :param time_col: The time column name (mandatory). If set to `None`, the DataFrame index will be used.
        :param value_col: The value column name (mandatory).
        :param conf_lo_col: The lower confidence interval column name (optional).
        :param conf_hi_col: The upper confidence interval column name (optional).
        :return: A TimeSeries constructed from the inputs.
        """
        if time_col is None:
            times: pd.DatetimeIndex = pd.to_datetime(df.index, errors='raise')
        else:
            times: pd.Series = pd.to_datetime(df[time_col], errors='raise')
        series: pd.Series = pd.Series(df[value_col].values, index=times)

        conf_lo = pd.Series(df[conf_lo_col], index=times) if conf_lo_col is not None else None
        conf_hi = pd.Series(df[conf_hi_col], index=times) if conf_hi_col is not None else None

        return TimeSeries(series, conf_lo, conf_hi)

    @staticmethod
    def from_times_and_values(times: pd.DatetimeIndex,
                              values: np.ndarray,
                              confidence_lo: np.ndarray = None,
                              confidence_hi: np.ndarray = None) -> 'TimeSeries':
        """
        Returns a TimeSeries built from an index and values.

        :param times: A DateTimeIndex for the TimeSeries.
        :param values: An array of values for the TimeSeries.
        :param confidence_lo: The lower confidence interval values (optional).
        :param confidence_hi: The higher confidence interval values (optional).
        :return: A TimeSeries constructed from the inputs.
        """
        series = pd.Series(values, index=times)
        series_lo = pd.Series(confidence_lo, index=times) if confidence_lo is not None else None
        series_hi = pd.Series(confidence_hi, index=times) if confidence_hi is not None else None

        return TimeSeries(series, series_lo, series_hi)

    def plot(self, *args, plot_ci=True, **kwargs):
        """
        Currently this is just a wrapper around pd.Series.plot()
        """
        # temporary work-around for the pandas.plot issue
        # errors = self._combine_or_none(self._confidence_lo, self._confidence_hi,
        #                                lambda x, y: np.vstack([x.values, y.values]))
        # self._series.plot(yerr=errors, *args, **kwargs)
        fig, ax = plt.subplots()
        ax.plot_date(self.time_index(), self.values(), marker='', linestyle='-', *args, **kwargs)
        fig.autofmt_xdate()
        x_label = self.time_index().name
        if x_label is not None and len(x_label) > 0:
            plt.xlabel(x_label)
        # TODO: use pandas plot in the future
        if plot_ci and self._confidence_lo is not None and self._confidence_hi is not None:
            plt.fill_between(self.time_index(), self._confidence_lo.values, self._confidence_hi.values, alpha=0.5)

    """
    Some useful methods for TimeSeries combination:
    """
    def has_same_time_as(self, other: 'TimeSeries') -> bool:
        """
        Checks whether this TimeSeries and another one have the same index.

        :param other: A second TimeSeries.
        :return: A boolean. True if both TimeSeries have the same index, False otherwise.
        """

        if self.__len__() != len(other):
            return False
        return (other.time_index() == self.time_index()).all()

    def append(self, other: 'TimeSeries') -> 'TimeSeries':
        """
        Appends another TimeSeries to this TimeSeries.

        :param other: A second TimeSeries.
        :return: A new TimeSeries, obtained by appending the second TimeSeries to the first.
        """
<<<<<<< HEAD
        assert other.start_time() == self.end_time() + self.freq(), 'Appended TimeSeries must start one time step ' \
                                                                    'after current one.'
=======

        raise_if_not(other.start_time() == self.end_time() + self.freq(), 'Appended TimeSeries must start one time step ' \
                                                                    'after current one.', logger)
>>>>>>> b0bbc05d
        # TODO additional check?
        raise_if_not(other.freq() == self.freq(), 'Appended TimeSeries must have the same frequency as the current one', logger)

        series = self._series.append(other.pd_series())
        conf_lo = None
        conf_hi = None
        if self._confidence_lo is not None and other.conf_lo_pd_series() is not None:
            conf_lo = self._confidence_lo.append(other.conf_lo_pd_series())
        if self._confidence_hi is not None and other.conf_hi_pd_series() is not None:
            conf_hi = self._confidence_hi.append(other.conf_hi_pd_series())
        return TimeSeries(series, conf_lo, conf_hi)

    def append_values(self, values: np.ndarray, index: pd.DatetimeIndex = None,
            conf_lo: np.ndarray = None, conf_hi: np.ndarray = None) -> 'TimeSeries':
        """
        Appends values to current TimeSeries, to the given indices.

        If no index is provided, assumes that it follows the original data.
        Does not add new confidence values if there were none first.
        Does not update value if already existing indices are provided.

        :param values: An array with the values to append.
        :param index: A DateTimeIndex for each value (optional).
        :param conf_lo: The lower confidence interval values (optional).
        :param conf_hi: The higher confidence interval values (optional).
        :return: A new TimeSeries with the new values appended
        """
        if len(values) < 1:
            return self
        if isinstance(values, list):
            values = np.array(values)
        if index is None:
            index = pd.DatetimeIndex([self.end_time() + i * self.freq() for i in range(1, 1+len(values))])
        raise_if_not(isinstance(index, pd.DatetimeIndex), 'Values must be indexed with a DatetimeIndex.', logger)
        raise_if_not(len(index) == len(values), 'Values and index must have same length.', logger)
        raise_if_not(self.time_index().intersection(index).empty, "Cannot add already present time index.", logger)
        new_indices = index.argsort()
        index = index[new_indices]
        # TODO do we really want that?
        raise_if_not(index[0] == self.end_time() + self.freq(), 'Appended index must start one time step ' \
                                                          'after current one.', logger)
        if len(index) > 2:
            raise_if_not(index.inferred_freq == self.freq_str(), 'Appended index must have ' \
                                                           'the same frequency as the current one.', logger)
        elif len(index) == 2:
            raise_if_not(index[-1] == index[0] + self.freq(), 'Appended index must have ' \
                                                        'the same frequency as the current one.', logger)
        values = values[new_indices]
        new_series = pd.Series(values, index=index)
        series = self._series.append(new_series)
        if conf_lo is not None and self._confidence_lo is not None:
            raise_if_not(len(index) == len(conf_lo), 'Confidence intervals must have same length as index.', logger)
            conf_lo = conf_lo[new_indices]
            conf_lo = self._confidence_lo.append(pd.Series(conf_lo, index=index))
        if conf_hi is not None and self._confidence_hi is not None:
            raise_if_not(len(index) == len(conf_hi), 'Confidence intervals must have same length as index.', logger)
            conf_hi = conf_hi[new_indices]
            conf_hi = self._confidence_hi.append(pd.Series(conf_hi, index=index))

        return TimeSeries(series, conf_lo, conf_hi)

    def update(self, index: pd.DatetimeIndex, values: np.ndarray = None,
               conf_lo: np.ndarray = None, conf_hi: np.ndarray = None, inplace: bool = True) -> 'TimeSeries':
        """
        Updates the Series with the new values provided.
        If indices are not in original TimeSeries, they will be discarded.
        At least one parameter other than index must be filled.
        Use np.nan to ignore a specific index in a series.

        It will raise an error if try to update a missing CI series

        :param index: A DateTimeIndex containing the indices to replace.
        :param values: An array containing the values to replace (optional).
        :param conf_lo: The lower confidence interval values to change (optional).
        :param conf_hi: The higher confidence interval values (optional).
        :param inplace: If True, do operation inplace and return None, defaults to True.
        :return: A TimeSeries with values updated

        TODO: Do we need this method? Where/how is it used? We should avoid mutating values at all cost.
        """
        raise_if_not(not (values is None and conf_lo is None and conf_hi is None), "At least one parameter must be filled " \
                                                                             "other than index", logger)
        raise_if_not(not index is None, "Index must be filled.")                                                            
        if (not values is None):
            raise_if_not(len(values) == len(index), \
                "The number of values must correspond to the number of indices: {} != {}".format(len(values), len(index)), logger)
        if (not conf_lo is None):
            raise_if_not(len(conf_lo) == len(index), \
                "The number of values must correspond to the number of indices: {} != {}".format(len(conf_lo), len(index)), logger)
        if (not conf_hi is None):
            raise_if_not(len(conf_hi) == len(index), \
                "The number of values must correspond to the number of indices: {} != {}".format(len(conf_hi), len(index)), logger)
        ignored_indices = [index.get_loc(ind) for ind in (set(index)-set(self.time_index()))]
        index = index.delete(ignored_indices)
        series = values if values is None else pd.Series(np.delete(values, ignored_indices), index=index)
        conf_lo = conf_lo if conf_lo is None else pd.Series(np.delete(conf_lo, ignored_indices), index=index)
        conf_hi = conf_hi if conf_hi is None else pd.Series(np.delete(conf_hi, ignored_indices), index=index)
        raise_if_not(len(index) > 0, "Must give at least one correct index.", logger)
        if inplace:
            if series is not None:
                self._series.update(series)
            if conf_lo is not None:
                self._confidence_lo.update(conf_lo)
            if conf_hi is not None:
                self._confidence_hi.update(conf_hi)
            return None
        else:
            new_series = self.pd_series()
            new_lo = self.conf_lo_pd_series()
            new_hi = self.conf_hi_pd_series()
            if series is not None:
                new_series.update(series)
            if conf_lo is not None:
                new_lo.update(conf_lo)
            if conf_hi is not None:
                new_hi.update(conf_hi)
            return TimeSeries(new_series, new_lo, new_hi)

    def drop_values(self, index: pd.DatetimeIndex, inplace: bool = True, **kwargs):
        """
        Remove elements of all series with specified indices.

        :param index: The indices to be dropped
        :param kwargs: Option to pass to pd.Series drop method
        :param inplace: If True, do operation inplace and return None, defaults to True.
        :return: A TimeSeries with values dropped

        TODO: Do we need this method? Where/how is it used? We should avoid mutating values at all cost.
        """
        series = self._series.drop(index=index, inplace=inplace, **kwargs)
        conf_lo = self._op_or_none(self._confidence_lo, lambda s: s.drop(index, inplace=inplace, **kwargs))
        conf_hi = self._op_or_none(self._confidence_hi, lambda s: s.drop(index, inplace=inplace, **kwargs))
        if inplace:
            return None
        return TimeSeries(series, conf_lo, conf_hi)

    def is_within_range(self, ts: pd.Timestamp) -> bool:
        index = self.time_index()
        return index[0] <= ts <= index[-1]

    @staticmethod
    def _combine_or_none(series_a: Optional[pd.Series],
                         series_b: Optional[pd.Series],
                         combine_fn: Callable[[pd.Series, pd.Series], Any]):
        """
        Combines two Pandas Series [series_a] and [series_b] using [combine_fn] if neither is None.

        :param series_a: A Pandas Series.
        :param series_b: A Pandas Series.
        :param combine_fn: An operation with input two Pandas Series and output one Pandas Series.
        :return: A new Pandas Series, the result of [combine_fn], or None.
        """

        if series_a is not None and series_b is not None:
            return combine_fn(series_a, series_b)
        return None

    @staticmethod
    def _op_or_none(series: Optional[pd.Series], op: Callable[[pd.Series], Any]):
        return op(series) if series is not None else None

    def _combine_from_pd_ops(self, other: 'TimeSeries',
                             combine_fn: Callable[[pd.Series, pd.Series], pd.Series]) -> 'TimeSeries':
        """
        Combines this TimeSeries with another one, using the [combine_fn] on the underlying Pandas Series.

        :param other: A second TimeSeries.
        :param combine_fn: An operation with input two Pandas Series and output one Pandas Series.
        :return: A new TimeSeries, with underlying Pandas Series the series obtained with [combine_fn].
        """

        raise_if_not(self.has_same_time_as(other), 'The two TimeSeries must have the same time index.', logger)

        series = combine_fn(self._series, other.pd_series())
        conf_lo = self._combine_or_none(self._confidence_lo, other.conf_lo_pd_series(), combine_fn)
        conf_hi = self._combine_or_none(self._confidence_hi, other.conf_hi_pd_series(), combine_fn)
        return TimeSeries(series, conf_lo, conf_hi)

    """
    Definition of some useful statistical methods.
    
    These methods rely on the Pandas implementation.
    """

    def mean(self, axis=None, skipna=None, level=None, numeric_only=None, **kwargs) -> float:
        return self._series.mean(axis, skipna, level, numeric_only, **kwargs)

    def var(self, axis=None, skipna=None, level=None, ddof=1, numeric_only=None, **kwargs) -> float:
        return self._series.var(axis, skipna, level, ddof, numeric_only, **kwargs)

    def std(self, axis=None, skipna=None, level=None, ddof=1, numeric_only=None, **kwargs) -> float:
        return self._series.std(axis, skipna, level, ddof, numeric_only, **kwargs)

    def skew(self, axis=None, skipna=None, level=None, numeric_only=None, **kwargs) -> float:
        return self._series.skew(axis, skipna, level, numeric_only, **kwargs)

    def kurtosis(self, axis=None, skipna=None, level=None, numeric_only=None, **kwargs) -> float:
        return self._series.kurtosis(axis, skipna, level, numeric_only, **kwargs)

    def min(self, axis=None, skipna=None, level=None, numeric_only=None, **kwargs) -> float:
        return self._series.min(axis, skipna, level, numeric_only, **kwargs)

    def max(self, axis=None, skipna=None, level=None, numeric_only=None, **kwargs) -> float:
        return self._series.max(axis, skipna, level, numeric_only, **kwargs)

    def sum(self, axis=None, skipna=None, level=None, numeric_only=None, min_count=0, **kwargs) -> float:
        return self._series.sum(axis, skipna, level, numeric_only, min_count, **kwargs)

    def median(self, axis=None, skipna=None, level=None, numeric_only=None, **kwargs) -> float:
        return self._series.median(axis, skipna, level, numeric_only, **kwargs)

    def autocorr(self, lag=1) -> float:
        return self._series.autocorr(lag)

    def describe(self, percentiles=None, include=None, exclude=None) -> pd.Series:
        return self._series.describe(percentiles, include, exclude)

    """
    Definition of some dunder methods
    """
    def __eq__(self, other):
        if isinstance(other, TimeSeries):
            if not self._series.equals(other.pd_series()):
                return False
            for other_ci, self_ci in zip([other.conf_lo_pd_series(), other.conf_hi_pd_series()],
                                         [self._confidence_lo, self._confidence_hi]):
                if (other_ci is None) ^ (self_ci is None):
                    # only one is None
                    return False
                if self._combine_or_none(self_ci, other_ci, lambda s1, s2: s1.equals(s2)) is False:
                    # Note: we check for "False" explicitly, because None is OK..
                    return False
            return True
        return False

    def __ne__(self, other):
        return not self.__eq__(other)

    def __len__(self):
        return len(self._series)

    def __add__(self, other):
        if isinstance(other, (int, float)):
            new_series = self._series + other
            conf_lo = self._op_or_none(self._confidence_lo, lambda s: s + other)
            conf_hi = self._op_or_none(self._confidence_hi, lambda s: s + other)
            return TimeSeries(new_series, conf_lo, conf_hi)
        elif isinstance(other, TimeSeries):
            return self._combine_from_pd_ops(other, lambda s1, s2: s1 + s2)
        else:
            raise_log(TypeError('unsupported operand type(s) for + or add(): \'{}\' and \'{}\'.'
                            .format(type(self).__name__, type(other).__name__)), logger)

    def __radd__(self, other):
        return self + other

    def __sub__(self, other):
        if isinstance(other, (int, float)):
            new_series = self._series - other
            conf_lo = self._op_or_none(self._confidence_lo, lambda s: s - other)
            conf_hi = self._op_or_none(self._confidence_hi, lambda s: s - other)
            return TimeSeries(new_series, conf_lo, conf_hi)
        elif isinstance(other, TimeSeries):
            return self._combine_from_pd_ops(other, lambda s1, s2: s1 - s2)
        else:
            raise_log(TypeError('unsupported operand type(s) for - or sub(): \'{}\' and \'{}\'.'
                            .format(type(self).__name__, type(other).__name__)), logger)

    def __rsub__(self, other):
        return other + (-self)

    def __mul__(self, other):
        if isinstance(other, (int, float)):
            new_series = self._series * other
            conf_lo = self._op_or_none(self._confidence_lo, lambda s: s * other)
            conf_hi = self._op_or_none(self._confidence_hi, lambda s: s * other)
            return TimeSeries(new_series, conf_lo, conf_hi)
        elif isinstance(other, TimeSeries):
            return self._combine_from_pd_ops(other, lambda s1, s2: s1 * s2)
        else:
            raise_log(TypeError('unsupported operand type(s) for * or mul(): \'{}\' and \'{}\'.'
                            .format(type(self).__name__, type(other).__name__)), logger)

    def __rmul__(self, other):
        return self * other

    def __pow__(self, n):
        if isinstance(n, (int, float)):
            if n < 0 and not all(self.values() != 0):
                raise_log(ZeroDivisionError('Cannot divide by a TimeSeries with a value 0.'), logger)

            new_series = self._series ** float(n)
            conf_lo = self._op_or_none(self._confidence_lo, lambda s: s ** float(n))
            conf_hi = self._op_or_none(self._confidence_hi, lambda s: s ** float(n))
            return TimeSeries(new_series, conf_lo, conf_hi)
        else:
            raise_log(TypeError('unsupported operand type(s) for ** or pow(): \'{}\' and \'{}\'.' \
                            .format(type(self).__name__, type(n).__name__)), logger)

    def __truediv__(self, other):
        if isinstance(other, (int, float)):
            if (other == 0):
                raise_log(ZeroDivisionError('Cannot divide by 0.'), logger)

            new_series = self._series / other
            conf_lo = self._op_or_none(self._confidence_lo, lambda s: s / other)
            conf_hi = self._op_or_none(self._confidence_hi, lambda s: s / other)
            return TimeSeries(new_series, conf_lo, conf_hi)

        elif isinstance(other, TimeSeries):
            if (not all(other.values() != 0)):
                raise_log(ZeroDivisionError('Cannot divide by a TimeSeries with a value 0.'), logger)

            return self._combine_from_pd_ops(other, lambda s1, s2: s1 / s2)
        else:
            raise_log(TypeError('unsupported operand type(s) for / or truediv(): \'{}\' and \'{}\'.' \
                            .format(type(self).__name__, type(other).__name__)), logger)

    def __rtruediv__(self, n):
        return n * (self ** (-1))

    def __abs__(self):
        series = abs(self._series)
        conf_lo = self._op_or_none(self._confidence_lo, lambda s: abs(s))
        conf_hi = self._op_or_none(self._confidence_hi, lambda s: abs(s))
        return TimeSeries(series, conf_lo, conf_hi)

    def __neg__(self):
        series = -self._series
        conf_lo = self._op_or_none(self._confidence_lo, lambda s: -s)
        conf_hi = self._op_or_none(self._confidence_hi, lambda s: -s)
        return TimeSeries(series, conf_lo, conf_hi)

    def __contains__(self, ts: pd.Timestamp) -> bool:
        return ts in self._series.index

    def __round__(self, n=None):
        series = self._series.round(n)
        confidence_lo = self._op_or_none(self._confidence_lo, lambda s: s.round(n))
        confidence_hi = self._op_or_none(self._confidence_hi, lambda s: s.round(n))
        return TimeSeries(series, confidence_lo, confidence_hi)

    # TODO: Ignoring confidence series for now
    def __lt__(self, other):
        if isinstance(other, (int, float, np.ndarray)):
            series = self._series < other
        elif isinstance(other, TimeSeries):
            series = self._series < other.pd_series()
        else:
            raise_log(TypeError('unsupported operand type(s) for < : \'{}\' and \'{}\'.'
                            .format(type(self).__name__, type(other).__name__)), logger)
        return series  # TODO should we return only the ndarray, the pd series, or our timeseries?

    def __gt__(self, other):
        if isinstance(other, (int, float, np.ndarray)):
            series = self._series > other
        elif isinstance(other, TimeSeries):
            series = self._series > other.pd_series()
        else:
            raise_log(TypeError('unsupported operand type(s) for > : \'{}\' and \'{}\'.'
                            .format(type(self).__name__, type(other).__name__)), logger)
        return series

    def __le__(self, other):
        if isinstance(other, (int, float, np.ndarray)):
            series = self._series <= other
        elif isinstance(other, TimeSeries):
            series = self._series <= other.pd_series()
        else:
            raise_log(TypeError('unsupported operand type(s) for <= : \'{}\' and \'{}\'.'
                            .format(type(self).__name__, type(other).__name__)), logger)
        return series

    def __ge__(self, other):
        if isinstance(other, (int, float, np.ndarray)):
            series = self._series >= other
        elif isinstance(other, TimeSeries):
            series = self._series >= other.pd_series()
        else:
            raise_log(TypeError('unsupported operand type(s) for >= : \'{}\' and \'{}\'.'
                            .format(type(self).__name__, type(other).__name__)), logger)
        return series

    def __str__(self):
        df = pd.DataFrame({'value': self._series})
        if self._confidence_lo is not None:
            df['conf_low'] = self._confidence_lo
        if self._confidence_hi is not None:
            df['conf_high'] = self._confidence_hi
        return str(df) + '\nFreq: {}'.format(self.freq_str())

    def __repr__(self):
        return self.__str__()

    def __copy__(self, deep: bool = True):
        return self.copy(deep=deep)

    def __deepcopy__(self):
        return self.copy(deep=True)

    def __getitem__(self, item):
        # return only main series if nb of values < 3
        if isinstance(item, (int, pd.Timestamp)):
            return self._series[[item]]
        elif isinstance(item, (pd.DatetimeIndex, slice, list, np.ndarray)):
            if isinstance(item, slice):
                # if create a slice with timestamp, convert to indices
                if item.start.__class__ == pd.Timestamp or item.stop.__class__ == pd.Timestamp:
                    istart = None if item.start is None else self.time_index().get_loc(item.start)
                    istop = None if item.stop is None else self.time_index().get_loc(item.stop)
                    item = slice(istart, istop, item.step)
                elif item.start.__class__ == str or item.stop.__class__ == str:
                    istart = None if item.start is None else self.time_index().get_loc(pd.Timestamp(item.start))
                    istop = None if item.stop is None else self.time_index().get_loc(pd.Timestamp(item.stop))
                    item = slice(istart, istop, item.step)
                # cannot reverse order
                if item.indices(len(self))[-1] == -1:
                    raise_log(IndexError("Cannot have a backward TimeSeries"), logger)
            # Verify that values in item are really in index to avoid the creation of NaN values
            if isinstance(item, (np.ndarray, pd.DatetimeIndex)):
                check = np.array([elem in self.time_index() for elem in item])
                if not np.all(check):
                    raise_log(IndexError("None of {} in the index".format(item[~check])), logger)
            try:
                return TimeSeries(self._series[item],
                                  self._op_or_none(self._confidence_lo, lambda s: s[item]),
                                  self._op_or_none(self._confidence_hi, lambda s: s[item]))
            except ValueError:
                # return only main series if nb of values < 3
                return TimeSeries(self._series[item])
        elif isinstance(item, str):
            return self._series[[pd.Timestamp(item)]]
        else:
<<<<<<< HEAD
            raise IndexError("Input {} of class {} is not a valid key.\n"\
                             "Please use integers, pd.DateTimeIndex, arrays or slice".format(item, item.__class__))
=======
            raise_log(IndexError("Input {} of class {} is not a possible key.\n"\
                             "Please use integers, pd.DateTimeIndex, arrays or slice".format(item, item.__class__)), logger)
>>>>>>> b0bbc05d
<|MERGE_RESOLUTION|>--- conflicted
+++ resolved
@@ -19,32 +19,22 @@
         :param series: The actual time series, as a pandas Series with a proper time index.
         :param confidence_lo: Optionally, a Pandas Series representing lower confidence interval.
         :param confidence_hi: Optionally, a Pandas Series representing upper confidence interval.
-        """
-
-<<<<<<< HEAD
-        assert len(series) >= 3, 'Series must have at least three values.'
-        assert isinstance(series.index, pd.DatetimeIndex), 'Series must be indexed with a DatetimeIndex.'
-        assert np.issubdtype(series.dtype, np.number), 'Series must contain numerical values.'
-=======
+
         Within this class, TimeSeries type annotations are 'TimeSeries'; see:
         https://stackoverflow.com/questions/15853469/putting-current-class-as-return-type-annotation
-    """
+        """
     def __init__(self, series: pd.Series, confidence_lo: pd.Series = None, confidence_hi: pd.Series = None):
 
         raise_if_not(len(series) >= 3, 'Series must have at least three values.', logger)  # cannot create a timeseries with n<3 -> can add less than 3 elements with add function
         raise_if_not(isinstance(series.index, pd.DatetimeIndex), 'Series must be indexed with a DatetimeIndex.', logger)
         raise_if_not(np.issubdtype(series.dtype, np.number), 'Series must contain numerical values.', logger)
->>>>>>> b0bbc05d
+
 
         self._series: pd.Series = series.sort_index()  # Sort by time
         self._freq: str = self._series.index.inferred_freq  # Infer frequency
 
         # TODO: optionally fill holes (including missing dates) - for now we assume no missing dates
-<<<<<<< HEAD
-        assert self._freq is not None, 'Could not infer frequency. Are some dates missing?'
-=======
         raise_if_not(self._freq is not None, 'Could not infer frequency. Are some dates missing? Is Series too short (n=2)?', logger)
->>>>>>> b0bbc05d
 
         # TODO: are there some pandas Series where the line below causes issues?
         self._series.index.freq = self._freq  # Set the inferred frequency in the Pandas series
@@ -238,16 +228,9 @@
         :param end_ts: The timestamp that indicates the right cut-off.
         :return: A new TimeSeries, which indices greater or equal than [start_ts] and smaller or equal than [end_ts].
         """
-<<<<<<< HEAD
-        assert end_ts > start_ts, 'End timestamp must be strictly after start timestamp when slicing.'
-        assert end_ts >= self.start_time(), 'End timestamp must be after the start of the time series when slicing.'
-        assert start_ts <= self.end_time(), 'Start timestamp must be after the end of the time series when slicing.'
-=======
-
         raise_if_not(end_ts > start_ts, 'End timestamp must be strictly after start timestamp when slicing.', logger)
         raise_if_not(end_ts >= self.start_time(), 'End timestamp must be after the start of the time series when slicing.', logger)
         raise_if_not(start_ts <= self.end_time(), 'Start timestamp must be after the end of the time series when slicing.', logger)
->>>>>>> b0bbc05d
 
         def _slice_not_none(s: Optional[pd.Series]) -> Optional[pd.Series]:
             if s is not None:
@@ -307,24 +290,8 @@
         :return: a new TimeSeries, containing the values of this TimeSeries,
                  over the time-span common to both time series.
         """
-<<<<<<< HEAD
         time_index = self.time_index().intersection(other.time_index())
         return self.__getitem__(time_index)
-=======
-
-        def _intersect_not_none(s: Optional[pd.Series]) -> Optional[pd.Series]:
-            if s is not None:
-                new_index = self.time_index().intersection(other.time_index())
-
-                raise_if_not(len(s) > 2, 'The two series do not have enough common times.', logger)
-
-                return s[new_index]
-            return None
-
-        return TimeSeries(_intersect_not_none(self._series),
-                          _intersect_not_none(self._confidence_lo),
-                          _intersect_not_none(self._confidence_hi))
->>>>>>> b0bbc05d
 
     # TODO: other rescale? such as giving a ratio, or a specific position? Can be the same function
     def rescale_with_value(self, value_at_first_step: float) -> 'TimeSeries':
@@ -337,12 +304,7 @@
         :return: A new TimeSeries, where the first value is [value_at_first_step] and other values
                  have been scaled accordingly.
         """
-
-<<<<<<< HEAD
-        assert self.values()[0] != 0, 'Cannot rescale when the first value of the time series is 0.'
-=======
         raise_if_not(self.values()[0] != 0, 'Cannot rescale with first value 0.', logger)
->>>>>>> b0bbc05d
 
         coef = value_at_first_step / self.values()[0]  # TODO: should the new TimeSeries have the same dtype?
         new_series = coef * self._series
@@ -364,13 +326,8 @@
         try:
             self.time_index()[-1] + n * self.freq()
         except pd.errors.OutOfBoundsDatetime:
-<<<<<<< HEAD
-            raise OverflowError("the add operation between {} and {} overflows".format(self.time_index()[-1],
-                                                                                       n * self.freq()))
-=======
             raise_log(OverflowError("the add operation between {} and {} will overflow".format(n * self.freq(),
                                                                                            self.time_index()[-1])), logger)
->>>>>>> b0bbc05d
         new_time_index = self._series.index.map(lambda ts: ts + n * self.freq())
         new_series = self._series.copy()
         new_series.index = new_time_index
@@ -469,14 +426,8 @@
         :param other: A second TimeSeries.
         :return: A new TimeSeries, obtained by appending the second TimeSeries to the first.
         """
-<<<<<<< HEAD
-        assert other.start_time() == self.end_time() + self.freq(), 'Appended TimeSeries must start one time step ' \
-                                                                    'after current one.'
-=======
-
         raise_if_not(other.start_time() == self.end_time() + self.freq(), 'Appended TimeSeries must start one time step ' \
                                                                     'after current one.', logger)
->>>>>>> b0bbc05d
         # TODO additional check?
         raise_if_not(other.freq() == self.freq(), 'Appended TimeSeries must have the same frequency as the current one', logger)
 
@@ -910,10 +861,5 @@
         elif isinstance(item, str):
             return self._series[[pd.Timestamp(item)]]
         else:
-<<<<<<< HEAD
-            raise IndexError("Input {} of class {} is not a valid key.\n"\
-                             "Please use integers, pd.DateTimeIndex, arrays or slice".format(item, item.__class__))
-=======
             raise_log(IndexError("Input {} of class {} is not a possible key.\n"\
-                             "Please use integers, pd.DateTimeIndex, arrays or slice".format(item, item.__class__)), logger)
->>>>>>> b0bbc05d
+                             "Please use integers, pd.DateTimeIndex, arrays or slice".format(item, item.__class__)), logger)