--- conflicted
+++ resolved
@@ -66,12 +66,8 @@
         """
         assert self._fit_called, 'fit() must be called before transform()'
         return TimeSeries.from_times_and_values(series.time_index(),
-<<<<<<< HEAD
-                                                self.transformer.transform(series.values()))
-=======
                                                 self.transformer.transform(series.values().
                                                                            reshape((-1, series.width))))
->>>>>>> be781701
 
     def fit_transform(self, series: TimeSeries) -> TimeSeries:
         """
