--- conflicted
+++ resolved
@@ -424,10 +424,9 @@
         range_ = pd.date_range('20130101', '20130104', freq='2D') \
             .append(pd.date_range('20130107', '20130111', freq='2D'))
         series_test = TimeSeries(pd.Series(range(5), index=range_))
-<<<<<<< HEAD
-        self.assertTrue(series_test.freq_str() == '2D')
-        self.assertTrue(series_test.start_time() == range_[0])
-        self.assertTrue(series_test.end_time() == range_[-1])
+        self.assertEqual(series_test.freq_str(), '2D')
+        self.assertEqual(series_test.start_time(), range_[0])
+        self.assertEqual(series_test.end_time(), range_[-1])
         self.assertTrue(math.isnan(series_test.pd_series().get('20130105')))
 
     def test_resample_timeseries(self):
@@ -456,11 +455,6 @@
         self.assertEqual(resampled_timeseries.conf_hi_pd_series().at[pd.Timestamp('20130101020000')], 5)
         self.assertEqual(resampled_timeseries.conf_hi_pd_series().at[pd.Timestamp('20130102020000')], 6)
         self.assertEqual(resampled_timeseries.conf_hi_pd_series().at[pd.Timestamp('20130109090000')], 13)
-=======
-        self.assertEqual(series_test.freq_str(), '2D')
-        self.assertEqual(series_test.start_time(), range_[0])
-        self.assertEqual(series_test.end_time(), range_[-1])
-        self.assertTrue(math.isnan(series_test.pd_series().get('20130105')))
 
     def test_short_series_creation(self):
         # test missing freq argument error
@@ -473,5 +467,4 @@
         with self.assertRaises(ValueError):
             TimeSeries.from_times_and_values(pd.date_range('20130101', '20130105'), range(5), freq='M')
         # test successful instantiation of TimeSeries with length 2
-        TimeSeries.from_times_and_values(pd.date_range('20130101', '20130102'), range(2), freq='D')
->>>>>>> ba38eddb
+        TimeSeries.from_times_and_values(pd.date_range('20130101', '20130102'), range(2), freq='D')