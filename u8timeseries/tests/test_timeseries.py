--- conflicted
+++ resolved
@@ -84,7 +84,6 @@
         test_case.assertEqual(seriesC.end_time(), pd.Timestamp('20130110'))
 
         # n points, base case
-<<<<<<< HEAD
         seriesD = test_series.slice_n_points_after(pd.Timestamp('20130102'), n=3)
         test_case.assertEqual(seriesD.start_time(), pd.Timestamp('20130102'))
         test_case.assertTrue(len(seriesD.values()) == 3)
@@ -131,86 +130,25 @@
 
     @staticmethod
     def helper_test_intersect(test_case, test_series: TimeSeries):
-        seriesA = TimeSeries(pd.Series(range(2, 8), index=pd.date_range('20130102', '20130107')))
-=======
-        seriesD = self.series1.slice_n_points_after(pd.Timestamp('20130102'), n=3)
-        self.assertEqual(seriesD.start_time(), pd.Timestamp('20130102'))
-        self.assertTrue(len(seriesD.values()) == 3)
-        self.assertEqual(seriesD.end_time(), pd.Timestamp('20130104'))
-
-        seriesE = self.series1.slice_n_points_after(pd.Timestamp('20130107 12:00:10'), n=10)
-        self.assertEqual(seriesE.start_time(), pd.Timestamp('20130108'))
-        self.assertEqual(seriesE.end_time(), pd.Timestamp('20130110'))
-
-        seriesF = self.series1.slice_n_points_before(pd.Timestamp('20130105'), n=3)
-        self.assertEqual(seriesF.end_time(), pd.Timestamp('20130105'))
-        self.assertTrue(len(seriesF.values()) == 3)
-        self.assertEqual(seriesF.start_time(), pd.Timestamp('20130103'))
-
-        seriesG = self.series1.slice_n_points_before(pd.Timestamp('20130107 12:00:10'), n=10)
-        self.assertEqual(seriesG.start_time(), pd.Timestamp('20130101'))
-        self.assertEqual(seriesG.end_time(), pd.Timestamp('20130107'))
-
-    def test_split(self):
-        seriesA, seriesB = self.series1.split_after(pd.Timestamp('20130104'))
-        self.assertEqual(seriesA.end_time(), pd.Timestamp('20130104'))
-        self.assertEqual(seriesB.start_time(), pd.Timestamp('20130105'))
-
-        seriesC, seriesD = self.series1.split_before(pd.Timestamp('20130104'))
-        self.assertEqual(seriesC.end_time(), pd.Timestamp('20130103'))
-        self.assertEqual(seriesD.start_time(), pd.Timestamp('20130104'))
-
-        self.assertEqual(self.series1.freq_str(), seriesA.freq_str())
-        self.assertEqual(self.series1.freq_str(), seriesC.freq_str())
-
-    def test_drop(self):
-        seriesA = self.series1.drop_after(pd.Timestamp('20130105'))
-        self.assertEqual(seriesA.end_time(), pd.Timestamp('20130105') - self.series1.freq())
-        self.assertTrue(np.all(seriesA.time_index() < pd.Timestamp('20130105')))
-
-        seriesB = self.series1.drop_before(pd.Timestamp('20130105'))
-        self.assertEqual(seriesB.start_time(), pd.Timestamp('20130105') + self.series1.freq())
-        self.assertTrue(np.all(seriesB.time_index() > pd.Timestamp('20130105')))
-
-        self.assertEqual(self.series1.freq_str(), seriesA.freq_str())
-        self.assertEqual(self.series1.freq_str(), seriesB.freq_str())
-
-    def test_intersect(self):
         seriesA = TimeSeries.from_series(pd.Series(range(2, 8), index=pd.date_range('20130102', '20130107')))
->>>>>>> 894b8bb1
 
         seriesB = test_series.slice_intersect(seriesA)
         test_case.assertEqual(seriesB.start_time(), pd.Timestamp('20130102'))
         test_case.assertEqual(seriesB.end_time(), pd.Timestamp('20130107'))
 
         # Outside of range
-<<<<<<< HEAD
-        seriesD = test_series.slice_intersect(TimeSeries(pd.Series(range(6, 13),
-                                                         index=pd.date_range('20130106', '20130112'))))
+        seriesD = test_series.slice_intersect(TimeSeries.from_series(pd.Series(range(6, 13),
+                                                                     index=pd.date_range('20130106', '20130112'))))
         test_case.assertEqual(seriesD.start_time(), pd.Timestamp('20130106'))
         test_case.assertEqual(seriesD.end_time(), pd.Timestamp('20130110'))
 
         # No intersect or too small intersect
         with test_case.assertRaises(ValueError):
-            test_series.slice_intersect(TimeSeries(pd.Series(range(6, 13),
-                                                   index=pd.date_range('20130116', '20130122'))))
-        with test_case.assertRaises(ValueError):
-            test_series.slice_intersect(TimeSeries(pd.Series(range(9, 13),
-                                                   index=pd.date_range('20130109', '20130112'))))
-=======
-        seriesD = self.series1.slice_intersect(TimeSeries.from_series(pd.Series(range(6, 13),
-                                                                      index=pd.date_range('20130106', '20130112'))))
-        self.assertEqual(seriesD.start_time(), pd.Timestamp('20130106'))
-        self.assertEqual(seriesD.end_time(), pd.Timestamp('20130110'))
-
-        # No intersect or too small intersect
-        with self.assertRaises(ValueError):
-            self.series1.slice_intersect(TimeSeries.from_series(pd.Series(range(6, 13),
-                                                                index=pd.date_range('20130116', '20130122'))))
-        with self.assertRaises(ValueError):
-            self.series1.slice_intersect(TimeSeries.from_series(pd.Series(range(9, 13),
-                                                                index=pd.date_range('20130109', '20130112'))))
->>>>>>> 894b8bb1
+            test_series.slice_intersect(TimeSeries.from_series(pd.Series(range(6, 13),
+                                                               index=pd.date_range('20130116', '20130122'))))
+        with test_case.assertRaises(ValueError):
+            test_series.slice_intersect(TimeSeries.from_series(pd.Series(range(9, 13),
+                                                               index=pd.date_range('20130109', '20130112'))))
 
     def test_rescale(self):
         with self.assertRaises(ValueError):
@@ -461,7 +399,7 @@
             TimeSeries.from_times_and_values(pd.date_range('20130101', '20130102'), range(2))
         # test empty pandas series error
         with self.assertRaises(ValueError):
-            TimeSeries(pd.Series(), freq='D')
+            TimeSeries.from_series(pd.Series(), freq='D')
         # test frequency mismatch error
         with self.assertRaises(ValueError):
             TimeSeries.from_times_and_values(pd.date_range('20130101', '20130105'), range(5), freq='M')
