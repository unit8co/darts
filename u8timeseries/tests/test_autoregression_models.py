import logging
import unittest

import numpy as np
import pandas as pd

<<<<<<< HEAD
from ..timeseries import TimeSeries
from ..utils import timeseries_generation as tg
from ..metrics import mape, overall_percentage_error, mase
from u8timeseries import Prophet, KthValueAgoBaseline, ExponentialSmoothing, TimeSeries, Arima, AutoArima
from u8timeseries.models.theta import Theta

class AutoregressionModelsTestCase(unittest.TestCase):
=======
from u8timeseries import Prophet, KthValueAgoBaseline, ExponentialSmoothing, TimeSeries, Arima, AutoArima
from u8timeseries.models.theta import Theta


class ModelsTestCase(unittest.TestCase):
>>>>>>> 143c321c

    # forecasting horizon used in runnability tests
    forecasting_horizon = 5

    # dummy timeseries for runnability tests
    np.random.seed(1)
    ts_gaussian = tg.gaussian_timeseries(length=100, mean=50)

    # real timeseries for functionality tests
    df = pd.read_csv('examples/AirPassengers.csv', delimiter=",")
    ts_passengers = TimeSeries.from_dataframe(df, 'Month', '#Passengers')
    ts_pass_train, ts_pass_val = ts_passengers.split_after(pd.Timestamp('19570101'))

    # autoregressive models - maximum error tuples
    models = [
        (ExponentialSmoothing(), 4.8),
        (Prophet(), 13.5),
        (Arima(0, 1, 1), 17.1),
        (Arima(1, 1, 1), 14.2),
        (AutoArima(), 13.7),
        (Theta(), 11.3),
        (Theta(1), 20.2),
        (Theta(3), 9.8),
        (KthValueAgoBaseline(), 32.4),
    ]

    @classmethod
    def setUpClass(cls):
        logging.disable(logging.CRITICAL)

<<<<<<< HEAD
    def test_models_runnability(self):
        for model, _ in self.models:
            model.fit(self.ts_gaussian)
=======
    def test_autoregressive_models_runnability(self):
        models = [
            ExponentialSmoothing(),
            Prophet(),
            Arima(1, 1, 1),
            AutoArima(),
            KthValueAgoBaseline(),
            Theta()
        ]

        for model in models:
            model.fit(self.ts)
>>>>>>> 143c321c
            prediction = model.predict(self.forecasting_horizon)
            self.assertTrue(len(prediction) == self.forecasting_horizon)

    def test_models_performance(self):
        # for every model, check whether its errors do not exceed the given bounds
        for model, max_mape in self.models:
            model.fit(self.ts_pass_train)
            prediction = model.predict(len(self.ts_pass_val))
            current_mape = mape(prediction, self.ts_pass_val)
            self.assertTrue(current_mape < max_mape, "{} model exceeded the maximum MAPE of {}." \
                            "with a MAPE of {}".format(str(model), max_mape, current_mape))


            <|MERGE_RESOLUTION|>--- conflicted
+++ resolved
@@ -4,21 +4,15 @@
 import numpy as np
 import pandas as pd
 
-<<<<<<< HEAD
 from ..timeseries import TimeSeries
 from ..utils import timeseries_generation as tg
 from ..metrics import mape, overall_percentage_error, mase
 from u8timeseries import Prophet, KthValueAgoBaseline, ExponentialSmoothing, TimeSeries, Arima, AutoArima
 from u8timeseries.models.theta import Theta
+from ..models.fft import FFT
+from ..models.RNN_model import RNNModel
 
 class AutoregressionModelsTestCase(unittest.TestCase):
-=======
-from u8timeseries import Prophet, KthValueAgoBaseline, ExponentialSmoothing, TimeSeries, Arima, AutoArima
-from u8timeseries.models.theta import Theta
-
-
-class ModelsTestCase(unittest.TestCase):
->>>>>>> 143c321c
 
     # forecasting horizon used in runnability tests
     forecasting_horizon = 5
@@ -42,6 +36,7 @@
         (Theta(), 11.3),
         (Theta(1), 20.2),
         (Theta(3), 9.8),
+        (FFT(trend='poly'), 11.4),
         (KthValueAgoBaseline(), 32.4),
     ]
 
@@ -49,24 +44,9 @@
     def setUpClass(cls):
         logging.disable(logging.CRITICAL)
 
-<<<<<<< HEAD
     def test_models_runnability(self):
         for model, _ in self.models:
             model.fit(self.ts_gaussian)
-=======
-    def test_autoregressive_models_runnability(self):
-        models = [
-            ExponentialSmoothing(),
-            Prophet(),
-            Arima(1, 1, 1),
-            AutoArima(),
-            KthValueAgoBaseline(),
-            Theta()
-        ]
-
-        for model in models:
-            model.fit(self.ts)
->>>>>>> 143c321c
             prediction = model.predict(self.forecasting_horizon)
             self.assertTrue(len(prediction) == self.forecasting_horizon)
 
