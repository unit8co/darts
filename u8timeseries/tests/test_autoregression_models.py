import unittest
import pandas as pd
import numpy as np
import logging

from ..timeseries import TimeSeries
from ..utils import timeseries_generation as tg
from ..metrics import mape, overall_percentage_error, mase
from u8timeseries import Prophet, KthValueAgoBaseline, ExponentialSmoothing, TimeSeries, Arima, AutoArima
from u8timeseries.models.theta import Theta

class AutoregressionModelsTestCase(unittest.TestCase):

    # forecasting horizon used in runnability tests
    forecasting_horizon = 5

    # dummy timeseries for runnability tests
    np.random.seed(0)
    ts_gaussian = tg.gaussian_timeseries(length=100, mean=50)

<<<<<<< HEAD
    # real timeseries for functionality tests
    df = pd.read_csv('examples/AirPassengers.csv', delimiter=",")
    ts_passengers = TimeSeries.from_dataframe(df, 'Month', '#Passengers')
    ts_pass_train, ts_pass_val = ts_passengers.split_after(pd.Timestamp('19570101'))
=======
    @classmethod
    def setUpClass(cls):
        logging.disable(logging.CRITICAL)
>>>>>>> 35a716c6

    # default autoregressive models
    models = [
        ExponentialSmoothing(), 
        Prophet(),
        Arima(1, 1, 1),
        AutoArima(),
        Theta()
    ]
    baseline_models = [
        KthValueAgoBaseline()
    ]

    # maximum error values for baselines
    max_mape_baseline = 40

    def test_models_runnability(self):
        for model in (self.models + self.baseline_models):
            model.fit(self.ts_gaussian)
            prediction = model.predict(self.forecasting_horizon)
            self.assertTrue(len(prediction) == self.forecasting_horizon)

    def test_baseline_models(self):
        # for every baseline model, check whether its errors do not exceed the given bounds
        for baseline in self.baseline_models:
            baseline.fit(self.ts_pass_train)
            prediction = baseline.predict(len(self.ts_pass_val))
            self.assertTrue(mape(prediction, self.ts_pass_val) < self.max_mape_baseline, 
                            "{} baseline model exceeded the maximum MAPE of {}.".format(str(baseline), self.max_mape_baseline))

    def test_models_against_baselines(self):
        # iterate through all baseline models and save best scores
        best_mape = 100
        for baseline in self.baseline_models:
            baseline.fit(self.ts_pass_train)
            prediction = baseline.predict(len(self.ts_pass_val))
            best_mape = min(mape(prediction, self.ts_pass_val), best_mape)

        # iterate through all models and check if they are at least as good as the baselines
        for model in self.models:
            model.fit(self.ts_pass_train)
            prediction = model.predict(len(self.ts_pass_val))
            self.assertTrue(mape(prediction, self.ts_pass_val) < best_mape, 
                            "{} model performed worse than baseline.".format(str(model)))

            <|MERGE_RESOLUTION|>--- conflicted
+++ resolved
@@ -18,16 +18,10 @@
     np.random.seed(0)
     ts_gaussian = tg.gaussian_timeseries(length=100, mean=50)
 
-<<<<<<< HEAD
     # real timeseries for functionality tests
     df = pd.read_csv('examples/AirPassengers.csv', delimiter=",")
     ts_passengers = TimeSeries.from_dataframe(df, 'Month', '#Passengers')
     ts_pass_train, ts_pass_val = ts_passengers.split_after(pd.Timestamp('19570101'))
-=======
-    @classmethod
-    def setUpClass(cls):
-        logging.disable(logging.CRITICAL)
->>>>>>> 35a716c6
 
     # default autoregressive models
     models = [
@@ -43,6 +37,10 @@
 
     # maximum error values for baselines
     max_mape_baseline = 40
+
+    @classmethod
+    def setUpClass(cls):
+        logging.disable(logging.CRITICAL)
 
     def test_models_runnability(self):
         for model in (self.models + self.baseline_models):
