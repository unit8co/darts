--- conflicted
+++ resolved
@@ -5,21 +5,12 @@
 import pandas as pd
 
 from ..timeseries import TimeSeries
-<<<<<<< HEAD
-from ..models import Prophet, NaiveSeasonal, ExponentialSmoothing, ARIMA, AutoARIMA
-=======
 from ..utils import timeseries_generation as tg
 from ..metrics import mape
-from u8timeseries import Prophet, KthValueAgoBaseline, ExponentialSmoothing, Arima, AutoArima
->>>>>>> eab168be
+from u8timeseries.models import Prophet, NaiveSeasonal, ExponentialSmoothing, ARIMA, AutoARIMA
 from u8timeseries.models.theta import Theta
 from ..models.fft import FFT
 
-<<<<<<< HEAD
-
-class ModelsTestCase(unittest.TestCase):
-=======
->>>>>>> eab168be
 
 class AutoregressionModelsTestCase(unittest.TestCase):
 
@@ -39,31 +30,19 @@
     models = [
         (ExponentialSmoothing(), 4.8),
         (Prophet(), 13.5),
-        (Arima(0, 1, 1), 17.1),
-        (Arima(1, 1, 1), 14.2),
-        (AutoArima(), 13.7),
+        (ARIMA(0, 1, 1), 17.1),
+        (ARIMA(1, 1, 1), 14.2),
+        (AutoARIMA(), 13.7),
         (Theta(), 11.3),
         (Theta(1), 20.2),
         (Theta(3), 9.8),
         (FFT(trend='poly'), 11.4),
-        (KthValueAgoBaseline(), 32.4),
+        (NaiveSeasonal(), 32.4),
     ]
 
-<<<<<<< HEAD
-    def test_autoregressive_models_runnability(self):
-        models = [
-            ExponentialSmoothing(), 
-            Prophet(),
-            ARIMA(1, 1, 1),
-            AutoARIMA(),
-            NaiveSeasonal(),
-            Theta()
-        ]
-=======
     @classmethod
     def setUpClass(cls):
         logging.disable(logging.CRITICAL)
->>>>>>> eab168be
 
     def test_models_runnability(self):
         for model, _ in self.models:
